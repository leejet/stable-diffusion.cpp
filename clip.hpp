#ifndef __CLIP_HPP__
#define __CLIP_HPP__

#include <memory>

#include "ggml_extend.hpp"
#include "model.h"

/*================================================== CLIPTokenizer ===================================================*/

std::pair<std::unordered_map<std::string, float>, std::string> extract_and_remove_lora(std::string text) {
    std::regex re("<lora:([^:]+):([^>]+)>");
    std::smatch matches;
    std::unordered_map<std::string, float> filename2multiplier;

    while (std::regex_search(text, matches, re)) {
        std::string filename = matches[1].str();
        float multiplier     = std::stof(matches[2].str());

        text = std::regex_replace(text, re, "", std::regex_constants::format_first_only);

        if (multiplier == 0.f) {
            continue;
        }

        if (filename2multiplier.find(filename) == filename2multiplier.end()) {
            filename2multiplier[filename] = multiplier;
        } else {
            filename2multiplier[filename] += multiplier;
        }
    }

    return std::make_pair(filename2multiplier, text);
}

const std::string UNK_TOKEN = "<|endoftext|>";
const std::string BOS_TOKEN = "<|startoftext|>";
const std::string EOS_TOKEN = "<|endoftext|>";
const std::string PAD_TOEKN = "<|endoftext|>";

const int UNK_TOKEN_ID = 49407;
const int BOS_TOKEN_ID = 49406;
const int EOS_TOKEN_ID = 49407;
const int PAD_TOKEN_ID = 49407;

std::vector<std::pair<int, std::u32string>> bytes_to_unicode() {
    std::vector<std::pair<int, std::u32string>> byte_unicode_pairs;
    std::set<int> byte_set;
    for (int b = static_cast<int>('!'); b <= static_cast<int>('~'); ++b) {
        byte_set.insert(b);
        byte_unicode_pairs.push_back(std::pair<int, std::u32string>(b, unicode_value_to_utf32(b)));
    }
    for (int b = 161; b <= 172; ++b) {
        byte_set.insert(b);
        byte_unicode_pairs.push_back(std::pair<int, std::u32string>(b, unicode_value_to_utf32(b)));
    }
    for (int b = 174; b <= 255; ++b) {
        byte_set.insert(b);
        byte_unicode_pairs.push_back(std::pair<int, std::u32string>(b, unicode_value_to_utf32(b)));
    }
    int n = 0;
    for (int b = 0; b < 256; ++b) {
        if (byte_set.find(b) == byte_set.end()) {
            byte_unicode_pairs.push_back(std::pair<int, std::u32string>(b, unicode_value_to_utf32(n + 256)));
            ++n;
        }
    }
    // LOG_DEBUG("byte_unicode_pairs %d", byte_unicode_pairs.size());
    return byte_unicode_pairs;
}

// Ref: https://github.com/openai/CLIP/blob/main/clip/simple_tokenizer.py

typedef std::function<bool(std::string&, std::vector<int32_t>&)> on_new_token_cb_t;

class CLIPTokenizer {
private:
    SDVersion version = VERSION_1_x;
    std::map<int, std::u32string> byte_encoder;
    std::map<std::u32string, int> byte_decoder;
    std::map<std::u32string, int> encoder;
    std::map<int, std::u32string> decoder;
    std::map<std::pair<std::u32string, std::u32string>, int> bpe_ranks;
    std::regex pat;
    int encoder_len;
    int bpe_len;

    static std::string strip(const std::string& str) {
        std::string::size_type start = str.find_first_not_of(" \t\n\r\v\f");
        std::string::size_type end   = str.find_last_not_of(" \t\n\r\v\f");

        if (start == std::string::npos) {
            // String contains only whitespace characters
            return "";
        }

        return str.substr(start, end - start + 1);
    }

    static std::string whitespace_clean(std::string text) {
        text = std::regex_replace(text, std::regex(R"(\s+)"), " ");
        text = strip(text);
        return text;
    }

    static std::set<std::pair<std::u32string, std::u32string>> get_pairs(const std::vector<std::u32string>& subwords) {
        std::set<std::pair<std::u32string, std::u32string>> pairs;
        if (subwords.size() == 0) {
            return pairs;
        }
        std::u32string prev_subword = subwords[0];
        for (int i = 1; i < subwords.size(); i++) {
            std::u32string subword = subwords[i];
            std::pair<std::u32string, std::u32string> pair(prev_subword, subword);
            pairs.insert(pair);
            prev_subword = subword;
        }
        return pairs;
    }

public:
    CLIPTokenizer(SDVersion version = VERSION_1_x)
        : version(version) {}

    void load_from_merges(const std::string& merges_utf8_str) {
        auto byte_unicode_pairs = bytes_to_unicode();
        // printf("byte_unicode_pairs have %lu pairs \n", byte_unicode_pairs.size());
        byte_encoder = std::map<int, std::u32string>(byte_unicode_pairs.begin(), byte_unicode_pairs.end());
        for (auto& pair : byte_unicode_pairs) {
            byte_decoder[pair.second] = pair.first;
        }
        // for (auto & pair: byte_unicode_pairs) {
        //     std::cout << pair.first << ": " << pair.second << std::endl;
        // }
        std::vector<std::u32string> merges;
        size_t start = 0;
        size_t pos;
        std::u32string merges_utf32_str = utf8_to_utf32(merges_utf8_str);
        while ((pos = merges_utf32_str.find('\n', start)) != std::string::npos) {
            merges.push_back(merges_utf32_str.substr(start, pos - start));
            start = pos + 1;
        }
        // LOG_DEBUG("merges size %llu", merges.size());
        GGML_ASSERT(merges.size() == 48895);
        merges = std::vector<std::u32string>(merges.begin() + 1, merges.end());
        std::vector<std::pair<std::u32string, std::u32string>> merge_pairs;
        for (const auto& merge : merges) {
            size_t space_pos = merge.find(' ');
            merge_pairs.emplace_back(merge.substr(0, space_pos), merge.substr(space_pos + 1));
            // LOG_DEBUG("%s", utf32_to_utf8(merge.substr(space_pos + 1)).c_str());
            // printf("%s :: %s | %s \n", utf32_to_utf8(merge).c_str(), utf32_to_utf8(merge.substr(0, space_pos)).c_str(),
            //                     utf32_to_utf8(merge.substr(space_pos + 1)).c_str());
        }
        std::vector<std::u32string> vocab;
        for (const auto& pair : byte_unicode_pairs) {
            vocab.push_back(pair.second);
        }
        for (const auto& pair : byte_unicode_pairs) {
            vocab.push_back(pair.second + utf8_to_utf32("</w>"));
        }
        for (const auto& merge : merge_pairs) {
            vocab.push_back(merge.first + merge.second);
        }
        vocab.push_back(utf8_to_utf32("<|startoftext|>"));
        vocab.push_back(utf8_to_utf32("<|endoftext|>"));
        LOG_DEBUG("vocab size: %llu", vocab.size());
        int i = 0;
        for (const auto& token : vocab) {
            encoder[token] = i;
            decoder[i]     = token;
            i++;
        }
        encoder_len = i;

        auto it = encoder.find(utf8_to_utf32("img</w>"));
        if (it != encoder.end()) {
            LOG_DEBUG(" trigger word img already in vocab");
        } else {
            LOG_DEBUG(" trigger word img not in vocab yet");
        }

        int rank = 0;
        for (const auto& merge : merge_pairs) {
            bpe_ranks[merge] = rank++;
        }
        bpe_len = rank;
    };

    void add_token(const std::string& text) {
        std::u32string token = utf8_to_utf32(text);
        auto it              = encoder.find(token);
        if (it != encoder.end()) {
            encoder[token]       = encoder_len;
            decoder[encoder_len] = token;
            encoder_len++;
        }
    }

    std::u32string bpe(const std::u32string& token) {
        std::vector<std::u32string> word;

        for (int i = 0; i < token.size() - 1; i++) {
            word.emplace_back(1, token[i]);
        }
        word.push_back(token.substr(token.size() - 1) + utf8_to_utf32("</w>"));

        std::set<std::pair<std::u32string, std::u32string>> pairs = get_pairs(word);

        if (pairs.empty()) {
            return token + utf8_to_utf32("</w>");
        }

        while (true) {
            auto min_pair_iter = std::min_element(pairs.begin(),
                                                  pairs.end(),
                                                  [&](const std::pair<std::u32string, std::u32string>& a,
                                                      const std::pair<std::u32string, std::u32string>& b) {
                                                      if (bpe_ranks.find(a) == bpe_ranks.end()) {
                                                          return false;
                                                      } else if (bpe_ranks.find(b) == bpe_ranks.end()) {
                                                          return true;
                                                      }
                                                      return bpe_ranks.at(a) < bpe_ranks.at(b);
                                                  });

            const std::pair<std::u32string, std::u32string>& bigram = *min_pair_iter;

            if (bpe_ranks.find(bigram) == bpe_ranks.end()) {
                break;
            }

            std::u32string first  = bigram.first;
            std::u32string second = bigram.second;
            std::vector<std::u32string> new_word;
            int32_t i = 0;

            while (i < word.size()) {
                auto it = std::find(word.begin() + i, word.end(), first);
                if (it == word.end()) {
                    new_word.insert(new_word.end(), word.begin() + i, word.end());
                    break;
                }
                new_word.insert(new_word.end(), word.begin() + i, it);
                i = static_cast<int32_t>(std::distance(word.begin(), it));

                if (word[i] == first && i < static_cast<int32_t>(word.size()) - 1 && word[i + 1] == second) {
                    new_word.push_back(first + second);
                    i += 2;
                } else {
                    new_word.push_back(word[i]);
                    i += 1;
                }
            }

            word = new_word;

            if (word.size() == 1) {
                break;
            }
            pairs = get_pairs(word);
        }

        std::u32string result;
        for (int i = 0; i < word.size(); i++) {
            result += word[i];
            if (i != word.size() - 1) {
                result += utf8_to_utf32(" ");
            }
        }

        return result;
    }

    std::vector<int> tokenize(std::string text,
                              on_new_token_cb_t on_new_token_cb,
                              size_t max_length = 0,
                              bool padding      = false) {
        std::vector<int32_t> tokens = encode(text, on_new_token_cb);

        tokens.insert(tokens.begin(), BOS_TOKEN_ID);
        if (max_length > 0) {
            if (tokens.size() > max_length - 1) {
                tokens.resize(max_length - 1);
                tokens.push_back(EOS_TOKEN_ID);
            } else {
                tokens.push_back(EOS_TOKEN_ID);
                if (padding) {
                    int pad_token_id = PAD_TOKEN_ID;
                    if (version == VERSION_2_x) {
                        pad_token_id = 0;
                    }
                    tokens.insert(tokens.end(), max_length - tokens.size(), pad_token_id);
                }
            }
        }

        return tokens;
    }

    std::string decode(const std::vector<int>& tokens) {
        std::string text = "";
        for (int t : tokens) {
            if (t == 49406 || t == 49407)
                continue;
            std::u32string ts = decoder[t];
            // printf("%d, %s \n", t,  utf32_to_utf8(ts).c_str());
            std::string s = utf32_to_utf8(ts);
            if (s.length() >= 4 && ends_with(s, "</w>")) {
                text += " " + s.replace(s.length() - 4, s.length() - 1, "");
            } else {
                text += " " + s;
            }
        }
        // std::vector<unsigned char> bytes;
        // for (auto c : text){
        //     bytes.push_back(byte_decoder[c]);
        // }

        // std::string s((char *)bytes.data());
        // std::string s = "";
        return trim(text);
    }

    std::vector<int> encode(std::string text, on_new_token_cb_t on_new_token_cb) {
        std::string original_text = text;
        std::vector<int32_t> bpe_tokens;
        text = whitespace_clean(text);
        std::transform(text.begin(), text.end(), text.begin(), [](unsigned char c) { return std::tolower(c); });

        std::regex pat(R"(<\|startoftext\|>|<\|endoftext\|>|'s|'t|'re|'ve|'m|'ll|'d|[[:alpha:]]+|[[:digit:]]|[^[:space:][:alpha:][:digit:]]+)",
                       std::regex::icase);

        std::smatch matches;
        std::string str = text;
        std::vector<std::string> token_strs;
        while (std::regex_search(str, matches, pat)) {
            bool skip = on_new_token_cb(str, bpe_tokens);
            if (skip) {
                continue;
            }
            for (auto& token : matches) {
                std::string token_str = token.str();
                std::u32string utf32_token;
                for (int i = 0; i < token_str.length(); i++) {
                    char b = token_str[i];
                    utf32_token += byte_encoder[b];
                }
                auto bpe_strs = bpe(utf32_token);
                size_t start  = 0;
                size_t pos;
                while ((pos = bpe_strs.find(' ', start)) != std::u32string::npos) {
                    auto bpe_str = bpe_strs.substr(start, pos - start);
                    bpe_tokens.push_back(encoder[bpe_str]);
                    token_strs.push_back(utf32_to_utf8(bpe_str));

                    start = pos + 1;
                }
                auto bpe_str = bpe_strs.substr(start, bpe_strs.size() - start);
                bpe_tokens.push_back(encoder[bpe_str]);
                token_strs.push_back(utf32_to_utf8(bpe_str));
            }
            str = matches.suffix();
        }
        std::stringstream ss;
        ss << "[";
        for (auto token : token_strs) {
            ss << "\"" << token << "\", ";
        }
        ss << "]";
        // LOG_DEBUG("split prompt \"%s\" to tokens %s", original_text.c_str(), ss.str().c_str());
        // printf("split prompt \"%s\" to tokens %s \n", original_text.c_str(), ss.str().c_str());
        return bpe_tokens;
    }
};

// Ref: https://github.com/AUTOMATIC1111/stable-diffusion-webui/blob/cad87bf4e3e0b0a759afa94e933527c3123d59bc/modules/prompt_parser.py#L345
//
// Parses a string with attention tokens and returns a list of pairs: text and its associated weight.
// Accepted tokens are:
//   (abc) - increases attention to abc by a multiplier of 1.1
//   (abc:3.12) - increases attention to abc by a multiplier of 3.12
//   [abc] - decreases attention to abc by a multiplier of 1.1
//   \( - literal character '('
//   \[ - literal character '['
//   \) - literal character ')'
//   \] - literal character ']'
//   \\ - literal character '\'
//   anything else - just text
//
// >>> parse_prompt_attention('normal text')
// [['normal text', 1.0]]
// >>> parse_prompt_attention('an (important) word')
// [['an ', 1.0], ['important', 1.1], [' word', 1.0]]
// >>> parse_prompt_attention('(unbalanced')
// [['unbalanced', 1.1]]
// >>> parse_prompt_attention('\(literal\]')
// [['(literal]', 1.0]]
// >>> parse_prompt_attention('(unnecessary)(parens)')
// [['unnecessaryparens', 1.1]]
// >>> parse_prompt_attention('a (((house:1.3)) [on] a (hill:0.5), sun, (((sky))).')
// [['a ', 1.0],
//  ['house', 1.5730000000000004],
//  [' ', 1.1],
//  ['on', 1.0],
//  [' a ', 1.1],
//  ['hill', 0.55],
//  [', sun, ', 1.1],
//  ['sky', 1.4641000000000006],
//  ['.', 1.1]]
std::vector<std::pair<std::string, float>> parse_prompt_attention(const std::string& text) {
    std::vector<std::pair<std::string, float>> res;
    std::vector<int> round_brackets;
    std::vector<int> square_brackets;

    float round_bracket_multiplier  = 1.1f;
    float square_bracket_multiplier = 1 / 1.1f;

    std::regex re_attention(R"(\\\(|\\\)|\\\[|\\\]|\\\\|\\|\(|\[|:([+-]?[.\d]+)\)|\)|\]|[^\\()\[\]:]+|:)");
    std::regex re_break(R"(\s*\bBREAK\b\s*)");

    auto multiply_range = [&](int start_position, float multiplier) {
        for (int p = start_position; p < res.size(); ++p) {
            res[p].second *= multiplier;
        }
    };

    std::smatch m;
    std::string remaining_text = text;

    while (std::regex_search(remaining_text, m, re_attention)) {
        std::string text   = m[0];
        std::string weight = m[1];

        if (text == "(") {
            round_brackets.push_back((int)res.size());
        } else if (text == "[") {
            square_brackets.push_back((int)res.size());
        } else if (!weight.empty()) {
            if (!round_brackets.empty()) {
                multiply_range(round_brackets.back(), std::stof(weight));
                round_brackets.pop_back();
            }
        } else if (text == ")" && !round_brackets.empty()) {
            multiply_range(round_brackets.back(), round_bracket_multiplier);
            round_brackets.pop_back();
        } else if (text == "]" && !square_brackets.empty()) {
            multiply_range(square_brackets.back(), square_bracket_multiplier);
            square_brackets.pop_back();
        } else if (text == "\\(") {
            res.push_back({text.substr(1), 1.0f});
        } else {
            res.push_back({text, 1.0f});
        }

        remaining_text = m.suffix();
    }

    for (int pos : round_brackets) {
        multiply_range(pos, round_bracket_multiplier);
    }

    for (int pos : square_brackets) {
        multiply_range(pos, square_bracket_multiplier);
    }

    if (res.empty()) {
        res.push_back({"", 1.0f});
    }

    int i = 0;
    while (i + 1 < res.size()) {
        if (res[i].second == res[i + 1].second) {
            res[i].first += res[i + 1].first;
            res.erase(res.begin() + i + 1);
        } else {
            ++i;
        }
    }

    return res;
}

/*================================================ FrozenCLIPEmbedder ================================================*/

// Ref: https://github.com/huggingface/transformers/blob/main/src/transformers/models/clip/modeling_clip.py

struct CLIPMLP : public GGMLBlock {
protected:
    bool use_gelu;

public:
    CLIPMLP(int64_t d_model, int64_t intermediate_size) {
        blocks["fc1"] = std::shared_ptr<GGMLBlock>(new Linear(d_model, intermediate_size));
        blocks["fc2"] = std::shared_ptr<GGMLBlock>(new Linear(intermediate_size, d_model));

        if (d_model == 1024 || d_model == 1280) {  // SD 2.x
            use_gelu = true;
        } else {  // SD 1.x
            use_gelu = false;
        }
    }

    struct ggml_tensor* forward(struct ggml_context* ctx, struct ggml_tensor* x) {
        // x: [N, n_token, d_model]
        auto fc1 = std::dynamic_pointer_cast<Linear>(blocks["fc1"]);
        auto fc2 = std::dynamic_pointer_cast<Linear>(blocks["fc2"]);

        x = fc1->forward(ctx, x);
        if (use_gelu) {
            x = ggml_gelu_inplace(ctx, x);
        } else {
            x = ggml_gelu_quick_inplace(ctx, x);
        }
        x = fc2->forward(ctx, x);
        return x;
    }
};

struct CLIPLayer : public GGMLBlock {
protected:
    int64_t d_model;  // hidden_size/embed_dim
    int64_t n_head;
    int64_t intermediate_size;

public:
    CLIPLayer(int64_t d_model,
              int64_t n_head,
              int64_t intermediate_size)
        : d_model(d_model),
          n_head(n_head),
          intermediate_size(intermediate_size) {
        blocks["self_attn"] = std::shared_ptr<GGMLBlock>(new MultiheadAttention(d_model, n_head, true));

        blocks["layer_norm1"] = std::shared_ptr<GGMLBlock>(new LayerNorm(d_model));
        blocks["layer_norm2"] = std::shared_ptr<GGMLBlock>(new LayerNorm(d_model));

        blocks["mlp"] = std::shared_ptr<GGMLBlock>(new CLIPMLP(d_model, intermediate_size));
    }

    struct ggml_tensor* forward(struct ggml_context* ctx, struct ggml_tensor* x, bool mask = true) {
        // x: [N, n_token, d_model]
        auto self_attn   = std::dynamic_pointer_cast<MultiheadAttention>(blocks["self_attn"]);
        auto layer_norm1 = std::dynamic_pointer_cast<LayerNorm>(blocks["layer_norm1"]);
        auto layer_norm2 = std::dynamic_pointer_cast<LayerNorm>(blocks["layer_norm2"]);
        auto mlp         = std::dynamic_pointer_cast<CLIPMLP>(blocks["mlp"]);

        x = ggml_add(ctx, x, self_attn->forward(ctx, layer_norm1->forward(ctx, x), mask));
        x = ggml_add(ctx, x, mlp->forward(ctx, layer_norm2->forward(ctx, x)));
        return x;
    }
};

struct CLIPEncoder : public GGMLBlock {
protected:
    int64_t n_layer;

public:
    CLIPEncoder(int64_t n_layer,
                int64_t d_model,
                int64_t n_head,
                int64_t intermediate_size)
        : n_layer(n_layer) {
        for (int i = 0; i < n_layer; i++) {
            std::string name = "layers." + std::to_string(i);
            blocks[name]     = std::shared_ptr<GGMLBlock>(new CLIPLayer(d_model, n_head, intermediate_size));
        }
    }

    struct ggml_tensor* forward(struct ggml_context* ctx, struct ggml_tensor* x, int clip_skip = -1, bool mask = true) {
        // x: [N, n_token, d_model]
        int layer_idx = n_layer - 1;
        // LOG_DEBUG("clip_skip %d", clip_skip);
        if (clip_skip > 0) {
            layer_idx = n_layer - clip_skip;
        }

        for (int i = 0; i < n_layer; i++) {
            // LOG_DEBUG("layer %d", i);
            if (i == layer_idx + 1) {
                break;
            }
            std::string name = "layers." + std::to_string(i);
            auto layer       = std::dynamic_pointer_cast<CLIPLayer>(blocks[name]);
            x                = layer->forward(ctx, x, mask);  // [N, n_token, d_model]
            // LOG_DEBUG("layer %d", i);
        }
        return x;
    }
};

class CLIPEmbeddings : public GGMLBlock {
protected:
    int64_t embed_dim;
    int64_t vocab_size;
    int64_t num_positions;

    void init_params(struct ggml_context* ctx, ggml_type wtype) override {
        params["token_embedding.weight"]    = ggml_new_tensor_2d(ctx, wtype, embed_dim, vocab_size);
        params["position_embedding.weight"] = ggml_new_tensor_2d(ctx, GGML_TYPE_F32, embed_dim, num_positions);
    }

public:
    CLIPEmbeddings(int64_t embed_dim,
                   int64_t vocab_size    = 49408,
                   int64_t num_positions = 77)
        : embed_dim(embed_dim),
          vocab_size(vocab_size),
          num_positions(num_positions) {
    }

    struct ggml_tensor* get_token_embed_weight() {
        return params["token_embedding.weight"];
    }

    struct ggml_tensor* forward(struct ggml_context* ctx,
                                struct ggml_tensor* input_ids,
                                struct ggml_tensor* custom_embed_weight) {
        // input_ids: [N, n_token]
        auto token_embed_weight    = params["token_embedding.weight"];
        auto position_embed_weight = params["position_embedding.weight"];

        GGML_ASSERT(input_ids->ne[0] == position_embed_weight->ne[1]);
        input_ids            = ggml_reshape_3d(ctx, input_ids, input_ids->ne[0], 1, input_ids->ne[1]);
        auto token_embedding = ggml_get_rows(ctx, custom_embed_weight != NULL ? custom_embed_weight : token_embed_weight, input_ids);
        token_embedding      = ggml_reshape_3d(ctx, token_embedding, token_embedding->ne[0], token_embedding->ne[1], token_embedding->ne[3]);

        // token_embedding + position_embedding
        auto x = ggml_add(ctx,
                          token_embedding,
                          position_embed_weight);  // [N, n_token, embed_dim]
        return x;
    }
};

class CLIPVisionEmbeddings : public GGMLBlock {
protected:
    int64_t embed_dim;
    int64_t num_channels;
    int64_t patch_size;
    int64_t image_size;
    int64_t num_patches;
    int64_t num_positions;

    void init_params(struct ggml_context* ctx, ggml_type wtype) {
        params["patch_embedding.weight"]    = ggml_new_tensor_4d(ctx, GGML_TYPE_F16, patch_size, patch_size, num_channels, embed_dim);
        params["class_embedding"]           = ggml_new_tensor_1d(ctx, GGML_TYPE_F32, embed_dim);
        params["position_embedding.weight"] = ggml_new_tensor_2d(ctx, GGML_TYPE_F32, embed_dim, num_positions);
    }

public:
    CLIPVisionEmbeddings(int64_t embed_dim,
                         int64_t num_channels = 3,
                         int64_t patch_size   = 14,
                         int64_t image_size   = 224,
                         int64_t num_positions = 257)
        : embed_dim(embed_dim),
          num_channels(num_channels),
          patch_size(patch_size),
          image_size(image_size),
          num_positions(num_positions)  {
        num_patches   = (image_size / patch_size) * (image_size / patch_size);
        num_positions = num_patches + 1;
    }

    struct ggml_tensor* forward(struct ggml_context* ctx, struct ggml_tensor* pixel_values) {
        // pixel_values: [N, num_channels, image_size, image_size]
        // return: [N, num_positions, embed_dim]
        GGML_ASSERT(pixel_values->ne[0] == image_size && pixel_values->ne[1] == image_size && pixel_values->ne[2] == num_channels);

        auto patch_embed_weight    = params["patch_embedding.weight"];
        auto class_embed_weight    = params["class_embedding"];
        auto position_embed_weight = params["position_embedding.weight"];

        // concat(patch_embedding, class_embedding) + position_embedding
        struct ggml_tensor* patch_embedding;
        int64_t N       = pixel_values->ne[3];
        patch_embedding = ggml_nn_conv_2d(ctx, pixel_values, patch_embed_weight, NULL, patch_size, patch_size);  // [N, embed_dim, image_size // pacht_size, image_size // pacht_size]
        patch_embedding = ggml_reshape_3d(ctx, patch_embedding, num_patches, embed_dim, N);                      // [N, embed_dim, num_patches]
        patch_embedding = ggml_cont(ctx, ggml_permute(ctx, patch_embedding, 1, 0, 2, 3));                        // [N, num_patches, embed_dim]
        patch_embedding = ggml_reshape_4d(ctx, patch_embedding, 1, embed_dim, num_patches, N);                   // [N, num_patches, embed_dim, 1]

        struct ggml_tensor* class_embedding = ggml_new_tensor_2d(ctx, GGML_TYPE_F32, embed_dim, N);
        class_embedding                     = ggml_repeat(ctx, class_embed_weight, class_embedding);      // [N, embed_dim]
        class_embedding                     = ggml_reshape_4d(ctx, class_embedding, 1, embed_dim, 1, N);  // [N, 1, embed_dim, 1]

        struct ggml_tensor* x = ggml_concat(ctx, class_embedding, patch_embedding);    // [N, num_positions, embed_dim, 1]
        x                     = ggml_reshape_3d(ctx, x, embed_dim, num_positions, N);  // [N, num_positions, embed_dim]
        x                     = ggml_add(ctx, x, position_embed_weight);
        return x;  // [N, num_positions, embed_dim]
    }
};

class CLIPProjection : public UnaryBlock {
protected:
    int64_t in_features;
    int64_t out_features;
    bool transpose_weight;

    void init_params(struct ggml_context* ctx, ggml_type wtype) override {
        if (transpose_weight) {
            LOG_ERROR("transpose_weight");
            params["weight"] = ggml_new_tensor_2d(ctx, wtype, out_features, in_features);
        } else {
            params["weight"] = ggml_new_tensor_2d(ctx, wtype, in_features, out_features);
        }
    }

public:
    CLIPProjection(int64_t in_features,
                   int64_t out_features,
                   bool transpose_weight = false)
        : in_features(in_features),
          out_features(out_features),
          transpose_weight(transpose_weight) {}

    struct ggml_tensor* forward(struct ggml_context* ctx, struct ggml_tensor* x) override {
        struct ggml_tensor* w = params["weight"];
        if (transpose_weight) {
            w = ggml_cont(ctx, ggml_transpose(ctx, w));
        }
        return ggml_mul_mat(ctx, w, x);
    }
};

// OPENAI_CLIP_VIT_L_14: https://huggingface.co/openai/clip-vit-large-patch14/blob/main/config.json
// OPEN_CLIP_VIT_H_14: https://huggingface.co/laion/CLIP-ViT-H-14-laion2B-s32B-b79K/blob/main/config.json
// OPEN_CLIP_VIT_BIGG_14: https://huggingface.co/laion/CLIP-ViT-bigG-14-laion2B-39B-b160k/blob/main/config.json (CLIPTextModelWithProjection)

enum CLIPVersion {
    OPENAI_CLIP_VIT_L_14,   // SD 1.x and SDXL and SVD-XT
    OPEN_CLIP_VIT_H_14,     // SD 2.x
    OPEN_CLIP_VIT_BIGG_14,  // SDXL
};

class CLIPTextModel : public GGMLBlock {
public:
    CLIPVersion version = OPENAI_CLIP_VIT_L_14;
    // network hparams
    int32_t vocab_size        = 49408;
    int32_t n_token           = 77;  // max_position_embeddings
    int32_t hidden_size       = 768;
    int32_t intermediate_size = 3072;
    int32_t n_head            = 12;
    int32_t n_layer           = 12;    // num_hidden_layers
    int32_t projection_dim    = 1280;  // only for OPEN_CLIP_VIT_BIGG_14
    int32_t clip_skip         = -1;
    bool with_final_ln        = true;

    CLIPTextModel(CLIPVersion version = OPENAI_CLIP_VIT_L_14,
                  int clip_skip_value = -1,
                  bool with_final_ln  = true)
        : version(version), with_final_ln(with_final_ln) {
        if (version == OPEN_CLIP_VIT_H_14) {
            hidden_size       = 1024;
            intermediate_size = 4096;
            n_head            = 16;
            n_layer           = 24;
            projection_dim    = 1024;
        } else if (version == OPEN_CLIP_VIT_BIGG_14) {  // CLIPTextModelWithProjection
            hidden_size       = 1280;
            intermediate_size = 5120;
            n_head            = 20;
            n_layer           = 32;
            projection_dim    = 1280;
        }
        set_clip_skip(clip_skip_value);

        if (version == OPEN_CLIP_VIT_BIGG_14) {
            blocks["embeddings"] = std::shared_ptr<GGMLBlock>(new CLIPEmbeddings(hidden_size, vocab_size, n_token));
            blocks["projection"] = std::shared_ptr<GGMLBlock>(new CLIPProjection(hidden_size, projection_dim, true));
            blocks["encoder"]    = std::shared_ptr<GGMLBlock>(new CLIPEncoder(n_layer, hidden_size, n_head, intermediate_size));
            blocks["final_layer_norm"] = std::shared_ptr<GGMLBlock>(new LayerNorm(hidden_size));
        } else {
            blocks["embeddings"] = std::shared_ptr<GGMLBlock>(new CLIPEmbeddings(hidden_size, vocab_size, n_token));
            blocks["encoder"]    = std::shared_ptr<GGMLBlock>(new CLIPEncoder(n_layer, hidden_size, n_head, intermediate_size));
            blocks["final_layer_norm"] = std::shared_ptr<GGMLBlock>(new LayerNorm(hidden_size));
        }
    }

    void set_clip_skip(int skip) {
        if (skip <= 0) {
            return;
        }
        clip_skip = skip;
    }

    struct ggml_tensor* get_token_embed_weight() {
        auto embeddings = std::dynamic_pointer_cast<CLIPEmbeddings>(blocks["embeddings"]);
        return embeddings->get_token_embed_weight();
    }

    struct ggml_tensor* forward(struct ggml_context* ctx,
                                struct ggml_tensor* input_ids,
                                struct ggml_tensor* tkn_embeddings,
                                size_t max_token_idx = 0,
                                bool return_pooled   = false) {
        // input_ids: [N, n_token]
        auto text_embeddings = std::dynamic_pointer_cast<CLIPEmbeddings>(blocks["embeddings"]);
        auto text_projection = std::dynamic_pointer_cast<CLIPProjection>(blocks["projection"]);
        auto text_encoder    = std::dynamic_pointer_cast<CLIPEncoder>(blocks["encoder"]);
        auto text_layer_norm = std::dynamic_pointer_cast<LayerNorm>(blocks["final_layer_norm"]);

        auto x = text_embeddings->forward(ctx, input_ids, tkn_embeddings);  // [N, n_token, hidden_size]
        x      = text_encoder->forward(ctx, x, return_pooled ? -1 : clip_skip, true);
        if (return_pooled || with_final_ln) {
            x = text_layer_norm->forward(ctx, x);
        }

        if (return_pooled && text_projection) {
            ggml_tensor* pooled = ggml_view_1d(ctx, x, hidden_size, x->nb[1] * max_token_idx);
            text_projection->forward(ctx, pooled);
            return pooled;
        } else {
            return x;  // [N, n_token, hidden_size]}
        }
    }
};

class CLIPVisionModel : public GGMLBlock {
public:
    // network hparams
    int32_t token_size        = 49408;
    int32_t n_token           = 77;  // max_position_embeddings
    int32_t num_channels      = 3;
    int32_t patch_size        = 14;
    int32_t image_size        = 224;
    int32_t num_positions     = 257;  // (image_size / patch_size)^2 + 1
    int32_t hidden_size       = 768;  // (label_embed_dim)
    int32_t intermediate_size = 4096;
    int32_t n_head            = 16;
    int32_t n_layer           = 24;
    int32_t projection_dim    = 1280; // (time_embed_dim)
    int32_t clip_skip         = -1;

public:
    CLIPVisionModel(CLIPVersion version = OPENAI_CLIP_VIT_L_14) {
        if (version == OPEN_CLIP_VIT_H_14) {
            hidden_size       = 1024;
            intermediate_size = 5120;
            n_head            = 16;
            n_layer           = 32;
            projection_dim    = 1280;
        } else if (version == OPEN_CLIP_VIT_BIGG_14) {
            hidden_size       = 1332;
            intermediate_size = 8192;
            n_head            = 16;
            n_layer           = 48;
            projection_dim    = 1664;
        }

        blocks["text_embeddings"] = std::shared_ptr<GGMLBlock>(new CLIPEmbeddings(hidden_size, token_size, n_token));
        //blocks["text_encoder"]    = std::shared_ptr<GGMLBlock>(new CLIPEncoder(n_layer, hidden_size, n_head, intermediate_size));
        blocks["text_layer_norm"] = std::shared_ptr<GGMLBlock>(new LayerNorm(hidden_size));
        blocks["text_projection"] = std::shared_ptr<GGMLBlock>(new CLIPProjection(hidden_size, hidden_size, true));

        blocks["visual_embeddings"]     = std::shared_ptr<GGMLBlock>(new CLIPVisionEmbeddings(projection_dim, num_channels, patch_size, image_size, num_positions));
        blocks["visual_pre_layernorm"]  = std::shared_ptr<GGMLBlock>(new LayerNorm(projection_dim));
        blocks["visual_encoder"]        = std::shared_ptr<GGMLBlock>(new CLIPEncoder(n_layer, projection_dim, n_head, intermediate_size));
        blocks["visual_post_layernorm"] = std::shared_ptr<GGMLBlock>(new LayerNorm(projection_dim));
        blocks["visual_projection"]     = std::shared_ptr<GGMLBlock>(new CLIPProjection(projection_dim, hidden_size, true));
    }

    void set_clip_skip(int skip) {
        if (skip <= 0) {
            return;
        }
        clip_skip = skip;
    }

    struct ggml_tensor* get_token_embed_weight() {
        auto embeddings = std::dynamic_pointer_cast<CLIPEmbeddings>(blocks["text_embeddings"]);
        return embeddings->get_token_embed_weight();
    }

    struct ggml_tensor* forward(struct ggml_context* ctx,
                                struct ggml_tensor* input_ids,
                                struct ggml_tensor* tkn_embeddings,
                                struct ggml_tensor* pixel_values,
                                size_t max_token_idx = 0,
                                bool return_pooled   = true) {
        // pixel_values: [N, num_channels, image_size, image_size]
        auto embeddings      = std::dynamic_pointer_cast<CLIPEmbeddings>(blocks["text_embeddings"]);
        auto text_projection = std::dynamic_pointer_cast<CLIPProjection>(blocks["text_projection"]);
        // auto text_encoder     = std::dynamic_pointer_cast<CLIPEncoder>(blocks["encoder"]);
        auto text_layer_norm = std::dynamic_pointer_cast<LayerNorm>(blocks["text_layer_norm"]);

        auto visual_embeddings = std::dynamic_pointer_cast<CLIPVisionEmbeddings>(blocks["visual_embeddings"]);
        auto pre_layernorm     = std::dynamic_pointer_cast<LayerNorm>(blocks["visual_pre_layernorm"]);
        auto visual_encoder    = std::dynamic_pointer_cast<CLIPEncoder>(blocks["visual_encoder"]);
        auto post_layernorm    = std::dynamic_pointer_cast<LayerNorm>(blocks["visual_post_layernorm"]);
        auto visual_projection = std::dynamic_pointer_cast<CLIPProjection>(blocks["visual_projection"]);

        ggml_tensor* txt_x= nullptr;
        {
            txt_x = embeddings->forward(ctx, input_ids, tkn_embeddings);  // [N, n_token, hidden_size]
            //txt_x = text_encoder->forward(ctx, txt_x, return_pooled ? -1 : clip_skip, true);
            if (return_pooled) {
                txt_x = text_layer_norm->forward(ctx, txt_x);
                txt_x = ggml_view_1d(ctx, txt_x, hidden_size, txt_x->nb[1] * max_token_idx);
                text_projection->forward(ctx, txt_x);                    // [N, hidden_size, hidden_size]
            }
        }

        ggml_tensor* vis_x= nullptr;
        {
            vis_x = visual_embeddings->forward(ctx, pixel_values);  // [N, num_positions, projection_dim]
            vis_x = pre_layernorm->forward(ctx, vis_x);             // [N, projection_dim]
            vis_x = visual_encoder->forward(ctx, vis_x, return_pooled ? -1 : clip_skip, false);
            vis_x = post_layernorm->forward(ctx, vis_x);            // [N, num_positions, projection_dim]
            if (return_pooled) {
                vis_x = ggml_cont(ctx, ggml_view_2d(ctx, vis_x, vis_x->ne[0], vis_x->ne[2], vis_x->nb[2], 0));
                visual_projection->forward(ctx, vis_x);             // [hidden_size, projection_dim]
            }
        }

        return ggml_out_prod(ctx, txt_x, vis_x);  // [N, time_embed_dim, label_embed_dim]
    }
};

class CLIPVisionModelProjection : public GGMLBlock {
public:
    int32_t num_channels   = 3;
    int32_t patch_size     = 14;
    int32_t hidden_size    = 1024;
    int32_t projection_dim = 768;
    int32_t image_size     = 224;

public:
    CLIPVisionModelProjection(CLIPVersion version   = OPENAI_CLIP_VIT_L_14,
                              bool transpose_proj_w = false) {
        if (version == OPEN_CLIP_VIT_H_14) {
            hidden_size    = 1280;
            projection_dim = 1024;
        } else if (version == OPEN_CLIP_VIT_BIGG_14) {
            hidden_size = 1664;
        }

        blocks["vision_model"] = std::shared_ptr<GGMLBlock>(new CLIPVisionModel(version));
        blocks["visual_projection"] = std::shared_ptr<GGMLBlock>(new CLIPProjection(hidden_size, projection_dim, transpose_proj_w));
    }

    struct ggml_tensor* forward(struct ggml_context* ctx, struct ggml_tensor* pixel_values) {
        // pixel_values: [N, num_channels, image_size, image_size]
        // return: [N, projection_dim]
        auto vision_model      = std::dynamic_pointer_cast<CLIPVisionModel>(blocks["vision_model"]);
        auto visual_projection = std::dynamic_pointer_cast<CLIPProjection>(blocks["visual_projection"]);

        auto x = vision_model->forward(ctx, nullptr, nullptr, pixel_values);  // [N, hidden_size]
        x      = visual_projection->forward(ctx, x);        // [N, projection_dim]

        return x;  // [N, projection_dim]
    }
};

// ldm.modules.encoders.modules.FrozenCLIPEmbedder
// Ref: https://github.com/AUTOMATIC1111/stable-diffusion-webui/blob/cad87bf4e3e0b0a759afa94e933527c3123d59bc/modules/sd_hijack_clip.py#L283
struct FrozenCLIPEmbedderWithCustomWords : public GGMLModule {
    SDVersion version = VERSION_1_x;
    std::shared_ptr<CLIPTokenizer> tokenizer;
    std::shared_ptr<CLIPTextModel> text_model;
    std::shared_ptr<CLIPTextModel> text_model2;
    std::shared_ptr<CLIPVisionModel> vision_model;

    std::string embd_dir;
    int32_t num_custom_embeddings = 0;
    std::vector<uint8_t> token_embed_custom;
    std::vector<std::string> readed_embeddings;

    FrozenCLIPEmbedderWithCustomWords(ggml_backend_t backend,
                                      ggml_type wtype,
                                      SDVersion version = VERSION_1_x,
                                      int clip_skip     = -1)
        : GGMLModule(backend, wtype), version(version){
        if (clip_skip <= 0) {
            clip_skip = 1;
            if (version == VERSION_2_x || version == VERSION_XL) {
                clip_skip = 2;
            }
        }

        if (version == VERSION_1_x) {
            text_model = std::make_shared<CLIPTextModel>(OPENAI_CLIP_VIT_L_14, clip_skip);
            text_model->init(params_ctx, wtype);
        } else if (version == VERSION_2_x) {
            text_model = std::make_shared<CLIPTextModel>(OPEN_CLIP_VIT_H_14, clip_skip);
            text_model->init(params_ctx, wtype);
        } else if (version == VERSION_XL) {
            text_model  = std::make_shared<CLIPTextModel>(OPENAI_CLIP_VIT_L_14, clip_skip, false);
            text_model2 = std::make_shared<CLIPTextModel>(OPEN_CLIP_VIT_BIGG_14, clip_skip, false);
            text_model->init(params_ctx, wtype);
            text_model2->init(params_ctx, wtype);
        } else if (version == VERSION_SVD) {
            vision_model = std::make_shared<CLIPVisionModel>(OPEN_CLIP_VIT_H_14);
            vision_model->init(params_ctx, wtype);
        }
        tokenizer = std::make_shared<CLIPTokenizer>(version);
    }

    std::string get_desc() {
        return "clip";
    }

<<<<<<< HEAD
    size_t get_params_mem_size() {
        size_t params_mem_size = 0;
        if (version == VERSION_XL) {
            params_mem_size = text_model->get_params_mem_size();
            params_mem_size += text_model2->get_params_mem_size();
        } else if (version == VERSION_SVD) {
            params_mem_size += vision_model->get_params_mem_size();
        } else{
            params_mem_size = text_model->get_params_mem_size();
        }
        return params_mem_size;
    }

    size_t get_params_num() {
        size_t params_num = 0;
        if (version == VERSION_XL) {
            params_num = text_model->get_params_num();
            params_num += text_model2->get_params_num();
        } else if (version == VERSION_SVD) {
            params_num += vision_model->get_params_num();
        } else {
            params_num = text_model->get_params_num();
        }
        return params_num;
    }

    void set_clip_skip(int clip_skip) const {
=======
    void set_clip_skip(int clip_skip) {
        text_model.set_clip_skip(clip_skip);
>>>>>>> 036ba9e6
        if (version == VERSION_XL) {
            text_model->set_clip_skip(clip_skip);
            text_model2->set_clip_skip(clip_skip);
        } else if (version == VERSION_SVD) {
            vision_model->set_clip_skip(clip_skip);
        } else {
            text_model->set_clip_skip(clip_skip);
        }
    }

    void get_param_tensors(std::map<std::string, struct ggml_tensor*>& tensors, const std::string prefix) {
        if (version == VERSION_XL) {
            text_model->get_param_tensors(tensors, prefix + "transformer");
            text_model2->get_param_tensors(tensors, prefix + "1.transformer.text_model");
        } else if (version == VERSION_SVD) {
            vision_model->get_param_tensors(tensors, prefix + "transformer");
        } else {
            text_model->get_param_tensors(tensors, prefix + "transformer.text_model");
        }
    }

    bool load_embedding(std::string embd_name, std::string embd_path, std::vector<int32_t>& bpe_tokens) {
        // the order matters
        ModelLoader model_loader;
        if (!model_loader.init_from_file(embd_path)) {
            LOG_ERROR("embedding '%s' failed", embd_name.c_str());
            return false;
        }
        if (std::find(readed_embeddings.begin(), readed_embeddings.end(), embd_name) != readed_embeddings.end()) {
            LOG_DEBUG("embedding already read in: %s", embd_name.c_str());
            return true;
        }
        struct ggml_init_params params;
        params.mem_size               = 10 * 1024 * 1024;  // max for custom embeddings 10 MB
        params.mem_buffer             = NULL;
        params.no_alloc               = false;
        struct ggml_context* embd_ctx = ggml_init(params);
        struct ggml_tensor* embd      = NULL;
        int hidden_size               = ((version == VERSION_SVD) ? vision_model->hidden_size : text_model->hidden_size);
        int vocab_size                = ((version == VERSION_SVD) ? vision_model->token_size : text_model->vocab_size);
        auto on_load                  = [&](const TensorStorage& tensor_storage, ggml_tensor** dst_tensor) {
            if (tensor_storage.ne[0] != hidden_size) {
                LOG_DEBUG("embedding wrong hidden size, got %i, expected %i", tensor_storage.ne[0], hidden_size);
                return false;
            }
            embd        = ggml_new_tensor_2d(embd_ctx, wtype, hidden_size, tensor_storage.n_dims > 1 ? tensor_storage.ne[1] : 1);
            *dst_tensor = embd;
            return true;
        };
        model_loader.load_tensors(on_load, NULL);
        readed_embeddings.push_back(embd_name);
        token_embed_custom.resize(token_embed_custom.size() + ggml_nbytes(embd));
        memcpy((void*)(token_embed_custom.data() + num_custom_embeddings * hidden_size * ggml_type_size(wtype)),
               embd->data,
               ggml_nbytes(embd));
        for (int i = 0; i < embd->ne[1]; i++) {
            bpe_tokens.push_back(vocab_size + num_custom_embeddings);
            // LOG_DEBUG("new custom token: %i", text_model.vocab_size + num_custom_embeddings);
            num_custom_embeddings++;
        }
        LOG_DEBUG("embedding '%s' applied, custom embeddings: %i", embd_name.c_str(), num_custom_embeddings);
        return true;
    }

    struct ggml_tensor* forward(struct ggml_context* ctx,
                                struct ggml_tensor* input_ids,
                                struct ggml_tensor* input_ids2,
                                struct ggml_tensor* embeddings,
                                struct ggml_tensor* pixel_values = NULL,
                                size_t max_token_idx = 0,
                                bool return_pooled   = false) {
        size_t N       = input_ids->ne[1];
        size_t n_token = input_ids->ne[0];
        struct ggml_tensor* hidden_states = NULL;

        size_t model_n_token = ((version == VERSION_SVD) ? vision_model->n_token : text_model->n_token);
        if (input_ids != NULL && input_ids->ne[0] > model_n_token) {
            GGML_ASSERT(input_ids->ne[0] % model_n_token == 0);
            input_ids = ggml_reshape_2d(ctx, input_ids, model_n_token, input_ids->ne[0] / model_n_token);
        }

        if (version == VERSION_XL) {
            if (input_ids2 != NULL && input_ids2->ne[0] > text_model2->n_token) {
                GGML_ASSERT(input_ids2->ne[0] % text_model2->n_token == 0);
                input_ids2 = ggml_reshape_2d(ctx, input_ids2, text_model2->n_token, input_ids2->ne[0] / text_model2->n_token);
            }

            if (return_pooled) {
                hidden_states = text_model2->forward(ctx, input_ids2, NULL, max_token_idx, return_pooled);
            } else {
                hidden_states = text_model->forward(ctx, input_ids, embeddings);  // [N, n_token, hidden_size]

                hidden_states = ggml_reshape_4d(ctx,
                                                hidden_states,
                                                hidden_states->ne[0],
                                                hidden_states->ne[1],
                                                hidden_states->ne[2],
                                                hidden_states->ne[3]);
                hidden_states = ggml_cont(ctx, ggml_permute(ctx, hidden_states, 2, 0, 1, 3));

                auto hidden_states2 = text_model2->forward(ctx, input_ids2, NULL);  // [N, n_token, hidden_size2]
                // LOG_DEBUG("hidden_states: %d %d %d %d", hidden_states->ne[0], hidden_states->ne[1], hidden_states->ne[2], hidden_states->ne[3]);
                hidden_states2 = ggml_reshape_4d(ctx,
                                                 hidden_states2,
                                                 hidden_states2->ne[0],
                                                 hidden_states2->ne[1],
                                                 hidden_states2->ne[2],
                                                 hidden_states2->ne[3]);
                hidden_states2 = ggml_cont(ctx, ggml_permute(ctx, hidden_states2, 2, 0, 1, 3));

                hidden_states = ggml_concat(ctx, hidden_states, hidden_states2);  // [N, n_token, hidden_size + hidden_size2]

                hidden_states = ggml_cont(ctx, ggml_permute(ctx, hidden_states, 1, 2, 0, 3));
            }
        } else if (version == VERSION_SVD) {
            hidden_states = vision_model->forward(ctx, input_ids, embeddings, pixel_values, return_pooled);  // [N, n_token, hidden_size]
        } else {
            hidden_states = text_model->forward(ctx, input_ids, embeddings);  // [N, n_token, hidden_size]
        }

        // LOG_DEBUG("hidden_states: %d %d %d %d", hidden_states->ne[0], hidden_states->ne[1], hidden_states->ne[2], hidden_states->ne[3]);
        return hidden_states;
    }

    struct ggml_cgraph* build_graph(struct ggml_tensor* input_ids,
                                    struct ggml_tensor* input_ids2   = NULL,
                                    struct ggml_tensor* pixel_values = NULL,
                                    size_t max_token_idx             = 0,
                                    bool return_pooled               = false) {
        struct ggml_cgraph* gf = ggml_new_graph(compute_ctx);

        pixel_values = to_backend(pixel_values);
        input_ids2 = to_backend(input_ids2);
        if (!return_pooled) {
            input_ids = to_backend(input_ids);
        }

        struct ggml_tensor* embeddings = NULL;
        if (version == VERSION_SVD) {
            if (num_custom_embeddings > 0 && version != VERSION_XL) {
                auto custom_embeddings = ggml_new_tensor_3d(compute_ctx,
                                                            wtype,
                                                            vision_model->hidden_size,
                                                            1,
                                                            num_custom_embeddings);
                set_backend_tensor_data(custom_embeddings, token_embed_custom.data());

                auto token_embed_weight = vision_model->get_token_embed_weight();
                token_embed_weight      = ggml_reshape_3d(compute_ctx, token_embed_weight, token_embed_weight->ne[0], 1, token_embed_weight->ne[1]);
                // concatenate custom embeddings
                embeddings = ggml_concat(compute_ctx, token_embed_weight, custom_embeddings);
                embeddings = ggml_reshape_2d(compute_ctx, embeddings, embeddings->ne[0], embeddings->ne[2]);
            }
        } else {
            if (num_custom_embeddings > 0 && version != VERSION_XL) {
                auto custom_embeddings = ggml_new_tensor_3d(compute_ctx,
                                                            wtype,
                                                            text_model->hidden_size,
                                                            1,
                                                            num_custom_embeddings);
                set_backend_tensor_data(custom_embeddings, token_embed_custom.data());

                auto token_embed_weight = text_model->get_token_embed_weight();
                token_embed_weight      = ggml_reshape_3d(compute_ctx, token_embed_weight, token_embed_weight->ne[0], 1, token_embed_weight->ne[1]);
                // concatenate custom embeddings
                embeddings = ggml_concat(compute_ctx, token_embed_weight, custom_embeddings);
                embeddings = ggml_reshape_2d(compute_ctx, embeddings, embeddings->ne[0], embeddings->ne[2]);
            }
        }
        struct ggml_tensor* hidden_states = forward(compute_ctx, input_ids, input_ids2, embeddings, pixel_values, max_token_idx, return_pooled);

        ggml_build_forward_expand(gf, hidden_states);

        return gf;
    }

    void compute(const int n_threads,
                 struct ggml_tensor* input_ids,
                 struct ggml_tensor* input_ids2,
                 struct ggml_tensor* pixel_values,
                 size_t max_token_idx,
                 bool return_pooled,
                 ggml_tensor** output,
                 ggml_context* output_ctx = NULL) {
        auto get_graph = [&]() -> struct ggml_cgraph* {
            return build_graph(input_ids, input_ids2, pixel_values, max_token_idx, return_pooled);
        };
        GGMLModule::compute(get_graph, n_threads, true, output, output_ctx);
    }

    std::pair<std::vector<int>, std::vector<float>> tokenize(std::string text,
                                                             bool padding = false) {
        if (version == VERSION_SVD) {
            return tokenize(text, vision_model->n_token, padding);
        } else {
            return tokenize(text, text_model->n_token, padding);
        }
    }

    std::tuple<std::vector<int>, std::vector<float>, std::vector<bool>>
    tokenize_with_trigger_token(std::string text,
                                int num_input_imgs,
                                int32_t image_token,
                                bool padding = false) {
        if (version == VERSION_SVD) {
            return tokenize_with_trigger_token(text, num_input_imgs, image_token,
                                               vision_model->n_token, padding);
        } else {
            return tokenize_with_trigger_token(text, num_input_imgs, image_token,
                                               text_model->n_token, padding);
        }
    }

    std::vector<int> convert_token_to_id(std::string text) {
        auto on_new_token_cb = [&](std::string& str, std::vector<int32_t>& bpe_tokens) -> bool {
            size_t word_end       = str.find(",");
            std::string embd_name = word_end == std::string::npos ? str : str.substr(0, word_end);
            embd_name             = trim(embd_name);
            std::string embd_path = get_full_path(embd_dir, embd_name + ".pt");
            if (embd_path.size() == 0) {
                embd_path = get_full_path(embd_dir, embd_name + ".ckpt");
            }
            if (embd_path.size() == 0) {
                embd_path = get_full_path(embd_dir, embd_name + ".safetensors");
            }
            if (embd_path.size() > 0) {
                if (load_embedding(embd_name, embd_path, bpe_tokens)) {
                    if (word_end != std::string::npos) {
                        str = str.substr(word_end);
                    } else {
                        str = "";
                    }
                    return true;
                }
            }
            return false;
        };
        std::vector<int> curr_tokens = tokenizer->encode(text, on_new_token_cb);
        return curr_tokens;
    }

    std::string decode(const std::vector<int>& tokens) {
        return tokenizer->decode(tokens);
    }

    void pad_tokens(std::vector<int>& tokens,
                    std::vector<float>& weights,
                    size_t max_length = 0,
                    bool padding      = false) {
        if (max_length > 0 && padding) {
            size_t n = std::ceil(tokens.size() * 1.0 / (max_length - 2));
            if (n == 0) {
                n = 1;
            }
            size_t length = max_length * n;
            LOG_DEBUG("token length: %llu", length);
            std::vector<int> new_tokens;
            std::vector<float> new_weights;
            new_tokens.push_back(BOS_TOKEN_ID);
            new_weights.push_back(1.0);
            int token_idx = 0;
            for (int i = 1; i < length; i++) {
                if (token_idx >= tokens.size()) {
                    break;
                }
                if (i % max_length == 0) {
                    new_tokens.push_back(BOS_TOKEN_ID);
                    new_weights.push_back(1.0);
                } else if (i % max_length == max_length - 1) {
                    new_tokens.push_back(EOS_TOKEN_ID);
                    new_weights.push_back(1.0);
                } else {
                    new_tokens.push_back(tokens[token_idx]);
                    new_weights.push_back(weights[token_idx]);
                    token_idx++;
                }
            }

            new_tokens.push_back(EOS_TOKEN_ID);
            new_weights.push_back(1.0);
            tokens  = new_tokens;
            weights = new_weights;

            if (padding) {
                int pad_token_id = PAD_TOKEN_ID;
                if (version == VERSION_2_x) {
                    pad_token_id = 0;
                }
                tokens.insert(tokens.end(), length - tokens.size(), pad_token_id);
                weights.insert(weights.end(), length - weights.size(), 1.0);
            }
        }
    }

    std::tuple<std::vector<int>, std::vector<float>, std::vector<bool>>
    tokenize_with_trigger_token(std::string text,
                                int num_input_imgs,
                                int32_t image_token,
                                size_t max_length = 0,
                                bool padding      = false) {
        auto parsed_attention = parse_prompt_attention(text);

        {
            std::stringstream ss;
            ss << "[";
            for (const auto& item : parsed_attention) {
                ss << "['" << item.first << "', " << item.second << "], ";
            }
            ss << "]";
            LOG_DEBUG("parse '%s' to %s", text.c_str(), ss.str().c_str());
        }

        auto on_new_token_cb = [&](std::string& str, std::vector<int32_t>& bpe_tokens) -> bool {
            size_t word_end       = str.find(",");
            std::string embd_name = word_end == std::string::npos ? str : str.substr(0, word_end);
            embd_name             = trim(embd_name);
            std::string embd_path = get_full_path(embd_dir, embd_name + ".pt");
            if (embd_path.size() == 0) {
                embd_path = get_full_path(embd_dir, embd_name + ".ckpt");
            }
            if (embd_path.size() == 0) {
                embd_path = get_full_path(embd_dir, embd_name + ".safetensors");
            }
            if (embd_path.size() > 0) {
                if (load_embedding(embd_name, embd_path, bpe_tokens)) {
                    if (word_end != std::string::npos) {
                        str = str.substr(word_end);
                    } else {
                        str = "";
                    }
                    return true;
                }
            }
            return false;
        };

        std::vector<int> tokens;
        std::vector<float> weights;
        std::vector<bool> class_token_mask;
        int32_t class_idx = -1, tokens_acc = 0;
        for (const auto& item : parsed_attention) {
            std::vector<int> class_token_index;
            std::vector<int> clean_input_ids;
            const std::string& curr_text = item.first;
            float curr_weight            = item.second;
            // printf(" %s: %f \n", curr_text.c_str(), curr_weight);
            std::vector<int> curr_tokens = tokenizer->encode(curr_text, on_new_token_cb);
            int32_t clean_index          = 0;
            for (uint32_t i = 0; i < curr_tokens.size(); i++) {
                int token_id = curr_tokens[i];
                if (token_id == image_token)
                    class_token_index.push_back(clean_index - 1);
                else {
                    clean_input_ids.push_back(token_id);
                    clean_index++;
                }
            }
            // GGML_ASSERT(class_token_index.size() == 1); // PhotoMaker currently does not support multiple
            //     trigger words in a single prompt.
            if (class_token_index.size() == 1) {
                // Expand the class word token and corresponding mask
                int class_token = clean_input_ids[class_token_index[0]];
                class_idx       = tokens_acc + class_token_index[0];
                std::vector<int> clean_input_ids_tmp;
                for (uint32_t i = 0; i < class_token_index[0]; i++)
                    clean_input_ids_tmp.push_back(clean_input_ids[i]);
                for (uint32_t i = 0; i < num_input_imgs; i++)
                    clean_input_ids_tmp.push_back(class_token);
                for (uint32_t i = class_token_index[0] + 1; i < clean_input_ids.size(); i++)
                    clean_input_ids_tmp.push_back(clean_input_ids[i]);
                clean_input_ids.clear();
                clean_input_ids = clean_input_ids_tmp;
            }
            tokens_acc += clean_index;
            tokens.insert(tokens.end(), clean_input_ids.begin(), clean_input_ids.end());
            weights.insert(weights.end(), clean_input_ids.size(), curr_weight);
        }
        tokens.insert(tokens.begin(), BOS_TOKEN_ID);
        weights.insert(weights.begin(), 1.0);

        pad_tokens(tokens, weights, max_length, padding);

        for (uint32_t i = 0; i < tokens.size(); i++) {
            if (class_idx + 1 <= i && i < class_idx + 1 + num_input_imgs)
                class_token_mask.push_back(true);
            else
                class_token_mask.push_back(false);
        }

        // printf("[");
        // for (int i = 0; i < tokens.size(); i++) {
        //     printf("%d, ", class_token_mask[i] ? 1 : 0);
        // }
        // printf("]\n");

        // for (int i = 0; i < tokens.size(); i++) {
        //     std::cout << tokens[i] << ":" << weights[i] << ", ";
        // }
        // std::cout << std::endl;

        return std::make_tuple(tokens, weights, class_token_mask);
    }

    std::pair<std::vector<int>, std::vector<float>> tokenize(std::string text,
                                                             size_t max_length = 0,
                                                             bool padding      = false) {
        auto parsed_attention = parse_prompt_attention(text);

        {
            std::stringstream ss;
            ss << "[";
            for (const auto& item : parsed_attention) {
                ss << "['" << item.first << "', " << item.second << "], ";
            }
            ss << "]";
            LOG_DEBUG("parse '%s' to %s", text.c_str(), ss.str().c_str());
        }

        auto on_new_token_cb = [&](std::string& str, std::vector<int32_t>& bpe_tokens) -> bool {
            size_t word_end       = str.find(",");
            std::string embd_name = word_end == std::string::npos ? str : str.substr(0, word_end);
            embd_name             = trim(embd_name);
            std::string embd_path = get_full_path(embd_dir, embd_name + ".pt");
            if (embd_path.size() == 0) {
                embd_path = get_full_path(embd_dir, embd_name + ".ckpt");
            }
            if (embd_path.size() == 0) {
                embd_path = get_full_path(embd_dir, embd_name + ".safetensors");
            }
            if (embd_path.size() > 0) {
                if (load_embedding(embd_name, embd_path, bpe_tokens)) {
                    if (word_end != std::string::npos) {
                        str = str.substr(word_end);
                    } else {
                        str = "";
                    }
                    return true;
                }
            }
            return false;
        };

        std::vector<int> tokens;
        std::vector<float> weights;
        for (const auto& item : parsed_attention) {
            const std::string& curr_text = item.first;
            float curr_weight            = item.second;
            std::vector<int> curr_tokens = tokenizer->encode(curr_text, on_new_token_cb);
            tokens.insert(tokens.end(), curr_tokens.begin(), curr_tokens.end());
            weights.insert(weights.end(), curr_tokens.size(), curr_weight);
        }

        pad_tokens(tokens, weights, max_length, padding);

        // for (int i = 0; i < tokens.size(); i++) {
        //     std::cout << tokens[i] << ":" << weights[i] << ", ";
        // }
        // std::cout << std::endl;

        return {tokens, weights};
    }
};

<<<<<<< HEAD
=======
struct FrozenCLIPVisionEmbedder : public GGMLModule {
    CLIPVisionModelProjection vision_model;

    FrozenCLIPVisionEmbedder(ggml_backend_t backend, ggml_type wtype)
        : vision_model(OPEN_CLIP_VIT_H_14, true), GGMLModule(backend, wtype) {
        vision_model.init(params_ctx, wtype);
    }

    std::string get_desc() {
        return "clip_vision";
    }

    void get_param_tensors(std::map<std::string, struct ggml_tensor*>& tensors, const std::string prefix) {
        vision_model.get_param_tensors(tensors, prefix + "transformer");
    }

    struct ggml_cgraph* build_graph(struct ggml_tensor* pixel_values) {
        struct ggml_cgraph* gf = ggml_new_graph(compute_ctx);

        pixel_values = to_backend(pixel_values);

        struct ggml_tensor* hidden_states = vision_model.forward(compute_ctx, pixel_values);

        ggml_build_forward_expand(gf, hidden_states);

        return gf;
    }

    void compute(const int n_threads,
                 ggml_tensor* pixel_values,
                 ggml_tensor** output,
                 ggml_context* output_ctx) {
        auto get_graph = [&]() -> struct ggml_cgraph* {
            return build_graph(pixel_values);
        };
        GGMLModule::compute(get_graph, n_threads, true, output, output_ctx);
    }
};

>>>>>>> 036ba9e6
#endif  // __CLIP_HPP__<|MERGE_RESOLUTION|>--- conflicted
+++ resolved
@@ -1000,38 +1000,7 @@
         return "clip";
     }
 
-<<<<<<< HEAD
-    size_t get_params_mem_size() {
-        size_t params_mem_size = 0;
-        if (version == VERSION_XL) {
-            params_mem_size = text_model->get_params_mem_size();
-            params_mem_size += text_model2->get_params_mem_size();
-        } else if (version == VERSION_SVD) {
-            params_mem_size += vision_model->get_params_mem_size();
-        } else{
-            params_mem_size = text_model->get_params_mem_size();
-        }
-        return params_mem_size;
-    }
-
-    size_t get_params_num() {
-        size_t params_num = 0;
-        if (version == VERSION_XL) {
-            params_num = text_model->get_params_num();
-            params_num += text_model2->get_params_num();
-        } else if (version == VERSION_SVD) {
-            params_num += vision_model->get_params_num();
-        } else {
-            params_num = text_model->get_params_num();
-        }
-        return params_num;
-    }
-
     void set_clip_skip(int clip_skip) const {
-=======
-    void set_clip_skip(int clip_skip) {
-        text_model.set_clip_skip(clip_skip);
->>>>>>> 036ba9e6
         if (version == VERSION_XL) {
             text_model->set_clip_skip(clip_skip);
             text_model2->set_clip_skip(clip_skip);
@@ -1495,46 +1464,4 @@
     }
 };
 
-<<<<<<< HEAD
-=======
-struct FrozenCLIPVisionEmbedder : public GGMLModule {
-    CLIPVisionModelProjection vision_model;
-
-    FrozenCLIPVisionEmbedder(ggml_backend_t backend, ggml_type wtype)
-        : vision_model(OPEN_CLIP_VIT_H_14, true), GGMLModule(backend, wtype) {
-        vision_model.init(params_ctx, wtype);
-    }
-
-    std::string get_desc() {
-        return "clip_vision";
-    }
-
-    void get_param_tensors(std::map<std::string, struct ggml_tensor*>& tensors, const std::string prefix) {
-        vision_model.get_param_tensors(tensors, prefix + "transformer");
-    }
-
-    struct ggml_cgraph* build_graph(struct ggml_tensor* pixel_values) {
-        struct ggml_cgraph* gf = ggml_new_graph(compute_ctx);
-
-        pixel_values = to_backend(pixel_values);
-
-        struct ggml_tensor* hidden_states = vision_model.forward(compute_ctx, pixel_values);
-
-        ggml_build_forward_expand(gf, hidden_states);
-
-        return gf;
-    }
-
-    void compute(const int n_threads,
-                 ggml_tensor* pixel_values,
-                 ggml_tensor** output,
-                 ggml_context* output_ctx) {
-        auto get_graph = [&]() -> struct ggml_cgraph* {
-            return build_graph(pixel_values);
-        };
-        GGMLModule::compute(get_graph, n_threads, true, output, output_ctx);
-    }
-};
-
->>>>>>> 036ba9e6
 #endif  // __CLIP_HPP__