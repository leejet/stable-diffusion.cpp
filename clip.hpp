--- conflicted
+++ resolved
@@ -482,63 +482,7 @@
 
 /*================================================ FrozenCLIPEmbedder ================================================*/
 
-<<<<<<< HEAD
-struct ResidualAttentionBlock {
-    int32_t n_head;
-    int32_t d_model;
-    int32_t hidden_size;  // n_head * d_model
-    int32_t intermediate_size;
-    bool apply_diag_mask = true;
-
-    // attention
-    struct ggml_tensor* q_w;  // [hidden_size, hidden_size]
-    struct ggml_tensor* q_b;  // [hidden_size, ]
-    struct ggml_tensor* k_w;  // [hidden_size, hidden_size]
-    struct ggml_tensor* k_b;  // [hidden_size, ]
-    struct ggml_tensor* v_w;  // [hidden_size, hidden_size]
-    struct ggml_tensor* v_b;  // [hidden_size, ]
-
-    struct ggml_tensor* out_w;  // [hidden_size, hidden_size]
-    struct ggml_tensor* out_b;  // [hidden_size, ]
-
-    // layer norm 1
-    struct ggml_tensor* ln1_w;  // [hidden_size, ]
-    struct ggml_tensor* ln1_b;  // [hidden_size, ]
-
-    // mlp
-    struct ggml_tensor* fc1_w;  // [intermediate_size, hidden_size]
-    struct ggml_tensor* fc1_b;  // [intermediate_size, ]
-
-    struct ggml_tensor* fc2_w;  // [hidden_size, intermediate_size]
-    struct ggml_tensor* fc2_b;  // [hidden_size, ]
-
-    // layer norm 2
-    struct ggml_tensor* ln2_w;  // [hidden_size, ]
-    struct ggml_tensor* ln2_b;  // [hidden_size, ]
-
-    size_t calculate_mem_size(ggml_type wtype) {
-        size_t mem_size = 0;
-        mem_size += 4 * ggml_row_size(wtype, hidden_size * hidden_size);        // q_w/k_w/v_w/out_w
-        mem_size += 8 * ggml_row_size(GGML_TYPE_F32, hidden_size);              // q_b/k_b/v_b/out_b/ln1_w/ln1_b/ln2_w/ln2_b
-        mem_size += 2 * ggml_row_size(wtype, hidden_size * intermediate_size);  // fc1_w/fc2_w
-        mem_size += ggml_row_size(GGML_TYPE_F32, intermediate_size);            // fc1_b
-        mem_size += ggml_row_size(GGML_TYPE_F32, hidden_size);                  // fc2_b
-        return mem_size;
-    }
-
-    void init_params(struct ggml_context* ctx, ggml_allocr* alloc, ggml_type wtype) {
-        ln1_w = ggml_new_tensor_1d(ctx, GGML_TYPE_F32, hidden_size);
-        ln1_b = ggml_new_tensor_1d(ctx, GGML_TYPE_F32, hidden_size);
-
-        q_w = ggml_new_tensor_2d(ctx, wtype, hidden_size, hidden_size);
-        q_b = ggml_new_tensor_1d(ctx, GGML_TYPE_F32, hidden_size);
-        k_w = ggml_new_tensor_2d(ctx, wtype, hidden_size, hidden_size);
-        k_b = ggml_new_tensor_1d(ctx, GGML_TYPE_F32, hidden_size);
-        v_w = ggml_new_tensor_2d(ctx, wtype, hidden_size, hidden_size);
-        v_b = ggml_new_tensor_1d(ctx, GGML_TYPE_F32, hidden_size);
-=======
 // Ref: https://github.com/huggingface/transformers/blob/main/src/transformers/models/clip/modeling_clip.py
->>>>>>> 193fb620
 
 struct CLIPMLP : public GGMLBlock {
 protected:
@@ -609,13 +553,6 @@
 protected:
     int64_t n_layer;
 
-<<<<<<< HEAD
-            struct ggml_tensor* k = ggml_nn_linear(ctx, x, k_w, k_b);
-            k                     = ggml_reshape_4d(ctx, k, d_model, n_head, n_token, N);  // [N, n_token, n_head, d_model]
-            k                     = ggml_cont(ctx, ggml_permute(ctx, k, 0, 2, 1, 3));      // [N, n_head, n_token, d_model]
-            // k                     = ggml_reshape_3d(ctx, k, d_model, n_token, n_head);     // [N * n_head, n_token, d_model]
-            k                     = ggml_reshape_3d(ctx, k, d_model, n_token, n_head * N);     // [N * n_head, n_token, d_model]
-=======
 public:
     CLIPEncoder(int64_t n_layer,
                 int64_t d_model,
@@ -627,7 +564,6 @@
             blocks[name]     = std::shared_ptr<GGMLBlock>(new CLIPLayer(d_model, n_head, intermediate_size));
         }
     }
->>>>>>> 193fb620
 
     struct ggml_tensor* forward(struct ggml_context* ctx, struct ggml_tensor* x, int clip_skip = -1, bool mask = true) {
         // x: [N, n_token, d_model]
@@ -637,12 +573,6 @@
             layer_idx = n_layer - clip_skip;
         }
 
-<<<<<<< HEAD
-            struct ggml_tensor* kq = ggml_mul_mat(ctx, k, q);  // [N * n_head, n_token, n_token]
-            if(apply_diag_mask)
-                kq = ggml_diag_mask_inf_inplace(ctx, kq, 0);
-            kq = ggml_soft_max_inplace(ctx, kq);
-=======
         for (int i = 0; i < n_layer; i++) {
             // LOG_DEBUG("layer %d", i);
             if (i == layer_idx + 1) {
@@ -662,25 +592,12 @@
     int64_t embed_dim;
     int64_t vocab_size;
     int64_t num_positions;
->>>>>>> 193fb620
 
     void init_params(struct ggml_context* ctx, ggml_type wtype) {
         params["token_embedding.weight"]    = ggml_new_tensor_2d(ctx, wtype, embed_dim, vocab_size);
         params["position_embedding.weight"] = ggml_new_tensor_2d(ctx, GGML_TYPE_F32, embed_dim, num_positions);
     }
 
-<<<<<<< HEAD
-            // x = ggml_reshape_2d(ctx, kqv, d_model * n_head, n_token * N);  // // [N * n_token, d_model * n_head]
-            x = ggml_reshape_3d(ctx, kqv, d_model * n_head, n_token, N);  // // [N,  n_token, d_model * n_head]
-        }
-
-        // attention output        
-        x = ggml_nn_linear(ctx, x, out_w, out_b);
-
-        // residual        
-        x = ggml_add(ctx, x, r);
-        r = x;
-=======
 public:
     CLIPEmbeddings(int64_t embed_dim,
                    int64_t vocab_size    = 49408,
@@ -700,7 +617,6 @@
         // input_ids: [N, n_token]
         auto token_embed_weight    = params["token_embedding.weight"];
         auto position_embed_weight = params["position_embedding.weight"];
->>>>>>> 193fb620
 
         GGML_ASSERT(input_ids->ne[0] <= position_embed_weight->ne[0]);
 
@@ -879,7 +795,7 @@
     int32_t projection_dim    = 768;
 
 public:
-    CLIPVisionModel(CLIPVersion version = OPEN_CLIP_VIT_H_14) {
+    CLIPVisionModel(CLIPVersion version = OPENAI_CLIP_VIT_L_14) {
         if (version == OPEN_CLIP_VIT_H_14) {
             hidden_size       = 1280;
             intermediate_size = 5120;
@@ -899,7 +815,7 @@
         blocks["post_layernorm"] = std::shared_ptr<GGMLBlock>(new LayerNorm(hidden_size));
     }
 
-    struct ggml_tensor* forward(struct ggml_context* ctx, struct ggml_tensor* pixel_values) {
+    struct ggml_tensor* forward(struct ggml_context* ctx, struct ggml_tensor* pixel_values, bool proj = true) {
         // pixel_values: [N, num_channels, image_size, image_size]
         // return: // [N, projection_dim]
         auto embeddings     = std::dynamic_pointer_cast<CLIPVisionEmbeddings>(blocks["embeddings"]);
@@ -915,10 +831,19 @@
         GGML_ASSERT(x->ne[2] == 1);
         int64_t max_token_idx  = 0;
         ggml_tensor* pooled    = ggml_view_1d(ctx, x, x->ne[0], x->nb[1] * max_token_idx);  // assert N == 1
+        if(proj){
+            auto visual_projection = params["visual_projection"];
+            pooled                 = ggml_mul_mat(ctx, ggml_cont(ctx, ggml_transpose(ctx, visual_projection)), pooled);
+        }
+        return pooled;  // [N, projection_dim]
+    }
+
+    struct ggml_tensor* visual_project(struct ggml_context* ctx, struct ggml_tensor* input){ 
         auto visual_projection = params["visual_projection"];
-        pooled                 = ggml_mul_mat(ctx, ggml_cont(ctx, ggml_transpose(ctx, visual_projection)), pooled);
-        return pooled;  // [N, projection_dim]
-    }
+        auto pooled = ggml_mul_mat(ctx, ggml_cont(ctx, ggml_transpose(ctx, visual_projection)), input);
+        return pooled;
+    }
+
 };
 
 class CLIPVisionModelProjection : public GGMLBlock {
@@ -950,179 +875,6 @@
         x      = visual_projection->forward(ctx, x);        // [N, projection_dim]
 
         return x;  // [N, projection_dim]
-    }
-};
-
-
-struct CLIPVisionModel {
-    CLIPVersion version = OPENAI_CLIP_VIT_L_14;
-    // network hparams   
-    int32_t hidden_size             = 1024;  
-    int32_t intermediate_size       = 4096;   // for OPEN_CLIP_VIT_H_14
-    int32_t n_head                  = 16;    // num_attention_heads, 16 for OPEN_CLIP_VIT_H_14
-    int32_t num_hidden_layers       = 24;    // 24 for OPEN_CLIP_VIT_H_14
-    int32_t patch_size              = 14; 
-    int32_t projection_dim          = 768;  // only for OPEN_CLIP_VIT_BIGG_14
-    float eps = 1.e-7;
-        
-    // embeddings
-    struct ggml_tensor * class_embedding;  // [hidden_size,]
-    struct ggml_tensor * patch_embeddings; // [patch_size,patch_size,3,hidden_size]
-    struct ggml_tensor * position_embeddings; // [hidden_size, 257]
-
-    // transformer
-    std::vector<ResidualAttentionBlock> resblocks;
-    
-    struct ggml_tensor * pre_ln_w; // [hidden_size,]
-    struct ggml_tensor * pre_ln_b; // [hidden_size,]
-    // std::vector<clip_layer> layers;
-
-    struct ggml_tensor * post_ln_w; // [hidden_size,]
-    struct ggml_tensor * post_ln_b; // [hidden_size,]
-
-    struct ggml_tensor* visual_projection;
-    
-
-    CLIPVisionModel(CLIPVersion version = OPENAI_CLIP_VIT_L_14)
-        : version(version){        
-    
-        resblocks.resize(num_hidden_layers);
-        set_resblocks_hp_params();
-    }    
-
-    void set_resblocks_hp_params() {
-        int d_model = hidden_size / n_head;  // 64 / SDXL is 40 for CLIPTextModelWithProjection
-        for (int i = 0; i < num_hidden_layers; i++) {
-            resblocks[i].d_model           = d_model;
-            resblocks[i].n_head            = n_head;
-            resblocks[i].hidden_size       = hidden_size;
-            resblocks[i].intermediate_size = intermediate_size;
-            resblocks[i].apply_diag_mask   = false;
-        }
-    }
-
-    size_t calculate_mem_size(ggml_type wtype) {
-
-        size_t mem_size = 0;     
-        
-        for (int i = 0; i < num_hidden_layers; i++) {
-            mem_size += resblocks[i].calculate_mem_size(wtype);
-        }
-        mem_size += 4 * ggml_row_size(wtype, hidden_size);  //
-        mem_size += 1 * ggml_row_size(wtype, hidden_size);  //
-        mem_size += ggml_row_size(wtype, hidden_size*patch_size*patch_size*3);  //
-        mem_size += ggml_row_size(wtype, hidden_size*257);  //
-        mem_size += ggml_row_size(wtype, hidden_size * projection_dim);  // visual_projection
-        return mem_size;
-    }
-
-    void map_by_name(std::map<std::string, struct ggml_tensor*>& tensors, const std::string prefix, const std::string stripped) {
-        tensors[prefix + "post_layernorm.bias"]                  = post_ln_b;
-        tensors[prefix + "post_layernorm.weight"]                = post_ln_w;
-        tensors[prefix + "pre_layrnorm.bias"]                    = pre_ln_b;
-        tensors[prefix + "pre_layrnorm.weight"]                  = pre_ln_w;
-
-        tensors[prefix + "embeddings.patch_embedding.weight"]    = patch_embeddings;
-        tensors[prefix + "embeddings.position_embedding.weight"] = position_embeddings;
-        tensors[prefix + "embeddings.class_embedding"]           = class_embedding;
-        for (int i = 0; i < num_hidden_layers; i++) {
-            std::string name = prefix + "encoder.layers." + std::to_string(i) + ".";
-            resblocks[i].map_by_name(tensors, prefix + "encoder.layers." + std::to_string(i) + ".");
-        }
-        // std::string stripped = prefix.replace(prefix.find("vision_model."), sizeof("vision_model.")-1, ""); 
-        tensors[stripped + "visual_projection.weight"] = visual_projection;
-    }   
-
-    
-
-    struct ggml_tensor* visual_project(struct ggml_context* ctx0, struct ggml_tensor* input){ 
-        auto h = ggml_mul_mat(ctx0, visual_projection, input); 
-        return h;
-    }
-
-    struct ggml_tensor* forward(struct ggml_context* ctx0,  
-                                struct ggml_tensor *x,
-                                struct ggml_tensor *cls,
-                                struct ggml_tensor *temp,                                
-                                struct ggml_tensor *positions) {
-        const int image_size = x->ne[0]; 
-        int batch_size = x->ne[3];
-        const int num_patches = ((image_size / patch_size) * (image_size / patch_size));
-        const int num_positions = num_patches + 1;
-        int32_t n_layer = num_hidden_layers;
-        const int d_head = hidden_size / n_head;
-
-        struct ggml_tensor *patch_embeddings_f16 = ggml_cast(ctx0, patch_embeddings, GGML_TYPE_F16);
-
-        struct ggml_tensor * inp = ggml_conv_2d(ctx0, patch_embeddings_f16, x, patch_size, patch_size, 0, 0, 1, 1);
-
-        inp = ggml_reshape_3d(ctx0, inp, num_patches, hidden_size, batch_size);
-        inp = ggml_cont(ctx0, ggml_permute(ctx0, inp, 2, 0, 1, 3));
-        ggml_tensor *class_embedding_rep = ggml_repeat(ctx0, class_embedding, temp);
-
-        struct ggml_tensor *embeddings =  ggml_concat(ctx0, class_embedding_rep, inp);
-        embeddings =  ggml_cont(ctx0, ggml_permute(ctx0, embeddings, 0, 2, 1, 3));
-        
-        embeddings =
-            ggml_add(ctx0, embeddings, ggml_get_rows(ctx0, position_embeddings, positions));
-
-        // pre-layernorm        
-        embeddings = ggml_nn_layer_norm(ctx0, embeddings, pre_ln_w, pre_ln_w);
-
-        // transformer
-        for (int i = 0; i < num_hidden_layers; i++) {            
-            embeddings = resblocks[i].forward(ctx0, embeddings);  // [N, n_token, hidden_size]
-        }        
-        // get the output of cls token, e.g., 0th index
-        embeddings = ggml_get_rows(ctx0, ggml_reshape_2d(ctx0, embeddings, hidden_size, num_positions * batch_size), cls);
-
-        // post-layernorm      
-        embeddings = ggml_nn_layer_norm(ctx0, embeddings, post_ln_w, post_ln_b);
-
-        struct ggml_tensor * cur = embeddings;
-
-        ggml_set_name(cur, "pooled_output");
-        // we return pooled output instead of image embedding here 
-        // TODO: add other return items
-        return cur;  // [batch_size, hidden_size]
-
-    }
-
-    void init_params(ggml_context* ctx, ggml_backend_t backend, ggml_type wtype, ggml_allocr* alloc) {
-        
-        for (int i = 0; i < num_hidden_layers; i++) {
-            resblocks[i].init_params(ctx, alloc, wtype);
-        }
-
-        class_embedding = ggml_new_tensor_1d(ctx, wtype, hidden_size);
-        ggml_set_name(class_embedding, "vision.class_embedding");
-
-        patch_embeddings = ggml_new_tensor_4d(ctx, wtype, patch_size, patch_size, 3, hidden_size);
-        ggml_set_name(patch_embeddings, "vision.patch_embeddings");
-
-        position_embeddings = ggml_new_tensor_2d(ctx, wtype, hidden_size, 257);
-        ggml_set_name(position_embeddings, "vision.position_embeddings");
-
-
-        pre_ln_w = ggml_new_tensor_1d(ctx, wtype, hidden_size);
-        ggml_set_name(pre_ln_w, "vision.pre_ln_w");
-        pre_ln_b = ggml_new_tensor_1d(ctx, wtype, hidden_size);
-        ggml_set_name(pre_ln_b, "vision.pre_ln_b");
-        post_ln_w = ggml_new_tensor_1d(ctx, wtype, hidden_size);
-        ggml_set_name(post_ln_w, "vision.post_ln_w");
-        post_ln_b = ggml_new_tensor_1d(ctx, wtype, hidden_size);
-        ggml_set_name(post_ln_b, "vision.post_ln_b");
-
-        visual_projection = ggml_new_tensor_2d(ctx, wtype, hidden_size, projection_dim); // Check!!!
-        ggml_set_name(visual_projection, "vision.visual_projection");
-        
-        // alloc all tensors linked to this context
-        for (struct ggml_tensor* t = ggml_get_first_tensor(ctx); t != NULL; t = ggml_get_next_tensor(ctx, t)) {
-            if (t->data == NULL) {
-                ggml_allocr_alloc(alloc, t);
-            }
-        }
-
     }
 };
 
@@ -1255,19 +1007,6 @@
                                             hidden_states->ne[3]);
             hidden_states = ggml_cont(ctx, ggml_permute(ctx, hidden_states, 2, 0, 1, 3));
 
-<<<<<<< HEAD
-            auto hidden_states2 = text_model2.forward(ctx0, input_ids2, NULL);  // [N, n_token, hidden_size2]
-            hidden_states2      = ggml_reshape_4d(ctx0,
-                                                  hidden_states2,
-                                                  hidden_states2->ne[0],
-                                                  hidden_states2->ne[1],
-                                                  hidden_states2->ne[2],
-                                                  hidden_states2->ne[3]);
-            hidden_states2      = ggml_cont(ctx0, ggml_permute(ctx0, hidden_states2, 2, 0, 1, 3));
-            // print_ggml_tensor(hidden_states, true, "hidden_states");
-            // print_ggml_tensor(hidden_states2, true, "hidden_states2");
-            hidden_states = ggml_concat(ctx0, hidden_states, hidden_states2);  // [N, n_token, hidden_size + hidden_size2]
-=======
             auto hidden_states2 = text_model2.forward(ctx, input_ids2, NULL);  // [N, n_token, hidden_size2]
             // LOG_DEBUG("hidden_states: %d %d %d %d", hidden_states->ne[0], hidden_states->ne[1], hidden_states->ne[2], hidden_states->ne[3]);
             hidden_states2 = ggml_reshape_4d(ctx,
@@ -1279,7 +1018,6 @@
             hidden_states2 = ggml_cont(ctx, ggml_permute(ctx, hidden_states2, 2, 0, 1, 3));
 
             hidden_states = ggml_concat(ctx, hidden_states, hidden_states2);  // [N, n_token, hidden_size + hidden_size2]
->>>>>>> 193fb620
 
             hidden_states = ggml_cont(ctx, ggml_permute(ctx, hidden_states, 1, 2, 0, 3));
         }
@@ -1376,7 +1114,7 @@
                                         int32_t image_token,
                                         bool padding = false) {
         return tokenize_with_trigger_token(text, num_input_imgs, image_token, 
-                                 text_model.max_position_embeddings, padding);
+                                 text_model.n_token, padding);
     }
 
 
@@ -1385,15 +1123,15 @@
             size_t word_end       = str.find(",");
             std::string embd_name = word_end == std::string::npos ? str : str.substr(0, word_end);
             embd_name             = trim(embd_name);
-            std::string embd_path = get_full_path(text_model.embd_dir, embd_name + ".pt");
+            std::string embd_path = get_full_path(embd_dir, embd_name + ".pt");
             if (embd_path.size() == 0) {
-                embd_path = get_full_path(text_model.embd_dir, embd_name + ".ckpt");
+                embd_path = get_full_path(embd_dir, embd_name + ".ckpt");
             }
             if (embd_path.size() == 0) {
-                embd_path = get_full_path(text_model.embd_dir, embd_name + ".safetensors");
+                embd_path = get_full_path(embd_dir, embd_name + ".safetensors");
             }
             if (embd_path.size() > 0) {
-                if (text_model.load_embedding(embd_name, embd_path, bpe_tokens)) {
+                if (load_embedding(embd_name, embd_path, bpe_tokens)) {
                     if (word_end != std::string::npos) {
                         str = str.substr(word_end);
                     } else {
@@ -1435,15 +1173,15 @@
             size_t word_end       = str.find(",");
             std::string embd_name = word_end == std::string::npos ? str : str.substr(0, word_end);
             embd_name             = trim(embd_name);
-            std::string embd_path = get_full_path(text_model.embd_dir, embd_name + ".pt");
+            std::string embd_path = get_full_path(embd_dir, embd_name + ".pt");
             if (embd_path.size() == 0) {
-                embd_path = get_full_path(text_model.embd_dir, embd_name + ".ckpt");
+                embd_path = get_full_path(embd_dir, embd_name + ".ckpt");
             }
             if (embd_path.size() == 0) {
-                embd_path = get_full_path(text_model.embd_dir, embd_name + ".safetensors");
+                embd_path = get_full_path(embd_dir, embd_name + ".safetensors");
             }
             if (embd_path.size() > 0) {
-                if (text_model.load_embedding(embd_name, embd_path, bpe_tokens)) {
+                if (load_embedding(embd_name, embd_path, bpe_tokens)) {
                     if (word_end != std::string::npos) {
                         str = str.substr(word_end);
                     } else {
