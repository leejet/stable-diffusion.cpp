--- conflicted
+++ resolved
@@ -270,7 +270,6 @@
     }
 };
 
-<<<<<<< HEAD
 struct SimpleSchedule : SigmaSchedule {
     std::vector<float> get_sigmas(uint32_t n, float sigma_min, float sigma_max, t_to_sigma_t t_to_sigma) override {
         std::vector<float> result_sigmas;
@@ -297,7 +296,9 @@
         }
         result_sigmas.push_back(0.0f);
         return result_sigmas;
-=======
+    }
+};
+
 // Close to Beta Schedule, but increadably simple in code.
 struct SmoothStepSchedule : SigmaSchedule {
     static constexpr float smoothstep(float x) {
@@ -324,7 +325,6 @@
 
         result.push_back(0.f);
         return result;
->>>>>>> 0ebe6fe1
     }
 };
 
