#include "util.h"
#include <stdarg.h>
#include <algorithm>
#include <cmath>
#include <codecvt>
#include <fstream>
#include <locale>
#include <sstream>
#include <string>
#include <thread>
#include <unordered_set>
#include <vector>

#if defined(__APPLE__) && defined(__MACH__)
#include <sys/sysctl.h>
#include <sys/types.h>
#endif

#if !defined(_WIN32)
#include <sys/ioctl.h>
#include <unistd.h>
#endif

#include "ggml/ggml.h"
#include "stable-diffusion.h"

bool ends_with(const std::string& str, const std::string& ending) {
    if (str.length() >= ending.length()) {
        return (str.compare(str.length() - ending.length(), ending.length(), ending) == 0);
    } else {
        return false;
    }
}

bool starts_with(const std::string& str, const std::string& start) {
    if (str.find(start) == 0) {
        return true;
    }
    return false;
}

void replace_all_chars(std::string& str, char target, char replacement) {
    for (size_t i = 0; i < str.length(); ++i) {
        if (str[i] == target) {
            str[i] = replacement;
        }
    }
}

std::string format(const char* fmt, ...) {
    va_list ap;
    va_list ap2;
    va_start(ap, fmt);
    va_copy(ap2, ap);
    int size = vsnprintf(NULL, 0, fmt, ap);
    std::vector<char> buf(size + 1);
    int size2 = vsnprintf(buf.data(), size + 1, fmt, ap2);
    va_end(ap2);
    va_end(ap);
    return std::string(buf.data(), size);
}

#ifdef _WIN32  // code for windows
#include <windows.h>

bool file_exists(const std::string& filename) {
    DWORD attributes = GetFileAttributesA(filename.c_str());
    return (attributes != INVALID_FILE_ATTRIBUTES && !(attributes & FILE_ATTRIBUTE_DIRECTORY));
}

bool is_directory(const std::string& path) {
    DWORD attributes = GetFileAttributesA(path.c_str());
    return (attributes != INVALID_FILE_ATTRIBUTES && (attributes & FILE_ATTRIBUTE_DIRECTORY));
}

std::string get_full_path(const std::string& dir, const std::string& filename) {
    std::string full_path = dir + "\\" + filename;

    WIN32_FIND_DATA find_file_data;
    HANDLE hFind = FindFirstFile(full_path.c_str(), &find_file_data);

    if (hFind != INVALID_HANDLE_VALUE) {
        FindClose(hFind);
        return full_path;
    } else {
        return "";
    }
}

#else  // Unix
#include <dirent.h>
#include <sys/stat.h>

bool file_exists(const std::string& filename) {
    struct stat buffer;
    return (stat(filename.c_str(), &buffer) == 0 && S_ISREG(buffer.st_mode));
}

bool is_directory(const std::string& path) {
    struct stat buffer;
    return (stat(path.c_str(), &buffer) == 0 && S_ISDIR(buffer.st_mode));
}

std::string get_full_path(const std::string& dir, const std::string& filename) {
    DIR* dp = opendir(dir.c_str());

    if (dp != nullptr) {
        struct dirent* entry;

        while ((entry = readdir(dp)) != nullptr) {
            if (strcasecmp(entry->d_name, filename.c_str()) == 0) {
                closedir(dp);
                return dir + "/" + entry->d_name;
            }
        }

        closedir(dp);
    }

    return "";
}

#endif

// get_num_physical_cores is copy from
// https://github.com/ggerganov/llama.cpp/blob/master/examples/common.cpp
// LICENSE: https://github.com/ggerganov/llama.cpp/blob/master/LICENSE
int32_t get_num_physical_cores() {
#ifdef __linux__
    // enumerate the set of thread siblings, num entries is num cores
    std::unordered_set<std::string> siblings;
    for (uint32_t cpu = 0; cpu < UINT32_MAX; ++cpu) {
        std::ifstream thread_siblings("/sys/devices/system/cpu" + std::to_string(cpu) + "/topology/thread_siblings");
        if (!thread_siblings.is_open()) {
            break;  // no more cpus
        }
        std::string line;
        if (std::getline(thread_siblings, line)) {
            siblings.insert(line);
        }
    }
    if (siblings.size() > 0) {
        return static_cast<int32_t>(siblings.size());
    }
#elif defined(__APPLE__) && defined(__MACH__)
    int32_t num_physical_cores;
    size_t len = sizeof(num_physical_cores);
    int result = sysctlbyname("hw.perflevel0.physicalcpu", &num_physical_cores, &len, NULL, 0);
    if (result == 0) {
        return num_physical_cores;
    }
    result = sysctlbyname("hw.physicalcpu", &num_physical_cores, &len, NULL, 0);
    if (result == 0) {
        return num_physical_cores;
    }
#elif defined(_WIN32)
    // TODO: Implement
#endif
    unsigned int n_threads = std::thread::hardware_concurrency();
    return n_threads > 0 ? (n_threads <= 4 ? n_threads : n_threads / 2) : 4;
}

static sd_progress_cb_t sd_progress_cb  = NULL;
void* sd_progress_cb_data               = NULL;

std::u32string utf8_to_utf32(const std::string& utf8_str) {
    std::wstring_convert<std::codecvt_utf8<char32_t>, char32_t> converter;
    return converter.from_bytes(utf8_str);
}

std::string utf32_to_utf8(const std::u32string& utf32_str) {
    std::wstring_convert<std::codecvt_utf8<char32_t>, char32_t> converter;
    return converter.to_bytes(utf32_str);
}

std::u32string unicode_value_to_utf32(int unicode_value) {
    std::u32string utf32_string = {static_cast<char32_t>(unicode_value)};
    return utf32_string;
}

std::string sd_basename(const std::string& path) {
    size_t pos = path.find_last_of('/');
    if (pos != std::string::npos) {
        return path.substr(pos + 1);
    }
    pos = path.find_last_of('\\');
    if (pos != std::string::npos) {
        return path.substr(pos + 1);
    }
    return path;
}

std::string path_join(const std::string& p1, const std::string& p2) {
    if (p1.empty()) {
        return p2;
    }

    if (p2.empty()) {
        return p1;
    }

    if (p1[p1.length() - 1] == '/' || p1[p1.length() - 1] == '\\') {
        return p1 + p2;
    }

    return p1 + "/" + p2;
}

void pretty_progress(int step, int steps, float time) {
<<<<<<< HEAD
    if (sd_progress_cb) {
        sd_progress_cb(step,steps,time, sd_progress_cb_data);
=======
    if (step == 0) {
>>>>>>> b6368868
        return;
    }
    std::string progress = "  |";
    int max_progress     = 50;
    int32_t current      = (int32_t)(step * 1.f * max_progress / steps);
    for (int i = 0; i < 50; i++) {
        if (i > current) {
            progress += " ";
        } else if (i == current && i != max_progress - 1) {
            progress += ">";
        } else {
            progress += "=";
        }
    }
    progress += "|";
    printf(time > 1.0f ? "\r%s %i/%i - %.2fs/it" : "\r%s %i/%i - %.2fit/s",
           progress.c_str(), step, steps,
           time > 1.0f || time == 0 ? time : (1.0f / time));
    fflush(stdout);  // for linux
    if (step == steps) {
        printf("\n");
    }
}

std::string ltrim(const std::string& s) {
    auto it = std::find_if(s.begin(), s.end(), [](int ch) {
        return !std::isspace(ch);
    });
    return std::string(it, s.end());
}

std::string rtrim(const std::string& s) {
    auto it = std::find_if(s.rbegin(), s.rend(), [](int ch) {
        return !std::isspace(ch);
    });
    return std::string(s.begin(), it.base());
}

std::string trim(const std::string& s) {
    return rtrim(ltrim(s));
}

static sd_log_cb_t sd_log_cb            = NULL;
void* sd_log_cb_data                    = NULL;


#define LOG_BUFFER_SIZE 1024

void log_printf(sd_log_level_t level, const char* file, int line, const char* format, ...) {
    va_list args;
    va_start(args, format);

    const char* level_str = "DEBUG";
    if (level == SD_LOG_INFO) {
        level_str = "INFO ";
    } else if (level == SD_LOG_WARN) {
        level_str = "WARN ";
    } else if (level == SD_LOG_ERROR) {
        level_str = "ERROR";
    }

    static char log_buffer[LOG_BUFFER_SIZE];

    int written = snprintf(log_buffer, LOG_BUFFER_SIZE, "[%s] %s:%-4d - ", level_str, sd_basename(file).c_str(), line);

    if (written >= 0 && written < LOG_BUFFER_SIZE) {
        vsnprintf(log_buffer + written, LOG_BUFFER_SIZE - written, format, args);
        strncat(log_buffer, "\n", LOG_BUFFER_SIZE - strlen(log_buffer) - 1);
    }

    if (sd_log_cb) {
        sd_log_cb(level, log_buffer, sd_log_cb_data);
    }

    va_end(args);
}

void sd_set_log_callback(sd_log_cb_t cb, void* data) {
    sd_log_cb      = cb;
    sd_log_cb_data = data;
}
void sd_set_progress_callback(sd_progress_cb_t cb, void* data) {
    sd_progress_cb      = cb;
    sd_progress_cb_data = data;
}
const char* sd_get_system_info() {
    static char buffer[1024];
    std::stringstream ss;
    ss << "System Info: \n";
    ss << "    BLAS = " << ggml_cpu_has_blas() << std::endl;
    ss << "    SSE3 = " << ggml_cpu_has_sse3() << std::endl;
    ss << "    AVX = " << ggml_cpu_has_avx() << std::endl;
    ss << "    AVX2 = " << ggml_cpu_has_avx2() << std::endl;
    ss << "    AVX512 = " << ggml_cpu_has_avx512() << std::endl;
    ss << "    AVX512_VBMI = " << ggml_cpu_has_avx512_vbmi() << std::endl;
    ss << "    AVX512_VNNI = " << ggml_cpu_has_avx512_vnni() << std::endl;
    ss << "    FMA = " << ggml_cpu_has_fma() << std::endl;
    ss << "    NEON = " << ggml_cpu_has_neon() << std::endl;
    ss << "    ARM_FMA = " << ggml_cpu_has_arm_fma() << std::endl;
    ss << "    F16C = " << ggml_cpu_has_f16c() << std::endl;
    ss << "    FP16_VA = " << ggml_cpu_has_fp16_va() << std::endl;
    ss << "    WASM_SIMD = " << ggml_cpu_has_wasm_simd() << std::endl;
    ss << "    VSX = " << ggml_cpu_has_vsx() << std::endl;
    snprintf(buffer, sizeof(buffer), "%s", ss.str().c_str());
    return buffer;
}

const char* sd_type_name(enum sd_type_t type) {
    return ggml_type_name((ggml_type)type);
}

sd_image_f32_t sd_image_t_to_sd_image_f32_t(sd_image_t image) {
    sd_image_f32_t converted_image;
    converted_image.width   = image.width;
    converted_image.height  = image.height;
    converted_image.channel = image.channel;

    // Allocate memory for float data
    converted_image.data = (float*)malloc(image.width * image.height * image.channel * sizeof(float));

    for (int i = 0; i < image.width * image.height * image.channel; i++) {
        // Convert uint8_t to float
        converted_image.data[i] = (float)image.data[i];
    }

    return converted_image;
}

// Function to perform double linear interpolation
float interpolate(float v1, float v2, float v3, float v4, float x_ratio, float y_ratio) {
    return v1 * (1 - x_ratio) * (1 - y_ratio) + v2 * x_ratio * (1 - y_ratio) + v3 * (1 - x_ratio) * y_ratio + v4 * x_ratio * y_ratio;
}

sd_image_f32_t resize_sd_image_f32_t(sd_image_f32_t image, int target_width, int target_height) {
    sd_image_f32_t resized_image;
    resized_image.width   = target_width;
    resized_image.height  = target_height;
    resized_image.channel = image.channel;

    // Allocate memory for resized float data
    resized_image.data = (float*)malloc(target_width * target_height * image.channel * sizeof(float));

    for (int y = 0; y < target_height; y++) {
        for (int x = 0; x < target_width; x++) {
            float original_x = (float)x * image.width / target_width;
            float original_y = (float)y * image.height / target_height;

            int x1 = (int)original_x;
            int y1 = (int)original_y;
            int x2 = x1 + 1;
            int y2 = y1 + 1;

            for (int k = 0; k < image.channel; k++) {
                float v1 = *(image.data + y1 * image.width * image.channel + x1 * image.channel + k);
                float v2 = *(image.data + y1 * image.width * image.channel + x2 * image.channel + k);
                float v3 = *(image.data + y2 * image.width * image.channel + x1 * image.channel + k);
                float v4 = *(image.data + y2 * image.width * image.channel + x2 * image.channel + k);

                float x_ratio = original_x - x1;
                float y_ratio = original_y - y1;

                float value = interpolate(v1, v2, v3, v4, x_ratio, y_ratio);

                *(resized_image.data + y * target_width * image.channel + x * image.channel + k) = value;
            }
        }
    }

    return resized_image;
}

void normalize_sd_image_f32_t(sd_image_f32_t image, float means[3], float stds[3]) {
    for (int y = 0; y < image.height; y++) {
        for (int x = 0; x < image.width; x++) {
            for (int k = 0; k < image.channel; k++) {
                int index         = (y * image.width + x) * image.channel + k;
                image.data[index] = (image.data[index] - means[k]) / stds[k];
            }
        }
    }
}

// Constants for means and std
float means[3] = {0.48145466, 0.4578275, 0.40821073};
float stds[3]  = {0.26862954, 0.26130258, 0.27577711};

// Function to clip and preprocess sd_image_f32_t
sd_image_f32_t clip_preprocess(sd_image_f32_t image, int size) {
    float scale = (float)size / fmin(image.width, image.height);

    // Interpolation
    int new_width       = (int)(scale * image.width);
    int new_height      = (int)(scale * image.height);
    float* resized_data = (float*)malloc(new_width * new_height * image.channel * sizeof(float));

    for (int y = 0; y < new_height; y++) {
        for (int x = 0; x < new_width; x++) {
            float original_x = (float)x * image.width / new_width;
            float original_y = (float)y * image.height / new_height;

            int x1 = (int)original_x;
            int y1 = (int)original_y;
            int x2 = x1 + 1;
            int y2 = y1 + 1;

            for (int k = 0; k < image.channel; k++) {
                float v1 = *(image.data + y1 * image.width * image.channel + x1 * image.channel + k);
                float v2 = *(image.data + y1 * image.width * image.channel + x2 * image.channel + k);
                float v3 = *(image.data + y2 * image.width * image.channel + x1 * image.channel + k);
                float v4 = *(image.data + y2 * image.width * image.channel + x2 * image.channel + k);

                float x_ratio = original_x - x1;
                float y_ratio = original_y - y1;

                float value = interpolate(v1, v2, v3, v4, x_ratio, y_ratio);

                *(resized_data + y * new_width * image.channel + x * image.channel + k) = value;
            }
        }
    }

    // Clip and preprocess
    int h = (new_height - size) / 2;
    int w = (new_width - size) / 2;

    sd_image_f32_t result;
    result.width   = size;
    result.height  = size;
    result.channel = image.channel;
    result.data    = (float*)malloc(size * size * image.channel * sizeof(float));

    for (int k = 0; k < image.channel; k++) {
        for (int i = 0; i < size; i++) {
            for (int j = 0; j < size; j++) {
                *(result.data + i * size * image.channel + j * image.channel + k) =
                    fmin(fmax(*(resized_data + (i + h) * new_width * image.channel + (j + w) * image.channel + k), 0.0f), 255.0f) / 255.0f;
            }
        }
    }

    // Free allocated memory
    free(resized_data);

    // Normalize
    for (int k = 0; k < image.channel; k++) {
        for (int i = 0; i < size; i++) {
            for (int j = 0; j < size; j++) {
                // *(result.data + i * size * image.channel + j * image.channel + k) = 0.5f;
                int offset  = i * size * image.channel + j * image.channel + k;
                float value = *(result.data + offset);
                value       = (value - means[k]) / stds[k];
                // value = 0.5f;
                *(result.data + offset) = value;
            }
        }
    }

    return result;
}<|MERGE_RESOLUTION|>--- conflicted
+++ resolved
@@ -207,12 +207,11 @@
 }
 
 void pretty_progress(int step, int steps, float time) {
-<<<<<<< HEAD
     if (sd_progress_cb) {
         sd_progress_cb(step,steps,time, sd_progress_cb_data);
-=======
+        return;
+    }
     if (step == 0) {
->>>>>>> b6368868
         return;
     }
     std::string progress = "  |";
