--- conflicted
+++ resolved
@@ -17,13 +17,9 @@
           direct(direct) {
     }
 
-<<<<<<< HEAD
-    bool load_from_file(const std::string& esrgan_path) {
-        ggml_log_set(ggml_log_callback_default, nullptr);
-=======
     bool load_from_file(const std::string& esrgan_path,
                         bool offload_params_to_cpu) {
->>>>>>> b0179181
+        ggml_log_set(ggml_log_callback_default, nullptr);
 #ifdef SD_USE_CUDA
         LOG_DEBUG("Using CUDA backend");
         backend = ggml_backend_cuda_init(0);
