--- conflicted
+++ resolved
@@ -24,15 +24,13 @@
         ggml_backend_metal_log_set_callback(ggml_log_callback_default, nullptr);
         backend = ggml_backend_metal_init();
 #endif
-<<<<<<< HEAD
 #ifdef SD_USE_VULKAN
         LOG_DEBUG("Using Vulkan backend");
         backend = ggml_backend_vk_init(0);
-=======
+#endif
 #ifdef SD_USE_SYCL
         LOG_DEBUG("Using SYCL backend");
         backend = ggml_backend_sycl_init(0);
->>>>>>> 697d000f
 #endif
 
         if (!backend) {
