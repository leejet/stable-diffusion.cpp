--- conflicted
+++ resolved
@@ -1844,19 +1844,10 @@
             token_embedding_weight = tensor_storage;
             // break;
         }
-<<<<<<< HEAD
         if (tensor_storage.name == "model.diffusion_model.input_blocks.0.0.weight" ||
             tensor_storage.name == "model.diffusion_model.img_in.weight" ||
             tensor_storage.name == "unet.conv_in.weight") {
             input_block_weight = tensor_storage;
-=======
-        if (tensor_storage.name == "model.diffusion_model.input_blocks.0.0.weight" || tensor_storage.name == "model.diffusion_model.img_in.weight" || tensor_storage.name == "unet.conv_in.weight") {
-            input_block_weight  = tensor_storage;
-            input_block_checked = true;
-            if (is_flux) {
-                break;
-            }
->>>>>>> 062490aa
         }
     }
     if (is_wan) {
