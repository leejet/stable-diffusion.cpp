#include <stdarg.h>
#include <fstream>
#include <regex>
#include <string>
#include <unordered_map>
#include <vector>

#include "model.h"
#include "stable-diffusion.h"
#include "util.h"
#include "vocab.hpp"

#include "ggml/ggml-alloc.h"
#include "ggml/ggml-backend.h"
#include "ggml/ggml.h"

#ifdef SD_USE_METAL
#include "ggml-metal.h"
#endif

#define ST_HEADER_SIZE_LEN 8

uint64_t read_u64(uint8_t* buffer) {
    // little endian
    uint64_t value = 0;
    value |= static_cast<int64_t>(buffer[7]) << 56;
    value |= static_cast<int64_t>(buffer[6]) << 48;
    value |= static_cast<int64_t>(buffer[5]) << 40;
    value |= static_cast<int64_t>(buffer[4]) << 32;
    value |= static_cast<int64_t>(buffer[3]) << 24;
    value |= static_cast<int64_t>(buffer[2]) << 16;
    value |= static_cast<int64_t>(buffer[1]) << 8;
    value |= static_cast<int64_t>(buffer[0]);
    return value;
}

int32_t read_int(uint8_t* buffer) {
    // little endian
    int value = 0;
    value |= buffer[3] << 24;
    value |= buffer[2] << 16;
    value |= buffer[1] << 8;
    value |= buffer[0];
    return value;
}

uint16_t read_short(uint8_t* buffer) {
    // little endian
    uint16_t value = 0;
    value |= buffer[1] << 8;
    value |= buffer[0];
    return value;
}

/*================================================= Preprocess ==================================================*/

std::string self_attn_names[] = {
    "self_attn.q_proj.weight",
    "self_attn.k_proj.weight",
    "self_attn.v_proj.weight",
    "self_attn.q_proj.bias",
    "self_attn.k_proj.bias",
    "self_attn.v_proj.bias",
};

const char* unused_tensors[] = {
    "betas",
    "alphas_cumprod_prev",
    "sqrt_alphas_cumprod",
    "sqrt_one_minus_alphas_cumprod",
    "log_one_minus_alphas_cumprod",
    "sqrt_recip_alphas_cumprod",
    "sqrt_recipm1_alphas_cumprod",
    "posterior_variance",
    "posterior_log_variance_clipped",
    "posterior_mean_coef1",
    "posterior_mean_coef2",
    "cond_stage_model.transformer.text_model.embeddings.position_ids",
    "cond_stage_model.model.logit_scale",
    "cond_stage_model.model.text_projection",
    "conditioner.embedders.0.transformer.text_model.embeddings.position_ids",
    "conditioner.embedders.0.model.logit_scale",
    "conditioner.embedders.1.model.logit_scale",
    "model.diffusion_model.time_embedding.cond_proj.weight",
    "unet.time_embedding.cond_proj.weight",
    "model_ema.decay",
    "model_ema.num_updates",
    "model_ema.diffusion_model",
    "control_model",
    "embedding_manager",
    "denoiser.sigmas",
};

bool is_unused_tensor(std::string name) {
    for (int i = 0; i < sizeof(unused_tensors) / sizeof(const char*); i++) {
        if (starts_with(name, unused_tensors[i])) {
            return true;
        }
    }
    return false;
}

std::unordered_map<std::string, std::string> open_clip_to_hf_clip_model = {
    {"model.ln_final.bias", "transformer.text_model.final_layer_norm.bias"},
    {"model.ln_final.weight", "transformer.text_model.final_layer_norm.weight"},
    {"model.positional_embedding", "transformer.text_model.embeddings.position_embedding.weight"},
    {"model.token_embedding.weight", "transformer.text_model.embeddings.token_embedding.weight"},
    {"model.text_projection", "transformer.text_model.text_projection"},
};

std::unordered_map<std::string, std::string> open_clip_to_hk_clip_resblock = {
    {"attn.out_proj.bias", "self_attn.out_proj.bias"},
    {"attn.out_proj.weight", "self_attn.out_proj.weight"},
    {"ln_1.bias", "layer_norm1.bias"},
    {"ln_1.weight", "layer_norm1.weight"},
    {"ln_2.bias", "layer_norm2.bias"},
    {"ln_2.weight", "layer_norm2.weight"},
    {"mlp.c_fc.bias", "mlp.fc1.bias"},
    {"mlp.c_fc.weight", "mlp.fc1.weight"},
    {"mlp.c_proj.bias", "mlp.fc2.bias"},
    {"mlp.c_proj.weight", "mlp.fc2.weight"},
};

std::unordered_map<std::string, std::string> vae_decoder_name_map = {
    {"first_stage_model.decoder.mid.attn_1.to_k.bias", "first_stage_model.decoder.mid.attn_1.k.bias"},
    {"first_stage_model.decoder.mid.attn_1.to_k.weight", "first_stage_model.decoder.mid.attn_1.k.weight"},
    {"first_stage_model.decoder.mid.attn_1.to_out.0.bias", "first_stage_model.decoder.mid.attn_1.proj_out.bias"},
    {"first_stage_model.decoder.mid.attn_1.to_out.0.weight", "first_stage_model.decoder.mid.attn_1.proj_out.weight"},
    {"first_stage_model.decoder.mid.attn_1.to_q.bias", "first_stage_model.decoder.mid.attn_1.q.bias"},
    {"first_stage_model.decoder.mid.attn_1.to_q.weight", "first_stage_model.decoder.mid.attn_1.q.weight"},
    {"first_stage_model.decoder.mid.attn_1.to_v.bias", "first_stage_model.decoder.mid.attn_1.v.bias"},
    {"first_stage_model.decoder.mid.attn_1.to_v.weight", "first_stage_model.decoder.mid.attn_1.v.weight"},
};

std::string convert_open_clip_to_hf_clip(const std::string& name) {
    std::string new_name = name;
    std::string prefix;
    if (starts_with(new_name, "conditioner.embedders.0.")) {
        prefix   = "cond_stage_model.";
        new_name = new_name.substr(strlen("conditioner.embedders.0."));
    } else if (starts_with(new_name, "conditioner.embedders.1.")) {
        prefix   = "cond_stage_model.1.";
        new_name = new_name.substr(strlen("conditioner.embedders.0."));
    } else if (starts_with(new_name, "cond_stage_model.")) {
        prefix   = "cond_stage_model.";
        new_name = new_name.substr(strlen("cond_stage_model."));
    } else {
        return new_name;
    }
    std::string open_clip_resblock_prefix = "model.transformer.resblocks.";
    std::string hf_clip_resblock_prefix   = "transformer.text_model.encoder.layers.";

    if (open_clip_to_hf_clip_model.find(new_name) != open_clip_to_hf_clip_model.end()) {
        new_name = open_clip_to_hf_clip_model[new_name];
    }

    if (new_name.find(open_clip_resblock_prefix) == 0) {
        std::string remain = new_name.substr(open_clip_resblock_prefix.length());
        std::string idx    = remain.substr(0, remain.find("."));
        std::string suffix = remain.substr(idx.length() + 1);

        if (suffix == "attn.in_proj_weight" || suffix == "attn.in_proj_bias") {
            new_name = hf_clip_resblock_prefix + idx + "." + suffix;
        } else if (open_clip_to_hk_clip_resblock.find(suffix) != open_clip_to_hk_clip_resblock.end()) {
            std::string new_suffix = open_clip_to_hk_clip_resblock[suffix];
            new_name               = hf_clip_resblock_prefix + idx + "." + new_suffix;
        }
    }

    return prefix + new_name;
}

std::string convert_vae_decoder_name(const std::string& name) {
    if (vae_decoder_name_map.find(name) != vae_decoder_name_map.end()) {
        return vae_decoder_name_map[name];
    }
    return name;
}

std::unordered_map<std::string, std::unordered_map<std::string, std::string>> suffix_conversion_underline = {
    {
        "attentions",
        {
            {"to_k", "k"},
            {"to_q", "q"},
            {"to_v", "v"},
            {"to_out_0", "proj_out"},
            {"group_norm", "norm"},
        },
    },
    {
        "resnets",
        {
            {"conv1", "in_layers_2"},
            {"conv2", "out_layers_3"},
            {"norm1", "in_layers_0"},
            {"norm2", "out_layers_0"},
            {"time_emb_proj", "emb_layers_1"},
            {"conv_shortcut", "skip_connection"},
        },
    },
};

std::unordered_map<std::string, std::unordered_map<std::string, std::string>> suffix_conversion_dot = {
    {
        "attentions",
        {
            {"to_k", "k"},
            {"to_q", "q"},
            {"to_v", "v"},
            {"to_out.0", "proj_out"},
            {"group_norm", "norm"},
        },
    },
    {
        "resnets",
        {
            {"conv1", "in_layers.2"},
            {"conv2", "out_layers.3"},
            {"norm1", "in_layers.0"},
            {"norm2", "out_layers.0"},
            {"time_emb_proj", "emb_layers.1"},
            {"conv_shortcut", "skip_connection"},
        },
    },
};

std::string convert_diffusers_name_to_compvis(const std::string& key, char seq) {
    std::vector<std::string> m;

    auto match = [](std::vector<std::string>& match_list, const std::regex& regex, const std::string& key) {
        auto r = std::smatch{};
        if (!std::regex_match(key, r, regex)) {
            return false;
        }

        match_list.clear();
        for (size_t i = 1; i < r.size(); ++i) {
            match_list.push_back(r.str(i));
        }
        return true;
    };

    std::unordered_map<std::string, std::unordered_map<std::string, std::string>> suffix_conversion;
    if (seq == '_') {
        suffix_conversion = suffix_conversion_underline;
    } else {
        suffix_conversion = suffix_conversion_dot;
    }

    auto get_converted_suffix = [&suffix_conversion](const std::string& outer_key, const std::string& inner_key) {
        auto outer_iter = suffix_conversion.find(outer_key);
        if (outer_iter != suffix_conversion.end()) {
            auto inner_iter = outer_iter->second.find(inner_key);
            if (inner_iter != outer_iter->second.end()) {
                return inner_iter->second;
            }
        }
        return inner_key;
    };

    // unet
    if (match(m, std::regex(format("unet%cconv_in(.*)", seq)), key)) {
        return format("model%cdiffusion_model%cinput_blocks%c0%c0", seq, seq, seq, seq) + m[0];
    }

    if (match(m, std::regex(format("unet%cconv%cout(.*)", seq, seq)), key)) {
        return format("model%cdiffusion_model%cout%c2", seq, seq, seq) + m[0];
    }

    if (match(m, std::regex(format("unet%cconv_norm_out(.*)", seq)), key)) {
        return format("model%cdiffusion_model%cout%c0", seq, seq, seq) + m[0];
    }

    if (match(m, std::regex(format("unet%ctime_embedding%clinear_(\\d+)(.*)", seq, seq)), key)) {
        return format("model%cdiffusion_model%ctime_embed%c", seq, seq, seq) + std::to_string(std::stoi(m[0]) * 2 - 2) + m[1];
    }

    if (match(m, std::regex(format("unet%cdown_blocks%c(\\d+)%c(attentions|resnets)%c(\\d+)%c(.+)", seq, seq, seq, seq, seq)), key)) {
        std::string suffix = get_converted_suffix(m[1], m[3]);
        // LOG_DEBUG("%s %s %s %s", m[0].c_str(), m[1].c_str(), m[2].c_str(), m[3].c_str());
        return format("model%cdiffusion_model%cinput_blocks%c", seq, seq, seq) + std::to_string(1 + std::stoi(m[0]) * 3 + std::stoi(m[2])) + seq +
               (m[1] == "attentions" ? "1" : "0") + seq + suffix;
    }

    if (match(m, std::regex(format("unet%cmid_block%c(attentions|resnets)%c(\\d+)%c(.+)", seq, seq, seq, seq)), key)) {
        std::string suffix = get_converted_suffix(m[0], m[2]);
        return format("model%cdiffusion_model%cmiddle_block%c", seq, seq, seq) + (m[0] == "attentions" ? "1" : std::to_string(std::stoi(m[1]) * 2)) +
               seq + suffix;
    }

    if (match(m, std::regex(format("unet%cup_blocks%c(\\d+)%c(attentions|resnets)%c(\\d+)%c(.+)", seq, seq, seq, seq, seq)), key)) {
        std::string suffix = get_converted_suffix(m[1], m[3]);
        return format("model%cdiffusion_model%coutput_blocks%c", seq, seq, seq) + std::to_string(std::stoi(m[0]) * 3 + std::stoi(m[2])) + seq +
               (m[1] == "attentions" ? "1" : "0") + seq + suffix;
    }

    if (match(m, std::regex(format("unet%cdown_blocks%c(\\d+)%cdownsamplers%c0%cconv", seq, seq, seq, seq, seq)), key)) {
        return format("model%cdiffusion_model%cinput_blocks%c", seq, seq, seq) + std::to_string(3 + std::stoi(m[0]) * 3) + seq + "0" + seq + "op";
    }

    if (match(m, std::regex(format("unet%cup_blocks%c(\\d+)%cupsamplers%c0%cconv", seq, seq, seq, seq, seq)), key)) {
        return format("model%cdiffusion_model%coutput_blocks%c", seq, seq, seq) + std::to_string(2 + std::stoi(m[0]) * 3) + seq +
               (std::stoi(m[0]) > 0 ? "2" : "1") + seq + "conv";
    }

    // clip
    if (match(m, std::regex(format("te%ctext_model%cencoder%clayers%c(\\d+)%c(.+)", seq, seq, seq, seq, seq)), key)) {
        return format("cond_stage_model%ctransformer%ctext_model%cencoder%clayers%c", seq, seq, seq, seq, seq) + m[0] + seq + m[1];
    }

    if (match(m, std::regex(format("te%ctext_model(.*)", seq)), key)) {
        return format("cond_stage_model%ctransformer%ctext_model", seq, seq) + m[0];
    }

    // vae
    if (match(m, std::regex(format("vae%c(.*)%cconv_norm_out(.*)", seq, seq)), key)) {
        return format("first_stage_model%c%s%cnorm_out%s", seq, m[0].c_str(), seq, m[1].c_str());
    }

    if (match(m, std::regex(format("vae%c(.*)%cmid_block%c(attentions|resnets)%c(\\d+)%c(.+)", seq, seq, seq, seq, seq)), key)) {
        std::string suffix;
        std::string block_name;
        if (m[1] == "attentions") {
            block_name = "attn";
            suffix     = get_converted_suffix(m[1], m[3]);
        } else {
            block_name = "block";
            suffix     = m[3];
        }
        return format("first_stage_model%c%s%cmid%c%s_%d%c%s",
                      seq, m[0].c_str(), seq, seq, block_name.c_str(), std::stoi(m[2]) + 1, seq, suffix.c_str());
    }

    if (match(m, std::regex(format("vae%c(.*)%cup_blocks%c(\\d+)%cresnets%c(\\d+)%c(.+)", seq, seq, seq, seq, seq, seq)), key)) {
        std::string suffix = m[3];
        if (suffix == "conv_shortcut") {
            suffix = "nin_shortcut";
        }
        return format("first_stage_model%c%s%cup%c%d%cblock%c%s%c%s",
                      seq, m[0].c_str(), seq, seq, 3 - std::stoi(m[1]), seq, seq, m[2].c_str(), seq, suffix.c_str());
    }

    if (match(m, std::regex(format("vae%c(.*)%cdown_blocks%c(\\d+)%cdownsamplers%c0%cconv", seq, seq, seq, seq, seq, seq)), key)) {
        return format("first_stage_model%c%s%cdown%c%d%cdownsample%cconv",
                      seq, m[0].c_str(), seq, seq, std::stoi(m[1]), seq, seq);
    }

    if (match(m, std::regex(format("vae%c(.*)%cdown_blocks%c(\\d+)%cresnets%c(\\d+)%c(.+)", seq, seq, seq, seq, seq, seq)), key)) {
        std::string suffix = m[3];
        if (suffix == "conv_shortcut") {
            suffix = "nin_shortcut";
        }
        return format("first_stage_model%c%s%cdown%c%d%cblock%c%s%c%s",
                      seq, m[0].c_str(), seq, seq, std::stoi(m[1]), seq, seq, m[2].c_str(), seq, suffix.c_str());
    }

    if (match(m, std::regex(format("vae%c(.*)%cup_blocks%c(\\d+)%cupsamplers%c0%cconv", seq, seq, seq, seq, seq, seq)), key)) {
        return format("first_stage_model%c%s%cup%c%d%cupsample%cconv",
                      seq, m[0].c_str(), seq, seq, 3 - std::stoi(m[1]), seq, seq);
    }

    if (match(m, std::regex(format("vae%c(.*)", seq)), key)) {
        return format("first_stage_model%c", seq) + m[0];
    }

    return key;
}

std::string convert_tensor_name(const std::string& name) {
    std::string new_name;
    if (starts_with(name, "cond_stage_model.") || starts_with(name, "conditioner.embedders.")) {
        new_name = convert_open_clip_to_hf_clip(name);
    } else if (starts_with(name, "first_stage_model.decoder")) {
        new_name = convert_vae_decoder_name(name);
    } else if (starts_with(name, "lora_")) {  // for lora
        size_t pos = name.find('.');
        if (pos != std::string::npos) {
            std::string name_without_network_parts = name.substr(5, pos - 5);
            std::string network_part               = name.substr(pos + 1);
            // LOG_DEBUG("%s %s", name_without_network_parts.c_str(), network_part.c_str());
            std::string new_key = convert_diffusers_name_to_compvis(name_without_network_parts, '_');
            if (new_key.empty()) {
                new_name = name;
            } else {
                new_name = "lora." + new_key + "." + network_part;
            }
        } else {
            new_name = name;
        }
    } else if (starts_with(name, "unet") || starts_with(name, "vae") || starts_with(name, "te")) {  // for diffuser
        size_t pos = name.find_last_of('.');
        if (pos != std::string::npos) {
            std::string name_without_network_parts = name.substr(0, pos);
            std::string network_part               = name.substr(pos + 1);
            // LOG_DEBUG("%s %s", name_without_network_parts.c_str(), network_part.c_str());
            std::string new_key = convert_diffusers_name_to_compvis(name_without_network_parts, '.');
            if (new_key.empty()) {
                new_name = name;
            } else {
                new_name = new_key + "." + network_part;
            }
        } else {
            new_name = name;
        }
    } else {
        new_name = name;
    }
    // if (new_name != name) {
    //     LOG_DEBUG("%s => %s", name.c_str(), new_name.c_str());
    // }
    return new_name;
}

void preprocess_tensor(TensorStorage tensor_storage,
                       std::vector<TensorStorage>& processed_tensor_storages) {
    std::vector<TensorStorage> result;
    std::string new_name = convert_tensor_name(tensor_storage.name);

    // convert unet transformer linear to conv2d 1x1
    if (starts_with(new_name, "model.diffusion_model.") &&
        (ends_with(new_name, "proj_in.weight") || ends_with(new_name, "proj_out.weight"))) {
        tensor_storage.unsqueeze();
    }

    // convert vae attn block linear to conv2d 1x1
    if (starts_with(new_name, "first_stage_model.") && new_name.find("attn_1") != std::string::npos) {
        tensor_storage.unsqueeze();
    }

    tensor_storage.name = new_name;

    if (new_name.find("transformer.text_model.encoder.layers.") != std::string::npos &&
        ends_with(new_name, "attn.in_proj_weight")) {
        size_t prefix_size = new_name.find("attn.in_proj_weight");
        std::string prefix = new_name.substr(0, prefix_size);

        std::vector<TensorStorage> chunks = tensor_storage.chunk(3);
        chunks[0].name                    = prefix + "self_attn.q_proj.weight";
        chunks[1].name                    = prefix + "self_attn.k_proj.weight";
        chunks[2].name                    = prefix + "self_attn.v_proj.weight";

        processed_tensor_storages.insert(processed_tensor_storages.end(), chunks.begin(), chunks.end());

    } else if (new_name.find("transformer.text_model.encoder.layers.") != std::string::npos &&
               ends_with(new_name, "attn.in_proj_bias")) {
        size_t prefix_size = new_name.find("attn.in_proj_bias");
        std::string prefix = new_name.substr(0, prefix_size);

        std::vector<TensorStorage> chunks = tensor_storage.chunk(3);
        chunks[0].name                    = prefix + "self_attn.q_proj.bias";
        chunks[1].name                    = prefix + "self_attn.k_proj.bias";
        chunks[2].name                    = prefix + "self_attn.v_proj.bias";

        processed_tensor_storages.insert(processed_tensor_storages.end(), chunks.begin(), chunks.end());
    } else {
        processed_tensor_storages.push_back(tensor_storage);
    }
}

float bf16_to_f32(uint16_t bfloat16) {
    uint32_t val_bits = (static_cast<uint32_t>(bfloat16) << 16);
    return *reinterpret_cast<float*>(&val_bits);
}

void bf16_to_f32_vec(uint16_t* src, float* dst, int64_t n) {
    // support inplace op
    for (int64_t i = n - 1; i >= 0; i--) {
        dst[i] = bf16_to_f32(src[i]);
    }
}

void convert_tensor(void* src, ggml_type src_type, void* dst, ggml_type dst_type, int n) {
    if (src_type == dst_type) {
        size_t nbytes = n * ggml_type_size(src_type) / ggml_blck_size(src_type);
        memcpy(((char*)dst), ((char*)src), nbytes);
    } else if (src_type == GGML_TYPE_F32) {
        if (dst_type == GGML_TYPE_F16) {
            ggml_fp32_to_fp16_row((float*)src, (ggml_fp16_t*)dst, n);
        } else {
            int64_t hist[16];
            ggml_quantize_chunk(dst_type, (float*)src, dst, 0, n, hist);
        }
    } else if (dst_type == GGML_TYPE_F32) {
        if (src_type == GGML_TYPE_F16) {
            ggml_fp16_to_fp32_row((ggml_fp16_t*)src, (float*)dst, n);
        } else {
            auto qtype = ggml_internal_get_type_traits(src_type);
            if (qtype.to_float == NULL) {
                throw std::runtime_error(format("type %s unsupported for integer quantization: no dequantization available",
                                                ggml_type_name(src_type)));
            }
            qtype.to_float(src, (float*)dst, n);
        }
    } else {
        // src_type == GGML_TYPE_F16 => dst_type is quantized
        // src_type is quantized => dst_type == GGML_TYPE_F16 or dst_type is quantized
        auto qtype = ggml_internal_get_type_traits(src_type);
        if (qtype.to_float == NULL) {
            throw std::runtime_error(format("type %s unsupported for integer quantization: no dequantization available",
                                            ggml_type_name(src_type)));
        }
        std::vector<char> buf;
        buf.resize(sizeof(float) * n);
        char* src_data_f32 = buf.data();
        qtype.to_float(src, (float*)src_data_f32, n);
        if (dst_type == GGML_TYPE_F16) {
            ggml_fp32_to_fp16_row((float*)src_data_f32, (ggml_fp16_t*)dst, n);
        } else {
            int64_t hist[16];
            ggml_quantize_chunk(dst_type, (float*)src_data_f32, dst, 0, n, hist);
        }
    }
}

/*================================================= ModelLoader ==================================================*/

// ported from https://github.com/openai/CLIP/blob/main/clip/simple_tokenizer.py#L16
std::map<char, int> unicode_to_byte() {
    std::map<int, char> byte_to_unicode;

    // List of utf-8 byte ranges
    for (int b = static_cast<int>('!'); b <= static_cast<int>('~'); ++b) {
        byte_to_unicode[b] = static_cast<char>(b);
    }

    for (int b = 49825; b <= 49836; ++b) {
        byte_to_unicode[b] = static_cast<char>(b);
    }

    for (int b = 49838; b <= 50111; ++b) {
        byte_to_unicode[b] = static_cast<char>(b);
    }
    // printf("%d %d %d %d\n", static_cast<int>('¡'), static_cast<int>('¬'), static_cast<int>('®'), static_cast<int>('ÿ'));
    // exit(1);

    int n = 0;
    for (int b = 0; b < 256; ++b) {
        if (byte_to_unicode.find(b) == byte_to_unicode.end()) {
            byte_to_unicode[b] = static_cast<char>(256 + n);
            n++;
        }
    }

    // byte_encoder = bytes_to_unicode()
    // byte_decoder = {v: k for k, v in byte_encoder.items()}
    std::map<char, int> byte_decoder;

    for (const auto& entry : byte_to_unicode) {
        byte_decoder[entry.second] = entry.first;
    }

    byte_to_unicode.clear();

    return byte_decoder;
}

bool is_zip_file(const std::string& file_path) {
    struct zip_t* zip = zip_open(file_path.c_str(), 0, 'r');
    if (zip == NULL) {
        return false;
    }
    zip_close(zip);
    return true;
}

bool is_gguf_file(const std::string& file_path) {
    std::ifstream file(file_path, std::ios::binary);
    if (!file.is_open()) {
        return false;
    }

    char magic[4];

    file.read(magic, sizeof(magic));
    if (!file) {
        return false;
    }
    for (uint32_t i = 0; i < sizeof(magic); i++) {
        if (magic[i] != GGUF_MAGIC[i]) {
            return false;
        }
    }

    return true;
}

bool is_safetensors_file(const std::string& file_path) {
    std::ifstream file(file_path, std::ios::binary);
    if (!file.is_open()) {
        return false;
    }

    // get file size
    file.seekg(0, file.end);
    size_t file_size_ = file.tellg();
    file.seekg(0, file.beg);

    // read header size
    if (file_size_ <= ST_HEADER_SIZE_LEN) {
        return false;
    }

    uint8_t header_size_buf[ST_HEADER_SIZE_LEN];
    file.read((char*)header_size_buf, ST_HEADER_SIZE_LEN);
    if (!file) {
        return false;
    }

    size_t header_size_ = read_u64(header_size_buf);
    if (header_size_ >= file_size_) {
        return false;
    }

    // read header
    std::vector<char> header_buf;
    header_buf.resize(header_size_ + 1);
    header_buf[header_size_] = '\0';
    file.read(header_buf.data(), header_size_);
    if (!file) {
        return false;
    }
    nlohmann::json header_ = nlohmann::json::parse(header_buf.data());
    if (header_.is_discarded()) {
        return false;
    }
    return true;
}

bool ModelLoader::init_from_file(const std::string& file_path, const std::string& prefix) {
    if (is_directory(file_path)) {
        LOG_INFO("load %s using diffusers format", file_path.c_str());
        return init_from_diffusers_file(file_path, prefix);
    } else if (is_gguf_file(file_path)) {
        LOG_INFO("load %s using gguf format", file_path.c_str());
        return init_from_gguf_file(file_path, prefix);
    } else if (is_safetensors_file(file_path)) {
        LOG_INFO("load %s using safetensors format", file_path.c_str());
        return init_from_safetensors_file(file_path, prefix);
    } else if (is_zip_file(file_path)) {
        LOG_INFO("load %s using checkpoint format", file_path.c_str());
        return init_from_ckpt_file(file_path, prefix);
    } else {
        LOG_WARN("unknown format %s", file_path.c_str());
        return false;
    }
}

/*================================================= GGUFModelLoader ==================================================*/

bool ModelLoader::init_from_gguf_file(const std::string& file_path, const std::string& prefix) {
    LOG_DEBUG("init from '%s'", file_path.c_str());
    file_paths_.push_back(file_path);
    size_t file_index = file_paths_.size() - 1;

    gguf_context* ctx_gguf_ = NULL;
    ggml_context* ctx_meta_ = NULL;
    ctx_gguf_               = gguf_init_from_file(file_path.c_str(), {true, &ctx_meta_});
    if (!ctx_gguf_) {
        LOG_ERROR("failed to open '%s'", file_path.c_str());
        return false;
    }

    int n_tensors = gguf_get_n_tensors(ctx_gguf_);

    size_t total_size  = 0;
    size_t data_offset = gguf_get_data_offset(ctx_gguf_);
    for (int i = 0; i < n_tensors; i++) {
        std::string name          = gguf_get_tensor_name(ctx_gguf_, i);
        struct ggml_tensor* dummy = ggml_get_tensor(ctx_meta_, name.c_str());
        size_t offset             = data_offset + gguf_get_tensor_offset(ctx_gguf_, i);

        // LOG_DEBUG("%s", name.c_str());

        TensorStorage tensor_storage(prefix + name, dummy->type, dummy->ne, dummy->n_dims, file_index, offset);

        GGML_ASSERT(ggml_nbytes(dummy) == tensor_storage.nbytes());

        tensor_storages.push_back(tensor_storage);
    }

    gguf_free(ctx_gguf_);
    ggml_free(ctx_meta_);

    return true;
}

/*================================================= SafeTensorsModelLoader ==================================================*/

ggml_type str_to_ggml_type(const std::string& dtype) {
    ggml_type ttype = GGML_TYPE_COUNT;
    if (dtype == "F16") {
        ttype = GGML_TYPE_F16;
    } else if (dtype == "BF16") {
        ttype = GGML_TYPE_F32;
    } else if (dtype == "F32") {
        ttype = GGML_TYPE_F32;
    }
    return ttype;
}

// https://huggingface.co/docs/safetensors/index
bool ModelLoader::init_from_safetensors_file(const std::string& file_path, const std::string& prefix) {
    LOG_DEBUG("init from '%s'", file_path.c_str());
    file_paths_.push_back(file_path);
    size_t file_index = file_paths_.size() - 1;
    std::ifstream file(file_path, std::ios::binary);
    if (!file.is_open()) {
        LOG_ERROR("failed to open '%s'", file_path.c_str());
        return false;
    }

    // get file size
    file.seekg(0, file.end);
    size_t file_size_ = file.tellg();
    file.seekg(0, file.beg);

    // read header size
    if (file_size_ <= ST_HEADER_SIZE_LEN) {
        LOG_ERROR("invalid safetensor file '%s'", file_path.c_str());
        return false;
    }

    uint8_t header_size_buf[ST_HEADER_SIZE_LEN];
    file.read((char*)header_size_buf, ST_HEADER_SIZE_LEN);
    if (!file) {
        LOG_ERROR("read safetensors header size failed: '%s'", file_path.c_str());
        return false;
    }

    size_t header_size_ = read_u64(header_size_buf);
    if (header_size_ >= file_size_) {
        LOG_ERROR("invalid safetensor file '%s'", file_path.c_str());
        return false;
    }

    // read header
    std::vector<char> header_buf;
    header_buf.resize(header_size_ + 1);
    header_buf[header_size_] = '\0';
    file.read(header_buf.data(), header_size_);
    if (!file) {
        LOG_ERROR("read safetensors header failed: '%s'", file_path.c_str());
        return false;
    }

    nlohmann::json header_ = nlohmann::json::parse(header_buf.data());

    for (auto& item : header_.items()) {
        std::string name           = item.key();
        nlohmann::json tensor_info = item.value();
        // LOG_DEBUG("%s %s\n", name.c_str(), tensor_info.dump().c_str());

        if (name == "__metadata__") {
            continue;
        }

        if (is_unused_tensor(name)) {
            continue;
        }

        std::string dtype    = tensor_info["dtype"];
        nlohmann::json shape = tensor_info["shape"];

        size_t begin = tensor_info["data_offsets"][0].get<size_t>();
        size_t end   = tensor_info["data_offsets"][1].get<size_t>();

        ggml_type type = str_to_ggml_type(dtype);
        if (type == GGML_TYPE_COUNT) {
            LOG_ERROR("unsupported dtype '%s'", dtype.c_str());
            return false;
        }

        if (shape.size() > 4) {
            LOG_ERROR("invalid tensor '%s'", name.c_str());
            return false;
        }

        int n_dims    = (int)shape.size();
        int64_t ne[4] = {1, 1, 1, 1};
        for (int i = 0; i < n_dims; i++) {
            ne[i] = shape[i].get<int64_t>();
        }

        TensorStorage tensor_storage(prefix + name, type, ne, n_dims, file_index, ST_HEADER_SIZE_LEN + header_size_ + begin);

        tensor_storage.reverse_ne();

        size_t tensor_data_size = end - begin;

        if (dtype == "BF16") {
            tensor_storage.is_bf16 = true;
            GGML_ASSERT(tensor_storage.nbytes() == tensor_data_size * 2);
        } else {
            GGML_ASSERT(tensor_storage.nbytes() == tensor_data_size);
        }

        tensor_storages.push_back(tensor_storage);
    }

    return true;
}

/*================================================= DiffusersModelLoader ==================================================*/

bool ModelLoader::init_from_diffusers_file(const std::string& file_path, const std::string& prefix) {
    std::string unet_path = path_join(file_path, "unet/diffusion_pytorch_model.safetensors");
    std::string vae_path  = path_join(file_path, "vae/diffusion_pytorch_model.safetensors");
    std::string clip_path = path_join(file_path, "text_encoder/model.safetensors");

    if (!init_from_safetensors_file(unet_path, "unet.")) {
        return false;
    }
    if (!init_from_safetensors_file(vae_path, "vae.")) {
        return false;
    }
    if (!init_from_safetensors_file(clip_path, "te.")) {
        return false;
    }
    return true;
}

/*================================================= CkptModelLoader ==================================================*/

// $ python -m pickletools sd-v1-4/archive/data.pkl | head -n 100
//     0: \x80 PROTO      2
//     2: }    EMPTY_DICT
//     3: q    BINPUT     0
//     5: (    MARK
//     6: X        BINUNICODE 'epoch'
//    16: q        BINPUT     1
//    18: K        BININT1    6
//    20: X        BINUNICODE 'global_step'
//    36: q        BINPUT     2
//    38: J        BININT     470000
//    43: X        BINUNICODE 'pytorch-lightning_version'
//    73: q        BINPUT     3
//    75: X        BINUNICODE '1.4.2'
//    85: q        BINPUT     4
//    87: X        BINUNICODE 'state_dict'
//   102: q        BINPUT     5
//   104: }        EMPTY_DICT
//   105: q        BINPUT     6
//   107: (        MARK
//   108: X            BINUNICODE 'betas'
//   118: q            BINPUT     7
//   120: c            GLOBAL     'torch._utils _rebuild_tensor_v2'
//   153: q            BINPUT     8
//   155: (            MARK
//   156: (                MARK
//   157: X                    BINUNICODE 'storage'
//   169: q                    BINPUT     9
//   171: c                    GLOBAL     'torch FloatStorage'
//   191: q                    BINPUT     10
//   193: X                    BINUNICODE '0'
//   199: q                    BINPUT     11
//   201: X                    BINUNICODE 'cpu'
//   209: q                    BINPUT     12
//   211: M                    BININT2    1000
//   214: t                    TUPLE      (MARK at 156)
//   215: q                BINPUT     13
//   217: Q                BINPERSID
//   218: K                BININT1    0
//   220: M                BININT2    1000
//  ...............................
//  3201: q            BINPUT     250
//  3203: R            REDUCE
//  3204: q            BINPUT     251
//  3206: X            BINUNICODE 'model.diffusion_model.input_blocks.1.1.proj_in.weight'
//  3264: q            BINPUT     252
//  3266: h            BINGET     8
//  3268: (            MARK
//  3269: (                MARK
//  3270: h                    BINGET     9
//  3272: h                    BINGET     10
//  3274: X                    BINUNICODE '30'
//  3281: q                    BINPUT     253
//  3283: h                    BINGET     12
//  3285: J                    BININT     102400
//  3290: t                    TUPLE      (MARK at 3269)
//  3291: q                BINPUT     254
//  3293: Q                BINPERSID
//  3294: K                BININT1    0
//  3296: (                MARK
//  3297: M                    BININT2    320
//  3300: M                    BININT2    320
//  3303: K                    BININT1    1
//  3305: K                    BININT1    1
//  3307: t                    TUPLE      (MARK at 3296)
//  3308: q                BINPUT     255
//  3310: (                MARK
//  3311: M                    BININT2    320
//  3314: K                    BININT1    1
//  3316: K                    BININT1    1
//  3318: K                    BININT1    1
//  3320: t                    TUPLE      (MARK at 3310)
//  3321: r                LONG_BINPUT 256
//  3326: \x89             NEWFALSE
//  3327: h                BINGET     16
//  3329: )                EMPTY_TUPLE
//  3330: R                REDUCE
//  3331: r                LONG_BINPUT 257
//  3336: t                TUPLE      (MARK at 3268)
//  3337: r            LONG_BINPUT 258
//  3342: R            REDUCE
//  3343: r            LONG_BINPUT 259
//  3348: X            BINUNICODE 'model.diffusion_model.input_blocks.1.1.proj_in.bias'
//  3404: r            LONG_BINPUT 260
//  3409: h            BINGET     8
//  3411: (            MARK
//  3412: (                MARK
//  3413: h                    BINGET     9
//  3415: h                    BINGET     10
//  3417: X                    BINUNICODE '31'

struct PickleTensorReader {
    enum ReadPhase {
        READ_NAME,
        READ_DATA,
        CHECK_SIZE,
        READ_DIMENS
    };
    ReadPhase phase   = READ_NAME;
    size_t entry_size = 0;
    int32_t nelements = 0;

    TensorStorage tensor_storage;

    static ggml_type global_type;  // all pickle_tensors data type
    static bool read_global_type;

    bool read_int_value(uint32_t value) {
        if (phase == CHECK_SIZE) {
            if (entry_size == value * ggml_type_size(tensor_storage.type)) {
                nelements = value;
                phase     = READ_DIMENS;
                return true;
            } else {
                phase = READ_NAME;
            }
        } else if (phase == READ_DIMENS) {
            if (tensor_storage.n_dims + 1 > 4) {  // too many dimens
                phase                 = READ_NAME;
                tensor_storage.n_dims = 0;
            }
            if (nelements % value == 0) {
                tensor_storage.ne[tensor_storage.n_dims] = value;
                tensor_storage.n_dims++;
            }
        }
        return false;
    }

    void read_global(const std::string& str) {
        if (str == "FloatStorage") {
            if (read_global_type) {
                global_type      = GGML_TYPE_F32;
                read_global_type = false;
            }
            tensor_storage.type = GGML_TYPE_F32;
        } else if (str == "HalfStorage") {
            if (read_global_type) {
                global_type      = GGML_TYPE_F16;
                read_global_type = false;
            }
            tensor_storage.type = GGML_TYPE_F16;
        }
    }

    void read_string(const std::string& str, struct zip_t* zip, std::string dir) {
        if (str == "storage") {
            read_global_type = true;
        } else if (str != "state_dict") {
            if (phase == READ_DATA) {
                std::string entry_name = dir + "data/" + std::string(str);

                size_t i, n = zip_entries_total(zip);
                for (i = 0; i < n; ++i) {
                    zip_entry_openbyindex(zip, i);
                    {
                        std::string name = zip_entry_name(zip);
                        if (name == entry_name) {
                            tensor_storage.index_in_zip = (int)i;
                            entry_size                  = zip_entry_size(zip);
                            zip_entry_close(zip);
                            break;
                        }
                    }
                    zip_entry_close(zip);
                }

                phase = entry_size > 0 ? CHECK_SIZE : READ_NAME;
            }
            if (!read_global_type && phase == READ_NAME) {
                tensor_storage.name = str;
                phase               = READ_DATA;
                tensor_storage.type = global_type;
            }
        }
    }
};

ggml_type PickleTensorReader::global_type = GGML_TYPE_F32;  // all pickle_tensors data type
bool PickleTensorReader::read_global_type = false;

int find_char(uint8_t* buffer, int len, char c) {
    for (int pos = 0; pos < len; pos++) {
        if (buffer[pos] == c) {
            return pos;
        }
    }
    return -1;
}

#define MAX_STRING_BUFFER 512

bool ModelLoader::parse_data_pkl(uint8_t* buffer,
                                 size_t buffer_size,
                                 zip_t* zip,
                                 std::string dir,
                                 size_t file_index,
                                 const std::string& prefix) {
    uint8_t* buffer_end = buffer + buffer_size;
    if (buffer[0] == 0x80) {  // proto
        if (buffer[1] != 2) {
            LOG_ERROR("Unsupported protocol\n");
            return false;
        }
        buffer += 2;  // 0x80 and version
        char string_buffer[MAX_STRING_BUFFER];
        bool finish = false;
        PickleTensorReader reader;
        // read pickle binary file
        while (!finish && buffer < buffer_end) {
            uint8_t opcode = *buffer;
            buffer++;
            // https://github.com/python/cpython/blob/3.7/Lib/pickletools.py#L1048
            // https://github.com/python/cpython/blob/main/Lib/pickle.py#L105
            switch (opcode) {
                case '}':  // EMPTY_DICT     = b'}'   # push empty dict
                    break;
                case ']':  // EMPTY_LIST     = b']'   # push empty list
                    break;
                // skip unused sections
                case 'h':  // BINGET         = b'h'   #   "    "    "    "   "   "  ;   "    " 1-byte arg
                case 'q':  // BINPUT         = b'q'   #   "     "    "   "   " ;   "    " 1-byte arg
                case 'Q':  // BINPERSID      = b'Q'   #  "       "         "  ;  "  "   "     "  stack
                    buffer++;
                    break;
                case 'r':  // LONG_BINPUT    = b'r'   #   "     "    "   "   " ;   "    " 4-byte arg
                    buffer += 4;
                    break;
                case 0x95:  // FRAME            = b'\x95'  # indicate the beginning of a new frame
                    buffer += 8;
                    break;
                case 0x94:  // MEMOIZE          = b'\x94'  # store top of the stack in memo
                    break;
                case '(':  // MARK           = b'('   # push special markobject on stack
                    break;
                case 'K':  // BININT1        = b'K'   # push 1-byte unsigned int
                {
                    uint8_t value = *buffer;
                    if (reader.read_int_value(value)) {
                        buffer++;
                    }
                    buffer++;
                } break;
                case 'M':  // BININT2        = b'M'   # push 2-byte unsigned int
                {
                    uint16_t value = read_short(buffer);
                    if (reader.read_int_value(value)) {
                        buffer++;
                    }
                    buffer += 2;
                } break;
                case 'J':  // BININT         = b'J'   # push four-byte signed int
                {
                    const int32_t value = read_int(buffer);
                    if (reader.read_int_value(value)) {
                        buffer++;  // skip tuple after read num_elements
                    }
                    buffer += 4;
                } break;
                case 'X':  // BINUNICODE     = b'X'   #   "     "       "  ; counted UTF-8 string argument
                {
                    const int32_t len = read_int(buffer);
                    buffer += 4;
                    memset(string_buffer, 0, MAX_STRING_BUFFER);
                    if (len > MAX_STRING_BUFFER) {
                        LOG_WARN("tensor name very large");
                    }
                    memcpy(string_buffer, buffer, len < MAX_STRING_BUFFER ? len : (MAX_STRING_BUFFER - 1));
                    buffer += len;
                    reader.read_string(string_buffer, zip, dir);
                } break;
                case 0x8C:  // SHORT_BINUNICODE = b'\x8c'  # push short string; UTF-8 length < 256 bytes
                {
                    const int8_t len = *buffer;
                    buffer++;
                    memset(string_buffer, 0, MAX_STRING_BUFFER);
                    memcpy(string_buffer, buffer, len);
                    buffer += len;
                    // printf("String: '%s'\n", string_buffer);
                } break;
                case 'c':  // GLOBAL         = b'c'   # push self.find_class(modname, name); 2 string args
                {
                    int len = find_char(buffer, MAX_STRING_BUFFER, '\n');

                    buffer += len + 1;
                    len = find_char(buffer, MAX_STRING_BUFFER, '\n');

                    memset(string_buffer, 0, MAX_STRING_BUFFER);
                    memcpy(string_buffer, buffer, len);
                    buffer += len + 1;
                    reader.read_global(string_buffer);
                } break;
                case 0x86:  // TUPLE2         = b'\x86'  # build 2-tuple from two topmost stack items
                case 0x85:  // TUPLE1         = b'\x85'  # build 1-tuple from stack top
                case 't':   // TUPLE          = b't'   # build tuple from topmost stack items
                    if (reader.phase == PickleTensorReader::READ_DIMENS) {
                        reader.tensor_storage.reverse_ne();
                        reader.tensor_storage.file_index = file_index;
                        reader.tensor_storage.name       = prefix + reader.tensor_storage.name;
                        tensor_storages.push_back(reader.tensor_storage);
                        // LOG_DEBUG("%s", reader.tensor_storage.name.c_str());
                        // reset
                        reader = PickleTensorReader();
                    }
                    break;
                case '.':  // STOP           = b'.'   # every pickle ends with STOP
                    finish = true;
                    break;
                default:
                    break;
            }
        }
    }
    return true;
}

bool ModelLoader::init_from_ckpt_file(const std::string& file_path, const std::string& prefix) {
    LOG_DEBUG("init from '%s'", file_path.c_str());
    file_paths_.push_back(file_path);
    size_t file_index = file_paths_.size() - 1;

    struct zip_t* zip = zip_open(file_path.c_str(), 0, 'r');
    if (zip == NULL) {
        LOG_ERROR("failed to open '%s'", file_path.c_str());
        return false;
    }
    int n = (int)zip_entries_total(zip);
    for (int i = 0; i < n; ++i) {
        zip_entry_openbyindex(zip, i);
        {
            std::string name = zip_entry_name(zip);
            size_t pos       = name.find("data.pkl");
            if (pos != std::string::npos) {
                std::string dir = name.substr(0, pos);
                void* pkl_data  = NULL;
                size_t pkl_size;
                zip_entry_read(zip, &pkl_data, &pkl_size);

                // LOG_DEBUG("%lld", pkl_size);

                parse_data_pkl((uint8_t*)pkl_data, pkl_size, zip, dir, file_index, prefix);

                free(pkl_data);
            }
        }
        zip_entry_close(zip);
    }
    zip_close(zip);
    return true;
}

SDVersion ModelLoader::get_sd_version() {
    // return VERSION_1_x;
    TensorStorage token_embedding_weight;
    for (auto& tensor_storage : tensor_storages) {
        if (tensor_storage.name.find("conditioner.embedders.1") != std::string::npos) {
            return VERSION_XL;
        }
        if (tensor_storage.name == "cond_stage_model.transformer.text_model.embeddings.token_embedding.weight" ||
            tensor_storage.name == "cond_stage_model.model.token_embedding.weight" ||
            tensor_storage.name == "text_model.embeddings.token_embedding.weight" ||
            tensor_storage.name == "te.text_model.embeddings.token_embedding.weight" ||
            tensor_storage.name == "conditioner.embedders.0.model.token_embedding.weight" ||
            tensor_storage.name == "conditioner.embedders.0.transformer.text_model.embeddings.token_embedding.weight") {
            token_embedding_weight = tensor_storage;
            // break;
        }
    }
    if (token_embedding_weight.ne[0] == 768) {
        return VERSION_1_x;
    } else if (token_embedding_weight.ne[0] == 1024) {
        return VERSION_2_x;
    }
    return VERSION_COUNT;
}

ggml_type ModelLoader::get_sd_wtype() {
    for (auto& tensor_storage : tensor_storages) {
        if (is_unused_tensor(tensor_storage.name)) {
            continue;
        }

        if (tensor_storage.name.find(".weight") != std::string::npos &&
            tensor_storage.name.find("time_embed") != std::string::npos) {
            return tensor_storage.type;
        }
    }
    return GGML_TYPE_COUNT;
}

std::string ModelLoader::load_merges() {
    std::string merges_utf8_str(reinterpret_cast<const char*>(merges_utf8_c_str), sizeof(merges_utf8_c_str));
    return merges_utf8_str;
}

bool ModelLoader::load_tensors(on_new_tensor_cb_t on_new_tensor_cb, ggml_backend_t backend) {
    bool success = true;
    for (size_t file_index = 0; file_index < file_paths_.size(); file_index++) {
        std::string file_path = file_paths_[file_index];
        LOG_DEBUG("loading tensors from %s", file_path.c_str());

        std::ifstream file(file_path, std::ios::binary);
        if (!file.is_open()) {
            LOG_ERROR("failed to open '%s'", file_path.c_str());
            return false;
        }

        bool is_zip = false;
        for (auto& tensor_storage : tensor_storages) {
            if (tensor_storage.file_index != file_index) {
                continue;
            }
            if (tensor_storage.index_in_zip >= 0) {
                is_zip = true;
                break;
            }
        }

        struct zip_t* zip = NULL;
        if (is_zip) {
            zip = zip_open(file_path.c_str(), 0, 'r');
            if (zip == NULL) {
                LOG_ERROR("failed to open zip '%s'", file_path.c_str());
                return false;
            }
        }

        std::vector<uint8_t> read_buffer;
        std::vector<uint8_t> convert_buffer;

        auto read_data = [&](const TensorStorage& tensor_storage, char* buf, size_t n) {
            if (zip != NULL) {
                zip_entry_openbyindex(zip, tensor_storage.index_in_zip);
                size_t entry_size = zip_entry_size(zip);
                if (entry_size != n) {
                    read_buffer.resize(entry_size);
                    zip_entry_noallocread(zip, (void*)read_buffer.data(), entry_size);
                    memcpy((void*)buf, (void*)(read_buffer.data() + tensor_storage.offset), n);
                } else {
                    zip_entry_noallocread(zip, (void*)buf, n);
                }
                zip_entry_close(zip);
            } else {
                file.seekg(tensor_storage.offset);
                file.read(buf, n);
                if (!file) {
                    LOG_ERROR("read tensor data failed: '%s'", file_path.c_str());
                    return false;
                }
            }
            return true;
        };

        std::vector<TensorStorage> processed_tensor_storages;
        for (auto& tensor_storage : tensor_storages) {
            if (tensor_storage.file_index != file_index) {
                continue;
            }

            // LOG_DEBUG("%s", name.c_str());

            if (is_unused_tensor(tensor_storage.name)) {
                continue;
            }

            preprocess_tensor(tensor_storage, processed_tensor_storages);
        }

        for (auto& tensor_storage : processed_tensor_storages) {
            // LOG_DEBUG("%s", tensor_storage.name.c_str());

            ggml_tensor* dst_tensor = NULL;

            success = on_new_tensor_cb(tensor_storage, &dst_tensor);
            if (!success) {
                LOG_WARN("process tensor failed: '%s'", tensor_storage.name.c_str());
                break;
            }

            if (dst_tensor == NULL) {
                continue;
            }

            size_t nbytes_to_read = tensor_storage.nbytes_to_read();

<<<<<<< HEAD
            if (dst_tensor->buffer == NULL || dst_tensor->backend == GGML_BACKEND_CPU) {
=======
            if (dst_tensor->buffer == NULL || ggml_backend_is_cpu(backend)
#ifdef SD_USE_METAL
                || ggml_backend_is_metal(backend)
#endif
            ) {
>>>>>>> 004dfbef
                // for the CPU and Metal backend, we can copy directly into the tensor
                if (tensor_storage.type == dst_tensor->type) {
                    GGML_ASSERT(ggml_nbytes(dst_tensor) == tensor_storage.nbytes());
                    read_data(tensor_storage, (char*)dst_tensor->data, nbytes_to_read);

                    if (tensor_storage.is_bf16) {
                        // inplace op
                        bf16_to_f32_vec((uint16_t*)dst_tensor->data, (float*)dst_tensor->data, tensor_storage.nelements());
                    }
                } else {
                    read_buffer.resize(tensor_storage.nbytes());
                    read_data(tensor_storage, (char*)read_buffer.data(), nbytes_to_read);

                    if (tensor_storage.is_bf16) {
                        // inplace op
                        bf16_to_f32_vec((uint16_t*)read_buffer.data(), (float*)read_buffer.data(), tensor_storage.nelements());
                    }

                    convert_tensor((void*)read_buffer.data(), tensor_storage.type, dst_tensor->data,
                                   dst_tensor->type, (int)tensor_storage.nelements());
                }
            } else {
                read_buffer.resize(tensor_storage.nbytes());
                read_data(tensor_storage, (char*)read_buffer.data(), nbytes_to_read);

                if (tensor_storage.is_bf16) {
                    // inplace op
                    bf16_to_f32_vec((uint16_t*)read_buffer.data(), (float*)read_buffer.data(), tensor_storage.nelements());
                }

                if (tensor_storage.type == dst_tensor->type) {
                    // copy to device memory
                    ggml_backend_tensor_set(dst_tensor, read_buffer.data(), 0, ggml_nbytes(dst_tensor));
                } else {
                    // convert first, then copy to device memory
                    convert_buffer.resize(ggml_nbytes(dst_tensor));
                    convert_tensor((void*)read_buffer.data(), tensor_storage.type,
                                   (void*)convert_buffer.data(), dst_tensor->type,
                                   (int)tensor_storage.nelements());
                    ggml_backend_tensor_set(dst_tensor, convert_buffer.data(), 0, ggml_nbytes(dst_tensor));
                }
            }
        }

        if (zip != NULL) {
            zip_close(zip);
        }

        if (!success) {
            break;
        }
    }
    return success;
}

int64_t ModelLoader::cal_mem_size(ggml_backend_t backend) {
    size_t alignment = 128;
    if (backend != NULL) {
        alignment = ggml_backend_get_alignment(backend);
    }
    int64_t mem_size = 0;
    std::vector<TensorStorage> processed_tensor_storages;
    for (auto& tensor_storage : tensor_storages) {
        if (is_unused_tensor(tensor_storage.name)) {
            continue;
        }
        preprocess_tensor(tensor_storage, processed_tensor_storages);
    }

    for (auto& tensor_storage : processed_tensor_storages) {
        mem_size += tensor_storage.nbytes() + alignment;
    }

    return mem_size;
}<|MERGE_RESOLUTION|>--- conflicted
+++ resolved
@@ -1307,15 +1307,11 @@
 
             size_t nbytes_to_read = tensor_storage.nbytes_to_read();
 
-<<<<<<< HEAD
-            if (dst_tensor->buffer == NULL || dst_tensor->backend == GGML_BACKEND_CPU) {
-=======
             if (dst_tensor->buffer == NULL || ggml_backend_is_cpu(backend)
 #ifdef SD_USE_METAL
                 || ggml_backend_is_metal(backend)
 #endif
             ) {
->>>>>>> 004dfbef
                 // for the CPU and Metal backend, we can copy directly into the tensor
                 if (tensor_storage.type == dst_tensor->type) {
                     GGML_ASSERT(ggml_nbytes(dst_tensor) == tensor_storage.nbytes());
