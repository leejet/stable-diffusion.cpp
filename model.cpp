--- conflicted
+++ resolved
@@ -1,15 +1,15 @@
 #include <stdarg.h>
+#include <atomic>
+#include <chrono>
 #include <fstream>
+#include <functional>
+#include <mutex>
 #include <regex>
 #include <set>
 #include <string>
+#include <thread>
 #include <unordered_map>
 #include <vector>
-#include <thread>
-#include <atomic>
-#include <functional>
-#include <mutex>
-#include <chrono>
 
 #include "gguf_reader.hpp"
 #include "model.h"
@@ -1955,7 +1955,7 @@
 
     for (const auto& ts : vec) {
         const std::string& current_name = ts.name;
-        auto it = name_to_index_map.find(current_name);
+        auto it                         = name_to_index_map.find(current_name);
 
         if (it != name_to_index_map.end()) {
             // Found a duplicate, overwrite the existing one in res
@@ -1981,7 +1981,7 @@
     int64_t start_time   = ggml_time_ms();
     prev_time_ms         = start_time;
     std::vector<TensorStorage> processed_tensor_storages;
-    
+
     {
         std::unordered_map<std::string, TensorStorage> processed_map;
         std::mutex map_mutex;
@@ -1994,7 +1994,6 @@
 
         for (int i = 0; i < n_threads; ++i) {
             workers.emplace_back([&, thread_id = i]() {
-
                 std::unordered_map<std::string, TensorStorage> local_processed_map;
                 std::vector<TensorStorage> temp_storages;
 
@@ -2003,10 +2002,10 @@
                     if (is_unused_tensor(tensor_storage.name)) {
                         continue;
                     }
-                    
+
                     temp_storages.clear();
                     preprocess_tensor(tensor_storage, temp_storages);
-                    
+
                     for (const auto& ts : temp_storages) {
                         local_processed_map[ts.name] = ts;
                     }
@@ -2021,25 +2020,21 @@
         for (auto& w : workers) {
             w.join();
         }
-        
+
         processed_tensor_storages.reserve(processed_map.size());
         for (auto const& [name, ts] : processed_map) {
             processed_tensor_storages.push_back(ts);
         }
     }
-<<<<<<< HEAD
-=======
-    std::vector<TensorStorage> dedup = remove_duplicates(processed_tensor_storages);
-    processed_tensor_storages        = dedup;
-    curr_time_ms                     = ggml_time_ms();
-    process_time_ms                  = curr_time_ms - prev_time_ms;
-    prev_time_ms                     = curr_time_ms;
->>>>>>> c6480010
-
-    bool success                      = true;
-    size_t total_tensors_processed    = 0;
+
+    curr_time_ms    = ggml_time_ms();
+    process_time_ms = curr_time_ms - prev_time_ms;
+    prev_time_ms    = curr_time_ms;
+
+    bool success                          = true;
+    size_t total_tensors_processed        = 0;
     const size_t total_tensors_to_process = processed_tensor_storages.size();
-    const int64_t t_start             = ggml_time_ms();
+    const int64_t t_start                 = ggml_time_ms();
 
     for (size_t file_index = 0; file_index < file_paths_.size(); file_index++) {
         std::string file_path = file_paths_[file_index];
@@ -2072,7 +2067,6 @@
         std::atomic<bool> failed(false);
         std::vector<std::thread> workers;
 
-<<<<<<< HEAD
         for (int i = 0; i < n_threads; ++i) {
             workers.emplace_back([&, file_path, is_zip]() {
                 std::ifstream file;
@@ -2091,38 +2085,6 @@
                         failed = true;
                         return;
                     }
-=======
-        auto read_data = [&](const TensorStorage& tensor_storage, char* buf, size_t n) {
-            if (zip != NULL) {
-                zip_entry_openbyindex(zip, tensor_storage.index_in_zip);
-                size_t entry_size = zip_entry_size(zip);
-                if (entry_size != n) {
-                    read_buffer.resize(entry_size);
-                    prev_time_ms = ggml_time_ms();
-                    zip_entry_noallocread(zip, (void*)read_buffer.data(), entry_size);
-                    curr_time_ms = ggml_time_ms();
-                    read_time_ms += curr_time_ms - prev_time_ms;
-                    prev_time_ms = curr_time_ms;
-                    memcpy((void*)buf, (void*)(read_buffer.data() + tensor_storage.offset), n);
-                    curr_time_ms = ggml_time_ms();
-                    memcpy_time_ms += curr_time_ms - prev_time_ms;
-                } else {
-                    prev_time_ms = ggml_time_ms();
-                    zip_entry_noallocread(zip, (void*)buf, n);
-                    curr_time_ms = ggml_time_ms();
-                    read_time_ms += curr_time_ms - prev_time_ms;
-                }
-                zip_entry_close(zip);
-            } else {
-                prev_time_ms = ggml_time_ms();
-                file.seekg(tensor_storage.offset);
-                file.read(buf, n);
-                curr_time_ms = ggml_time_ms();
-                read_time_ms += curr_time_ms - prev_time_ms;
-                if (!file) {
-                    LOG_ERROR("read tensor data failed: '%s'", file_path.c_str());
-                    return false;
->>>>>>> c6480010
                 }
 
                 std::vector<uint8_t> read_buffer;
@@ -2147,7 +2109,6 @@
                         continue;
                     }
 
-<<<<<<< HEAD
                     size_t nbytes_to_read = tensor_storage.nbytes_to_read();
 
                     auto read_data = [&](char* buf, size_t n) {
@@ -2156,15 +2117,27 @@
                             size_t entry_size = zip_entry_size(zip);
                             if (entry_size != n) {
                                 read_buffer.resize(entry_size);
+                                prev_time_ms = ggml_time_ms();
                                 zip_entry_noallocread(zip, (void*)read_buffer.data(), entry_size);
+                                curr_time_ms = ggml_time_ms();
+                                read_time_ms += curr_time_ms - prev_time_ms;
+                                prev_time_ms = curr_time_ms;
                                 memcpy((void*)buf, (void*)(read_buffer.data() + tensor_storage.offset), n);
+                                curr_time_ms = ggml_time_ms();
+                                memcpy_time_ms += curr_time_ms - prev_time_ms;
                             } else {
+                                prev_time_ms = ggml_time_ms();
                                 zip_entry_noallocread(zip, (void*)buf, n);
+                                curr_time_ms = ggml_time_ms();
+                                read_time_ms += curr_time_ms - prev_time_ms;
                             }
                             zip_entry_close(zip);
                         } else {
+                            prev_time_ms = ggml_time_ms();
                             file.seekg(tensor_storage.offset);
                             file.read(buf, n);
+                            curr_time_ms = ggml_time_ms();
+                            read_time_ms += curr_time_ms - prev_time_ms;
                             if (!file) {
                                 LOG_ERROR("read tensor data failed: '%s'", file_path.c_str());
                                 failed = true;
@@ -2182,133 +2155,94 @@
                                 read_data((char*)dst_tensor->data, nbytes_to_read);
                             }
 
+                            prev_time_ms = ggml_time_ms();
                             if (tensor_storage.is_bf16) {
-=======
-                    prev_time_ms = ggml_time_ms();
-                    if (tensor_storage.is_bf16) {
->>>>>>> c6480010
-                        // inplace op
+                                // inplace op
                                 bf16_to_f32_vec((uint16_t*)dst_tensor->data, (float*)dst_tensor->data, tensor_storage.nelements());
                             } else if (tensor_storage.is_f8_e4m3) {
-                        // inplace op
+                                // inplace op
                                 f8_e4m3_to_f16_vec((uint8_t*)dst_tensor->data, (uint16_t*)dst_tensor->data, tensor_storage.nelements());
                             } else if (tensor_storage.is_f8_e5m2) {
-                        // inplace op
-<<<<<<< HEAD
+                                // inplace op
                                 f8_e5m2_to_f16_vec((uint8_t*)dst_tensor->data, (uint16_t*)dst_tensor->data, tensor_storage.nelements());
                             } else if (tensor_storage.is_f64) {
                                 f64_to_f32_vec((double*)read_buffer.data(), (float*)dst_tensor->data, tensor_storage.nelements());
                             } else if (tensor_storage.is_i64) {
                                 i64_to_i32_vec((int64_t*)read_buffer.data(), (int32_t*)dst_tensor->data, tensor_storage.nelements());
                             }
+                            curr_time_ms = ggml_time_ms();
+                            convert_time_ms += curr_time_ms - prev_time_ms;
                         } else {
                             read_buffer.resize(std::max(tensor_storage.nbytes(), tensor_storage.nbytes_to_read()));
                             read_data((char*)read_buffer.data(), nbytes_to_read);
 
+                            prev_time_ms = ggml_time_ms();
                             if (tensor_storage.is_bf16) {
-=======
-                        f8_e5m2_to_f16_vec((uint8_t*)dst_tensor->data, (uint16_t*)dst_tensor->data, tensor_storage.nelements());
-                    } else if (tensor_storage.is_f64) {
-                        f64_to_f32_vec((double*)read_buffer.data(), (float*)dst_tensor->data, tensor_storage.nelements());
-                    } else if (tensor_storage.is_i64) {
-                        i64_to_i32_vec((int64_t*)read_buffer.data(), (int32_t*)dst_tensor->data, tensor_storage.nelements());
-                    }
-                    curr_time_ms = ggml_time_ms();
-                    convert_time_ms += curr_time_ms - prev_time_ms;
-                } else {
-                    read_buffer.resize(std::max(tensor_storage.nbytes(), tensor_storage.nbytes_to_read()));
-                    read_data(tensor_storage, (char*)read_buffer.data(), nbytes_to_read);
-
-                    prev_time_ms = ggml_time_ms();
-                    if (tensor_storage.is_bf16) {
->>>>>>> c6480010
-                        // inplace op
+                                // inplace op
                                 bf16_to_f32_vec((uint16_t*)read_buffer.data(), (float*)read_buffer.data(), tensor_storage.nelements());
                             } else if (tensor_storage.is_f8_e4m3) {
-                        // inplace op
+                                // inplace op
                                 f8_e4m3_to_f16_vec((uint8_t*)read_buffer.data(), (uint16_t*)read_buffer.data(), tensor_storage.nelements());
                             } else if (tensor_storage.is_f8_e5m2) {
-                        // inplace op
+                                // inplace op
                                 f8_e5m2_to_f16_vec((uint8_t*)read_buffer.data(), (uint16_t*)read_buffer.data(), tensor_storage.nelements());
                             } else if (tensor_storage.is_f64) {
-                        // inplace op
+                                // inplace op
                                 f64_to_f32_vec((double*)read_buffer.data(), (float*)read_buffer.data(), tensor_storage.nelements());
                             } else if (tensor_storage.is_i64) {
-                        // inplace op
+                                // inplace op
                                 i64_to_i32_vec((int64_t*)read_buffer.data(), (int32_t*)read_buffer.data(), tensor_storage.nelements());
                             }
 
-<<<<<<< HEAD
                             convert_tensor((void*)read_buffer.data(), tensor_storage.type, dst_tensor->data,
                                            dst_tensor->type, (int)tensor_storage.nelements() / (int)tensor_storage.ne[0], (int)tensor_storage.ne[0]);
+                            curr_time_ms = ggml_time_ms();
+                            convert_time_ms += curr_time_ms - prev_time_ms;
                         }
                     } else {
                         read_buffer.resize(std::max(tensor_storage.nbytes(), tensor_storage.nbytes_to_read()));
                         read_data((char*)read_buffer.data(), nbytes_to_read);
 
+                        prev_time_ms = ggml_time_ms();
                         if (tensor_storage.is_bf16) {
-=======
-                    convert_tensor((void*)read_buffer.data(), tensor_storage.type, dst_tensor->data,
-                                   dst_tensor->type, (int)tensor_storage.nelements() / (int)tensor_storage.ne[0], (int)tensor_storage.ne[0]);
-                    curr_time_ms = ggml_time_ms();
-                    convert_time_ms += curr_time_ms - prev_time_ms;
-                }
-            } else {
-                read_buffer.resize(std::max(tensor_storage.nbytes(), tensor_storage.nbytes_to_read()));
-                read_data(tensor_storage, (char*)read_buffer.data(), nbytes_to_read);
-
-                prev_time_ms = ggml_time_ms();
-                if (tensor_storage.is_bf16) {
->>>>>>> c6480010
-                    // inplace op
+                            // inplace op
                             bf16_to_f32_vec((uint16_t*)read_buffer.data(), (float*)read_buffer.data(), tensor_storage.nelements());
                         } else if (tensor_storage.is_f8_e4m3) {
-                    // inplace op
+                            // inplace op
                             f8_e4m3_to_f16_vec((uint8_t*)read_buffer.data(), (uint16_t*)read_buffer.data(), tensor_storage.nelements());
                         } else if (tensor_storage.is_f8_e5m2) {
-                    // inplace op
+                            // inplace op
                             f8_e5m2_to_f16_vec((uint8_t*)read_buffer.data(), (uint16_t*)read_buffer.data(), tensor_storage.nelements());
                         } else if (tensor_storage.is_f64) {
-                    // inplace op
+                            // inplace op
                             f64_to_f32_vec((double*)read_buffer.data(), (float*)read_buffer.data(), tensor_storage.nelements());
                         } else if (tensor_storage.is_i64) {
-                    // inplace op
+                            // inplace op
                             i64_to_i32_vec((int64_t*)read_buffer.data(), (int32_t*)read_buffer.data(), tensor_storage.nelements());
                         }
 
                         if (tensor_storage.type == dst_tensor->type) {
-                    // copy to device memory
-<<<<<<< HEAD
+                            // copy to device memory
+                            curr_time_ms = ggml_time_ms();
+                            convert_time_ms += curr_time_ms - prev_time_ms;
+                            prev_time_ms = curr_time_ms;
                             ggml_backend_tensor_set(dst_tensor, read_buffer.data(), 0, ggml_nbytes(dst_tensor));
+                            curr_time_ms = ggml_time_ms();
+                            copy_to_backend_time_ms += curr_time_ms - prev_time_ms;
                         } else {
-                    // convert first, then copy to device memory
+                            // convert first, then copy to device memory
                             convert_buffer.resize(ggml_nbytes(dst_tensor));
                             convert_tensor((void*)read_buffer.data(), tensor_storage.type,
                                            (void*)convert_buffer.data(), dst_tensor->type,
                                            (int)tensor_storage.nelements() / (int)tensor_storage.ne[0], (int)tensor_storage.ne[0]);
+                            curr_time_ms = ggml_time_ms();
+                            convert_time_ms += curr_time_ms - prev_time_ms;
+                            prev_time_ms = curr_time_ms;
                             ggml_backend_tensor_set(dst_tensor, convert_buffer.data(), 0, ggml_nbytes(dst_tensor));
+                            curr_time_ms = ggml_time_ms();
+                            copy_to_backend_time_ms += curr_time_ms - prev_time_ms;
                         }
                     }
-=======
-                    curr_time_ms = ggml_time_ms();
-                    convert_time_ms += curr_time_ms - prev_time_ms;
-                    prev_time_ms = curr_time_ms;
-                    ggml_backend_tensor_set(dst_tensor, read_buffer.data(), 0, ggml_nbytes(dst_tensor));
-                    curr_time_ms = ggml_time_ms();
-                    copy_to_backend_time_ms += curr_time_ms - prev_time_ms;
-                } else {
-                    // convert first, then copy to device memory
-                    convert_buffer.resize(ggml_nbytes(dst_tensor));
-                    convert_tensor((void*)read_buffer.data(), tensor_storage.type,
-                                   (void*)convert_buffer.data(), dst_tensor->type,
-                                   (int)tensor_storage.nelements() / (int)tensor_storage.ne[0], (int)tensor_storage.ne[0]);
-                    curr_time_ms = ggml_time_ms();
-                    convert_time_ms += curr_time_ms - prev_time_ms;
-                    prev_time_ms = curr_time_ms;
-                    ggml_backend_tensor_set(dst_tensor, convert_buffer.data(), 0, ggml_nbytes(dst_tensor));
-                    curr_time_ms = ggml_time_ms();
-                    copy_to_backend_time_ms += curr_time_ms - prev_time_ms;
->>>>>>> c6480010
                 }
                 if (zip != NULL) {
                     zip_close(zip);
@@ -2340,9 +2274,7 @@
     if (total_tensors_to_process > 0) {
         printf("\n");
     }
-<<<<<<< HEAD
-
-=======
+
     int64_t end_time = ggml_time_ms();
     LOG_INFO("loading tensors completed, taking %.2fs (process: %.2fs, read: %.2fs, memcpy: %.2fs, convert: %.2fs, copy_to_backend: %.2fs)",
              (end_time - start_time) / 1000.f,
@@ -2351,7 +2283,6 @@
              memcpy_time_ms / 1000.f,
              convert_time_ms / 1000.f,
              copy_to_backend_time_ms / 1000.f);
->>>>>>> c6480010
     return success;
 }
 
