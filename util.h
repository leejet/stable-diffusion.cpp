--- conflicted
+++ resolved
@@ -24,13 +24,10 @@
 std::string utf32_to_utf8(const std::u32string& utf32_str);
 std::u32string unicode_value_to_utf32(int unicode_value);
 
-<<<<<<< HEAD
-std::string sd_basename(const std::string& path);
+//std::string sd_basename(const std::string& path);
 
 sd_image_t *preprocess_id_image(sd_image_t * img);
 
-=======
->>>>>>> 4a819040
 typedef struct {
     uint32_t width;
     uint32_t height;
