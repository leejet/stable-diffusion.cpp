#ifndef __UTIL_H__
#define __UTIL_H__

#include <cstdint>
#include <string>
#include <vector>

#include "stable-diffusion.h"

bool ends_with(const std::string& str, const std::string& ending);
bool starts_with(const std::string& str, const std::string& start);

std::string format(const char* fmt, ...);

void replace_all_chars(std::string& str, char target, char replacement);

bool file_exists(const std::string& filename);
bool is_directory(const std::string& path);
std::string get_full_path(const std::string& dir, const std::string& filename);

std::vector<std::string> get_files_from_dir(const std::string &dir);

std::u32string utf8_to_utf32(const std::string& utf8_str);
std::string utf32_to_utf8(const std::u32string& utf32_str);
std::u32string unicode_value_to_utf32(int unicode_value);

std::string sd_basename(const std::string& path);

<<<<<<< HEAD
sd_image_t *preprocess_id_image(sd_image_t * img);

=======
typedef struct {
    uint32_t width;
    uint32_t height;
    uint32_t channel;
    float* data;
} sd_image_f32_t;

void normalize_sd_image_f32_t(sd_image_f32_t image, float means[3], float stds[3]);

sd_image_f32_t sd_image_t_to_sd_image_f32_t(sd_image_t image);

sd_image_f32_t resize_sd_image_f32_t(sd_image_f32_t image, int target_width, int target_height);

sd_image_f32_t clip_preprocess(sd_image_f32_t image, int size);
>>>>>>> 193fb620

std::string path_join(const std::string& p1, const std::string& p2);

void pretty_progress(int step, int steps, float time);

void log_printf(sd_log_level_t level, const char* file, int line, const char* format, ...);

std::string trim(const std::string& s);

#define LOG_DEBUG(format, ...) log_printf(SD_LOG_DEBUG, __FILE__, __LINE__, format, ##__VA_ARGS__)
#define LOG_INFO(format, ...) log_printf(SD_LOG_INFO, __FILE__, __LINE__, format, ##__VA_ARGS__)
#define LOG_WARN(format, ...) log_printf(SD_LOG_WARN, __FILE__, __LINE__, format, ##__VA_ARGS__)
#define LOG_ERROR(format, ...) log_printf(SD_LOG_ERROR, __FILE__, __LINE__, format, ##__VA_ARGS__)
#endif  // __UTIL_H__<|MERGE_RESOLUTION|>--- conflicted
+++ resolved
@@ -26,10 +26,8 @@
 
 std::string sd_basename(const std::string& path);
 
-<<<<<<< HEAD
 sd_image_t *preprocess_id_image(sd_image_t * img);
 
-=======
 typedef struct {
     uint32_t width;
     uint32_t height;
@@ -44,7 +42,6 @@
 sd_image_f32_t resize_sd_image_f32_t(sd_image_f32_t image, int target_width, int target_height);
 
 sd_image_f32_t clip_preprocess(sd_image_f32_t image, int size);
->>>>>>> 193fb620
 
 std::string path_join(const std::string& p1, const std::string& p2);
 
