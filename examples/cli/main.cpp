#include <stdio.h>
#include <string.h>
#include <time.h>
#include <cctype>
#include <filesystem>
#include <functional>
#include <iostream>
#include <map>
#include <random>
#include <regex>
#include <sstream>
#include <string>
#include <vector>

// #include "preprocessing.hpp"
#include "stable-diffusion.h"

#include "common/common.hpp"

#include "avi_writer.h"

const char* previews_str[] = {
    "none",
    "proj",
    "tae",
    "vae",
};

struct SDCliParams {
    SDMode mode             = IMG_GEN;
    std::string output_path = "output.png";

    bool verbose          = false;
    bool canny_preprocess = false;

    preview_t preview_method = PREVIEW_NONE;
    int preview_interval     = 1;
    std::string preview_path = "preview.png";
    int preview_fps          = 16;
    bool taesd_preview       = false;
    bool preview_noisy       = false;
    bool color               = false;

    bool normal_exit = false;

    ArgOptions get_options() {
        ArgOptions options;

        options.string_options = {
            {"-o",
             "--output",
             "path to write result image to (default: ./output.png)",
             &output_path},
            {"",
             "--preview-path",
             "path to write preview image to (default: ./preview.png)",
             &preview_path},
        };

        options.int_options = {
            {"",
             "--preview-interval",
             "interval in denoising steps between consecutive updates of the image preview file (default is 1, meaning updating at every step)",
             &preview_interval},
        };

        options.bool_options = {
            {"",
             "--canny",
             "apply canny preprocessor (edge detection)",
             true, &canny_preprocess},
            {"-v",
             "--verbose",
             "print extra info",
             true, &verbose},
            {"",
             "--color",
             "colors the logging tags according to level",
             true, &color},
            {"",
             "--taesd-preview-only",
             std::string("prevents usage of taesd for decoding the final image. (for use with --preview ") + previews_str[PREVIEW_TAE] + ")",
             true, &taesd_preview},
            {"",
             "--preview-noisy",
             "enables previewing noisy inputs of the models rather than the denoised outputs",
             true, &preview_noisy},

        };

        auto on_mode_arg = [&](int argc, const char** argv, int index) {
            if (++index >= argc) {
                return -1;
            }
            const char* mode_c_str = argv[index];
            if (mode_c_str != nullptr) {
                int mode_found = -1;
                for (int i = 0; i < MODE_COUNT; i++) {
                    if (!strcmp(mode_c_str, modes_str[i])) {
                        mode_found = i;
                    }
                }
                if (mode_found == -1) {
                    LOG_ERROR("error: invalid mode %s, must be one of [%s]\n",
                              mode_c_str, SD_ALL_MODES_STR);
                    exit(1);
                }
                mode = (SDMode)mode_found;
            }
            return 1;
        };

        auto on_preview_arg = [&](int argc, const char** argv, int index) {
            if (++index >= argc) {
                return -1;
            }
            const char* preview = argv[index];
            int preview_found   = -1;
            for (int m = 0; m < PREVIEW_COUNT; m++) {
                if (!strcmp(preview, previews_str[m])) {
                    preview_found = m;
                }
            }
            if (preview_found == -1) {
                LOG_ERROR("error: preview method %s", preview);
                return -1;
            }
            preview_method = (preview_t)preview_found;
            return 1;
        };

        auto on_help_arg = [&](int argc, const char** argv, int index) {
            normal_exit = true;
            return -1;
        };

        options.manual_options = {
            {"-M",
             "--mode",
             "run mode, one of [img_gen, vid_gen, upscale, convert], default: img_gen",
             on_mode_arg},
            {"",
             "--preview",
             std::string("preview method. must be one of the following [") + previews_str[0] + ", " + previews_str[1] + ", " + previews_str[2] + ", " + previews_str[3] + "] (default is " + previews_str[PREVIEW_NONE] + ")",
             on_preview_arg},
            {"-h",
             "--help",
             "show this help message and exit",
             on_help_arg},
        };

        return options;
    };

    bool process_and_check() {
        if (output_path.length() == 0) {
            LOG_ERROR("error: the following arguments are required: output_path");
            return false;
        }

        if (mode == CONVERT) {
            if (output_path == "output.png") {
                output_path = "output.gguf";
            }
        }
        return true;
    }

    std::string to_string() const {
        std::ostringstream oss;
        oss << "SDCliParams {\n"
            << "  mode: " << modes_str[mode] << ",\n"
            << "  output_path: \"" << output_path << "\",\n"
            << "  verbose: " << (verbose ? "true" : "false") << ",\n"
            << "  color: " << (color ? "true" : "false") << ",\n"
            << "  canny_preprocess: " << (canny_preprocess ? "true" : "false") << ",\n"
            << "  preview_method: " << previews_str[preview_method] << ",\n"
            << "  preview_interval: " << preview_interval << ",\n"
            << "  preview_path: \"" << preview_path << "\",\n"
            << "  preview_fps: " << preview_fps << ",\n"
            << "  taesd_preview: " << (taesd_preview ? "true" : "false") << ",\n"
            << "  preview_noisy: " << (preview_noisy ? "true" : "false") << "\n"
            << "}";
        return oss.str();
    }
};

<<<<<<< HEAD
struct SDContextParams {
    int n_threads = -1;
    std::string model_path;
    std::string clip_l_path;
    std::string clip_g_path;
    std::string clip_vision_path;
    std::string t5xxl_path;
    std::string llm_path;
    std::string llm_vision_path;
    std::string diffusion_model_path;
    std::string high_noise_diffusion_model_path;
    std::string vae_path;
    std::string taesd_path;
    std::string esrgan_path;
    std::string control_net_path;
    std::string embedding_dir;
    std::string photo_maker_path;
    sd_type_t wtype = SD_TYPE_COUNT;
    std::string tensor_type_rules;
    std::string lora_model_dir;

    std::map<std::string, std::string> embedding_map;
    std::vector<sd_embedding_t> embedding_vec;

    rng_type_t rng_type         = CUDA_RNG;
    rng_type_t sampler_rng_type = RNG_TYPE_COUNT;
    bool offload_params_to_cpu  = false;
    bool control_net_cpu        = false;
    bool clip_on_cpu            = false;
    bool vae_on_cpu             = false;
    bool diffusion_flash_attn   = false;
    bool diffusion_conv_direct  = false;
    bool vae_conv_direct        = false;
    bool circular              = false;
    bool circular_x            = false;
    bool circular_y            = false;

    bool chroma_use_dit_mask = true;
    bool chroma_use_t5_mask  = false;
    int chroma_t5_mask_pad   = 1;

    prediction_t prediction           = PREDICTION_COUNT;
    lora_apply_mode_t lora_apply_mode = LORA_APPLY_AUTO;

    sd_tiling_params_t vae_tiling_params = {false, 0, 0, 0.5f, 0.0f, 0.0f};
    bool force_sdxl_vae_conv_scale       = false;

    float flow_shift = INFINITY;

    ArgOptions get_options() {
        ArgOptions options;
        options.string_options = {
            {"-m",
             "--model",
             "path to full model",
             &model_path},
            {"",
             "--clip_l",
             "path to the clip-l text encoder", &clip_l_path},
            {"", "--clip_g",
             "path to the clip-g text encoder",
             &clip_g_path},
            {"",
             "--clip_vision",
             "path to the clip-vision encoder",
             &clip_vision_path},
            {"",
             "--t5xxl",
             "path to the t5xxl text encoder",
             &t5xxl_path},
            {"",
             "--llm",
             "path to the llm text encoder. For example: (qwenvl2.5 for qwen-image, mistral-small3.2 for flux2, ...)",
             &llm_path},
            {"",
             "--llm_vision",
             "path to the llm vit",
             &llm_vision_path},
            {"",
             "--qwen2vl",
             "alias of --llm. Deprecated.",
             &llm_path},
            {"",
             "--qwen2vl_vision",
             "alias of --llm_vision. Deprecated.",
             &llm_vision_path},
            {"",
             "--diffusion-model",
             "path to the standalone diffusion model",
             &diffusion_model_path},
            {"",
             "--high-noise-diffusion-model",
             "path to the standalone high noise diffusion model",
             &high_noise_diffusion_model_path},
            {"",
             "--vae",
             "path to standalone vae model",
             &vae_path},
            {"",
             "--taesd",
             "path to taesd. Using Tiny AutoEncoder for fast decoding (low quality)",
             &taesd_path},
            {"",
             "--control-net",
             "path to control net model",
             &control_net_path},
            {"",
             "--embd-dir",
             "embeddings directory",
             &embedding_dir},
            {"",
             "--lora-model-dir",
             "lora model directory",
             &lora_model_dir},

            {"",
             "--tensor-type-rules",
             "weight type per tensor pattern (example: \"^vae\\.=f16,model\\.=q8_0\")",
             &tensor_type_rules},
            {"",
             "--photo-maker",
             "path to PHOTOMAKER model",
             &photo_maker_path},
            {"",
             "--upscale-model",
             "path to esrgan model.",
             &esrgan_path},
        };

        options.int_options = {
            {"-t",
             "--threads",
             "number of threads to use during computation (default: -1). "
             "If threads <= 0, then threads will be set to the number of CPU physical cores",
             &n_threads},
            {"",
             "--chroma-t5-mask-pad",
             "t5 mask pad size of chroma",
             &chroma_t5_mask_pad},
        };

        options.float_options = {
            {"",
             "--vae-tile-overlap",
             "tile overlap for vae tiling, in fraction of tile size (default: 0.5)",
             &vae_tiling_params.target_overlap},
            {"",
             "--flow-shift",
             "shift value for Flow models like SD3.x or WAN (default: auto)",
             &flow_shift},
        };

        options.bool_options = {
            {"",
             "--vae-tiling",
             "process vae in tiles to reduce memory usage",
             true, &vae_tiling_params.enabled},
            {"",
             "--force-sdxl-vae-conv-scale",
             "force use of conv scale on sdxl vae",
             true, &force_sdxl_vae_conv_scale},
            {"",
             "--offload-to-cpu",
             "place the weights in RAM to save VRAM, and automatically load them into VRAM when needed",
             true, &offload_params_to_cpu},
            {"",
             "--control-net-cpu",
             "keep controlnet in cpu (for low vram)",
             true, &control_net_cpu},
            {"",
             "--clip-on-cpu",
             "keep clip in cpu (for low vram)",
             true, &clip_on_cpu},
            {"",
             "--vae-on-cpu",
             "keep vae in cpu (for low vram)",
             true, &vae_on_cpu},
            {"",
             "--diffusion-fa",
             "use flash attention in the diffusion model",
             true, &diffusion_flash_attn},
            {"",
             "--diffusion-conv-direct",
             "use ggml_conv2d_direct in the diffusion model",
             true, &diffusion_conv_direct},
            {"",
             "--vae-conv-direct",
             "use ggml_conv2d_direct in the vae model",
             true, &vae_conv_direct},
            {"",
            "--circular",
            "enable circular padding for convolutions",
            true, &circular},
            {"",
             "--circularx",
             "enable circular RoPE wrapping on x-axis (width) only",
             true, &circular_x},
            {"",
             "--circulary",
             "enable circular RoPE wrapping on y-axis (height) only",
             true, &circular_y},
            {"",
             "--chroma-disable-dit-mask",
             "disable dit mask for chroma",
             false, &chroma_use_dit_mask},
            {"",
             "--chroma-enable-t5-mask",
             "enable t5 mask for chroma",
             true, &chroma_use_t5_mask},
        };

        auto on_type_arg = [&](int argc, const char** argv, int index) {
            if (++index >= argc) {
                return -1;
            }
            const char* arg = argv[index];
            wtype           = str_to_sd_type(arg);
            if (wtype == SD_TYPE_COUNT) {
                fprintf(stderr, "error: invalid weight format %s\n",
                        arg);
                return -1;
            }
            return 1;
        };

        auto on_rng_arg = [&](int argc, const char** argv, int index) {
            if (++index >= argc) {
                return -1;
            }
            const char* arg = argv[index];
            rng_type        = str_to_rng_type(arg);
            if (rng_type == RNG_TYPE_COUNT) {
                fprintf(stderr, "error: invalid rng type %s\n",
                        arg);
                return -1;
            }
            return 1;
        };

        auto on_sampler_rng_arg = [&](int argc, const char** argv, int index) {
            if (++index >= argc) {
                return -1;
            }
            const char* arg  = argv[index];
            sampler_rng_type = str_to_rng_type(arg);
            if (sampler_rng_type == RNG_TYPE_COUNT) {
                fprintf(stderr, "error: invalid sampler rng type %s\n",
                        arg);
                return -1;
            }
            return 1;
        };

        auto on_prediction_arg = [&](int argc, const char** argv, int index) {
            if (++index >= argc) {
                return -1;
            }
            const char* arg = argv[index];
            prediction      = str_to_prediction(arg);
            if (prediction == PREDICTION_COUNT) {
                fprintf(stderr, "error: invalid prediction type %s\n",
                        arg);
                return -1;
            }
            return 1;
        };

        auto on_lora_apply_mode_arg = [&](int argc, const char** argv, int index) {
            if (++index >= argc) {
                return -1;
            }
            const char* arg = argv[index];
            lora_apply_mode = str_to_lora_apply_mode(arg);
            if (lora_apply_mode == LORA_APPLY_MODE_COUNT) {
                fprintf(stderr, "error: invalid lora apply model %s\n",
                        arg);
                return -1;
            }
            return 1;
        };

        auto on_tile_size_arg = [&](int argc, const char** argv, int index) {
            if (++index >= argc) {
                return -1;
            }
            std::string tile_size_str = argv[index];
            size_t x_pos              = tile_size_str.find('x');
            try {
                if (x_pos != std::string::npos) {
                    std::string tile_x_str        = tile_size_str.substr(0, x_pos);
                    std::string tile_y_str        = tile_size_str.substr(x_pos + 1);
                    vae_tiling_params.tile_size_x = std::stoi(tile_x_str);
                    vae_tiling_params.tile_size_y = std::stoi(tile_y_str);
                } else {
                    vae_tiling_params.tile_size_x = vae_tiling_params.tile_size_y = std::stoi(tile_size_str);
                }
            } catch (const std::invalid_argument&) {
                return -1;
            } catch (const std::out_of_range&) {
                return -1;
            }
            return 1;
        };

        auto on_relative_tile_size_arg = [&](int argc, const char** argv, int index) {
            if (++index >= argc) {
                return -1;
            }
            std::string rel_size_str = argv[index];
            size_t x_pos             = rel_size_str.find('x');
            try {
                if (x_pos != std::string::npos) {
                    std::string rel_x_str        = rel_size_str.substr(0, x_pos);
                    std::string rel_y_str        = rel_size_str.substr(x_pos + 1);
                    vae_tiling_params.rel_size_x = std::stof(rel_x_str);
                    vae_tiling_params.rel_size_y = std::stof(rel_y_str);
                } else {
                    vae_tiling_params.rel_size_x = vae_tiling_params.rel_size_y = std::stof(rel_size_str);
                }
            } catch (const std::invalid_argument&) {
                return -1;
            } catch (const std::out_of_range&) {
                return -1;
            }
            return 1;
        };

        options.manual_options = {
            {"",
             "--type",
             "weight type (examples: f32, f16, q4_0, q4_1, q5_0, q5_1, q8_0, q2_K, q3_K, q4_K). "
             "If not specified, the default is the type of the weight file",
             on_type_arg},
            {"",
             "--rng",
             "RNG, one of [std_default, cuda, cpu], default: cuda(sd-webui), cpu(comfyui)",
             on_rng_arg},
            {"",
             "--sampler-rng",
             "sampler RNG, one of [std_default, cuda, cpu]. If not specified, use --rng",
             on_sampler_rng_arg},
            {"",
             "--prediction",
             "prediction type override, one of [eps, v, edm_v, sd3_flow, flux_flow, flux2_flow]",
             on_prediction_arg},
            {"",
             "--lora-apply-mode",
             "the way to apply LoRA, one of [auto, immediately, at_runtime], default is auto. "
             "In auto mode, if the model weights contain any quantized parameters, the at_runtime mode will be used; otherwise, immediately will be used."
             "The immediately mode may have precision and compatibility issues with quantized parameters, "
             "but it usually offers faster inference speed and, in some cases, lower memory usage. "
             "The at_runtime mode, on the other hand, is exactly the opposite.",
             on_lora_apply_mode_arg},
            {"",
             "--vae-tile-size",
             "tile size for vae tiling, format [X]x[Y] (default: 32x32)",
             on_tile_size_arg},
            {"",
             "--vae-relative-tile-size",
             "relative tile size for vae tiling, format [X]x[Y], in fraction of image size if < 1, in number of tiles per dim if >=1 (overrides --vae-tile-size)",
             on_relative_tile_size_arg},
        };

        return options;
    }

    void build_embedding_map() {
        static const std::vector<std::string> valid_ext = {".pt", ".safetensors", ".gguf"};

        if (!fs::exists(embedding_dir) || !fs::is_directory(embedding_dir)) {
            return;
        }

        for (auto& p : fs::directory_iterator(embedding_dir)) {
            if (!p.is_regular_file())
                continue;

            auto path       = p.path();
            std::string ext = path.extension().string();

            bool valid = false;
            for (auto& e : valid_ext) {
                if (ext == e) {
                    valid = true;
                    break;
                }
            }
            if (!valid)
                continue;

            std::string key   = path.stem().string();
            std::string value = path.string();

            embedding_map[key] = value;
        }
    }

    bool process_and_check(SDMode mode) {
        if (mode != UPSCALE && model_path.length() == 0 && diffusion_model_path.length() == 0) {
            fprintf(stderr, "error: the following arguments are required: model_path/diffusion_model\n");
            return false;
        }

        if (mode == UPSCALE) {
            if (esrgan_path.length() == 0) {
                fprintf(stderr, "error: upscale mode needs an upscaler model (--upscale-model)\n");
                return false;
            }
        }

        if (n_threads <= 0) {
            n_threads = sd_get_num_physical_cores();
        }

        build_embedding_map();

        return true;
    }

    std::string to_string() const {
        std::ostringstream emb_ss;
        emb_ss << "{\n";
        for (auto it = embedding_map.begin(); it != embedding_map.end(); ++it) {
            emb_ss << "    \"" << it->first << "\": \"" << it->second << "\"";
            if (std::next(it) != embedding_map.end()) {
                emb_ss << ",";
            }
            emb_ss << "\n";
        }
        emb_ss << "  }";

        std::string embeddings_str = emb_ss.str();
        std::ostringstream oss;
        oss << "SDContextParams {\n"
            << "  n_threads: " << n_threads << ",\n"
            << "  model_path: \"" << model_path << "\",\n"
            << "  clip_l_path: \"" << clip_l_path << "\",\n"
            << "  clip_g_path: \"" << clip_g_path << "\",\n"
            << "  clip_vision_path: \"" << clip_vision_path << "\",\n"
            << "  t5xxl_path: \"" << t5xxl_path << "\",\n"
            << "  llm_path: \"" << llm_path << "\",\n"
            << "  llm_vision_path: \"" << llm_vision_path << "\",\n"
            << "  diffusion_model_path: \"" << diffusion_model_path << "\",\n"
            << "  high_noise_diffusion_model_path: \"" << high_noise_diffusion_model_path << "\",\n"
            << "  vae_path: \"" << vae_path << "\",\n"
            << "  taesd_path: \"" << taesd_path << "\",\n"
            << "  esrgan_path: \"" << esrgan_path << "\",\n"
            << "  control_net_path: \"" << control_net_path << "\",\n"
            << "  embedding_dir: \"" << embedding_dir << "\",\n"
            << "  embeddings: " << embeddings_str << "\n"
            << "  wtype: " << sd_type_name(wtype) << ",\n"
            << "  tensor_type_rules: \"" << tensor_type_rules << "\",\n"
            << "  lora_model_dir: \"" << lora_model_dir << "\",\n"
            << "  photo_maker_path: \"" << photo_maker_path << "\",\n"
            << "  rng_type: " << sd_rng_type_name(rng_type) << ",\n"
            << "  sampler_rng_type: " << sd_rng_type_name(sampler_rng_type) << ",\n"
            << "  flow_shift: " << (std::isinf(flow_shift) ? "INF" : std::to_string(flow_shift)) << "\n"
            << "  offload_params_to_cpu: " << (offload_params_to_cpu ? "true" : "false") << ",\n"
            << "  control_net_cpu: " << (control_net_cpu ? "true" : "false") << ",\n"
            << "  clip_on_cpu: " << (clip_on_cpu ? "true" : "false") << ",\n"
            << "  vae_on_cpu: " << (vae_on_cpu ? "true" : "false") << ",\n"
            << "  diffusion_flash_attn: " << (diffusion_flash_attn ? "true" : "false") << ",\n"
            << "  diffusion_conv_direct: " << (diffusion_conv_direct ? "true" : "false") << ",\n"
            << "  vae_conv_direct: " << (vae_conv_direct ? "true" : "false") << ",\n"
            << "  circular: " << (circular ? "true" : "false") << ",\n"
            << "  circular_x: " << (circular_x ? "true" : "false") << ",\n"
            << "  circular_y: " << (circular_y ? "true" : "false") << ",\n"
            << "  chroma_use_dit_mask: " << (chroma_use_dit_mask ? "true" : "false") << ",\n"
            << "  chroma_use_t5_mask: " << (chroma_use_t5_mask ? "true" : "false") << ",\n"
            << "  chroma_t5_mask_pad: " << chroma_t5_mask_pad << ",\n"
            << "  prediction: " << sd_prediction_name(prediction) << ",\n"
            << "  lora_apply_mode: " << sd_lora_apply_mode_name(lora_apply_mode) << ",\n"
            << "  vae_tiling_params: { "
            << vae_tiling_params.enabled << ", "
            << vae_tiling_params.tile_size_x << ", "
            << vae_tiling_params.tile_size_y << ", "
            << vae_tiling_params.target_overlap << ", "
            << vae_tiling_params.rel_size_x << ", "
            << vae_tiling_params.rel_size_y << " },\n"
            << "  force_sdxl_vae_conv_scale: " << (force_sdxl_vae_conv_scale ? "true" : "false") << "\n"
            << "}";
        return oss.str();
    }

    sd_ctx_params_t to_sd_ctx_params_t(bool vae_decode_only, bool free_params_immediately, bool taesd_preview) {
        embedding_vec.clear();
        embedding_vec.reserve(embedding_map.size());
        for (const auto& kv : embedding_map) {
            sd_embedding_t item;
            item.name = kv.first.c_str();
            item.path = kv.second.c_str();
            embedding_vec.emplace_back(item);
        }

        sd_ctx_params_t sd_ctx_params = {
            model_path.c_str(),
            clip_l_path.c_str(),
            clip_g_path.c_str(),
            clip_vision_path.c_str(),
            t5xxl_path.c_str(),
            llm_path.c_str(),
            llm_vision_path.c_str(),
            diffusion_model_path.c_str(),
            high_noise_diffusion_model_path.c_str(),
            vae_path.c_str(),
            taesd_path.c_str(),
            control_net_path.c_str(),
            lora_model_dir.c_str(),
            embedding_vec.data(),
            static_cast<uint32_t>(embedding_vec.size()),
            photo_maker_path.c_str(),
            tensor_type_rules.c_str(),
            vae_decode_only,
            free_params_immediately,
            n_threads,
            wtype,
            rng_type,
            sampler_rng_type,
            prediction,
            lora_apply_mode,
            offload_params_to_cpu,
            clip_on_cpu,
            control_net_cpu,
            vae_on_cpu,
            diffusion_flash_attn,
            taesd_preview,
            diffusion_conv_direct,
            vae_conv_direct,
            circular,
            circular || circular_x,
            circular || circular_y,
            force_sdxl_vae_conv_scale,
            chroma_use_dit_mask,
            chroma_use_t5_mask,
            chroma_t5_mask_pad,
            flow_shift,
        };
        return sd_ctx_params;
    }
};

template <typename T>
static std::string vec_to_string(const std::vector<T>& v) {
    std::ostringstream oss;
    oss << "[";
    for (size_t i = 0; i < v.size(); i++) {
        oss << v[i];
        if (i + 1 < v.size())
            oss << ", ";
    }
    oss << "]";
    return oss.str();
}

static std::string vec_str_to_string(const std::vector<std::string>& v) {
    std::ostringstream oss;
    oss << "[";
    for (size_t i = 0; i < v.size(); i++) {
        oss << "\"" << v[i] << "\"";
        if (i + 1 < v.size())
            oss << ", ";
    }
    oss << "]";
    return oss.str();
}

static bool is_absolute_path(const std::string& p) {
#ifdef _WIN32
    // Windows: C:/path or C:\path
    return p.size() > 1 && std::isalpha(static_cast<unsigned char>(p[0])) && p[1] == ':';
#else
    return !p.empty() && p[0] == '/';
#endif
}

struct SDGenerationParams {
    std::string prompt;
    std::string negative_prompt;
    int clip_skip   = -1;  // <= 0 represents unspecified
    int width       = 512;
    int height      = 512;
    int batch_count = 1;
    std::string init_image_path;
    std::string end_image_path;
    std::string mask_image_path;
    std::string control_image_path;
    std::vector<std::string> ref_image_paths;
    std::string control_video_path;
    bool auto_resize_ref_image = true;
    bool increase_ref_index    = false;

    std::vector<int> skip_layers = {7, 8, 9};
    sd_sample_params_t sample_params;

    std::vector<int> high_noise_skip_layers = {7, 8, 9};
    sd_sample_params_t high_noise_sample_params;

    std::string easycache_option;
    sd_easycache_params_t easycache_params;

    float moe_boundary  = 0.875f;
    int video_frames    = 1;
    int fps             = 16;
    float vace_strength = 1.f;

    float strength         = 0.75f;
    float control_strength = 0.9f;

    int64_t seed = 42;

    // Photo Maker
    std::string pm_id_images_dir;
    std::string pm_id_embed_path;
    float pm_style_strength = 20.f;

    int upscale_repeats   = 1;
    int upscale_tile_size = 128;

    std::map<std::string, float> lora_map;
    std::map<std::string, float> high_noise_lora_map;
    std::vector<sd_lora_t> lora_vec;

    SDGenerationParams() {
        sd_sample_params_init(&sample_params);
        sd_sample_params_init(&high_noise_sample_params);
    }

    ArgOptions get_options() {
        ArgOptions options;
        options.string_options = {
            {"-p",
             "--prompt",
             "the prompt to render",
             &prompt},
            {"-n",
             "--negative-prompt",
             "the negative prompt (default: \"\")",
             &negative_prompt},
            {"-i",
             "--init-img",
             "path to the init image",
             &init_image_path},
            {"",
             "--end-img",
             "path to the end image, required by flf2v",
             &end_image_path},
            {"",
             "--mask",
             "path to the mask image",
             &mask_image_path},
            {"",
             "--control-image",
             "path to control image, control net",
             &control_image_path},
            {"",
             "--control-video",
             "path to control video frames, It must be a directory path. The video frames inside should be stored as images in "
             "lexicographical (character) order. For example, if the control video path is `frames`, the directory contain images "
             "such as 00.png, 01.png, ... etc.",
             &control_video_path},
            {"",
             "--pm-id-images-dir",
             "path to PHOTOMAKER input id images dir",
             &pm_id_images_dir},
            {"",
             "--pm-id-embed-path",
             "path to PHOTOMAKER v2 id embed",
             &pm_id_embed_path},
        };

        options.int_options = {
            {"-H",
             "--height",
             "image height, in pixel space (default: 512)",
             &height},
            {"-W",
             "--width",
             "image width, in pixel space (default: 512)",
             &width},
            {"",
             "--steps",
             "number of sample steps (default: 20)",
             &sample_params.sample_steps},
            {"",
             "--high-noise-steps",
             "(high noise) number of sample steps (default: -1 = auto)",
             &high_noise_sample_params.sample_steps},
            {"",
             "--clip-skip",
             "ignore last layers of CLIP network; 1 ignores none, 2 ignores one layer (default: -1). "
             "<= 0 represents unspecified, will be 1 for SD1.x, 2 for SD2.x",
             &clip_skip},
            {"-b",
             "--batch-count",
             "batch count",
             &batch_count},
            {"",
             "--video-frames",
             "video frames (default: 1)",
             &video_frames},
            {"",
             "--fps",
             "fps (default: 24)",
             &fps},
            {"",
             "--timestep-shift",
             "shift timestep for NitroFusion models (default: 0). "
             "recommended N for NitroSD-Realism around 250 and 500 for NitroSD-Vibrant",
             &sample_params.shifted_timestep},
            {"",
             "--upscale-repeats",
             "Run the ESRGAN upscaler this many times (default: 1)",
             &upscale_repeats},
            {"",
             "--upscale-tile-size",
             "tile size for ESRGAN upscaling (default: 128)",
             &upscale_tile_size},
        };

        options.float_options = {
            {"",
             "--cfg-scale",
             "unconditional guidance scale: (default: 7.0)",
             &sample_params.guidance.txt_cfg},
            {"",
             "--img-cfg-scale",
             "image guidance scale for inpaint or instruct-pix2pix models: (default: same as --cfg-scale)",
             &sample_params.guidance.img_cfg},
            {"",
             "--guidance",
             "distilled guidance scale for models with guidance input (default: 3.5)",
             &sample_params.guidance.distilled_guidance},
            {"",
             "--slg-scale",
             "skip layer guidance (SLG) scale, only for DiT models: (default: 0). 0 means disabled, a value of 2.5 is nice for sd3.5 medium",
             &sample_params.guidance.slg.scale},
            {"",
             "--skip-layer-start",
             "SLG enabling point (default: 0.01)",
             &sample_params.guidance.slg.layer_start},
            {"",
             "--skip-layer-end",
             "SLG disabling point (default: 0.2)",
             &sample_params.guidance.slg.layer_end},
            {"",
             "--eta",
             "eta in DDIM, only for DDIM and TCD (default: 0)",
             &sample_params.eta},
            {"",
             "--high-noise-cfg-scale",
             "(high noise) unconditional guidance scale: (default: 7.0)",
             &high_noise_sample_params.guidance.txt_cfg},
            {"",
             "--high-noise-img-cfg-scale",
             "(high noise) image guidance scale for inpaint or instruct-pix2pix models (default: same as --cfg-scale)",
             &high_noise_sample_params.guidance.img_cfg},
            {"",
             "--high-noise-guidance",
             "(high noise) distilled guidance scale for models with guidance input (default: 3.5)",
             &high_noise_sample_params.guidance.distilled_guidance},
            {"",
             "--high-noise-slg-scale",
             "(high noise) skip layer guidance (SLG) scale, only for DiT models: (default: 0)",
             &high_noise_sample_params.guidance.slg.scale},
            {"",
             "--high-noise-skip-layer-start",
             "(high noise) SLG enabling point (default: 0.01)",
             &high_noise_sample_params.guidance.slg.layer_start},
            {"",
             "--high-noise-skip-layer-end",
             "(high noise) SLG disabling point (default: 0.2)",
             &high_noise_sample_params.guidance.slg.layer_end},
            {"",
             "--high-noise-eta",
             "(high noise) eta in DDIM, only for DDIM and TCD (default: 0)",
             &high_noise_sample_params.eta},
            {"",
             "--strength",
             "strength for noising/unnoising (default: 0.75)",
             &strength},
            {"",
             "--pm-style-strength",
             "",
             &pm_style_strength},
            {"",
             "--control-strength",
             "strength to apply Control Net (default: 0.9). 1.0 corresponds to full destruction of information in init image",
             &control_strength},
            {"",
             "--moe-boundary",
             "timestep boundary for Wan2.2 MoE model. (default: 0.875). Only enabled if `--high-noise-steps` is set to -1",
             &moe_boundary},
            {"",
             "--vace-strength",
             "wan vace strength",
             &vace_strength},
        };

        options.bool_options = {
            {"",
             "--increase-ref-index",
             "automatically increase the indices of references images based on the order they are listed (starting with 1).",
             true,
             &increase_ref_index},
            {"",
             "--disable-auto-resize-ref-image",
             "disable auto resize of ref images",
             false,
             &auto_resize_ref_image},
        };

        auto on_seed_arg = [&](int argc, const char** argv, int index) {
            if (++index >= argc) {
                return -1;
            }
            seed = std::stoll(argv[index]);
            return 1;
        };

        auto on_sample_method_arg = [&](int argc, const char** argv, int index) {
            if (++index >= argc) {
                return -1;
            }
            const char* arg             = argv[index];
            sample_params.sample_method = str_to_sample_method(arg);
            if (sample_params.sample_method == SAMPLE_METHOD_COUNT) {
                fprintf(stderr, "error: invalid sample method %s\n",
                        arg);
                return -1;
            }
            return 1;
        };

        auto on_high_noise_sample_method_arg = [&](int argc, const char** argv, int index) {
            if (++index >= argc) {
                return -1;
            }
            const char* arg                        = argv[index];
            high_noise_sample_params.sample_method = str_to_sample_method(arg);
            if (high_noise_sample_params.sample_method == SAMPLE_METHOD_COUNT) {
                fprintf(stderr, "error: invalid high noise sample method %s\n",
                        arg);
                return -1;
            }
            return 1;
        };

        auto on_scheduler_arg = [&](int argc, const char** argv, int index) {
            if (++index >= argc) {
                return -1;
            }
            const char* arg         = argv[index];
            sample_params.scheduler = str_to_scheduler(arg);
            if (sample_params.scheduler == SCHEDULER_COUNT) {
                fprintf(stderr, "error: invalid scheduler %s\n",
                        arg);
                return -1;
            }
            return 1;
        };

        auto on_skip_layers_arg = [&](int argc, const char** argv, int index) {
            if (++index >= argc) {
                return -1;
            }
            std::string layers_str = argv[index];
            if (layers_str[0] != '[' || layers_str[layers_str.size() - 1] != ']') {
                return -1;
            }

            layers_str = layers_str.substr(1, layers_str.size() - 2);

            std::regex regex("[, ]+");
            std::sregex_token_iterator iter(layers_str.begin(), layers_str.end(), regex, -1);
            std::sregex_token_iterator end;
            std::vector<std::string> tokens(iter, end);
            std::vector<int> layers;
            for (const auto& token : tokens) {
                try {
                    layers.push_back(std::stoi(token));
                } catch (const std::invalid_argument&) {
                    return -1;
                }
            }
            skip_layers = layers;
            return 1;
        };

        auto on_high_noise_skip_layers_arg = [&](int argc, const char** argv, int index) {
            if (++index >= argc) {
                return -1;
            }
            std::string layers_str = argv[index];
            if (layers_str[0] != '[' || layers_str[layers_str.size() - 1] != ']') {
                return -1;
            }

            layers_str = layers_str.substr(1, layers_str.size() - 2);

            std::regex regex("[, ]+");
            std::sregex_token_iterator iter(layers_str.begin(), layers_str.end(), regex, -1);
            std::sregex_token_iterator end;
            std::vector<std::string> tokens(iter, end);
            std::vector<int> layers;
            for (const auto& token : tokens) {
                try {
                    layers.push_back(std::stoi(token));
                } catch (const std::invalid_argument&) {
                    return -1;
                }
            }
            high_noise_skip_layers = layers;
            return 1;
        };

        auto on_ref_image_arg = [&](int argc, const char** argv, int index) {
            if (++index >= argc) {
                return -1;
            }
            ref_image_paths.push_back(argv[index]);
            return 1;
        };

        auto on_easycache_arg = [&](int argc, const char** argv, int index) {
            const std::string default_values = "0.2,0.15,0.95";
            auto looks_like_value            = [](const std::string& token) {
                if (token.empty()) {
                    return false;
                }
                if (token[0] != '-') {
                    return true;
                }
                if (token.size() == 1) {
                    return false;
                }
                unsigned char next = static_cast<unsigned char>(token[1]);
                return std::isdigit(next) || token[1] == '.';
            };

            std::string option_value;
            int consumed = 0;
            if (index + 1 < argc) {
                std::string next_arg = argv[index + 1];
                if (looks_like_value(next_arg)) {
                    option_value = argv_to_utf8(index + 1, argv);
                    consumed     = 1;
                }
            }
            if (option_value.empty()) {
                option_value = default_values;
            }
            easycache_option = option_value;
            return consumed;
        };

        options.manual_options = {
            {"-s",
             "--seed",
             "RNG seed (default: 42, use random seed for < 0)",
             on_seed_arg},
            {"",
             "--sampling-method",
             "sampling method, one of [euler, euler_a, heun, dpm2, dpm++2s_a, dpm++2m, dpm++2mv2, ipndm, ipndm_v, lcm, ddim_trailing, tcd] "
             "(default: euler for Flux/SD3/Wan, euler_a otherwise)",
             on_sample_method_arg},
            {"",
             "--high-noise-sampling-method",
             "(high noise) sampling method, one of [euler, euler_a, heun, dpm2, dpm++2s_a, dpm++2m, dpm++2mv2, ipndm, ipndm_v, lcm, ddim_trailing, tcd]"
             " default: euler for Flux/SD3/Wan, euler_a otherwise",
             on_high_noise_sample_method_arg},
            {"",
             "--scheduler",
             "denoiser sigma scheduler, one of [discrete, karras, exponential, ays, gits, smoothstep, sgm_uniform, simple, lcm], default: discrete",
             on_scheduler_arg},
            {"",
             "--skip-layers",
             "layers to skip for SLG steps (default: [7,8,9])",
             on_skip_layers_arg},
            {"",
             "--high-noise-skip-layers",
             "(high noise) layers to skip for SLG steps (default: [7,8,9])",
             on_high_noise_skip_layers_arg},
            {"-r",
             "--ref-image",
             "reference image for Flux Kontext models (can be used multiple times)",
             on_ref_image_arg},
            {"",
             "--easycache",
             "enable EasyCache for DiT models with optional \"threshold,start_percent,end_percent\" (default: 0.2,0.15,0.95)",
             on_easycache_arg},

        };

        return options;
    }

    void extract_and_remove_lora(const std::string& lora_model_dir) {
        static const std::regex re(R"(<lora:([^:>]+):([^>]+)>)");
        static const std::vector<std::string> valid_ext = {".pt", ".safetensors", ".gguf"};
        std::smatch m;

        std::string tmp = prompt;

        while (std::regex_search(tmp, m, re)) {
            std::string raw_path      = m[1].str();
            const std::string raw_mul = m[2].str();

            float mul = 0.f;
            try {
                mul = std::stof(raw_mul);
            } catch (...) {
                tmp    = m.suffix().str();
                prompt = std::regex_replace(prompt, re, "", std::regex_constants::format_first_only);
                continue;
            }

            bool is_high_noise              = false;
            static const std::string prefix = "|high_noise|";
            if (raw_path.rfind(prefix, 0) == 0) {
                raw_path.erase(0, prefix.size());
                is_high_noise = true;
            }

            fs::path final_path;
            if (is_absolute_path(raw_path)) {
                final_path = raw_path;
            } else {
                final_path = fs::path(lora_model_dir) / raw_path;
            }
            if (!fs::exists(final_path)) {
                bool found = false;
                for (const auto& ext : valid_ext) {
                    fs::path try_path = final_path;
                    try_path += ext;
                    if (fs::exists(try_path)) {
                        final_path = try_path;
                        found      = true;
                        break;
                    }
                }
                if (!found) {
                    printf("can not found lora %s\n", final_path.lexically_normal().string().c_str());
                    tmp    = m.suffix().str();
                    prompt = std::regex_replace(prompt, re, "", std::regex_constants::format_first_only);
                    continue;
                }
            }

            const std::string key = final_path.lexically_normal().string();

            if (is_high_noise)
                high_noise_lora_map[key] += mul;
            else
                lora_map[key] += mul;

            prompt = std::regex_replace(prompt, re, "", std::regex_constants::format_first_only);

            tmp = m.suffix().str();
        }

        for (const auto& kv : lora_map) {
            sd_lora_t item;
            item.is_high_noise = false;
            item.path          = kv.first.c_str();
            item.multiplier    = kv.second;
            lora_vec.emplace_back(item);
        }

        for (const auto& kv : high_noise_lora_map) {
            sd_lora_t item;
            item.is_high_noise = true;
            item.path          = kv.first.c_str();
            item.multiplier    = kv.second;
            lora_vec.emplace_back(item);
        }
    }

    bool process_and_check(SDMode mode, const std::string& lora_model_dir) {
        if (width <= 0) {
            fprintf(stderr, "error: the width must be greater than 0\n");
            return false;
        }

        if (height <= 0) {
            fprintf(stderr, "error: the height must be greater than 0\n");
            return false;
        }

        if (sample_params.sample_steps <= 0) {
            fprintf(stderr, "error: the sample_steps must be greater than 0\n");
            return false;
        }

        if (high_noise_sample_params.sample_steps <= 0) {
            high_noise_sample_params.sample_steps = -1;
        }

        if (strength < 0.f || strength > 1.f) {
            fprintf(stderr, "error: can only work with strength in [0.0, 1.0]\n");
            return false;
        }

        if (!easycache_option.empty()) {
            float values[3] = {0.0f, 0.0f, 0.0f};
            std::stringstream ss(easycache_option);
            std::string token;
            int idx = 0;
            while (std::getline(ss, token, ',')) {
                auto trim = [](std::string& s) {
                    const char* whitespace = " \t\r\n";
                    auto start             = s.find_first_not_of(whitespace);
                    if (start == std::string::npos) {
                        s.clear();
                        return;
                    }
                    auto end = s.find_last_not_of(whitespace);
                    s        = s.substr(start, end - start + 1);
                };
                trim(token);
                if (token.empty()) {
                    fprintf(stderr, "error: invalid easycache option '%s'\n", easycache_option.c_str());
                    return false;
                }
                if (idx >= 3) {
                    fprintf(stderr, "error: easycache expects exactly 3 comma-separated values (threshold,start,end)\n");
                    return false;
                }
                try {
                    values[idx] = std::stof(token);
                } catch (const std::exception&) {
                    fprintf(stderr, "error: invalid easycache value '%s'\n", token.c_str());
                    return false;
                }
                idx++;
            }
            if (idx != 3) {
                fprintf(stderr, "error: easycache expects exactly 3 comma-separated values (threshold,start,end)\n");
                return false;
            }
            if (values[0] < 0.0f) {
                fprintf(stderr, "error: easycache threshold must be non-negative\n");
                return false;
            }
            if (values[1] < 0.0f || values[1] >= 1.0f || values[2] <= 0.0f || values[2] > 1.0f || values[1] >= values[2]) {
                fprintf(stderr, "error: easycache start/end percents must satisfy 0.0 <= start < end <= 1.0\n");
                return false;
            }
            easycache_params.enabled         = true;
            easycache_params.reuse_threshold = values[0];
            easycache_params.start_percent   = values[1];
            easycache_params.end_percent     = values[2];
        } else {
            easycache_params.enabled = false;
        }

        sample_params.guidance.slg.layers                 = skip_layers.data();
        sample_params.guidance.slg.layer_count            = skip_layers.size();
        high_noise_sample_params.guidance.slg.layers      = high_noise_skip_layers.data();
        high_noise_sample_params.guidance.slg.layer_count = high_noise_skip_layers.size();

        if (mode == VID_GEN && video_frames <= 0) {
            return false;
        }

        if (mode == VID_GEN && fps <= 0) {
            return false;
        }

        if (sample_params.shifted_timestep < 0 || sample_params.shifted_timestep > 1000) {
            return false;
        }

        if (upscale_repeats < 1) {
            return false;
        }

        if (upscale_tile_size < 1) {
            return false;
        }

        if (mode == UPSCALE) {
            if (init_image_path.length() == 0) {
                fprintf(stderr, "error: upscale mode needs an init image (--init-img)\n");
                return false;
            }
        }

        if (seed < 0) {
            srand((int)time(nullptr));
            seed = rand();
        }

        extract_and_remove_lora(lora_model_dir);

        return true;
    }

    std::string to_string() const {
        char* sample_params_str            = sd_sample_params_to_str(&sample_params);
        char* high_noise_sample_params_str = sd_sample_params_to_str(&high_noise_sample_params);

        std::ostringstream lora_ss;
        lora_ss << "{\n";
        for (auto it = lora_map.begin(); it != lora_map.end(); ++it) {
            lora_ss << "    \"" << it->first << "\": \"" << it->second << "\"";
            if (std::next(it) != lora_map.end()) {
                lora_ss << ",";
            }
            lora_ss << "\n";
        }
        lora_ss << "  }";
        std::string loras_str = lora_ss.str();

        lora_ss = std::ostringstream();
        ;
        lora_ss << "{\n";
        for (auto it = high_noise_lora_map.begin(); it != high_noise_lora_map.end(); ++it) {
            lora_ss << "    \"" << it->first << "\": \"" << it->second << "\"";
            if (std::next(it) != high_noise_lora_map.end()) {
                lora_ss << ",";
            }
            lora_ss << "\n";
        }
        lora_ss << "  }";
        std::string high_noise_loras_str = lora_ss.str();

        std::ostringstream oss;
        oss << "SDGenerationParams {\n"
            << "  loras: \"" << loras_str << "\",\n"
            << "  high_noise_loras: \"" << high_noise_loras_str << "\",\n"
            << "  prompt: \"" << prompt << "\",\n"
            << "  negative_prompt: \"" << negative_prompt << "\",\n"
            << "  clip_skip: " << clip_skip << ",\n"
            << "  width: " << width << ",\n"
            << "  height: " << height << ",\n"
            << "  batch_count: " << batch_count << ",\n"
            << "  init_image_path: \"" << init_image_path << "\",\n"
            << "  end_image_path: \"" << end_image_path << "\",\n"
            << "  mask_image_path: \"" << mask_image_path << "\",\n"
            << "  control_image_path: \"" << control_image_path << "\",\n"
            << "  ref_image_paths: " << vec_str_to_string(ref_image_paths) << ",\n"
            << "  control_video_path: \"" << control_video_path << "\",\n"
            << "  auto_resize_ref_image: " << (auto_resize_ref_image ? "true" : "false") << ",\n"
            << "  increase_ref_index: " << (increase_ref_index ? "true" : "false") << ",\n"
            << "  pm_id_images_dir: \"" << pm_id_images_dir << "\",\n"
            << "  pm_id_embed_path: \"" << pm_id_embed_path << "\",\n"
            << "  pm_style_strength: " << pm_style_strength << ",\n"
            << "  skip_layers: " << vec_to_string(skip_layers) << ",\n"
            << "  sample_params: " << sample_params_str << ",\n"
            << "  high_noise_skip_layers: " << vec_to_string(high_noise_skip_layers) << ",\n"
            << "  high_noise_sample_params: " << high_noise_sample_params_str << ",\n"
            << "  easycache_option: \"" << easycache_option << "\",\n"
            << "  easycache: "
            << (easycache_params.enabled ? "enabled" : "disabled")
            << " (threshold=" << easycache_params.reuse_threshold
            << ", start=" << easycache_params.start_percent
            << ", end=" << easycache_params.end_percent << "),\n"
            << "  moe_boundary: " << moe_boundary << ",\n"
            << "  video_frames: " << video_frames << ",\n"
            << "  fps: " << fps << ",\n"
            << "  vace_strength: " << vace_strength << ",\n"
            << "  strength: " << strength << ",\n"
            << "  control_strength: " << control_strength << ",\n"
            << "  seed: " << seed << ",\n"
            << "  upscale_repeats: " << upscale_repeats << ",\n"
            << "  upscale_tile_size: " << upscale_tile_size << ",\n"
            << "}";
        free(sample_params_str);
        free(high_noise_sample_params_str);
        return oss.str();
    }
};

static std::string version_string() {
    return std::string("stable-diffusion.cpp version ") + sd_version() + ", commit " + sd_commit();
}

=======
>>>>>>> 88ec9d30
void print_usage(int argc, const char* argv[], const std::vector<ArgOptions>& options_list) {
    std::cout << version_string() << "\n";
    std::cout << "Usage: " << argv[0] << " [options]\n\n";
    std::cout << "CLI Options:\n";
    options_list[0].print();
    std::cout << "\nContext Options:\n";
    options_list[1].print();
    std::cout << "\nGeneration Options:\n";
    options_list[2].print();
}

void parse_args(int argc, const char** argv, SDCliParams& cli_params, SDContextParams& ctx_params, SDGenerationParams& gen_params) {
    std::vector<ArgOptions> options_vec = {cli_params.get_options(), ctx_params.get_options(), gen_params.get_options()};

    if (!parse_options(argc, argv, options_vec)) {
        print_usage(argc, argv, options_vec);
        exit(cli_params.normal_exit ? 0 : 1);
    }

    if (!cli_params.process_and_check() ||
        !ctx_params.process_and_check(cli_params.mode) ||
        !gen_params.process_and_check(cli_params.mode, ctx_params.lora_model_dir)) {
        print_usage(argc, argv, options_vec);
        exit(1);
    }
}

std::string get_image_params(const SDCliParams& cli_params, const SDContextParams& ctx_params, const SDGenerationParams& gen_params, int64_t seed) {
    std::string parameter_string = gen_params.prompt_with_lora + "\n";
    if (gen_params.negative_prompt.size() != 0) {
        parameter_string += "Negative prompt: " + gen_params.negative_prompt + "\n";
    }
    parameter_string += "Steps: " + std::to_string(gen_params.sample_params.sample_steps) + ", ";
    parameter_string += "CFG scale: " + std::to_string(gen_params.sample_params.guidance.txt_cfg) + ", ";
    if (gen_params.sample_params.guidance.slg.scale != 0 && gen_params.skip_layers.size() != 0) {
        parameter_string += "SLG scale: " + std::to_string(gen_params.sample_params.guidance.txt_cfg) + ", ";
        parameter_string += "Skip layers: [";
        for (const auto& layer : gen_params.skip_layers) {
            parameter_string += std::to_string(layer) + ", ";
        }
        parameter_string += "], ";
        parameter_string += "Skip layer start: " + std::to_string(gen_params.sample_params.guidance.slg.layer_start) + ", ";
        parameter_string += "Skip layer end: " + std::to_string(gen_params.sample_params.guidance.slg.layer_end) + ", ";
    }
    parameter_string += "Guidance: " + std::to_string(gen_params.sample_params.guidance.distilled_guidance) + ", ";
    parameter_string += "Eta: " + std::to_string(gen_params.sample_params.eta) + ", ";
    parameter_string += "Seed: " + std::to_string(seed) + ", ";
    parameter_string += "Size: " + std::to_string(gen_params.width) + "x" + std::to_string(gen_params.height) + ", ";
    parameter_string += "Model: " + sd_basename(ctx_params.model_path) + ", ";
    parameter_string += "RNG: " + std::string(sd_rng_type_name(ctx_params.rng_type)) + ", ";
    if (ctx_params.sampler_rng_type != RNG_TYPE_COUNT) {
        parameter_string += "Sampler RNG: " + std::string(sd_rng_type_name(ctx_params.sampler_rng_type)) + ", ";
    }
    parameter_string += "Sampler: " + std::string(sd_sample_method_name(gen_params.sample_params.sample_method));
    if (!gen_params.custom_sigmas.empty()) {
        parameter_string += ", Custom Sigmas: [";
        for (size_t i = 0; i < gen_params.custom_sigmas.size(); ++i) {
            std::ostringstream oss;
            oss << std::fixed << std::setprecision(4) << gen_params.custom_sigmas[i];
            parameter_string += oss.str() + (i == gen_params.custom_sigmas.size() - 1 ? "" : ", ");
        }
        parameter_string += "]";
    } else if (gen_params.sample_params.scheduler != SCHEDULER_COUNT) {  // Only show schedule if not using custom sigmas
        parameter_string += " " + std::string(sd_scheduler_name(gen_params.sample_params.scheduler));
    }
    parameter_string += ", ";
    for (const auto& te : {ctx_params.clip_l_path, ctx_params.clip_g_path, ctx_params.t5xxl_path, ctx_params.llm_path, ctx_params.llm_vision_path}) {
        if (!te.empty()) {
            parameter_string += "TE: " + sd_basename(te) + ", ";
        }
    }
    if (!ctx_params.diffusion_model_path.empty()) {
        parameter_string += "Unet: " + sd_basename(ctx_params.diffusion_model_path) + ", ";
    }
    if (!ctx_params.vae_path.empty()) {
        parameter_string += "VAE: " + sd_basename(ctx_params.vae_path) + ", ";
    }
    if (gen_params.clip_skip != -1) {
        parameter_string += "Clip skip: " + std::to_string(gen_params.clip_skip) + ", ";
    }
    parameter_string += "Version: stable-diffusion.cpp";
    return parameter_string;
}

void sd_log_cb(enum sd_log_level_t level, const char* log, void* data) {
    SDCliParams* cli_params = (SDCliParams*)data;
    log_print(level, log, cli_params->verbose, cli_params->color);
}

bool load_images_from_dir(const std::string dir,
                          std::vector<sd_image_t>& images,
                          int expected_width  = 0,
                          int expected_height = 0,
                          int max_image_num   = 0,
                          bool verbose        = false) {
    if (!fs::exists(dir) || !fs::is_directory(dir)) {
        LOG_ERROR("'%s' is not a valid directory\n", dir.c_str());
        return false;
    }

    std::vector<fs::directory_entry> entries;
    for (const auto& entry : fs::directory_iterator(dir)) {
        if (entry.is_regular_file()) {
            entries.push_back(entry);
        }
    }

    std::sort(entries.begin(), entries.end(),
              [](const fs::directory_entry& a, const fs::directory_entry& b) {
                  return a.path().filename().string() < b.path().filename().string();
              });

    for (const auto& entry : entries) {
        std::string path = entry.path().string();
        std::string ext  = entry.path().extension().string();
        std::transform(ext.begin(), ext.end(), ext.begin(), ::tolower);

        if (ext == ".jpg" || ext == ".jpeg" || ext == ".png" || ext == ".bmp") {
            LOG_DEBUG("load image %zu from '%s'", images.size(), path.c_str());
            int width             = 0;
            int height            = 0;
            uint8_t* image_buffer = load_image_from_file(path.c_str(), width, height, expected_width, expected_height);
            if (image_buffer == nullptr) {
                LOG_ERROR("load image from '%s' failed", path.c_str());
                return false;
            }

            images.push_back({(uint32_t)width,
                              (uint32_t)height,
                              3,
                              image_buffer});

            if (max_image_num > 0 && images.size() >= max_image_num) {
                break;
            }
        }
    }
    return true;
}

void step_callback(int step, int frame_count, sd_image_t* image, bool is_noisy, void* data) {
    (void)step;
    (void)is_noisy;
    SDCliParams* cli_params = (SDCliParams*)data;
    // is_noisy is set to true if the preview corresponds to noisy latents, false if it's denoised latents
    // unused in this app, it will either be always noisy or always denoised here
    if (frame_count == 1) {
        stbi_write_png(cli_params->preview_path.c_str(), image->width, image->height, image->channel, image->data, 0);
    } else {
        create_mjpg_avi_from_sd_images(cli_params->preview_path.c_str(), image, frame_count, cli_params->preview_fps);
    }
}

int main(int argc, const char* argv[]) {
    if (argc > 1 && std::string(argv[1]) == "--version") {
        std::cout << version_string() << "\n";
        return EXIT_SUCCESS;
    }

    SDCliParams cli_params;
    SDContextParams ctx_params;
    SDGenerationParams gen_params;

    parse_args(argc, argv, cli_params, ctx_params, gen_params);
    if (gen_params.video_frames > 4) {
        size_t last_dot_pos   = cli_params.preview_path.find_last_of(".");
        std::string base_path = cli_params.preview_path;
        std::string file_ext  = "";
        if (last_dot_pos != std::string::npos) {  // filename has extension
            base_path = cli_params.preview_path.substr(0, last_dot_pos);
            file_ext  = cli_params.preview_path.substr(last_dot_pos);
            std::transform(file_ext.begin(), file_ext.end(), file_ext.begin(), ::tolower);
        }
        if (file_ext == ".png") {
            cli_params.preview_path = base_path + ".avi";
        }
    }
    cli_params.preview_fps = gen_params.fps;
    if (cli_params.preview_method == PREVIEW_PROJ)
        cli_params.preview_fps /= 4;

    sd_set_log_callback(sd_log_cb, (void*)&cli_params);
    log_verbose = cli_params.verbose;
    log_color   = cli_params.color;
    sd_set_preview_callback(step_callback,
                            cli_params.preview_method,
                            cli_params.preview_interval,
                            !cli_params.preview_noisy,
                            cli_params.preview_noisy,
                            (void*)&cli_params);

    LOG_DEBUG("version: %s", version_string().c_str());
    LOG_DEBUG("%s", sd_get_system_info());
    LOG_DEBUG("%s", cli_params.to_string().c_str());
    LOG_DEBUG("%s", ctx_params.to_string().c_str());
    LOG_DEBUG("%s", gen_params.to_string().c_str());

    if (cli_params.mode == CONVERT) {
        bool success = convert(ctx_params.model_path.c_str(),
                               ctx_params.vae_path.c_str(),
                               cli_params.output_path.c_str(),
                               ctx_params.wtype,
                               ctx_params.tensor_type_rules.c_str());
        if (!success) {
            LOG_ERROR("convert '%s'/'%s' to '%s' failed",
                      ctx_params.model_path.c_str(),
                      ctx_params.vae_path.c_str(),
                      cli_params.output_path.c_str());
            return 1;
        } else {
            LOG_INFO("convert '%s'/'%s' to '%s' success",
                     ctx_params.model_path.c_str(),
                     ctx_params.vae_path.c_str(),
                     cli_params.output_path.c_str());
            return 0;
        }
    }

    bool vae_decode_only     = true;
    sd_image_t init_image    = {(uint32_t)gen_params.width, (uint32_t)gen_params.height, 3, nullptr};
    sd_image_t end_image     = {(uint32_t)gen_params.width, (uint32_t)gen_params.height, 3, nullptr};
    sd_image_t control_image = {(uint32_t)gen_params.width, (uint32_t)gen_params.height, 3, nullptr};
    sd_image_t mask_image    = {(uint32_t)gen_params.width, (uint32_t)gen_params.height, 1, nullptr};
    std::vector<sd_image_t> ref_images;
    std::vector<sd_image_t> pmid_images;
    std::vector<sd_image_t> control_frames;

    auto release_all_resources = [&]() {
        free(init_image.data);
        free(end_image.data);
        free(control_image.data);
        free(mask_image.data);
        for (auto image : ref_images) {
            free(image.data);
            image.data = nullptr;
        }
        ref_images.clear();
        for (auto image : pmid_images) {
            free(image.data);
            image.data = nullptr;
        }
        pmid_images.clear();
        for (auto image : control_frames) {
            free(image.data);
            image.data = nullptr;
        }
        control_frames.clear();
    };

    if (gen_params.init_image_path.size() > 0) {
        vae_decode_only = false;

        int width       = 0;
        int height      = 0;
        init_image.data = load_image_from_file(gen_params.init_image_path.c_str(), width, height, gen_params.width, gen_params.height);
        if (init_image.data == nullptr) {
            LOG_ERROR("load image from '%s' failed", gen_params.init_image_path.c_str());
            release_all_resources();
            return 1;
        }
    }

    if (gen_params.end_image_path.size() > 0) {
        vae_decode_only = false;

        int width      = 0;
        int height     = 0;
        end_image.data = load_image_from_file(gen_params.end_image_path.c_str(), width, height, gen_params.width, gen_params.height);
        if (end_image.data == nullptr) {
            LOG_ERROR("load image from '%s' failed", gen_params.end_image_path.c_str());
            release_all_resources();
            return 1;
        }
    }

    if (gen_params.mask_image_path.size() > 0) {
        int c           = 0;
        int width       = 0;
        int height      = 0;
        mask_image.data = load_image_from_file(gen_params.mask_image_path.c_str(), width, height, gen_params.width, gen_params.height, 1);
        if (mask_image.data == nullptr) {
            LOG_ERROR("load image from '%s' failed", gen_params.mask_image_path.c_str());
            release_all_resources();
            return 1;
        }
    } else {
        mask_image.data = (uint8_t*)malloc(gen_params.width * gen_params.height);
        memset(mask_image.data, 255, gen_params.width * gen_params.height);
        if (mask_image.data == nullptr) {
            LOG_ERROR("malloc mask image failed");
            release_all_resources();
            return 1;
        }
    }

    if (gen_params.control_image_path.size() > 0) {
        int width          = 0;
        int height         = 0;
        control_image.data = load_image_from_file(gen_params.control_image_path.c_str(), width, height, gen_params.width, gen_params.height);
        if (control_image.data == nullptr) {
            LOG_ERROR("load image from '%s' failed", gen_params.control_image_path.c_str());
            release_all_resources();
            return 1;
        }
        if (cli_params.canny_preprocess) {  // apply preprocessor
            preprocess_canny(control_image,
                             0.08f,
                             0.08f,
                             0.8f,
                             1.0f,
                             false);
        }
    }

    if (gen_params.ref_image_paths.size() > 0) {
        vae_decode_only = false;
        for (auto& path : gen_params.ref_image_paths) {
            int width             = 0;
            int height            = 0;
            uint8_t* image_buffer = load_image_from_file(path.c_str(), width, height);
            if (image_buffer == nullptr) {
                LOG_ERROR("load image from '%s' failed", path.c_str());
                release_all_resources();
                return 1;
            }
            ref_images.push_back({(uint32_t)width,
                                  (uint32_t)height,
                                  3,
                                  image_buffer});
        }
    }

    if (!gen_params.control_video_path.empty()) {
        if (!load_images_from_dir(gen_params.control_video_path,
                                  control_frames,
                                  gen_params.width,
                                  gen_params.height,
                                  gen_params.video_frames,
                                  cli_params.verbose)) {
            release_all_resources();
            return 1;
        }
    }

    if (!gen_params.pm_id_images_dir.empty()) {
        if (!load_images_from_dir(gen_params.pm_id_images_dir,
                                  pmid_images,
                                  0,
                                  0,
                                  0,
                                  cli_params.verbose)) {
            release_all_resources();
            return 1;
        }
    }

    if (cli_params.mode == VID_GEN) {
        vae_decode_only = false;
    }

    sd_ctx_params_t sd_ctx_params = ctx_params.to_sd_ctx_params_t(vae_decode_only, true, cli_params.taesd_preview);

    sd_image_t* results = nullptr;
    int num_results     = 0;

    if (cli_params.mode == UPSCALE) {
        num_results = 1;
        results     = (sd_image_t*)calloc(num_results, sizeof(sd_image_t));
        if (results == nullptr) {
            LOG_INFO("failed to allocate results array");
            release_all_resources();
            return 1;
        }

        results[0]      = init_image;
        init_image.data = nullptr;
    } else {
        sd_ctx_t* sd_ctx = new_sd_ctx(&sd_ctx_params);

        if (sd_ctx == nullptr) {
            LOG_INFO("new_sd_ctx_t failed");
            release_all_resources();
            return 1;
        }

        if (gen_params.sample_params.sample_method == SAMPLE_METHOD_COUNT) {
            gen_params.sample_params.sample_method = sd_get_default_sample_method(sd_ctx);
        }

        if (gen_params.high_noise_sample_params.sample_method == SAMPLE_METHOD_COUNT) {
            gen_params.high_noise_sample_params.sample_method = sd_get_default_sample_method(sd_ctx);
        }

        if (gen_params.sample_params.scheduler == SCHEDULER_COUNT) {
            gen_params.sample_params.scheduler = sd_get_default_scheduler(sd_ctx, gen_params.sample_params.sample_method);
        }

        if (cli_params.mode == IMG_GEN) {
            sd_img_gen_params_t img_gen_params = {
                gen_params.lora_vec.data(),
                static_cast<uint32_t>(gen_params.lora_vec.size()),
                gen_params.prompt.c_str(),
                gen_params.negative_prompt.c_str(),
                gen_params.clip_skip,
                init_image,
                ref_images.data(),
                (int)ref_images.size(),
                gen_params.auto_resize_ref_image,
                gen_params.increase_ref_index,
                mask_image,
                gen_params.width,
                gen_params.height,
                gen_params.sample_params,
                gen_params.strength,
                gen_params.seed,
                gen_params.batch_count,
                control_image,
                gen_params.control_strength,
                {
                    pmid_images.data(),
                    (int)pmid_images.size(),
                    gen_params.pm_id_embed_path.c_str(),
                    gen_params.pm_style_strength,
                },  // pm_params
                ctx_params.vae_tiling_params,
                gen_params.easycache_params,
            };

            results     = generate_image(sd_ctx, &img_gen_params);
            num_results = gen_params.batch_count;
        } else if (cli_params.mode == VID_GEN) {
            sd_vid_gen_params_t vid_gen_params = {
                gen_params.lora_vec.data(),
                static_cast<uint32_t>(gen_params.lora_vec.size()),
                gen_params.prompt.c_str(),
                gen_params.negative_prompt.c_str(),
                gen_params.clip_skip,
                init_image,
                end_image,
                control_frames.data(),
                (int)control_frames.size(),
                gen_params.width,
                gen_params.height,
                gen_params.sample_params,
                gen_params.high_noise_sample_params,
                gen_params.moe_boundary,
                gen_params.strength,
                gen_params.seed,
                gen_params.video_frames,
                gen_params.vace_strength,
                gen_params.easycache_params,
            };

            results = generate_video(sd_ctx, &vid_gen_params, &num_results);
        }

        if (results == nullptr) {
            LOG_ERROR("generate failed");
            free_sd_ctx(sd_ctx);
            return 1;
        }

        free_sd_ctx(sd_ctx);
    }

    int upscale_factor = 4;  // unused for RealESRGAN_x4plus_anime_6B.pth
    if (ctx_params.esrgan_path.size() > 0 && gen_params.upscale_repeats > 0) {
        upscaler_ctx_t* upscaler_ctx = new_upscaler_ctx(ctx_params.esrgan_path.c_str(),
                                                        ctx_params.offload_params_to_cpu,
                                                        ctx_params.diffusion_conv_direct,
                                                        ctx_params.n_threads,
                                                        gen_params.upscale_tile_size);

        if (upscaler_ctx == nullptr) {
            LOG_ERROR("new_upscaler_ctx failed");
        } else {
            for (int i = 0; i < num_results; i++) {
                if (results[i].data == nullptr) {
                    continue;
                }
                sd_image_t current_image = results[i];
                for (int u = 0; u < gen_params.upscale_repeats; ++u) {
                    sd_image_t upscaled_image = upscale(upscaler_ctx, current_image, upscale_factor);
                    if (upscaled_image.data == nullptr) {
                        LOG_ERROR("upscale failed");
                        break;
                    }
                    free(current_image.data);
                    current_image = upscaled_image;
                }
                results[i] = current_image;  // Set the final upscaled image as the result
            }
        }
    }

    // create directory if not exists
    {
        const fs::path out_path = cli_params.output_path;
        if (const fs::path out_dir = out_path.parent_path(); !out_dir.empty()) {
            std::error_code ec;
            fs::create_directories(out_dir, ec);  // OK if already exists
            if (ec) {
                LOG_ERROR("failed to create directory '%s': %s",
                          out_dir.string().c_str(), ec.message().c_str());
                return 1;
            }
        }
    }

    std::string base_path;
    std::string file_ext;
    std::string file_ext_lower;
    bool is_jpg;
    size_t last_dot_pos   = cli_params.output_path.find_last_of(".");
    size_t last_slash_pos = std::min(cli_params.output_path.find_last_of("/"),
                                     cli_params.output_path.find_last_of("\\"));
    if (last_dot_pos != std::string::npos && (last_slash_pos == std::string::npos || last_dot_pos > last_slash_pos)) {  // filename has extension
        base_path = cli_params.output_path.substr(0, last_dot_pos);
        file_ext = file_ext_lower = cli_params.output_path.substr(last_dot_pos);
        std::transform(file_ext.begin(), file_ext.end(), file_ext_lower.begin(), ::tolower);
        is_jpg = (file_ext_lower == ".jpg" || file_ext_lower == ".jpeg" || file_ext_lower == ".jpe");
    } else {
        base_path = cli_params.output_path;
        file_ext = file_ext_lower = "";
        is_jpg                    = false;
    }

    if (cli_params.mode == VID_GEN && num_results > 1) {
        std::string vid_output_path = cli_params.output_path;
        if (file_ext_lower == ".png") {
            vid_output_path = base_path + ".avi";
        }
        create_mjpg_avi_from_sd_images(vid_output_path.c_str(), results, num_results, gen_params.fps);
        LOG_INFO("save result MJPG AVI video to '%s'\n", vid_output_path.c_str());
    } else {
        // appending ".png" to absent or unknown extension
        if (!is_jpg && file_ext_lower != ".png") {
            base_path += file_ext;
            file_ext = ".png";
        }
        for (int i = 0; i < num_results; i++) {
            if (results[i].data == nullptr) {
                continue;
            }
            int write_ok;
            std::string final_image_path = i > 0 ? base_path + "_" + std::to_string(i + 1) + file_ext : base_path + file_ext;
            if (is_jpg) {
                write_ok = stbi_write_jpg(final_image_path.c_str(), results[i].width, results[i].height, results[i].channel,
                                          results[i].data, 90, get_image_params(cli_params, ctx_params, gen_params, gen_params.seed + i).c_str());
                LOG_INFO("save result JPEG image to '%s' (%s)", final_image_path.c_str(), write_ok == 0 ? "failure" : "success");
            } else {
                write_ok = stbi_write_png(final_image_path.c_str(), results[i].width, results[i].height, results[i].channel,
                                          results[i].data, 0, get_image_params(cli_params, ctx_params, gen_params, gen_params.seed + i).c_str());
                LOG_INFO("save result PNG image to '%s' (%s)", final_image_path.c_str(), write_ok == 0 ? "failure" : "success");
            }
        }
    }

    for (int i = 0; i < num_results; i++) {
        free(results[i].data);
        results[i].data = nullptr;
    }
    free(results);

    release_all_resources();

    return 0;
}<|MERGE_RESOLUTION|>--- conflicted
+++ resolved
@@ -185,1286 +185,6 @@
     }
 };
 
-<<<<<<< HEAD
-struct SDContextParams {
-    int n_threads = -1;
-    std::string model_path;
-    std::string clip_l_path;
-    std::string clip_g_path;
-    std::string clip_vision_path;
-    std::string t5xxl_path;
-    std::string llm_path;
-    std::string llm_vision_path;
-    std::string diffusion_model_path;
-    std::string high_noise_diffusion_model_path;
-    std::string vae_path;
-    std::string taesd_path;
-    std::string esrgan_path;
-    std::string control_net_path;
-    std::string embedding_dir;
-    std::string photo_maker_path;
-    sd_type_t wtype = SD_TYPE_COUNT;
-    std::string tensor_type_rules;
-    std::string lora_model_dir;
-
-    std::map<std::string, std::string> embedding_map;
-    std::vector<sd_embedding_t> embedding_vec;
-
-    rng_type_t rng_type         = CUDA_RNG;
-    rng_type_t sampler_rng_type = RNG_TYPE_COUNT;
-    bool offload_params_to_cpu  = false;
-    bool control_net_cpu        = false;
-    bool clip_on_cpu            = false;
-    bool vae_on_cpu             = false;
-    bool diffusion_flash_attn   = false;
-    bool diffusion_conv_direct  = false;
-    bool vae_conv_direct        = false;
-    bool circular              = false;
-    bool circular_x            = false;
-    bool circular_y            = false;
-
-    bool chroma_use_dit_mask = true;
-    bool chroma_use_t5_mask  = false;
-    int chroma_t5_mask_pad   = 1;
-
-    prediction_t prediction           = PREDICTION_COUNT;
-    lora_apply_mode_t lora_apply_mode = LORA_APPLY_AUTO;
-
-    sd_tiling_params_t vae_tiling_params = {false, 0, 0, 0.5f, 0.0f, 0.0f};
-    bool force_sdxl_vae_conv_scale       = false;
-
-    float flow_shift = INFINITY;
-
-    ArgOptions get_options() {
-        ArgOptions options;
-        options.string_options = {
-            {"-m",
-             "--model",
-             "path to full model",
-             &model_path},
-            {"",
-             "--clip_l",
-             "path to the clip-l text encoder", &clip_l_path},
-            {"", "--clip_g",
-             "path to the clip-g text encoder",
-             &clip_g_path},
-            {"",
-             "--clip_vision",
-             "path to the clip-vision encoder",
-             &clip_vision_path},
-            {"",
-             "--t5xxl",
-             "path to the t5xxl text encoder",
-             &t5xxl_path},
-            {"",
-             "--llm",
-             "path to the llm text encoder. For example: (qwenvl2.5 for qwen-image, mistral-small3.2 for flux2, ...)",
-             &llm_path},
-            {"",
-             "--llm_vision",
-             "path to the llm vit",
-             &llm_vision_path},
-            {"",
-             "--qwen2vl",
-             "alias of --llm. Deprecated.",
-             &llm_path},
-            {"",
-             "--qwen2vl_vision",
-             "alias of --llm_vision. Deprecated.",
-             &llm_vision_path},
-            {"",
-             "--diffusion-model",
-             "path to the standalone diffusion model",
-             &diffusion_model_path},
-            {"",
-             "--high-noise-diffusion-model",
-             "path to the standalone high noise diffusion model",
-             &high_noise_diffusion_model_path},
-            {"",
-             "--vae",
-             "path to standalone vae model",
-             &vae_path},
-            {"",
-             "--taesd",
-             "path to taesd. Using Tiny AutoEncoder for fast decoding (low quality)",
-             &taesd_path},
-            {"",
-             "--control-net",
-             "path to control net model",
-             &control_net_path},
-            {"",
-             "--embd-dir",
-             "embeddings directory",
-             &embedding_dir},
-            {"",
-             "--lora-model-dir",
-             "lora model directory",
-             &lora_model_dir},
-
-            {"",
-             "--tensor-type-rules",
-             "weight type per tensor pattern (example: \"^vae\\.=f16,model\\.=q8_0\")",
-             &tensor_type_rules},
-            {"",
-             "--photo-maker",
-             "path to PHOTOMAKER model",
-             &photo_maker_path},
-            {"",
-             "--upscale-model",
-             "path to esrgan model.",
-             &esrgan_path},
-        };
-
-        options.int_options = {
-            {"-t",
-             "--threads",
-             "number of threads to use during computation (default: -1). "
-             "If threads <= 0, then threads will be set to the number of CPU physical cores",
-             &n_threads},
-            {"",
-             "--chroma-t5-mask-pad",
-             "t5 mask pad size of chroma",
-             &chroma_t5_mask_pad},
-        };
-
-        options.float_options = {
-            {"",
-             "--vae-tile-overlap",
-             "tile overlap for vae tiling, in fraction of tile size (default: 0.5)",
-             &vae_tiling_params.target_overlap},
-            {"",
-             "--flow-shift",
-             "shift value for Flow models like SD3.x or WAN (default: auto)",
-             &flow_shift},
-        };
-
-        options.bool_options = {
-            {"",
-             "--vae-tiling",
-             "process vae in tiles to reduce memory usage",
-             true, &vae_tiling_params.enabled},
-            {"",
-             "--force-sdxl-vae-conv-scale",
-             "force use of conv scale on sdxl vae",
-             true, &force_sdxl_vae_conv_scale},
-            {"",
-             "--offload-to-cpu",
-             "place the weights in RAM to save VRAM, and automatically load them into VRAM when needed",
-             true, &offload_params_to_cpu},
-            {"",
-             "--control-net-cpu",
-             "keep controlnet in cpu (for low vram)",
-             true, &control_net_cpu},
-            {"",
-             "--clip-on-cpu",
-             "keep clip in cpu (for low vram)",
-             true, &clip_on_cpu},
-            {"",
-             "--vae-on-cpu",
-             "keep vae in cpu (for low vram)",
-             true, &vae_on_cpu},
-            {"",
-             "--diffusion-fa",
-             "use flash attention in the diffusion model",
-             true, &diffusion_flash_attn},
-            {"",
-             "--diffusion-conv-direct",
-             "use ggml_conv2d_direct in the diffusion model",
-             true, &diffusion_conv_direct},
-            {"",
-             "--vae-conv-direct",
-             "use ggml_conv2d_direct in the vae model",
-             true, &vae_conv_direct},
-            {"",
-            "--circular",
-            "enable circular padding for convolutions",
-            true, &circular},
-            {"",
-             "--circularx",
-             "enable circular RoPE wrapping on x-axis (width) only",
-             true, &circular_x},
-            {"",
-             "--circulary",
-             "enable circular RoPE wrapping on y-axis (height) only",
-             true, &circular_y},
-            {"",
-             "--chroma-disable-dit-mask",
-             "disable dit mask for chroma",
-             false, &chroma_use_dit_mask},
-            {"",
-             "--chroma-enable-t5-mask",
-             "enable t5 mask for chroma",
-             true, &chroma_use_t5_mask},
-        };
-
-        auto on_type_arg = [&](int argc, const char** argv, int index) {
-            if (++index >= argc) {
-                return -1;
-            }
-            const char* arg = argv[index];
-            wtype           = str_to_sd_type(arg);
-            if (wtype == SD_TYPE_COUNT) {
-                fprintf(stderr, "error: invalid weight format %s\n",
-                        arg);
-                return -1;
-            }
-            return 1;
-        };
-
-        auto on_rng_arg = [&](int argc, const char** argv, int index) {
-            if (++index >= argc) {
-                return -1;
-            }
-            const char* arg = argv[index];
-            rng_type        = str_to_rng_type(arg);
-            if (rng_type == RNG_TYPE_COUNT) {
-                fprintf(stderr, "error: invalid rng type %s\n",
-                        arg);
-                return -1;
-            }
-            return 1;
-        };
-
-        auto on_sampler_rng_arg = [&](int argc, const char** argv, int index) {
-            if (++index >= argc) {
-                return -1;
-            }
-            const char* arg  = argv[index];
-            sampler_rng_type = str_to_rng_type(arg);
-            if (sampler_rng_type == RNG_TYPE_COUNT) {
-                fprintf(stderr, "error: invalid sampler rng type %s\n",
-                        arg);
-                return -1;
-            }
-            return 1;
-        };
-
-        auto on_prediction_arg = [&](int argc, const char** argv, int index) {
-            if (++index >= argc) {
-                return -1;
-            }
-            const char* arg = argv[index];
-            prediction      = str_to_prediction(arg);
-            if (prediction == PREDICTION_COUNT) {
-                fprintf(stderr, "error: invalid prediction type %s\n",
-                        arg);
-                return -1;
-            }
-            return 1;
-        };
-
-        auto on_lora_apply_mode_arg = [&](int argc, const char** argv, int index) {
-            if (++index >= argc) {
-                return -1;
-            }
-            const char* arg = argv[index];
-            lora_apply_mode = str_to_lora_apply_mode(arg);
-            if (lora_apply_mode == LORA_APPLY_MODE_COUNT) {
-                fprintf(stderr, "error: invalid lora apply model %s\n",
-                        arg);
-                return -1;
-            }
-            return 1;
-        };
-
-        auto on_tile_size_arg = [&](int argc, const char** argv, int index) {
-            if (++index >= argc) {
-                return -1;
-            }
-            std::string tile_size_str = argv[index];
-            size_t x_pos              = tile_size_str.find('x');
-            try {
-                if (x_pos != std::string::npos) {
-                    std::string tile_x_str        = tile_size_str.substr(0, x_pos);
-                    std::string tile_y_str        = tile_size_str.substr(x_pos + 1);
-                    vae_tiling_params.tile_size_x = std::stoi(tile_x_str);
-                    vae_tiling_params.tile_size_y = std::stoi(tile_y_str);
-                } else {
-                    vae_tiling_params.tile_size_x = vae_tiling_params.tile_size_y = std::stoi(tile_size_str);
-                }
-            } catch (const std::invalid_argument&) {
-                return -1;
-            } catch (const std::out_of_range&) {
-                return -1;
-            }
-            return 1;
-        };
-
-        auto on_relative_tile_size_arg = [&](int argc, const char** argv, int index) {
-            if (++index >= argc) {
-                return -1;
-            }
-            std::string rel_size_str = argv[index];
-            size_t x_pos             = rel_size_str.find('x');
-            try {
-                if (x_pos != std::string::npos) {
-                    std::string rel_x_str        = rel_size_str.substr(0, x_pos);
-                    std::string rel_y_str        = rel_size_str.substr(x_pos + 1);
-                    vae_tiling_params.rel_size_x = std::stof(rel_x_str);
-                    vae_tiling_params.rel_size_y = std::stof(rel_y_str);
-                } else {
-                    vae_tiling_params.rel_size_x = vae_tiling_params.rel_size_y = std::stof(rel_size_str);
-                }
-            } catch (const std::invalid_argument&) {
-                return -1;
-            } catch (const std::out_of_range&) {
-                return -1;
-            }
-            return 1;
-        };
-
-        options.manual_options = {
-            {"",
-             "--type",
-             "weight type (examples: f32, f16, q4_0, q4_1, q5_0, q5_1, q8_0, q2_K, q3_K, q4_K). "
-             "If not specified, the default is the type of the weight file",
-             on_type_arg},
-            {"",
-             "--rng",
-             "RNG, one of [std_default, cuda, cpu], default: cuda(sd-webui), cpu(comfyui)",
-             on_rng_arg},
-            {"",
-             "--sampler-rng",
-             "sampler RNG, one of [std_default, cuda, cpu]. If not specified, use --rng",
-             on_sampler_rng_arg},
-            {"",
-             "--prediction",
-             "prediction type override, one of [eps, v, edm_v, sd3_flow, flux_flow, flux2_flow]",
-             on_prediction_arg},
-            {"",
-             "--lora-apply-mode",
-             "the way to apply LoRA, one of [auto, immediately, at_runtime], default is auto. "
-             "In auto mode, if the model weights contain any quantized parameters, the at_runtime mode will be used; otherwise, immediately will be used."
-             "The immediately mode may have precision and compatibility issues with quantized parameters, "
-             "but it usually offers faster inference speed and, in some cases, lower memory usage. "
-             "The at_runtime mode, on the other hand, is exactly the opposite.",
-             on_lora_apply_mode_arg},
-            {"",
-             "--vae-tile-size",
-             "tile size for vae tiling, format [X]x[Y] (default: 32x32)",
-             on_tile_size_arg},
-            {"",
-             "--vae-relative-tile-size",
-             "relative tile size for vae tiling, format [X]x[Y], in fraction of image size if < 1, in number of tiles per dim if >=1 (overrides --vae-tile-size)",
-             on_relative_tile_size_arg},
-        };
-
-        return options;
-    }
-
-    void build_embedding_map() {
-        static const std::vector<std::string> valid_ext = {".pt", ".safetensors", ".gguf"};
-
-        if (!fs::exists(embedding_dir) || !fs::is_directory(embedding_dir)) {
-            return;
-        }
-
-        for (auto& p : fs::directory_iterator(embedding_dir)) {
-            if (!p.is_regular_file())
-                continue;
-
-            auto path       = p.path();
-            std::string ext = path.extension().string();
-
-            bool valid = false;
-            for (auto& e : valid_ext) {
-                if (ext == e) {
-                    valid = true;
-                    break;
-                }
-            }
-            if (!valid)
-                continue;
-
-            std::string key   = path.stem().string();
-            std::string value = path.string();
-
-            embedding_map[key] = value;
-        }
-    }
-
-    bool process_and_check(SDMode mode) {
-        if (mode != UPSCALE && model_path.length() == 0 && diffusion_model_path.length() == 0) {
-            fprintf(stderr, "error: the following arguments are required: model_path/diffusion_model\n");
-            return false;
-        }
-
-        if (mode == UPSCALE) {
-            if (esrgan_path.length() == 0) {
-                fprintf(stderr, "error: upscale mode needs an upscaler model (--upscale-model)\n");
-                return false;
-            }
-        }
-
-        if (n_threads <= 0) {
-            n_threads = sd_get_num_physical_cores();
-        }
-
-        build_embedding_map();
-
-        return true;
-    }
-
-    std::string to_string() const {
-        std::ostringstream emb_ss;
-        emb_ss << "{\n";
-        for (auto it = embedding_map.begin(); it != embedding_map.end(); ++it) {
-            emb_ss << "    \"" << it->first << "\": \"" << it->second << "\"";
-            if (std::next(it) != embedding_map.end()) {
-                emb_ss << ",";
-            }
-            emb_ss << "\n";
-        }
-        emb_ss << "  }";
-
-        std::string embeddings_str = emb_ss.str();
-        std::ostringstream oss;
-        oss << "SDContextParams {\n"
-            << "  n_threads: " << n_threads << ",\n"
-            << "  model_path: \"" << model_path << "\",\n"
-            << "  clip_l_path: \"" << clip_l_path << "\",\n"
-            << "  clip_g_path: \"" << clip_g_path << "\",\n"
-            << "  clip_vision_path: \"" << clip_vision_path << "\",\n"
-            << "  t5xxl_path: \"" << t5xxl_path << "\",\n"
-            << "  llm_path: \"" << llm_path << "\",\n"
-            << "  llm_vision_path: \"" << llm_vision_path << "\",\n"
-            << "  diffusion_model_path: \"" << diffusion_model_path << "\",\n"
-            << "  high_noise_diffusion_model_path: \"" << high_noise_diffusion_model_path << "\",\n"
-            << "  vae_path: \"" << vae_path << "\",\n"
-            << "  taesd_path: \"" << taesd_path << "\",\n"
-            << "  esrgan_path: \"" << esrgan_path << "\",\n"
-            << "  control_net_path: \"" << control_net_path << "\",\n"
-            << "  embedding_dir: \"" << embedding_dir << "\",\n"
-            << "  embeddings: " << embeddings_str << "\n"
-            << "  wtype: " << sd_type_name(wtype) << ",\n"
-            << "  tensor_type_rules: \"" << tensor_type_rules << "\",\n"
-            << "  lora_model_dir: \"" << lora_model_dir << "\",\n"
-            << "  photo_maker_path: \"" << photo_maker_path << "\",\n"
-            << "  rng_type: " << sd_rng_type_name(rng_type) << ",\n"
-            << "  sampler_rng_type: " << sd_rng_type_name(sampler_rng_type) << ",\n"
-            << "  flow_shift: " << (std::isinf(flow_shift) ? "INF" : std::to_string(flow_shift)) << "\n"
-            << "  offload_params_to_cpu: " << (offload_params_to_cpu ? "true" : "false") << ",\n"
-            << "  control_net_cpu: " << (control_net_cpu ? "true" : "false") << ",\n"
-            << "  clip_on_cpu: " << (clip_on_cpu ? "true" : "false") << ",\n"
-            << "  vae_on_cpu: " << (vae_on_cpu ? "true" : "false") << ",\n"
-            << "  diffusion_flash_attn: " << (diffusion_flash_attn ? "true" : "false") << ",\n"
-            << "  diffusion_conv_direct: " << (diffusion_conv_direct ? "true" : "false") << ",\n"
-            << "  vae_conv_direct: " << (vae_conv_direct ? "true" : "false") << ",\n"
-            << "  circular: " << (circular ? "true" : "false") << ",\n"
-            << "  circular_x: " << (circular_x ? "true" : "false") << ",\n"
-            << "  circular_y: " << (circular_y ? "true" : "false") << ",\n"
-            << "  chroma_use_dit_mask: " << (chroma_use_dit_mask ? "true" : "false") << ",\n"
-            << "  chroma_use_t5_mask: " << (chroma_use_t5_mask ? "true" : "false") << ",\n"
-            << "  chroma_t5_mask_pad: " << chroma_t5_mask_pad << ",\n"
-            << "  prediction: " << sd_prediction_name(prediction) << ",\n"
-            << "  lora_apply_mode: " << sd_lora_apply_mode_name(lora_apply_mode) << ",\n"
-            << "  vae_tiling_params: { "
-            << vae_tiling_params.enabled << ", "
-            << vae_tiling_params.tile_size_x << ", "
-            << vae_tiling_params.tile_size_y << ", "
-            << vae_tiling_params.target_overlap << ", "
-            << vae_tiling_params.rel_size_x << ", "
-            << vae_tiling_params.rel_size_y << " },\n"
-            << "  force_sdxl_vae_conv_scale: " << (force_sdxl_vae_conv_scale ? "true" : "false") << "\n"
-            << "}";
-        return oss.str();
-    }
-
-    sd_ctx_params_t to_sd_ctx_params_t(bool vae_decode_only, bool free_params_immediately, bool taesd_preview) {
-        embedding_vec.clear();
-        embedding_vec.reserve(embedding_map.size());
-        for (const auto& kv : embedding_map) {
-            sd_embedding_t item;
-            item.name = kv.first.c_str();
-            item.path = kv.second.c_str();
-            embedding_vec.emplace_back(item);
-        }
-
-        sd_ctx_params_t sd_ctx_params = {
-            model_path.c_str(),
-            clip_l_path.c_str(),
-            clip_g_path.c_str(),
-            clip_vision_path.c_str(),
-            t5xxl_path.c_str(),
-            llm_path.c_str(),
-            llm_vision_path.c_str(),
-            diffusion_model_path.c_str(),
-            high_noise_diffusion_model_path.c_str(),
-            vae_path.c_str(),
-            taesd_path.c_str(),
-            control_net_path.c_str(),
-            lora_model_dir.c_str(),
-            embedding_vec.data(),
-            static_cast<uint32_t>(embedding_vec.size()),
-            photo_maker_path.c_str(),
-            tensor_type_rules.c_str(),
-            vae_decode_only,
-            free_params_immediately,
-            n_threads,
-            wtype,
-            rng_type,
-            sampler_rng_type,
-            prediction,
-            lora_apply_mode,
-            offload_params_to_cpu,
-            clip_on_cpu,
-            control_net_cpu,
-            vae_on_cpu,
-            diffusion_flash_attn,
-            taesd_preview,
-            diffusion_conv_direct,
-            vae_conv_direct,
-            circular,
-            circular || circular_x,
-            circular || circular_y,
-            force_sdxl_vae_conv_scale,
-            chroma_use_dit_mask,
-            chroma_use_t5_mask,
-            chroma_t5_mask_pad,
-            flow_shift,
-        };
-        return sd_ctx_params;
-    }
-};
-
-template <typename T>
-static std::string vec_to_string(const std::vector<T>& v) {
-    std::ostringstream oss;
-    oss << "[";
-    for (size_t i = 0; i < v.size(); i++) {
-        oss << v[i];
-        if (i + 1 < v.size())
-            oss << ", ";
-    }
-    oss << "]";
-    return oss.str();
-}
-
-static std::string vec_str_to_string(const std::vector<std::string>& v) {
-    std::ostringstream oss;
-    oss << "[";
-    for (size_t i = 0; i < v.size(); i++) {
-        oss << "\"" << v[i] << "\"";
-        if (i + 1 < v.size())
-            oss << ", ";
-    }
-    oss << "]";
-    return oss.str();
-}
-
-static bool is_absolute_path(const std::string& p) {
-#ifdef _WIN32
-    // Windows: C:/path or C:\path
-    return p.size() > 1 && std::isalpha(static_cast<unsigned char>(p[0])) && p[1] == ':';
-#else
-    return !p.empty() && p[0] == '/';
-#endif
-}
-
-struct SDGenerationParams {
-    std::string prompt;
-    std::string negative_prompt;
-    int clip_skip   = -1;  // <= 0 represents unspecified
-    int width       = 512;
-    int height      = 512;
-    int batch_count = 1;
-    std::string init_image_path;
-    std::string end_image_path;
-    std::string mask_image_path;
-    std::string control_image_path;
-    std::vector<std::string> ref_image_paths;
-    std::string control_video_path;
-    bool auto_resize_ref_image = true;
-    bool increase_ref_index    = false;
-
-    std::vector<int> skip_layers = {7, 8, 9};
-    sd_sample_params_t sample_params;
-
-    std::vector<int> high_noise_skip_layers = {7, 8, 9};
-    sd_sample_params_t high_noise_sample_params;
-
-    std::string easycache_option;
-    sd_easycache_params_t easycache_params;
-
-    float moe_boundary  = 0.875f;
-    int video_frames    = 1;
-    int fps             = 16;
-    float vace_strength = 1.f;
-
-    float strength         = 0.75f;
-    float control_strength = 0.9f;
-
-    int64_t seed = 42;
-
-    // Photo Maker
-    std::string pm_id_images_dir;
-    std::string pm_id_embed_path;
-    float pm_style_strength = 20.f;
-
-    int upscale_repeats   = 1;
-    int upscale_tile_size = 128;
-
-    std::map<std::string, float> lora_map;
-    std::map<std::string, float> high_noise_lora_map;
-    std::vector<sd_lora_t> lora_vec;
-
-    SDGenerationParams() {
-        sd_sample_params_init(&sample_params);
-        sd_sample_params_init(&high_noise_sample_params);
-    }
-
-    ArgOptions get_options() {
-        ArgOptions options;
-        options.string_options = {
-            {"-p",
-             "--prompt",
-             "the prompt to render",
-             &prompt},
-            {"-n",
-             "--negative-prompt",
-             "the negative prompt (default: \"\")",
-             &negative_prompt},
-            {"-i",
-             "--init-img",
-             "path to the init image",
-             &init_image_path},
-            {"",
-             "--end-img",
-             "path to the end image, required by flf2v",
-             &end_image_path},
-            {"",
-             "--mask",
-             "path to the mask image",
-             &mask_image_path},
-            {"",
-             "--control-image",
-             "path to control image, control net",
-             &control_image_path},
-            {"",
-             "--control-video",
-             "path to control video frames, It must be a directory path. The video frames inside should be stored as images in "
-             "lexicographical (character) order. For example, if the control video path is `frames`, the directory contain images "
-             "such as 00.png, 01.png, ... etc.",
-             &control_video_path},
-            {"",
-             "--pm-id-images-dir",
-             "path to PHOTOMAKER input id images dir",
-             &pm_id_images_dir},
-            {"",
-             "--pm-id-embed-path",
-             "path to PHOTOMAKER v2 id embed",
-             &pm_id_embed_path},
-        };
-
-        options.int_options = {
-            {"-H",
-             "--height",
-             "image height, in pixel space (default: 512)",
-             &height},
-            {"-W",
-             "--width",
-             "image width, in pixel space (default: 512)",
-             &width},
-            {"",
-             "--steps",
-             "number of sample steps (default: 20)",
-             &sample_params.sample_steps},
-            {"",
-             "--high-noise-steps",
-             "(high noise) number of sample steps (default: -1 = auto)",
-             &high_noise_sample_params.sample_steps},
-            {"",
-             "--clip-skip",
-             "ignore last layers of CLIP network; 1 ignores none, 2 ignores one layer (default: -1). "
-             "<= 0 represents unspecified, will be 1 for SD1.x, 2 for SD2.x",
-             &clip_skip},
-            {"-b",
-             "--batch-count",
-             "batch count",
-             &batch_count},
-            {"",
-             "--video-frames",
-             "video frames (default: 1)",
-             &video_frames},
-            {"",
-             "--fps",
-             "fps (default: 24)",
-             &fps},
-            {"",
-             "--timestep-shift",
-             "shift timestep for NitroFusion models (default: 0). "
-             "recommended N for NitroSD-Realism around 250 and 500 for NitroSD-Vibrant",
-             &sample_params.shifted_timestep},
-            {"",
-             "--upscale-repeats",
-             "Run the ESRGAN upscaler this many times (default: 1)",
-             &upscale_repeats},
-            {"",
-             "--upscale-tile-size",
-             "tile size for ESRGAN upscaling (default: 128)",
-             &upscale_tile_size},
-        };
-
-        options.float_options = {
-            {"",
-             "--cfg-scale",
-             "unconditional guidance scale: (default: 7.0)",
-             &sample_params.guidance.txt_cfg},
-            {"",
-             "--img-cfg-scale",
-             "image guidance scale for inpaint or instruct-pix2pix models: (default: same as --cfg-scale)",
-             &sample_params.guidance.img_cfg},
-            {"",
-             "--guidance",
-             "distilled guidance scale for models with guidance input (default: 3.5)",
-             &sample_params.guidance.distilled_guidance},
-            {"",
-             "--slg-scale",
-             "skip layer guidance (SLG) scale, only for DiT models: (default: 0). 0 means disabled, a value of 2.5 is nice for sd3.5 medium",
-             &sample_params.guidance.slg.scale},
-            {"",
-             "--skip-layer-start",
-             "SLG enabling point (default: 0.01)",
-             &sample_params.guidance.slg.layer_start},
-            {"",
-             "--skip-layer-end",
-             "SLG disabling point (default: 0.2)",
-             &sample_params.guidance.slg.layer_end},
-            {"",
-             "--eta",
-             "eta in DDIM, only for DDIM and TCD (default: 0)",
-             &sample_params.eta},
-            {"",
-             "--high-noise-cfg-scale",
-             "(high noise) unconditional guidance scale: (default: 7.0)",
-             &high_noise_sample_params.guidance.txt_cfg},
-            {"",
-             "--high-noise-img-cfg-scale",
-             "(high noise) image guidance scale for inpaint or instruct-pix2pix models (default: same as --cfg-scale)",
-             &high_noise_sample_params.guidance.img_cfg},
-            {"",
-             "--high-noise-guidance",
-             "(high noise) distilled guidance scale for models with guidance input (default: 3.5)",
-             &high_noise_sample_params.guidance.distilled_guidance},
-            {"",
-             "--high-noise-slg-scale",
-             "(high noise) skip layer guidance (SLG) scale, only for DiT models: (default: 0)",
-             &high_noise_sample_params.guidance.slg.scale},
-            {"",
-             "--high-noise-skip-layer-start",
-             "(high noise) SLG enabling point (default: 0.01)",
-             &high_noise_sample_params.guidance.slg.layer_start},
-            {"",
-             "--high-noise-skip-layer-end",
-             "(high noise) SLG disabling point (default: 0.2)",
-             &high_noise_sample_params.guidance.slg.layer_end},
-            {"",
-             "--high-noise-eta",
-             "(high noise) eta in DDIM, only for DDIM and TCD (default: 0)",
-             &high_noise_sample_params.eta},
-            {"",
-             "--strength",
-             "strength for noising/unnoising (default: 0.75)",
-             &strength},
-            {"",
-             "--pm-style-strength",
-             "",
-             &pm_style_strength},
-            {"",
-             "--control-strength",
-             "strength to apply Control Net (default: 0.9). 1.0 corresponds to full destruction of information in init image",
-             &control_strength},
-            {"",
-             "--moe-boundary",
-             "timestep boundary for Wan2.2 MoE model. (default: 0.875). Only enabled if `--high-noise-steps` is set to -1",
-             &moe_boundary},
-            {"",
-             "--vace-strength",
-             "wan vace strength",
-             &vace_strength},
-        };
-
-        options.bool_options = {
-            {"",
-             "--increase-ref-index",
-             "automatically increase the indices of references images based on the order they are listed (starting with 1).",
-             true,
-             &increase_ref_index},
-            {"",
-             "--disable-auto-resize-ref-image",
-             "disable auto resize of ref images",
-             false,
-             &auto_resize_ref_image},
-        };
-
-        auto on_seed_arg = [&](int argc, const char** argv, int index) {
-            if (++index >= argc) {
-                return -1;
-            }
-            seed = std::stoll(argv[index]);
-            return 1;
-        };
-
-        auto on_sample_method_arg = [&](int argc, const char** argv, int index) {
-            if (++index >= argc) {
-                return -1;
-            }
-            const char* arg             = argv[index];
-            sample_params.sample_method = str_to_sample_method(arg);
-            if (sample_params.sample_method == SAMPLE_METHOD_COUNT) {
-                fprintf(stderr, "error: invalid sample method %s\n",
-                        arg);
-                return -1;
-            }
-            return 1;
-        };
-
-        auto on_high_noise_sample_method_arg = [&](int argc, const char** argv, int index) {
-            if (++index >= argc) {
-                return -1;
-            }
-            const char* arg                        = argv[index];
-            high_noise_sample_params.sample_method = str_to_sample_method(arg);
-            if (high_noise_sample_params.sample_method == SAMPLE_METHOD_COUNT) {
-                fprintf(stderr, "error: invalid high noise sample method %s\n",
-                        arg);
-                return -1;
-            }
-            return 1;
-        };
-
-        auto on_scheduler_arg = [&](int argc, const char** argv, int index) {
-            if (++index >= argc) {
-                return -1;
-            }
-            const char* arg         = argv[index];
-            sample_params.scheduler = str_to_scheduler(arg);
-            if (sample_params.scheduler == SCHEDULER_COUNT) {
-                fprintf(stderr, "error: invalid scheduler %s\n",
-                        arg);
-                return -1;
-            }
-            return 1;
-        };
-
-        auto on_skip_layers_arg = [&](int argc, const char** argv, int index) {
-            if (++index >= argc) {
-                return -1;
-            }
-            std::string layers_str = argv[index];
-            if (layers_str[0] != '[' || layers_str[layers_str.size() - 1] != ']') {
-                return -1;
-            }
-
-            layers_str = layers_str.substr(1, layers_str.size() - 2);
-
-            std::regex regex("[, ]+");
-            std::sregex_token_iterator iter(layers_str.begin(), layers_str.end(), regex, -1);
-            std::sregex_token_iterator end;
-            std::vector<std::string> tokens(iter, end);
-            std::vector<int> layers;
-            for (const auto& token : tokens) {
-                try {
-                    layers.push_back(std::stoi(token));
-                } catch (const std::invalid_argument&) {
-                    return -1;
-                }
-            }
-            skip_layers = layers;
-            return 1;
-        };
-
-        auto on_high_noise_skip_layers_arg = [&](int argc, const char** argv, int index) {
-            if (++index >= argc) {
-                return -1;
-            }
-            std::string layers_str = argv[index];
-            if (layers_str[0] != '[' || layers_str[layers_str.size() - 1] != ']') {
-                return -1;
-            }
-
-            layers_str = layers_str.substr(1, layers_str.size() - 2);
-
-            std::regex regex("[, ]+");
-            std::sregex_token_iterator iter(layers_str.begin(), layers_str.end(), regex, -1);
-            std::sregex_token_iterator end;
-            std::vector<std::string> tokens(iter, end);
-            std::vector<int> layers;
-            for (const auto& token : tokens) {
-                try {
-                    layers.push_back(std::stoi(token));
-                } catch (const std::invalid_argument&) {
-                    return -1;
-                }
-            }
-            high_noise_skip_layers = layers;
-            return 1;
-        };
-
-        auto on_ref_image_arg = [&](int argc, const char** argv, int index) {
-            if (++index >= argc) {
-                return -1;
-            }
-            ref_image_paths.push_back(argv[index]);
-            return 1;
-        };
-
-        auto on_easycache_arg = [&](int argc, const char** argv, int index) {
-            const std::string default_values = "0.2,0.15,0.95";
-            auto looks_like_value            = [](const std::string& token) {
-                if (token.empty()) {
-                    return false;
-                }
-                if (token[0] != '-') {
-                    return true;
-                }
-                if (token.size() == 1) {
-                    return false;
-                }
-                unsigned char next = static_cast<unsigned char>(token[1]);
-                return std::isdigit(next) || token[1] == '.';
-            };
-
-            std::string option_value;
-            int consumed = 0;
-            if (index + 1 < argc) {
-                std::string next_arg = argv[index + 1];
-                if (looks_like_value(next_arg)) {
-                    option_value = argv_to_utf8(index + 1, argv);
-                    consumed     = 1;
-                }
-            }
-            if (option_value.empty()) {
-                option_value = default_values;
-            }
-            easycache_option = option_value;
-            return consumed;
-        };
-
-        options.manual_options = {
-            {"-s",
-             "--seed",
-             "RNG seed (default: 42, use random seed for < 0)",
-             on_seed_arg},
-            {"",
-             "--sampling-method",
-             "sampling method, one of [euler, euler_a, heun, dpm2, dpm++2s_a, dpm++2m, dpm++2mv2, ipndm, ipndm_v, lcm, ddim_trailing, tcd] "
-             "(default: euler for Flux/SD3/Wan, euler_a otherwise)",
-             on_sample_method_arg},
-            {"",
-             "--high-noise-sampling-method",
-             "(high noise) sampling method, one of [euler, euler_a, heun, dpm2, dpm++2s_a, dpm++2m, dpm++2mv2, ipndm, ipndm_v, lcm, ddim_trailing, tcd]"
-             " default: euler for Flux/SD3/Wan, euler_a otherwise",
-             on_high_noise_sample_method_arg},
-            {"",
-             "--scheduler",
-             "denoiser sigma scheduler, one of [discrete, karras, exponential, ays, gits, smoothstep, sgm_uniform, simple, lcm], default: discrete",
-             on_scheduler_arg},
-            {"",
-             "--skip-layers",
-             "layers to skip for SLG steps (default: [7,8,9])",
-             on_skip_layers_arg},
-            {"",
-             "--high-noise-skip-layers",
-             "(high noise) layers to skip for SLG steps (default: [7,8,9])",
-             on_high_noise_skip_layers_arg},
-            {"-r",
-             "--ref-image",
-             "reference image for Flux Kontext models (can be used multiple times)",
-             on_ref_image_arg},
-            {"",
-             "--easycache",
-             "enable EasyCache for DiT models with optional \"threshold,start_percent,end_percent\" (default: 0.2,0.15,0.95)",
-             on_easycache_arg},
-
-        };
-
-        return options;
-    }
-
-    void extract_and_remove_lora(const std::string& lora_model_dir) {
-        static const std::regex re(R"(<lora:([^:>]+):([^>]+)>)");
-        static const std::vector<std::string> valid_ext = {".pt", ".safetensors", ".gguf"};
-        std::smatch m;
-
-        std::string tmp = prompt;
-
-        while (std::regex_search(tmp, m, re)) {
-            std::string raw_path      = m[1].str();
-            const std::string raw_mul = m[2].str();
-
-            float mul = 0.f;
-            try {
-                mul = std::stof(raw_mul);
-            } catch (...) {
-                tmp    = m.suffix().str();
-                prompt = std::regex_replace(prompt, re, "", std::regex_constants::format_first_only);
-                continue;
-            }
-
-            bool is_high_noise              = false;
-            static const std::string prefix = "|high_noise|";
-            if (raw_path.rfind(prefix, 0) == 0) {
-                raw_path.erase(0, prefix.size());
-                is_high_noise = true;
-            }
-
-            fs::path final_path;
-            if (is_absolute_path(raw_path)) {
-                final_path = raw_path;
-            } else {
-                final_path = fs::path(lora_model_dir) / raw_path;
-            }
-            if (!fs::exists(final_path)) {
-                bool found = false;
-                for (const auto& ext : valid_ext) {
-                    fs::path try_path = final_path;
-                    try_path += ext;
-                    if (fs::exists(try_path)) {
-                        final_path = try_path;
-                        found      = true;
-                        break;
-                    }
-                }
-                if (!found) {
-                    printf("can not found lora %s\n", final_path.lexically_normal().string().c_str());
-                    tmp    = m.suffix().str();
-                    prompt = std::regex_replace(prompt, re, "", std::regex_constants::format_first_only);
-                    continue;
-                }
-            }
-
-            const std::string key = final_path.lexically_normal().string();
-
-            if (is_high_noise)
-                high_noise_lora_map[key] += mul;
-            else
-                lora_map[key] += mul;
-
-            prompt = std::regex_replace(prompt, re, "", std::regex_constants::format_first_only);
-
-            tmp = m.suffix().str();
-        }
-
-        for (const auto& kv : lora_map) {
-            sd_lora_t item;
-            item.is_high_noise = false;
-            item.path          = kv.first.c_str();
-            item.multiplier    = kv.second;
-            lora_vec.emplace_back(item);
-        }
-
-        for (const auto& kv : high_noise_lora_map) {
-            sd_lora_t item;
-            item.is_high_noise = true;
-            item.path          = kv.first.c_str();
-            item.multiplier    = kv.second;
-            lora_vec.emplace_back(item);
-        }
-    }
-
-    bool process_and_check(SDMode mode, const std::string& lora_model_dir) {
-        if (width <= 0) {
-            fprintf(stderr, "error: the width must be greater than 0\n");
-            return false;
-        }
-
-        if (height <= 0) {
-            fprintf(stderr, "error: the height must be greater than 0\n");
-            return false;
-        }
-
-        if (sample_params.sample_steps <= 0) {
-            fprintf(stderr, "error: the sample_steps must be greater than 0\n");
-            return false;
-        }
-
-        if (high_noise_sample_params.sample_steps <= 0) {
-            high_noise_sample_params.sample_steps = -1;
-        }
-
-        if (strength < 0.f || strength > 1.f) {
-            fprintf(stderr, "error: can only work with strength in [0.0, 1.0]\n");
-            return false;
-        }
-
-        if (!easycache_option.empty()) {
-            float values[3] = {0.0f, 0.0f, 0.0f};
-            std::stringstream ss(easycache_option);
-            std::string token;
-            int idx = 0;
-            while (std::getline(ss, token, ',')) {
-                auto trim = [](std::string& s) {
-                    const char* whitespace = " \t\r\n";
-                    auto start             = s.find_first_not_of(whitespace);
-                    if (start == std::string::npos) {
-                        s.clear();
-                        return;
-                    }
-                    auto end = s.find_last_not_of(whitespace);
-                    s        = s.substr(start, end - start + 1);
-                };
-                trim(token);
-                if (token.empty()) {
-                    fprintf(stderr, "error: invalid easycache option '%s'\n", easycache_option.c_str());
-                    return false;
-                }
-                if (idx >= 3) {
-                    fprintf(stderr, "error: easycache expects exactly 3 comma-separated values (threshold,start,end)\n");
-                    return false;
-                }
-                try {
-                    values[idx] = std::stof(token);
-                } catch (const std::exception&) {
-                    fprintf(stderr, "error: invalid easycache value '%s'\n", token.c_str());
-                    return false;
-                }
-                idx++;
-            }
-            if (idx != 3) {
-                fprintf(stderr, "error: easycache expects exactly 3 comma-separated values (threshold,start,end)\n");
-                return false;
-            }
-            if (values[0] < 0.0f) {
-                fprintf(stderr, "error: easycache threshold must be non-negative\n");
-                return false;
-            }
-            if (values[1] < 0.0f || values[1] >= 1.0f || values[2] <= 0.0f || values[2] > 1.0f || values[1] >= values[2]) {
-                fprintf(stderr, "error: easycache start/end percents must satisfy 0.0 <= start < end <= 1.0\n");
-                return false;
-            }
-            easycache_params.enabled         = true;
-            easycache_params.reuse_threshold = values[0];
-            easycache_params.start_percent   = values[1];
-            easycache_params.end_percent     = values[2];
-        } else {
-            easycache_params.enabled = false;
-        }
-
-        sample_params.guidance.slg.layers                 = skip_layers.data();
-        sample_params.guidance.slg.layer_count            = skip_layers.size();
-        high_noise_sample_params.guidance.slg.layers      = high_noise_skip_layers.data();
-        high_noise_sample_params.guidance.slg.layer_count = high_noise_skip_layers.size();
-
-        if (mode == VID_GEN && video_frames <= 0) {
-            return false;
-        }
-
-        if (mode == VID_GEN && fps <= 0) {
-            return false;
-        }
-
-        if (sample_params.shifted_timestep < 0 || sample_params.shifted_timestep > 1000) {
-            return false;
-        }
-
-        if (upscale_repeats < 1) {
-            return false;
-        }
-
-        if (upscale_tile_size < 1) {
-            return false;
-        }
-
-        if (mode == UPSCALE) {
-            if (init_image_path.length() == 0) {
-                fprintf(stderr, "error: upscale mode needs an init image (--init-img)\n");
-                return false;
-            }
-        }
-
-        if (seed < 0) {
-            srand((int)time(nullptr));
-            seed = rand();
-        }
-
-        extract_and_remove_lora(lora_model_dir);
-
-        return true;
-    }
-
-    std::string to_string() const {
-        char* sample_params_str            = sd_sample_params_to_str(&sample_params);
-        char* high_noise_sample_params_str = sd_sample_params_to_str(&high_noise_sample_params);
-
-        std::ostringstream lora_ss;
-        lora_ss << "{\n";
-        for (auto it = lora_map.begin(); it != lora_map.end(); ++it) {
-            lora_ss << "    \"" << it->first << "\": \"" << it->second << "\"";
-            if (std::next(it) != lora_map.end()) {
-                lora_ss << ",";
-            }
-            lora_ss << "\n";
-        }
-        lora_ss << "  }";
-        std::string loras_str = lora_ss.str();
-
-        lora_ss = std::ostringstream();
-        ;
-        lora_ss << "{\n";
-        for (auto it = high_noise_lora_map.begin(); it != high_noise_lora_map.end(); ++it) {
-            lora_ss << "    \"" << it->first << "\": \"" << it->second << "\"";
-            if (std::next(it) != high_noise_lora_map.end()) {
-                lora_ss << ",";
-            }
-            lora_ss << "\n";
-        }
-        lora_ss << "  }";
-        std::string high_noise_loras_str = lora_ss.str();
-
-        std::ostringstream oss;
-        oss << "SDGenerationParams {\n"
-            << "  loras: \"" << loras_str << "\",\n"
-            << "  high_noise_loras: \"" << high_noise_loras_str << "\",\n"
-            << "  prompt: \"" << prompt << "\",\n"
-            << "  negative_prompt: \"" << negative_prompt << "\",\n"
-            << "  clip_skip: " << clip_skip << ",\n"
-            << "  width: " << width << ",\n"
-            << "  height: " << height << ",\n"
-            << "  batch_count: " << batch_count << ",\n"
-            << "  init_image_path: \"" << init_image_path << "\",\n"
-            << "  end_image_path: \"" << end_image_path << "\",\n"
-            << "  mask_image_path: \"" << mask_image_path << "\",\n"
-            << "  control_image_path: \"" << control_image_path << "\",\n"
-            << "  ref_image_paths: " << vec_str_to_string(ref_image_paths) << ",\n"
-            << "  control_video_path: \"" << control_video_path << "\",\n"
-            << "  auto_resize_ref_image: " << (auto_resize_ref_image ? "true" : "false") << ",\n"
-            << "  increase_ref_index: " << (increase_ref_index ? "true" : "false") << ",\n"
-            << "  pm_id_images_dir: \"" << pm_id_images_dir << "\",\n"
-            << "  pm_id_embed_path: \"" << pm_id_embed_path << "\",\n"
-            << "  pm_style_strength: " << pm_style_strength << ",\n"
-            << "  skip_layers: " << vec_to_string(skip_layers) << ",\n"
-            << "  sample_params: " << sample_params_str << ",\n"
-            << "  high_noise_skip_layers: " << vec_to_string(high_noise_skip_layers) << ",\n"
-            << "  high_noise_sample_params: " << high_noise_sample_params_str << ",\n"
-            << "  easycache_option: \"" << easycache_option << "\",\n"
-            << "  easycache: "
-            << (easycache_params.enabled ? "enabled" : "disabled")
-            << " (threshold=" << easycache_params.reuse_threshold
-            << ", start=" << easycache_params.start_percent
-            << ", end=" << easycache_params.end_percent << "),\n"
-            << "  moe_boundary: " << moe_boundary << ",\n"
-            << "  video_frames: " << video_frames << ",\n"
-            << "  fps: " << fps << ",\n"
-            << "  vace_strength: " << vace_strength << ",\n"
-            << "  strength: " << strength << ",\n"
-            << "  control_strength: " << control_strength << ",\n"
-            << "  seed: " << seed << ",\n"
-            << "  upscale_repeats: " << upscale_repeats << ",\n"
-            << "  upscale_tile_size: " << upscale_tile_size << ",\n"
-            << "}";
-        free(sample_params_str);
-        free(high_noise_sample_params_str);
-        return oss.str();
-    }
-};
-
-static std::string version_string() {
-    return std::string("stable-diffusion.cpp version ") + sd_version() + ", commit " + sd_commit();
-}
-
-=======
->>>>>>> 88ec9d30
 void print_usage(int argc, const char* argv[], const std::vector<ArgOptions>& options_list) {
     std::cout << version_string() << "\n";
     std::cout << "Usage: " << argv[0] << " [options]\n\n";
