--- conflicted
+++ resolved
@@ -11,8 +11,7 @@
 #include <sstream>
 #include <string>
 #include <vector>
-#include <sstream>
-#include <iomanip>
+
 // #include "preprocessing.hpp"
 #include "stable-diffusion.h"
 
@@ -30,306 +29,6 @@
 struct SDCliParams {
     SDMode mode             = IMG_GEN;
     std::string output_path = "output.png";
-<<<<<<< HEAD
-    std::string input_path;
-    std::string mask_path;
-    std::string control_image_path;
-
-    std::string prompt;
-    std::string negative_prompt;
-    float min_cfg     = 1.0f;
-    float cfg_scale   = 7.0f;
-    float guidance    = 3.5f;
-    float eta         = 0.f;
-    float style_ratio = 20.f;
-    int clip_skip     = -1;  // <= 0 represents unspecified
-    int width         = 512;
-    int height        = 512;
-    int batch_count   = 1;
-
-    int video_frames         = 6;
-    int motion_bucket_id     = 127;
-    int fps                  = 6;
-    float augmentation_level = 0.f;
-
-    sample_method_t sample_method = EULER_A;
-    schedule_t schedule           = DEFAULT;
-    int sample_steps              = 20;
-    float strength                = 0.75f;
-    float control_strength        = 0.9f;
-    rng_type_t rng_type           = CUDA_RNG;
-    int64_t seed                  = 42;
-    bool verbose                  = false;
-    bool vae_tiling               = false;
-    bool control_net_cpu          = false;
-    bool normalize_input          = false;
-    bool clip_on_cpu              = false;
-    bool vae_on_cpu               = false;
-    bool diffusion_flash_attn     = false;
-    bool canny_preprocess         = false;
-    bool color                    = false;
-    int upscale_repeats           = 1;
-
-    std::vector<int> skip_layers = {7, 8, 9};
-    float slg_scale              = 0.f;
-    float skip_layer_start       = 0.01f;
-    float skip_layer_end         = 0.2f;
-    std::vector<float> custom_sigmas;
-};
-
-void print_params(SDParams params) {
-    printf("Option: \n");
-    printf("    n_threads:         %d\n", params.n_threads);
-    printf("    mode:              %s\n", modes_str[params.mode]);
-    printf("    model_path:        %s\n", params.model_path.c_str());
-    printf("    wtype:             %s\n", params.wtype < SD_TYPE_COUNT ? sd_type_name(params.wtype) : "unspecified");
-    printf("    clip_l_path:       %s\n", params.clip_l_path.c_str());
-    printf("    clip_g_path:       %s\n", params.clip_g_path.c_str());
-    printf("    t5xxl_path:        %s\n", params.t5xxl_path.c_str());
-    printf("    diffusion_model_path:   %s\n", params.diffusion_model_path.c_str());
-    printf("    vae_path:          %s\n", params.vae_path.c_str());
-    printf("    taesd_path:        %s\n", params.taesd_path.c_str());
-    printf("    esrgan_path:       %s\n", params.esrgan_path.c_str());
-    printf("    controlnet_path:   %s\n", params.controlnet_path.c_str());
-    printf("    embeddings_path:   %s\n", params.embeddings_path.c_str());
-    printf("    stacked_id_embeddings_path:   %s\n", params.stacked_id_embeddings_path.c_str());
-    printf("    input_id_images_path:   %s\n", params.input_id_images_path.c_str());
-    printf("    style ratio:       %.2f\n", params.style_ratio);
-    printf("    normalize input image :  %s\n", params.normalize_input ? "true" : "false");
-    printf("    output_path:       %s\n", params.output_path.c_str());
-    printf("    init_img:          %s\n", params.input_path.c_str());
-    printf("    mask_img:          %s\n", params.mask_path.c_str());
-    printf("    control_image:     %s\n", params.control_image_path.c_str());
-    printf("    clip on cpu:       %s\n", params.clip_on_cpu ? "true" : "false");
-    printf("    controlnet cpu:    %s\n", params.control_net_cpu ? "true" : "false");
-    printf("    vae decoder on cpu:%s\n", params.vae_on_cpu ? "true" : "false");
-    printf("    diffusion flash attention:%s\n", params.diffusion_flash_attn ? "true" : "false");
-    printf("    strength(control): %.2f\n", params.control_strength);
-    printf("    prompt:            %s\n", params.prompt.c_str());
-    printf("    negative_prompt:   %s\n", params.negative_prompt.c_str());
-    printf("    min_cfg:           %.2f\n", params.min_cfg);
-    printf("    cfg_scale:         %.2f\n", params.cfg_scale);
-    printf("    slg_scale:         %.2f\n", params.slg_scale);
-    printf("    guidance:          %.2f\n", params.guidance);
-    printf("    eta:               %.2f\n", params.eta);
-    printf("    clip_skip:         %d\n", params.clip_skip);
-    printf("    width:             %d\n", params.width);
-    printf("    height:            %d\n", params.height);
-    printf("    sample_method:     %s\n", sample_method_str[params.sample_method]);
-    printf("    schedule:          %s\n", schedule_str[params.schedule]);
-    printf("    sample_steps:      %d\n", params.sample_steps);
-    printf("    strength(img2img): %.2f\n", params.strength);
-    printf("    rng:               %s\n", rng_type_to_str[params.rng_type]);
-    printf("    seed:              %ld\n", params.seed);
-    if (!params.custom_sigmas.empty()) {
-        printf("    custom_sigmas:     [");
-        for (size_t i = 0; i < params.custom_sigmas.size(); ++i) {
-            printf("%.4f%s", params.custom_sigmas[i], i == params.custom_sigmas.size() - 1 ? "" : ", ");
-        }
-        printf("]\n");
-    }
-    printf("    batch_count:       %d\n", params.batch_count);
-    printf("    vae_tiling:        %s\n", params.vae_tiling ? "true" : "false");
-    printf("    upscale_repeats:   %d\n", params.upscale_repeats);
-}
-
-void print_usage(int argc, const char* argv[]) {
-    printf("usage: %s [arguments]\n", argv[0]);
-    printf("\n");
-    printf("arguments:\n");
-    printf("  -h, --help                         show this help message and exit\n");
-    printf("  -M, --mode [MODEL]                 run mode (txt2img or img2img or convert, default: txt2img)\n");
-    printf("  -t, --threads N                    number of threads to use during computation (default: -1)\n");
-    printf("                                     If threads <= 0, then threads will be set to the number of CPU physical cores\n");
-    printf("  -m, --model [MODEL]                path to full model\n");
-    printf("  --diffusion-model                  path to the standalone diffusion model\n");
-    printf("  --clip_l                           path to the clip-l text encoder\n");
-    printf("  --clip_g                           path to the clip-g text encoder\n");
-    printf("  --t5xxl                            path to the the t5xxl text encoder\n");
-    printf("  --vae [VAE]                        path to vae\n");
-    printf("  --taesd [TAESD_PATH]               path to taesd. Using Tiny AutoEncoder for fast decoding (low quality)\n");
-    printf("  --control-net [CONTROL_PATH]       path to control net model\n");
-    printf("  --embd-dir [EMBEDDING_PATH]        path to embeddings\n");
-    printf("  --stacked-id-embd-dir [DIR]        path to PHOTOMAKER stacked id embeddings\n");
-    printf("  --input-id-images-dir [DIR]        path to PHOTOMAKER input id images dir\n");
-    printf("  --normalize-input                  normalize PHOTOMAKER input id images\n");
-    printf("  --upscale-model [ESRGAN_PATH]      path to esrgan model. Upscale images after generate, just RealESRGAN_x4plus_anime_6B supported by now\n");
-    printf("  --upscale-repeats                  Run the ESRGAN upscaler this many times (default 1)\n");
-    printf("  --type [TYPE]                      weight type (examples: f32, f16, q4_0, q4_1, q5_0, q5_1, q8_0, q2_K, q3_K, q4_K)\n");
-    printf("                                     If not specified, the default is the type of the weight file\n");
-    printf("  --lora-model-dir [DIR]             lora model directory\n");
-    printf("  -i, --init-img [IMAGE]             path to the input image, required by img2img\n");
-    printf("  --mask [MASK]                      path to the mask image, required by img2img with mask\n");
-    printf("  --control-image [IMAGE]            path to image condition, control net\n");
-    printf("  -o, --output OUTPUT                path to write result image to (default: ./output.png)\n");
-    printf("  -p, --prompt [PROMPT]              the prompt to render\n");
-    printf("  -n, --negative-prompt PROMPT       the negative prompt (default: \"\")\n");
-    printf("  --cfg-scale SCALE                  unconditional guidance scale: (default: 7.0)\n");
-    printf("  --guidance SCALE                   guidance scale for img2img (default: 3.5)\n");
-    printf("  --slg-scale SCALE                  skip layer guidance (SLG) scale, only for DiT models: (default: 0)\n");
-    printf("                                     0 means disabled, a value of 2.5 is nice for sd3.5 medium\n");
-    printf("  --eta SCALE                        eta in DDIM, only for DDIM and TCD: (default: 0)\n");
-    printf("  --skip-layers LAYERS               Layers to skip for SLG steps: (default: [7,8,9])\n");
-    printf("  --skip-layer-start START           SLG enabling point: (default: 0.01)\n");
-    printf("  --skip-layer-end END               SLG disabling point: (default: 0.2)\n");
-    printf("                                     SLG will be enabled at step int([STEPS]*[START]) and disabled at int([STEPS]*[END])\n");
-    printf("  --strength STRENGTH                strength for noising/unnoising (default: 0.75)\n");
-    printf("  --style-ratio STYLE-RATIO          strength for keeping input identity (default: 20%%)\n");
-    printf("  --control-strength STRENGTH        strength to apply Control Net (default: 0.9)\n");
-    printf("                                     1.0 corresponds to full destruction of information in init image\n");
-    printf("  -H, --height H                     image height, in pixel space (default: 512)\n");
-    printf("  -W, --width W                      image width, in pixel space (default: 512)\n");
-    printf("  --sampling-method {euler, euler_a, heun, dpm2, dpm++2s_a, dpm++2m, dpm++2mv2, ipndm, ipndm_v, lcm, ddim_trailing, tcd}\n");
-    printf("                                     sampling method (default: \"euler_a\")\n");
-    printf("  --steps  STEPS                     number of sample steps (default: 20)\n");
-    printf("  --rng {std_default, cuda}          RNG (default: cuda)\n");
-    printf("  -s SEED, --seed SEED               RNG seed (default: 42, use random seed for < 0)\n");
-    printf("  --sigmas SIGMAS                    Custom sigma values for the sampler, comma-separated (e.g., \"14.61,7.8,3.5,0.0\").\n");
-    printf("                                     Overrides --schedule. Number of provided sigmas can be less than steps;\n");
-    printf("                                     it will be padded with zeros. The last sigma is always forced to 0.\n");
-    printf("  -b, --batch-count COUNT            number of images to generate\n");
-    printf("  --schedule {discrete, karras, exponential, ays, gits} Denoiser sigma schedule (default: discrete).\n");
-    printf("                                     Ignored if --sigmas is used.\n");
-    printf("  --clip-skip N                      ignore last layers of CLIP network; 1 ignores none, 2 ignores one layer (default: -1)\n");
-    printf("                                     <= 0 represents unspecified, will be 1 for SD1.x, 2 for SD2.x\n");
-    printf("  --vae-tiling                       process vae in tiles to reduce memory usage\n");
-    printf("  --vae-on-cpu                       keep vae in cpu (for low vram)\n");
-    printf("  --clip-on-cpu                      keep clip in cpu (for low vram)\n");
-    printf("  --diffusion-fa                     use flash attention in the diffusion model (for low vram)\n");
-    printf("                                     Might lower quality, since it implies converting k and v to f16.\n");
-    printf("                                     This might crash if it is not supported by the backend.\n");
-    printf("  --control-net-cpu                  keep controlnet in cpu (for low vram)\n");
-    printf("  --canny                            apply canny preprocessor (edge detection)\n");
-    printf("  --color                            Colors the logging tags according to level\n");
-    printf("  -v, --verbose                      print extra info\n");
-}
-
-void parse_args(int argc, const char** argv, SDParams& params) {
-    bool invalid_arg = false;
-    std::string arg;
-    for (int i = 1; i < argc; i++) {
-        arg = argv[i];
-
-        if (arg == "-t" || arg == "--threads") {
-            if (++i >= argc) {
-                invalid_arg = true;
-                break;
-            }
-            params.n_threads = std::stoi(argv[i]);
-        } else if (arg == "-M" || arg == "--mode") {
-            if (++i >= argc) {
-                invalid_arg = true;
-                break;
-            }
-            const char* mode_selected = argv[i];
-            int mode_found            = -1;
-            for (int d = 0; d < MODE_COUNT; d++) {
-                if (!strcmp(mode_selected, modes_str[d])) {
-                    mode_found = d;
-                }
-            }
-            if (mode_found == -1) {
-                fprintf(stderr,
-                        "error: invalid mode %s, must be one of [txt2img, img2img, img2vid, convert]\n",
-                        mode_selected);
-                exit(1);
-            }
-            params.mode = (SDMode)mode_found;
-        } else if (arg == "-m" || arg == "--model") {
-            if (++i >= argc) {
-                invalid_arg = true;
-                break;
-            }
-            params.model_path = argv[i];
-        } else if (arg == "--clip_l") {
-            if (++i >= argc) {
-                invalid_arg = true;
-                break;
-            }
-            params.clip_l_path = argv[i];
-        } else if (arg == "--clip_g") {
-            if (++i >= argc) {
-                invalid_arg = true;
-                break;
-            }
-            params.clip_g_path = argv[i];
-        } else if (arg == "--t5xxl") {
-            if (++i >= argc) {
-                invalid_arg = true;
-                break;
-            }
-            params.t5xxl_path = argv[i];
-        } else if (arg == "--diffusion-model") {
-            if (++i >= argc) {
-                invalid_arg = true;
-                break;
-            }
-            params.diffusion_model_path = argv[i];
-        } else if (arg == "--vae") {
-            if (++i >= argc) {
-                invalid_arg = true;
-                break;
-            }
-            params.vae_path = argv[i];
-        } else if (arg == "--taesd") {
-            if (++i >= argc) {
-                invalid_arg = true;
-                break;
-            }
-            params.taesd_path = argv[i];
-        } else if (arg == "--control-net") {
-            if (++i >= argc) {
-                invalid_arg = true;
-                break;
-            }
-            params.controlnet_path = argv[i];
-        } else if (arg == "--upscale-model") {
-            if (++i >= argc) {
-                invalid_arg = true;
-                break;
-            }
-            params.esrgan_path = argv[i];
-        } else if (arg == "--embd-dir") {
-            if (++i >= argc) {
-                invalid_arg = true;
-                break;
-            }
-            params.embeddings_path = argv[i];
-        } else if (arg == "--stacked-id-embd-dir") {
-            if (++i >= argc) {
-                invalid_arg = true;
-                break;
-            }
-            params.stacked_id_embeddings_path = argv[i];
-        } else if (arg == "--input-id-images-dir") {
-            if (++i >= argc) {
-                invalid_arg = true;
-                break;
-            }
-            params.input_id_images_path = argv[i];
-        } else if (arg == "--type") {
-            if (++i >= argc) {
-                invalid_arg = true;
-                break;
-            }
-            std::string type        = argv[i];
-            bool found              = false;
-            std::string valid_types = "";
-            for (size_t i = 0; i < SD_TYPE_COUNT; i++) {
-                auto trait = ggml_get_type_traits((ggml_type)i);
-                std::string name(trait->type_name);
-                if (name == "f32" || trait->to_float && trait->type_size) {
-                    if (i)
-                        valid_types += ", ";
-                    valid_types += name;
-                    if (type == name) {
-                        if (ggml_quantize_requires_imatrix((ggml_type)i)) {
-                            printf("\033[35;1m[WARNING]\033[0m: type %s requires imatrix to work properly. A dummy imatrix will be used, expect poor quality.\n", trait->type_name);
-                        }
-                        params.wtype = (enum sd_type_t)i;
-                        found        = true;
-                        break;
-=======
 
     bool verbose          = false;
     bool version          = false;
@@ -404,7 +103,6 @@
                 for (int i = 0; i < MODE_COUNT; i++) {
                     if (!strcmp(mode_c_str, modes_str[i])) {
                         mode_found = i;
->>>>>>> 6888fcb5
                     }
                 }
                 if (mode_found == -1) {
@@ -471,63 +169,6 @@
             if (output_path == "output.png") {
                 output_path = "output.gguf";
             }
-<<<<<<< HEAD
-        } else if (arg == "--skip-layer-start") {
-            if (++i >= argc) {
-                invalid_arg = true;
-                break;
-            }
-            params.skip_layer_start = std::stof(argv[i]);
-        } else if (arg == "--skip-layer-end") {
-            if (++i >= argc) {
-                invalid_arg = true;
-                break;
-            }
-            params.skip_layer_end = std::stof(argv[i]);
-        } else if (arg == "--sigmas") {
-            if (++i >= argc) {
-                invalid_arg = true;
-                break;
-            }
-            std::string sigmas_str = argv[i];
-            if (!sigmas_str.empty() && sigmas_str.front() == '[') {
-                sigmas_str.erase(0, 1);
-            }
-            if (!sigmas_str.empty() && sigmas_str.back() == ']') {
-                sigmas_str.pop_back();
-            }
-
-            std::stringstream ss(sigmas_str);
-            std::string item;
-            while(std::getline(ss, item, ',')) {
-                item.erase(0, item.find_first_not_of(" \t\n\r\f\v"));
-                item.erase(item.find_last_not_of(" \t\n\r\f\v") + 1);
-                if (!item.empty()) {
-                    try {
-                        params.custom_sigmas.push_back(std::stof(item));
-                    } catch (const std::invalid_argument& e) {
-                        fprintf(stderr, "error: invalid float value '%s' in --sigmas\n", item.c_str());
-                        invalid_arg = true;
-                        break;
-                    } catch (const std::out_of_range& e) {
-                        fprintf(stderr, "error: float value '%s' out of range in --sigmas\n", item.c_str());
-                        invalid_arg = true;
-                        break;
-                    }
-                }
-            }
-            if (invalid_arg) break;
-            if (params.custom_sigmas.empty() && !sigmas_str.empty()) {
-                 fprintf(stderr, "error: could not parse any sigma values from '%s'\n", argv[i]);
-                 invalid_arg = true;
-                 break;
-            }
-        } else {
-            fprintf(stderr, "error: unknown argument: %s\n", arg.c_str());
-            print_usage(argc, argv);
-            exit(1);
-=======
->>>>>>> 6888fcb5
         }
         return true;
     }
@@ -610,22 +251,6 @@
     parameter_string += "Guidance: " + std::to_string(gen_params.sample_params.guidance.distilled_guidance) + ", ";
     parameter_string += "Eta: " + std::to_string(gen_params.sample_params.eta) + ", ";
     parameter_string += "Seed: " + std::to_string(seed) + ", ";
-<<<<<<< HEAD
-    parameter_string += "Size: " + std::to_string(params.width) + "x" + std::to_string(params.height) + ", ";
-    parameter_string += "Model: " + sd_basename(params.model_path) + ", ";
-    parameter_string += "RNG: " + std::string(rng_type_to_str[params.rng_type]) + ", ";
-    parameter_string += "Sampler: " + std::string(sample_method_str[params.sample_method]);
-    if (!params.custom_sigmas.empty()) {
-        parameter_string += ", Custom Sigmas: [";
-        for (size_t i = 0; i < params.custom_sigmas.size(); ++i) {
-            std::ostringstream oss;
-            oss << std::fixed << std::setprecision(4) << params.custom_sigmas[i];
-            parameter_string += oss.str() + (i == params.custom_sigmas.size() - 1 ? "" : ", ");
-        }
-        parameter_string += "]";
-    } else if (params.schedule != DEFAULT) { // Only show schedule if not using custom sigmas
-        parameter_string += " " + std::string(schedule_str[params.schedule]);
-=======
     parameter_string += "Size: " + std::to_string(gen_params.width) + "x" + std::to_string(gen_params.height) + ", ";
     parameter_string += "Model: " + sd_basename(ctx_params.model_path) + ", ";
     parameter_string += "RNG: " + std::string(sd_rng_type_name(ctx_params.rng_type)) + ", ";
@@ -633,9 +258,16 @@
         parameter_string += "Sampler RNG: " + std::string(sd_rng_type_name(ctx_params.sampler_rng_type)) + ", ";
     }
     parameter_string += "Sampler: " + std::string(sd_sample_method_name(gen_params.sample_params.sample_method));
-    if (gen_params.sample_params.scheduler != SCHEDULER_COUNT) {
+    if (!gen_params.custom_sigmas.empty()) {
+        parameter_string += ", Custom Sigmas: [";
+        for (size_t i = 0; i < gen_params.custom_sigmas.size(); ++i) {
+            std::ostringstream oss;
+            oss << std::fixed << std::setprecision(4) << gen_params.custom_sigmas[i];
+            parameter_string += oss.str() + (i == gen_params.custom_sigmas.size() - 1 ? "" : ", ");
+        }
+        parameter_string += "]";
+    } else if (gen_params.sample_params.scheduler != SCHEDULER_COUNT) {  // Only show schedule if not using custom sigmas
         parameter_string += " " + std::string(sd_scheduler_name(gen_params.sample_params.scheduler));
->>>>>>> 6888fcb5
     }
     parameter_string += ", ";
     for (const auto& te : {ctx_params.clip_l_path, ctx_params.clip_g_path, ctx_params.t5xxl_path, ctx_params.llm_path, ctx_params.llm_vision_path}) {
@@ -974,113 +606,6 @@
     if (cli_params.mode == VID_GEN) {
         vae_decode_only = false;
     }
-<<<<<<< HEAD
-    sd_image_t mask_image = {(uint32_t)params.width,
-                             (uint32_t)params.height,
-                             1,
-                             mask_image_buffer};
-
-    sd_image_t* results;
-    if (params.mode == TXT2IMG) {
-        results = txt2img(sd_ctx,
-                          params.prompt.c_str(),
-                          params.negative_prompt.c_str(),
-                          params.clip_skip,
-                          params.cfg_scale,
-                          params.guidance,
-                          params.eta,
-                          params.width,
-                          params.height,
-                          params.sample_method,
-                          params.sample_steps,
-                          params.seed,
-                          params.batch_count,
-                          control_image,
-                          params.control_strength,
-                          params.style_ratio,
-                          params.normalize_input,
-                          params.input_id_images_path.c_str(),
-                          params.custom_sigmas.empty() ? nullptr : params.custom_sigmas.data(),
-                          (int)params.custom_sigmas.size(),
-                          params.skip_layers.data(),
-                          params.skip_layers.size(),
-                          params.slg_scale,
-                          params.skip_layer_start,
-                          params.skip_layer_end);
-    } else {
-        sd_image_t input_image = {(uint32_t)params.width,
-                                  (uint32_t)params.height,
-                                  3,
-                                  input_image_buffer};
-
-        if (params.mode == IMG2VID) {
-            results = img2vid(sd_ctx,
-                              input_image,
-                              params.width,
-                              params.height,
-                              params.video_frames,
-                              params.motion_bucket_id,
-                              params.fps,
-                              params.augmentation_level,
-                              params.min_cfg,
-                              params.cfg_scale,
-                              params.sample_method,
-                              params.sample_steps,
-                              params.strength,
-                              params.seed,
-                              params.custom_sigmas.empty() ? nullptr : params.custom_sigmas.data(),
-                              (int)params.custom_sigmas.size());
-            if (results == NULL) {
-                printf("generate failed\n");
-                free_sd_ctx(sd_ctx);
-                return 1;
-            }
-            size_t last            = params.output_path.find_last_of(".");
-            std::string dummy_name = last != std::string::npos ? params.output_path.substr(0, last) : params.output_path;
-            for (int i = 0; i < params.video_frames; i++) {
-                if (results[i].data == NULL) {
-                    continue;
-                }
-                std::string final_image_path = i > 0 ? dummy_name + "_" + std::to_string(i + 1) + ".png" : dummy_name + ".png";
-                stbi_write_png(final_image_path.c_str(), results[i].width, results[i].height, results[i].channel,
-                               results[i].data, 0, get_image_params(params, params.seed + i).c_str());
-                printf("save result image to '%s'\n", final_image_path.c_str());
-                free(results[i].data);
-                results[i].data = NULL;
-            }
-            free(results);
-            free_sd_ctx(sd_ctx);
-            return 0;
-        } else {
-            results = img2img(sd_ctx,
-                              input_image,
-                              mask_image,
-                              params.prompt.c_str(),
-                              params.negative_prompt.c_str(),
-                              params.clip_skip,
-                              params.cfg_scale,
-                              params.guidance,
-                              params.eta,
-                              params.width,
-                              params.height,
-                              params.sample_method,
-                              params.sample_steps,
-                              params.strength,
-                              params.seed,
-                              params.batch_count,
-                              control_image,
-                              params.control_strength,
-                              params.style_ratio,
-                              params.normalize_input,
-                              params.input_id_images_path.c_str(),
-                              params.custom_sigmas.empty() ? nullptr : params.custom_sigmas.data(),
-                              (int)params.custom_sigmas.size(),
-                              params.skip_layers.data(),
-                              params.skip_layers.size(),
-                              params.slg_scale,
-                              params.skip_layer_start,
-                              params.skip_layer_end);
-=======
 
     sd_ctx_params_t sd_ctx_params = ctx_params.to_sd_ctx_params_t(vae_decode_only, true, cli_params.taesd_preview);
 
@@ -1182,7 +707,6 @@
             printf("generate failed\n");
             free_sd_ctx(sd_ctx);
             return 1;
->>>>>>> 6888fcb5
         }
 
         free_sd_ctx(sd_ctx);
