#include <stdio.h>
#include <string.h>
#include <time.h>
#include <cctype>
#include <filesystem>
#include <functional>
#include <iostream>
#include <map>
#include <random>
#include <regex>
#include <sstream>
#include <string>
#include <vector>

// #include "preprocessing.hpp"
#include "stable-diffusion.h"

#define STB_IMAGE_IMPLEMENTATION
#define STB_IMAGE_STATIC
#include "stb_image.h"

#define STB_IMAGE_WRITE_IMPLEMENTATION
#define STB_IMAGE_WRITE_STATIC
#include "stb_image_write.h"

#define STB_IMAGE_RESIZE_IMPLEMENTATION
#define STB_IMAGE_RESIZE_STATIC
#include "stb_image_resize.h"

#include "avi_writer.h"

#if defined(_WIN32)
#define NOMINMAX
#include <windows.h>
#endif  // _WIN32

#define SAFE_STR(s) ((s) ? (s) : "")
#define BOOL_STR(b) ((b) ? "true" : "false")

namespace fs = std::filesystem;

const char* modes_str[] = {
    "img_gen",
    "vid_gen",
    "convert",
    "upscale",
};
#define SD_ALL_MODES_STR "img_gen, vid_gen, convert, upscale"

const char* previews_str[] = {
    "none",
    "proj",
    "tae",
    "vae",
};

enum SDMode {
    IMG_GEN,
    VID_GEN,
    CONVERT,
    UPSCALE,
    MODE_COUNT
};

<<<<<<< HEAD
struct SDParams {
    int n_threads = -1;
    SDMode mode   = IMG_GEN;
    std::string model_path;
    std::string clip_l_path;
    std::string clip_g_path;
    std::string clip_vision_path;
    std::string t5xxl_path;
    std::string qwen2vl_path;
    std::string qwen2vl_vision_path;
    std::string diffusion_model_path;
    std::string high_noise_diffusion_model_path;
    std::string vae_path;
    std::string taesd_path;
    std::string esrgan_path;
    std::string control_net_path;
    std::string embedding_dir;
    sd_type_t wtype = SD_TYPE_COUNT;
    std::string tensor_type_rules;
    std::string lora_model_dir;
    std::string output_path = "output.png";
    std::string init_image_path;
    std::string end_image_path;
    std::string mask_image_path;
    std::string control_image_path;
    std::vector<std::string> ref_image_paths;
    std::string control_video_path;
    bool auto_resize_ref_image = true;
    bool increase_ref_index    = false;

    std::string prompt;
    std::string negative_prompt;

    int clip_skip   = -1;  // <= 0 represents unspecified
    int width       = 512;
    int height      = 512;
    int batch_count = 1;

    std::vector<int> skip_layers = {7, 8, 9};
    sd_sample_params_t sample_params;

    std::vector<int> high_noise_skip_layers = {7, 8, 9};
    sd_sample_params_t high_noise_sample_params;

    float moe_boundary  = 0.875f;
    int video_frames    = 1;
    int fps             = 16;
    float vace_strength = 1.f;

    float strength             = 0.75f;
    float control_strength     = 0.9f;
    rng_type_t rng_type        = CUDA_RNG;
    int64_t seed               = 42;
    bool verbose               = false;
    bool offload_params_to_cpu = false;
    bool control_net_cpu       = false;
    bool clip_on_cpu           = false;
    bool vae_on_cpu            = false;
    bool diffusion_flash_attn  = false;
    bool diffusion_conv_direct = false;
    bool vae_conv_direct       = false;
    bool canny_preprocess      = false;
    bool color                 = false;
    int upscale_repeats        = 1;
    int upscale_tile_size      = 128;

    // Photo Maker
    std::string photo_maker_path;
    std::string pm_id_images_dir;
    std::string pm_id_embed_path;
    float pm_style_strength = 20.f;

    bool chroma_use_dit_mask = true;
    bool chroma_use_t5_mask  = false;
    int chroma_t5_mask_pad   = 1;
    float flow_shift         = INFINITY;

    prediction_t prediction = DEFAULT_PRED;

    sd_tiling_params_t vae_tiling_params = {false, 0, 0, 0.5f, 0.0f, 0.0f};
    bool force_sdxl_vae_conv_scale       = false;

    SDParams() {
        sd_sample_params_init(&sample_params);
        sd_sample_params_init(&high_noise_sample_params);
        high_noise_sample_params.sample_steps = -1;
    }
};

void print_params(SDParams params) {
    char* sample_params_str            = sd_sample_params_to_str(&params.sample_params);
    char* high_noise_sample_params_str = sd_sample_params_to_str(&params.high_noise_sample_params);
    printf("Option: \n");
    printf("    n_threads:                         %d\n", params.n_threads);
    printf("    mode:                              %s\n", modes_str[params.mode]);
    printf("    model_path:                        %s\n", params.model_path.c_str());
    printf("    wtype:                             %s\n", params.wtype < SD_TYPE_COUNT ? sd_type_name(params.wtype) : "unspecified");
    printf("    clip_l_path:                       %s\n", params.clip_l_path.c_str());
    printf("    clip_g_path:                       %s\n", params.clip_g_path.c_str());
    printf("    clip_vision_path:                  %s\n", params.clip_vision_path.c_str());
    printf("    t5xxl_path:                        %s\n", params.t5xxl_path.c_str());
    printf("    qwen2vl_path:                      %s\n", params.qwen2vl_path.c_str());
    printf("    qwen2vl_vision_path:               %s\n", params.qwen2vl_vision_path.c_str());
    printf("    diffusion_model_path:              %s\n", params.diffusion_model_path.c_str());
    printf("    high_noise_diffusion_model_path:   %s\n", params.high_noise_diffusion_model_path.c_str());
    printf("    vae_path:                          %s\n", params.vae_path.c_str());
    printf("    taesd_path:                        %s\n", params.taesd_path.c_str());
    printf("    esrgan_path:                       %s\n", params.esrgan_path.c_str());
    printf("    control_net_path:                  %s\n", params.control_net_path.c_str());
    printf("    embedding_dir:                     %s\n", params.embedding_dir.c_str());
    printf("    photo_maker_path:                  %s\n", params.photo_maker_path.c_str());
    printf("    pm_id_images_dir:                  %s\n", params.pm_id_images_dir.c_str());
    printf("    pm_id_embed_path:                  %s\n", params.pm_id_embed_path.c_str());
    printf("    pm_style_strength:                 %.2f\n", params.pm_style_strength);
    printf("    output_path:                       %s\n", params.output_path.c_str());
    printf("    init_image_path:                   %s\n", params.init_image_path.c_str());
    printf("    end_image_path:                    %s\n", params.end_image_path.c_str());
    printf("    mask_image_path:                   %s\n", params.mask_image_path.c_str());
    printf("    control_image_path:                %s\n", params.control_image_path.c_str());
    printf("    ref_images_paths:\n");
    for (auto& path : params.ref_image_paths) {
        printf("        %s\n", path.c_str());
    };
    printf("    control_video_path:                %s\n", params.control_video_path.c_str());
    printf("    auto_resize_ref_image:             %s\n", params.auto_resize_ref_image ? "true" : "false");
    printf("    increase_ref_index:                %s\n", params.increase_ref_index ? "true" : "false");
    printf("    offload_params_to_cpu:             %s\n", params.offload_params_to_cpu ? "true" : "false");
    printf("    clip_on_cpu:                       %s\n", params.clip_on_cpu ? "true" : "false");
    printf("    control_net_cpu:                   %s\n", params.control_net_cpu ? "true" : "false");
    printf("    vae_on_cpu:                        %s\n", params.vae_on_cpu ? "true" : "false");
    printf("    diffusion flash attention:         %s\n", params.diffusion_flash_attn ? "true" : "false");
    printf("    diffusion Conv2d direct:           %s\n", params.diffusion_conv_direct ? "true" : "false");
    printf("    vae_conv_direct:                   %s\n", params.vae_conv_direct ? "true" : "false");
    printf("    control_strength:                  %.2f\n", params.control_strength);
    printf("    prompt:                            %s\n", params.prompt.c_str());
    printf("    negative_prompt:                   %s\n", params.negative_prompt.c_str());
    printf("    clip_skip:                         %d\n", params.clip_skip);
    printf("    width:                             %d\n", params.width);
    printf("    height:                            %d\n", params.height);
    printf("    sample_params:                     %s\n", SAFE_STR(sample_params_str));
    printf("    high_noise_sample_params:          %s\n", SAFE_STR(high_noise_sample_params_str));
    printf("    moe_boundary:                      %.3f\n", params.moe_boundary);
    printf("    prediction:                        %s\n", sd_prediction_name(params.prediction));
    printf("    flow_shift:                        %.2f\n", params.flow_shift);
    printf("    strength(img2img):                 %.2f\n", params.strength);
    printf("    rng:                               %s\n", sd_rng_type_name(params.rng_type));
    printf("    seed:                              %zd\n", params.seed);
    printf("    batch_count:                       %d\n", params.batch_count);
    printf("    vae_tiling:                        %s\n", params.vae_tiling_params.enabled ? "true" : "false");
    printf("    force_sdxl_vae_conv_scale:         %s\n", params.force_sdxl_vae_conv_scale ? "true" : "false");
    printf("    upscale_repeats:                   %d\n", params.upscale_repeats);
    printf("    upscale_tile_size:                 %d\n", params.upscale_tile_size);
    printf("    chroma_use_dit_mask:               %s\n", params.chroma_use_dit_mask ? "true" : "false");
    printf("    chroma_use_t5_mask:                %s\n", params.chroma_use_t5_mask ? "true" : "false");
    printf("    chroma_t5_mask_pad:                %d\n", params.chroma_t5_mask_pad);
    printf("    video_frames:                      %d\n", params.video_frames);
    printf("    vace_strength:                     %.2f\n", params.vace_strength);
    printf("    fps:                               %d\n", params.fps);
    free(sample_params_str);
    free(high_noise_sample_params_str);
}

=======
>>>>>>> d939f6e8
#if defined(_WIN32)
static std::string utf16_to_utf8(const std::wstring& wstr) {
    if (wstr.empty())
        return {};
    int size_needed = WideCharToMultiByte(CP_UTF8, 0, wstr.data(), (int)wstr.size(),
                                          nullptr, 0, nullptr, nullptr);
    if (size_needed <= 0)
        throw std::runtime_error("UTF-16 to UTF-8 conversion failed");

    std::string utf8(size_needed, 0);
    WideCharToMultiByte(CP_UTF8, 0, wstr.data(), (int)wstr.size(),
                        (char*)utf8.data(), size_needed, nullptr, nullptr);
    return utf8;
}

static std::string argv_to_utf8(int index, const char** argv) {
    int argc;
    wchar_t** argv_w = CommandLineToArgvW(GetCommandLineW(), &argc);
    if (!argv_w)
        throw std::runtime_error("Failed to parse command line");

    std::string result;
    if (index < argc) {
        result = utf16_to_utf8(argv_w[index]);
    }
    LocalFree(argv_w);
    return result;
}

#else  // Linux / macOS
static std::string argv_to_utf8(int index, const char** argv) {
    return std::string(argv[index]);
}

#endif

struct StringOption {
    std::string short_name;
    std::string long_name;
    std::string desc;
    std::string* target;
};

struct IntOption {
    std::string short_name;
    std::string long_name;
    std::string desc;
    int* target;
};

struct FloatOption {
    std::string short_name;
    std::string long_name;
    std::string desc;
    float* target;
};

struct BoolOption {
    std::string short_name;
    std::string long_name;
    std::string desc;
    bool keep_true;
    bool* target;
};

struct ManualOption {
    std::string short_name;
    std::string long_name;
    std::string desc;
    std::function<int(int argc, const char** argv, int index)> cb;
};

struct ArgOptions {
    std::vector<StringOption> string_options;
    std::vector<IntOption> int_options;
    std::vector<FloatOption> float_options;
    std::vector<BoolOption> bool_options;
    std::vector<ManualOption> manual_options;

    static std::string wrap_text(const std::string& text, size_t width, size_t indent) {
        std::ostringstream oss;
        size_t line_len = 0;
        size_t pos      = 0;

        while (pos < text.size()) {
            // Preserve manual newlines
            if (text[pos] == '\n') {
                oss << '\n'
                    << std::string(indent, ' ');
                line_len = indent;
                ++pos;
                continue;
            }

            // Add the character
            oss << text[pos];
            ++line_len;
            ++pos;

            // If the current line exceeds width, try to break at the last space
            if (line_len >= width) {
                std::string current = oss.str();
                size_t back         = current.size();

                // Find the last space (for a clean break)
                while (back > 0 && current[back - 1] != ' ' && current[back - 1] != '\n')
                    --back;

                // If found a space to break on
                if (back > 0 && current[back - 1] != '\n') {
                    std::string before = current.substr(0, back - 1);
                    std::string after  = current.substr(back);
                    oss.str("");
                    oss.clear();
                    oss << before << "\n"
                        << std::string(indent, ' ') << after;
                } else {
                    // If no space found, just break at width
                    oss << "\n"
                        << std::string(indent, ' ');
                }
                line_len = indent;
            }
        }

        return oss.str();
    }

    void print() const {
        constexpr size_t max_line_width = 120;

        struct Entry {
            std::string names;
            std::string desc;
        };
        std::vector<Entry> entries;

        auto add_entry = [&](const std::string& s, const std::string& l,
                             const std::string& desc, const std::string& hint = "") {
            std::ostringstream ss;
            if (!s.empty())
                ss << s;
            if (!s.empty() && !l.empty())
                ss << ", ";
            if (!l.empty())
                ss << l;
            if (!hint.empty())
                ss << " " << hint;
            entries.push_back({ss.str(), desc});
        };

        for (auto& o : string_options)
            add_entry(o.short_name, o.long_name, o.desc, "<string>");
        for (auto& o : int_options)
            add_entry(o.short_name, o.long_name, o.desc, "<int>");
        for (auto& o : float_options)
            add_entry(o.short_name, o.long_name, o.desc, "<float>");
        for (auto& o : bool_options)
            add_entry(o.short_name, o.long_name, o.desc, "");
        for (auto& o : manual_options)
            add_entry(o.short_name, o.long_name, o.desc);

        size_t max_name_width = 0;
        for (auto& e : entries)
            max_name_width = std::max(max_name_width, e.names.size());

        for (auto& e : entries) {
            size_t indent            = 2 + max_name_width + 4;
            size_t desc_width        = (max_line_width > indent ? max_line_width - indent : 40);
            std::string wrapped_desc = wrap_text(e.desc, max_line_width, indent);
            std::cout << "  " << std::left << std::setw(static_cast<int>(max_name_width) + 4)
                      << e.names << wrapped_desc << "\n";
        }
    }
};

bool parse_options(int argc, const char** argv, const std::vector<ArgOptions>& options_list) {
    bool invalid_arg = false;
    std::string arg;

    auto match_and_apply = [&](auto& opts, auto&& apply_fn) -> bool {
        for (auto& option : opts) {
            if ((option.short_name.size() > 0 && arg == option.short_name) ||
                (option.long_name.size() > 0 && arg == option.long_name)) {
                apply_fn(option);
                return true;
            }
        }
        return false;
    };

    for (int i = 1; i < argc; i++) {
        arg            = argv[i];
        bool found_arg = false;

        for (auto& options : options_list) {
            if (match_and_apply(options.string_options, [&](auto& option) {
                    if (++i >= argc) {
                        invalid_arg = true;
                        return;
                    }
                    *option.target = argv_to_utf8(i, argv);
                    found_arg      = true;
                }))
                break;

            if (match_and_apply(options.int_options, [&](auto& option) {
                    if (++i >= argc) {
                        invalid_arg = true;
                        return;
                    }
                    *option.target = std::stoi(argv[i]);
                    found_arg      = true;
                }))
                break;

            if (match_and_apply(options.float_options, [&](auto& option) {
                    if (++i >= argc) {
                        invalid_arg = true;
                        return;
                    }
                    *option.target = std::stof(argv[i]);
                    found_arg      = true;
                }))
                break;

            if (match_and_apply(options.bool_options, [&](auto& option) {
                    *option.target = option.keep_true ? true : false;
                    found_arg      = true;
                }))
                break;

            if (match_and_apply(options.manual_options, [&](auto& option) {
                    int ret = option.cb(argc, argv, i);
                    if (ret < 0) {
                        invalid_arg = true;
                        return;
                    }
                    i += ret;
                    found_arg = true;
                }))
                break;
        }

        if (invalid_arg) {
            fprintf(stderr, "error: invalid parameter for argument: %s\n", arg.c_str());
            return false;
        }
        if (!found_arg) {
            fprintf(stderr, "error: unknown argument: %s\n", arg.c_str());
            return false;
        }
    }

    return true;
}

struct SDCliParams {
    SDMode mode             = IMG_GEN;
    std::string output_path = "output.png";

    bool verbose          = false;
    bool version          = false;
    bool canny_preprocess = false;

    preview_t preview_method = PREVIEW_NONE;
    int preview_interval     = 1;
    std::string preview_path = "preview.png";
    int preview_fps          = 16;
    bool taesd_preview       = false;
    bool preview_noisy       = false;
    bool color               = false;

    bool normal_exit = false;

    ArgOptions get_options() {
        ArgOptions options;

        options.string_options = {
            {"-o",
             "--output",
             "path to write result image to (default: ./output.png)",
             &output_path},
            {"",
             "--preview-path",
             "path to write preview image to (default: ./preview.png)",
             &preview_path},
        };

        options.int_options = {
            {"",
             "--preview-interval",
             "interval in denoising steps between consecutive updates of the image preview file (default is 1, meaning updating at every step)",
             &preview_interval},
        };

        options.bool_options = {
            {"",
             "--canny",
             "apply canny preprocessor (edge detection)",
             true, &canny_preprocess},
            {"-v",
             "--verbose",
             "print extra info",
             true, &verbose},
            {"",
             "--version",
             "print stable-diffusion.cpp version",
             true, &version},
            {"",
             "--color",
             "colors the logging tags according to level",
             true, &color},
            {"",
             "--taesd-preview-only",
             std::string("prevents usage of taesd for decoding the final image. (for use with --preview ") + previews_str[PREVIEW_TAE] + ")",
             true, &taesd_preview},
            {"",
             "--preview-noisy",
             "enables previewing noisy inputs of the models rather than the denoised outputs",
             true, &preview_noisy},

        };

        auto on_mode_arg = [&](int argc, const char** argv, int index) {
            if (++index >= argc) {
                return -1;
            }
            const char* mode_c_str = argv[index];
            if (mode_c_str != nullptr) {
                int mode_found = -1;
                for (int i = 0; i < MODE_COUNT; i++) {
                    if (!strcmp(mode_c_str, modes_str[i])) {
                        mode_found = i;
                    }
                }
                if (mode_found == -1) {
                    fprintf(stderr,
                            "error: invalid mode %s, must be one of [%s]\n",
                            mode_c_str, SD_ALL_MODES_STR);
                    exit(1);
                }
                mode = (SDMode)mode_found;
            }
            return 1;
        };

        auto on_preview_arg = [&](int argc, const char** argv, int index) {
            if (++index >= argc) {
                return -1;
            }
            const char* preview = argv[index];
            int preview_found   = -1;
            for (int m = 0; m < PREVIEW_COUNT; m++) {
                if (!strcmp(preview, previews_str[m])) {
                    preview_found = m;
                }
            }
            if (preview_found == -1) {
                fprintf(stderr, "error: preview method %s\n",
                        preview);
                return -1;
            }
            preview_method = (preview_t)preview_found;
            return 1;
        };

        auto on_help_arg = [&](int argc, const char** argv, int index) {
            normal_exit = true;
            return -1;
        };

        options.manual_options = {
            {"-M",
             "--mode",
             "run mode, one of [img_gen, vid_gen, upscale, convert], default: img_gen",
             on_mode_arg},
            {"",
             "--preview",
             std::string("preview method. must be one of the following [") + previews_str[0] + ", " + previews_str[1] + ", " + previews_str[2] + ", " + previews_str[3] + "] (default is " + previews_str[PREVIEW_NONE] + ")",
             on_preview_arg},
            {"-h",
             "--help",
             "show this help message and exit",
             on_help_arg},
        };

        return options;
    };

    bool process_and_check() {
        if (output_path.length() == 0) {
            fprintf(stderr, "error: the following arguments are required: output_path\n");
            return false;
        }

        if (mode == CONVERT) {
            if (output_path == "output.png") {
                output_path = "output.gguf";
            }
        }
        return true;
    }

    std::string to_string() const {
        std::ostringstream oss;
        oss << "SDCliParams {\n"
            << "  mode: " << modes_str[mode] << ",\n"
            << "  output_path: \"" << output_path << "\",\n"
            << "  verbose: " << (verbose ? "true" : "false") << ",\n"
            << "  color: " << (color ? "true" : "false") << ",\n"
            << "  canny_preprocess: " << (canny_preprocess ? "true" : "false") << ",\n"
            << "  preview_method: " << previews_str[preview_method] << ",\n"
            << "  preview_interval: " << preview_interval << ",\n"
            << "  preview_path: \"" << preview_path << "\",\n"
            << "  preview_fps: " << preview_fps << ",\n"
            << "  taesd_preview: " << (taesd_preview ? "true" : "false") << ",\n"
            << "  preview_noisy: " << (preview_noisy ? "true" : "false") << "\n"
            << "}";
        return oss.str();
    }
};

struct SDContextParams {
    int n_threads = -1;
    std::string model_path;
    std::string clip_l_path;
    std::string clip_g_path;
    std::string clip_vision_path;
    std::string t5xxl_path;
    std::string llm_path;
    std::string llm_vision_path;
    std::string diffusion_model_path;
    std::string high_noise_diffusion_model_path;
    std::string vae_path;
    std::string taesd_path;
    std::string esrgan_path;
    std::string control_net_path;
    std::string embedding_dir;
    std::string photo_maker_path;
    sd_type_t wtype = SD_TYPE_COUNT;
    std::string tensor_type_rules;
    std::string lora_model_dir;

    std::map<std::string, std::string> embedding_map;
    std::vector<sd_embedding_t> embedding_vec;

    rng_type_t rng_type         = CUDA_RNG;
    rng_type_t sampler_rng_type = RNG_TYPE_COUNT;
    bool offload_params_to_cpu  = false;
    bool control_net_cpu        = false;
    bool clip_on_cpu            = false;
    bool vae_on_cpu             = false;
    bool diffusion_flash_attn   = false;
    bool diffusion_conv_direct  = false;
    bool vae_conv_direct        = false;

    bool chroma_use_dit_mask = true;
    bool chroma_use_t5_mask  = false;
    int chroma_t5_mask_pad   = 1;

    prediction_t prediction           = PREDICTION_COUNT;
    lora_apply_mode_t lora_apply_mode = LORA_APPLY_AUTO;

    sd_tiling_params_t vae_tiling_params = {false, 0, 0, 0.5f, 0.0f, 0.0f};
    bool force_sdxl_vae_conv_scale       = false;

    float flow_shift = INFINITY;

    ArgOptions get_options() {
        ArgOptions options;
        options.string_options = {
            {"-m",
             "--model",
             "path to full model",
             &model_path},
            {"",
             "--clip_l",
             "path to the clip-l text encoder", &clip_l_path},
            {"", "--clip_g",
             "path to the clip-g text encoder",
             &clip_g_path},
            {"",
             "--clip_vision",
             "path to the clip-vision encoder",
             &clip_vision_path},
            {"",
             "--t5xxl",
             "path to the t5xxl text encoder",
             &t5xxl_path},
            {"",
             "--llm",
             "path to the llm text encoder. For example: (qwenvl2.5 for qwen-image, mistral-small3.2 for flux2, ...)",
             &llm_path},
            {"",
             "--llm_vision",
             "path to the llm vit",
             &llm_vision_path},
            {"",
             "--qwen2vl",
             "alias of --llm. Deprecated.",
             &llm_path},
            {"",
             "--qwen2vl_vision",
             "alias of --llm_vision. Deprecated.",
             &llm_vision_path},
            {"",
             "--diffusion-model",
             "path to the standalone diffusion model",
             &diffusion_model_path},
            {"",
             "--high-noise-diffusion-model",
             "path to the standalone high noise diffusion model",
             &high_noise_diffusion_model_path},
            {"",
             "--vae",
             "path to standalone vae model",
             &vae_path},
            {"",
             "--taesd",
             "path to taesd. Using Tiny AutoEncoder for fast decoding (low quality)",
             &taesd_path},
            {"",
             "--control-net",
             "path to control net model",
             &control_net_path},
            {"",
             "--embd-dir",
             "embeddings directory",
             &embedding_dir},
            {"",
             "--lora-model-dir",
             "lora model directory",
             &lora_model_dir},

            {"",
             "--tensor-type-rules",
             "weight type per tensor pattern (example: \"^vae\\.=f16,model\\.=q8_0\")",
             &tensor_type_rules},
            {"",
             "--photo-maker",
             "path to PHOTOMAKER model",
             &photo_maker_path},
            {"",
             "--upscale-model",
             "path to esrgan model.",
             &esrgan_path},
        };

        options.int_options = {
            {"-t",
             "--threads",
             "number of threads to use during computation (default: -1). "
             "If threads <= 0, then threads will be set to the number of CPU physical cores",
             &n_threads},
            {"",
             "--chroma-t5-mask-pad",
             "t5 mask pad size of chroma",
             &chroma_t5_mask_pad},
        };

        options.float_options = {
            {"",
             "--vae-tile-overlap",
             "tile overlap for vae tiling, in fraction of tile size (default: 0.5)",
             &vae_tiling_params.target_overlap},
            {"",
             "--flow-shift",
             "shift value for Flow models like SD3.x or WAN (default: auto)",
             &flow_shift},
        };

        options.bool_options = {
            {"",
             "--vae-tiling",
             "process vae in tiles to reduce memory usage",
             true, &vae_tiling_params.enabled},
            {"",
             "--force-sdxl-vae-conv-scale",
             "force use of conv scale on sdxl vae",
             true, &force_sdxl_vae_conv_scale},
            {"",
             "--offload-to-cpu",
             "place the weights in RAM to save VRAM, and automatically load them into VRAM when needed",
             true, &offload_params_to_cpu},
            {"",
             "--control-net-cpu",
             "keep controlnet in cpu (for low vram)",
             true, &control_net_cpu},
            {"",
             "--clip-on-cpu",
             "keep clip in cpu (for low vram)",
             true, &clip_on_cpu},
            {"",
             "--vae-on-cpu",
             "keep vae in cpu (for low vram)",
             true, &vae_on_cpu},
            {"",
             "--diffusion-fa",
             "use flash attention in the diffusion model",
             true, &diffusion_flash_attn},
            {"",
             "--diffusion-conv-direct",
             "use ggml_conv2d_direct in the diffusion model",
             true, &diffusion_conv_direct},
            {"",
             "--vae-conv-direct",
             "use ggml_conv2d_direct in the vae model",
             true, &vae_conv_direct},
            {"",
             "--chroma-disable-dit-mask",
             "disable dit mask for chroma",
             false, &chroma_use_dit_mask},
            {"",
             "--chroma-enable-t5-mask",
             "enable t5 mask for chroma",
             true, &chroma_use_t5_mask},
        };

        auto on_type_arg = [&](int argc, const char** argv, int index) {
            if (++index >= argc) {
                return -1;
            }
            const char* arg = argv[index];
            wtype           = str_to_sd_type(arg);
            if (wtype == SD_TYPE_COUNT) {
                fprintf(stderr, "error: invalid weight format %s\n",
                        arg);
                return -1;
            }
            return 1;
        };

        auto on_rng_arg = [&](int argc, const char** argv, int index) {
            if (++index >= argc) {
                return -1;
            }
            const char* arg = argv[index];
            rng_type        = str_to_rng_type(arg);
            if (rng_type == RNG_TYPE_COUNT) {
                fprintf(stderr, "error: invalid rng type %s\n",
                        arg);
                return -1;
            }
            return 1;
        };

        auto on_sampler_rng_arg = [&](int argc, const char** argv, int index) {
            if (++index >= argc) {
                return -1;
            }
            const char* arg  = argv[index];
            sampler_rng_type = str_to_rng_type(arg);
            if (sampler_rng_type == RNG_TYPE_COUNT) {
                fprintf(stderr, "error: invalid sampler rng type %s\n",
                        arg);
                return -1;
            }
            return 1;
        };

        auto on_prediction_arg = [&](int argc, const char** argv, int index) {
            if (++index >= argc) {
                return -1;
            }
            const char* arg = argv[index];
            prediction      = str_to_prediction(arg);
            if (prediction == PREDICTION_COUNT) {
                fprintf(stderr, "error: invalid prediction type %s\n",
                        arg);
                return -1;
            }
            return 1;
        };

        auto on_lora_apply_mode_arg = [&](int argc, const char** argv, int index) {
            if (++index >= argc) {
                return -1;
            }
            const char* arg = argv[index];
            lora_apply_mode = str_to_lora_apply_mode(arg);
            if (lora_apply_mode == LORA_APPLY_MODE_COUNT) {
                fprintf(stderr, "error: invalid lora apply model %s\n",
                        arg);
                return -1;
            }
            return 1;
        };

        auto on_tile_size_arg = [&](int argc, const char** argv, int index) {
            if (++index >= argc) {
                return -1;
            }
            std::string tile_size_str = argv[index];
            size_t x_pos              = tile_size_str.find('x');
            try {
                if (x_pos != std::string::npos) {
                    std::string tile_x_str        = tile_size_str.substr(0, x_pos);
                    std::string tile_y_str        = tile_size_str.substr(x_pos + 1);
                    vae_tiling_params.tile_size_x = std::stoi(tile_x_str);
                    vae_tiling_params.tile_size_y = std::stoi(tile_y_str);
                } else {
                    vae_tiling_params.tile_size_x = vae_tiling_params.tile_size_y = std::stoi(tile_size_str);
                }
            } catch (const std::invalid_argument&) {
                return -1;
            } catch (const std::out_of_range&) {
                return -1;
            }
            return 1;
        };

        auto on_relative_tile_size_arg = [&](int argc, const char** argv, int index) {
            if (++index >= argc) {
                return -1;
            }
            std::string rel_size_str = argv[index];
            size_t x_pos             = rel_size_str.find('x');
            try {
                if (x_pos != std::string::npos) {
                    std::string rel_x_str        = rel_size_str.substr(0, x_pos);
                    std::string rel_y_str        = rel_size_str.substr(x_pos + 1);
                    vae_tiling_params.rel_size_x = std::stof(rel_x_str);
                    vae_tiling_params.rel_size_y = std::stof(rel_y_str);
                } else {
                    vae_tiling_params.rel_size_x = vae_tiling_params.rel_size_y = std::stof(rel_size_str);
                }
            } catch (const std::invalid_argument&) {
                return -1;
            } catch (const std::out_of_range&) {
                return -1;
            }
            return 1;
        };

        options.manual_options = {
            {"",
             "--type",
             "weight type (examples: f32, f16, q4_0, q4_1, q5_0, q5_1, q8_0, q2_K, q3_K, q4_K). "
             "If not specified, the default is the type of the weight file",
             on_type_arg},
            {"",
             "--rng",
             "RNG, one of [std_default, cuda, cpu], default: cuda(sd-webui), cpu(comfyui)",
             on_rng_arg},
            {"",
             "--sampler-rng",
             "sampler RNG, one of [std_default, cuda, cpu]. If not specified, use --rng",
             on_sampler_rng_arg},
            {"",
             "--prediction",
             "prediction type override, one of [eps, v, edm_v, sd3_flow, flux_flow, flux2_flow]",
             on_prediction_arg},
            {"",
             "--lora-apply-mode",
             "the way to apply LoRA, one of [auto, immediately, at_runtime], default is auto. "
             "In auto mode, if the model weights contain any quantized parameters, the at_runtime mode will be used; otherwise, immediately will be used."
             "The immediately mode may have precision and compatibility issues with quantized parameters, "
             "but it usually offers faster inference speed and, in some cases, lower memory usage. "
             "The at_runtime mode, on the other hand, is exactly the opposite.",
             on_lora_apply_mode_arg},
            {"",
             "--vae-tile-size",
             "tile size for vae tiling, format [X]x[Y] (default: 32x32)",
             on_tile_size_arg},
            {"",
             "--vae-relative-tile-size",
             "relative tile size for vae tiling, format [X]x[Y], in fraction of image size if < 1, in number of tiles per dim if >=1 (overrides --vae-tile-size)",
             on_relative_tile_size_arg},
        };

        return options;
    }

    void build_embedding_map() {
        static const std::vector<std::string> valid_ext = {".pt", ".safetensors", ".gguf"};

        if (!fs::exists(embedding_dir) || !fs::is_directory(embedding_dir)) {
            return;
        }

        for (auto& p : fs::directory_iterator(embedding_dir)) {
            if (!p.is_regular_file())
                continue;

            auto path       = p.path();
            std::string ext = path.extension().string();

            bool valid = false;
            for (auto& e : valid_ext) {
                if (ext == e) {
                    valid = true;
                    break;
                }
            }
            if (!valid)
                continue;

            std::string key   = path.stem().string();
            std::string value = path.string();

            embedding_map[key] = value;
        }
    }

    bool process_and_check(SDMode mode) {
        if (mode != UPSCALE && model_path.length() == 0 && diffusion_model_path.length() == 0) {
            fprintf(stderr, "error: the following arguments are required: model_path/diffusion_model\n");
            return false;
        }

        if (mode == UPSCALE) {
            if (esrgan_path.length() == 0) {
                fprintf(stderr, "error: upscale mode needs an upscaler model (--upscale-model)\n");
                return false;
            }
        }

        if (n_threads <= 0) {
            n_threads = sd_get_num_physical_cores();
        }

        build_embedding_map();

        return true;
    }

    std::string to_string() const {
        std::ostringstream emb_ss;
        emb_ss << "{\n";
        for (auto it = embedding_map.begin(); it != embedding_map.end(); ++it) {
            emb_ss << "    \"" << it->first << "\": \"" << it->second << "\"";
            if (std::next(it) != embedding_map.end()) {
                emb_ss << ",";
            }
            emb_ss << "\n";
        }
        emb_ss << "  }";

        std::string embeddings_str = emb_ss.str();
        std::ostringstream oss;
        oss << "SDContextParams {\n"
            << "  n_threads: " << n_threads << ",\n"
            << "  model_path: \"" << model_path << "\",\n"
            << "  clip_l_path: \"" << clip_l_path << "\",\n"
            << "  clip_g_path: \"" << clip_g_path << "\",\n"
            << "  clip_vision_path: \"" << clip_vision_path << "\",\n"
            << "  t5xxl_path: \"" << t5xxl_path << "\",\n"
            << "  llm_path: \"" << llm_path << "\",\n"
            << "  llm_vision_path: \"" << llm_vision_path << "\",\n"
            << "  diffusion_model_path: \"" << diffusion_model_path << "\",\n"
            << "  high_noise_diffusion_model_path: \"" << high_noise_diffusion_model_path << "\",\n"
            << "  vae_path: \"" << vae_path << "\",\n"
            << "  taesd_path: \"" << taesd_path << "\",\n"
            << "  esrgan_path: \"" << esrgan_path << "\",\n"
            << "  control_net_path: \"" << control_net_path << "\",\n"
            << "  embedding_dir: \"" << embedding_dir << "\",\n"
            << "  embeddings: " << embeddings_str << "\n"
            << "  wtype: " << sd_type_name(wtype) << ",\n"
            << "  tensor_type_rules: \"" << tensor_type_rules << "\",\n"
            << "  lora_model_dir: \"" << lora_model_dir << "\",\n"
            << "  photo_maker_path: \"" << photo_maker_path << "\",\n"
            << "  rng_type: " << sd_rng_type_name(rng_type) << ",\n"
            << "  sampler_rng_type: " << sd_rng_type_name(sampler_rng_type) << ",\n"
            << "  flow_shift: " << (std::isinf(flow_shift) ? "INF" : std::to_string(flow_shift)) << "\n"
            << "  offload_params_to_cpu: " << (offload_params_to_cpu ? "true" : "false") << ",\n"
            << "  control_net_cpu: " << (control_net_cpu ? "true" : "false") << ",\n"
            << "  clip_on_cpu: " << (clip_on_cpu ? "true" : "false") << ",\n"
            << "  vae_on_cpu: " << (vae_on_cpu ? "true" : "false") << ",\n"
            << "  diffusion_flash_attn: " << (diffusion_flash_attn ? "true" : "false") << ",\n"
            << "  diffusion_conv_direct: " << (diffusion_conv_direct ? "true" : "false") << ",\n"
            << "  vae_conv_direct: " << (vae_conv_direct ? "true" : "false") << ",\n"
            << "  chroma_use_dit_mask: " << (chroma_use_dit_mask ? "true" : "false") << ",\n"
            << "  chroma_use_t5_mask: " << (chroma_use_t5_mask ? "true" : "false") << ",\n"
            << "  chroma_t5_mask_pad: " << chroma_t5_mask_pad << ",\n"
            << "  prediction: " << sd_prediction_name(prediction) << ",\n"
            << "  lora_apply_mode: " << sd_lora_apply_mode_name(lora_apply_mode) << ",\n"
            << "  vae_tiling_params: { "
            << vae_tiling_params.enabled << ", "
            << vae_tiling_params.tile_size_x << ", "
            << vae_tiling_params.tile_size_y << ", "
            << vae_tiling_params.target_overlap << ", "
            << vae_tiling_params.rel_size_x << ", "
            << vae_tiling_params.rel_size_y << " },\n"
            << "  force_sdxl_vae_conv_scale: " << (force_sdxl_vae_conv_scale ? "true" : "false") << "\n"
            << "}";
        return oss.str();
    }

    sd_ctx_params_t to_sd_ctx_params_t(bool vae_decode_only, bool free_params_immediately, bool taesd_preview) {
        embedding_vec.clear();
        embedding_vec.reserve(embedding_map.size());
        for (const auto& kv : embedding_map) {
            sd_embedding_t item;
            item.name = kv.first.c_str();
            item.path = kv.second.c_str();
            embedding_vec.emplace_back(item);
        }

        sd_ctx_params_t sd_ctx_params = {
            model_path.c_str(),
            clip_l_path.c_str(),
            clip_g_path.c_str(),
            clip_vision_path.c_str(),
            t5xxl_path.c_str(),
            llm_path.c_str(),
            llm_vision_path.c_str(),
            diffusion_model_path.c_str(),
            high_noise_diffusion_model_path.c_str(),
            vae_path.c_str(),
            taesd_path.c_str(),
            control_net_path.c_str(),
            lora_model_dir.c_str(),
            embedding_vec.data(),
            static_cast<uint32_t>(embedding_vec.size()),
            photo_maker_path.c_str(),
            tensor_type_rules.c_str(),
            vae_decode_only,
            free_params_immediately,
            n_threads,
            wtype,
            rng_type,
            sampler_rng_type,
            prediction,
            lora_apply_mode,
            offload_params_to_cpu,
            clip_on_cpu,
            control_net_cpu,
            vae_on_cpu,
            diffusion_flash_attn,
            taesd_preview,
            diffusion_conv_direct,
            vae_conv_direct,
            force_sdxl_vae_conv_scale,
            chroma_use_dit_mask,
            chroma_use_t5_mask,
            chroma_t5_mask_pad,
            flow_shift,
        };
        return sd_ctx_params;
    }
};

template <typename T>
static std::string vec_to_string(const std::vector<T>& v) {
    std::ostringstream oss;
    oss << "[";
    for (size_t i = 0; i < v.size(); i++) {
        oss << v[i];
        if (i + 1 < v.size())
            oss << ", ";
    }
    oss << "]";
    return oss.str();
}

static std::string vec_str_to_string(const std::vector<std::string>& v) {
    std::ostringstream oss;
    oss << "[";
    for (size_t i = 0; i < v.size(); i++) {
        oss << "\"" << v[i] << "\"";
        if (i + 1 < v.size())
            oss << ", ";
    }
    oss << "]";
    return oss.str();
}

static bool is_absolute_path(const std::string& p) {
#ifdef _WIN32
    // Windows: C:/path or C:\path
    return p.size() > 1 && std::isalpha(static_cast<unsigned char>(p[0])) && p[1] == ':';
#else
    return !p.empty() && p[0] == '/';
#endif
}

struct SDGenerationParams {
    std::string prompt;
    std::string negative_prompt;
    int clip_skip   = -1;  // <= 0 represents unspecified
    int width       = 512;
    int height      = 512;
    int batch_count = 1;
    std::string init_image_path;
    std::string end_image_path;
    std::string mask_image_path;
    std::string control_image_path;
    std::vector<std::string> ref_image_paths;
    std::string control_video_path;
    bool auto_resize_ref_image = true;
    bool increase_ref_index    = false;

    std::vector<int> skip_layers = {7, 8, 9};
    sd_sample_params_t sample_params;

    std::vector<int> high_noise_skip_layers = {7, 8, 9};
    sd_sample_params_t high_noise_sample_params;

    std::string easycache_option;
    sd_easycache_params_t easycache_params;

    float moe_boundary  = 0.875f;
    int video_frames    = 1;
    int fps             = 16;
    float vace_strength = 1.f;

    float strength         = 0.75f;
    float control_strength = 0.9f;

    int64_t seed = 42;

    // Photo Maker
    std::string pm_id_images_dir;
    std::string pm_id_embed_path;
    float pm_style_strength = 20.f;

    int upscale_repeats = 1;

    std::map<std::string, float> lora_map;
    std::map<std::string, float> high_noise_lora_map;
    std::vector<sd_lora_t> lora_vec;

    SDGenerationParams() {
        sd_sample_params_init(&sample_params);
        sd_sample_params_init(&high_noise_sample_params);
    }

    ArgOptions get_options() {
        ArgOptions options;
        options.string_options = {
            {"-p",
             "--prompt",
             "the prompt to render",
             &prompt},
            {"-n",
             "--negative-prompt",
             "the negative prompt (default: \"\")",
             &negative_prompt},
            {"-i",
             "--init-img",
             "path to the init image",
             &init_image_path},
            {"",
             "--end-img",
             "path to the end image, required by flf2v",
             &end_image_path},
            {"",
             "--mask",
             "path to the mask image",
             &mask_image_path},
            {"",
             "--control-image",
             "path to control image, control net",
             &control_image_path},
            {"",
             "--control-video",
             "path to control video frames, It must be a directory path. The video frames inside should be stored as images in "
             "lexicographical (character) order. For example, if the control video path is `frames`, the directory contain images "
             "such as 00.png, 01.png, ... etc.",
             &control_video_path},
            {"",
             "--pm-id-images-dir",
             "path to PHOTOMAKER input id images dir",
             &pm_id_images_dir},
            {"",
             "--pm-id-embed-path",
             "path to PHOTOMAKER v2 id embed",
             &pm_id_embed_path},
        };

        options.int_options = {
            {"-H",
             "--height",
             "image height, in pixel space (default: 512)",
             &height},
            {"-W",
             "--width",
             "image width, in pixel space (default: 512)",
             &width},
            {"",
             "--steps",
             "number of sample steps (default: 20)",
             &sample_params.sample_steps},
            {"",
             "--high-noise-steps",
             "(high noise) number of sample steps (default: -1 = auto)",
             &high_noise_sample_params.sample_steps},
            {"",
             "--clip-skip",
             "ignore last layers of CLIP network; 1 ignores none, 2 ignores one layer (default: -1). "
             "<= 0 represents unspecified, will be 1 for SD1.x, 2 for SD2.x",
             &clip_skip},
            {"-b",
             "--batch-count",
             "batch count",
             &batch_count},
            {"",
             "--video-frames",
             "video frames (default: 1)",
             &video_frames},
            {"",
             "--fps",
             "fps (default: 24)",
             &fps},
            {"",
             "--timestep-shift",
             "shift timestep for NitroFusion models (default: 0). "
             "recommended N for NitroSD-Realism around 250 and 500 for NitroSD-Vibrant",
             &sample_params.shifted_timestep},
            {"",
             "--upscale-repeats",
             "Run the ESRGAN upscaler this many times (default: 1)",
             &upscale_repeats},
        };

        options.float_options = {
            {"",
             "--cfg-scale",
             "unconditional guidance scale: (default: 7.0)",
             &sample_params.guidance.txt_cfg},
            {"",
             "--img-cfg-scale",
             "image guidance scale for inpaint or instruct-pix2pix models: (default: same as --cfg-scale)",
             &sample_params.guidance.img_cfg},
            {"",
             "--guidance",
             "distilled guidance scale for models with guidance input (default: 3.5)",
             &sample_params.guidance.distilled_guidance},
            {"",
             "--slg-scale",
             "skip layer guidance (SLG) scale, only for DiT models: (default: 0). 0 means disabled, a value of 2.5 is nice for sd3.5 medium",
             &sample_params.guidance.slg.scale},
            {"",
             "--skip-layer-start",
             "SLG enabling point (default: 0.01)",
             &sample_params.guidance.slg.layer_start},
            {"",
             "--skip-layer-end",
             "SLG disabling point (default: 0.2)",
             &sample_params.guidance.slg.layer_end},
            {"",
             "--eta",
             "eta in DDIM, only for DDIM and TCD (default: 0)",
             &sample_params.eta},
            {"",
             "--high-noise-cfg-scale",
             "(high noise) unconditional guidance scale: (default: 7.0)",
             &high_noise_sample_params.guidance.txt_cfg},
            {"",
             "--high-noise-img-cfg-scale",
             "(high noise) image guidance scale for inpaint or instruct-pix2pix models (default: same as --cfg-scale)",
             &high_noise_sample_params.guidance.img_cfg},
            {"",
             "--high-noise-guidance",
             "(high noise) distilled guidance scale for models with guidance input (default: 3.5)",
             &high_noise_sample_params.guidance.distilled_guidance},
            {"",
             "--high-noise-slg-scale",
             "(high noise) skip layer guidance (SLG) scale, only for DiT models: (default: 0)",
             &high_noise_sample_params.guidance.slg.scale},
            {"",
             "--high-noise-skip-layer-start",
             "(high noise) SLG enabling point (default: 0.01)",
             &high_noise_sample_params.guidance.slg.layer_start},
            {"",
             "--high-noise-skip-layer-end",
             "(high noise) SLG disabling point (default: 0.2)",
             &high_noise_sample_params.guidance.slg.layer_end},
            {"",
             "--high-noise-eta",
             "(high noise) eta in DDIM, only for DDIM and TCD (default: 0)",
             &high_noise_sample_params.eta},
            {"",
             "--strength",
             "strength for noising/unnoising (default: 0.75)",
             &strength},
            {"",
             "--pm-style-strength",
             "",
             &pm_style_strength},
            {"",
             "--control-strength",
             "strength to apply Control Net (default: 0.9). 1.0 corresponds to full destruction of information in init image",
             &control_strength},
            {"",
             "--moe-boundary",
             "timestep boundary for Wan2.2 MoE model. (default: 0.875). Only enabled if `--high-noise-steps` is set to -1",
             &moe_boundary},
            {"",
             "--vace-strength",
             "wan vace strength",
             &vace_strength},
        };

        options.bool_options = {
            {"",
             "--increase-ref-index",
             "automatically increase the indices of references images based on the order they are listed (starting with 1).",
             true,
             &increase_ref_index},
            {"",
             "--disable-auto-resize-ref-image",
             "disable auto resize of ref images",
             false,
             &auto_resize_ref_image},
        };

        auto on_seed_arg = [&](int argc, const char** argv, int index) {
            if (++index >= argc) {
                return -1;
            }
            seed = std::stoll(argv[index]);
            return 1;
        };

        auto on_sample_method_arg = [&](int argc, const char** argv, int index) {
            if (++index >= argc) {
                return -1;
            }
            const char* arg             = argv[index];
            sample_params.sample_method = str_to_sample_method(arg);
            if (sample_params.sample_method == SAMPLE_METHOD_COUNT) {
                fprintf(stderr, "error: invalid sample method %s\n",
                        arg);
                return -1;
            }
            return 1;
        };

        auto on_high_noise_sample_method_arg = [&](int argc, const char** argv, int index) {
            if (++index >= argc) {
                return -1;
            }
            const char* arg                        = argv[index];
            high_noise_sample_params.sample_method = str_to_sample_method(arg);
            if (high_noise_sample_params.sample_method == SAMPLE_METHOD_COUNT) {
                fprintf(stderr, "error: invalid high noise sample method %s\n",
                        arg);
                return -1;
            }
            return 1;
        };

        auto on_scheduler_arg = [&](int argc, const char** argv, int index) {
            if (++index >= argc) {
                return -1;
            }
            const char* arg         = argv[index];
            sample_params.scheduler = str_to_scheduler(arg);
            if (sample_params.scheduler == SCHEDULER_COUNT) {
                fprintf(stderr, "error: invalid scheduler %s\n",
                        arg);
                return -1;
            }
            return 1;
        };

        auto on_skip_layers_arg = [&](int argc, const char** argv, int index) {
            if (++index >= argc) {
                return -1;
            }
            std::string layers_str = argv[index];
            if (layers_str[0] != '[' || layers_str[layers_str.size() - 1] != ']') {
                return -1;
            }

            layers_str = layers_str.substr(1, layers_str.size() - 2);

            std::regex regex("[, ]+");
            std::sregex_token_iterator iter(layers_str.begin(), layers_str.end(), regex, -1);
            std::sregex_token_iterator end;
            std::vector<std::string> tokens(iter, end);
            std::vector<int> layers;
            for (const auto& token : tokens) {
                try {
                    layers.push_back(std::stoi(token));
                } catch (const std::invalid_argument&) {
                    return -1;
                }
            }
            skip_layers = layers;
            return 1;
        };

        auto on_high_noise_skip_layers_arg = [&](int argc, const char** argv, int index) {
            if (++index >= argc) {
                return -1;
            }
            std::string layers_str = argv[index];
            if (layers_str[0] != '[' || layers_str[layers_str.size() - 1] != ']') {
                return -1;
            }

            layers_str = layers_str.substr(1, layers_str.size() - 2);

            std::regex regex("[, ]+");
            std::sregex_token_iterator iter(layers_str.begin(), layers_str.end(), regex, -1);
            std::sregex_token_iterator end;
            std::vector<std::string> tokens(iter, end);
            std::vector<int> layers;
            for (const auto& token : tokens) {
                try {
                    layers.push_back(std::stoi(token));
                } catch (const std::invalid_argument&) {
                    return -1;
                }
            }
            high_noise_skip_layers = layers;
            return 1;
        };

        auto on_ref_image_arg = [&](int argc, const char** argv, int index) {
            if (++index >= argc) {
                return -1;
            }
            ref_image_paths.push_back(argv[index]);
            return 1;
        };

        auto on_easycache_arg = [&](int argc, const char** argv, int index) {
            const std::string default_values = "0.2,0.15,0.95";
            auto looks_like_value            = [](const std::string& token) {
                if (token.empty()) {
                    return false;
                }
                if (token[0] != '-') {
                    return true;
                }
                if (token.size() == 1) {
                    return false;
                }
                unsigned char next = static_cast<unsigned char>(token[1]);
                return std::isdigit(next) || token[1] == '.';
            };

            std::string option_value;
            int consumed = 0;
            if (index + 1 < argc) {
                std::string next_arg = argv[index + 1];
                if (looks_like_value(next_arg)) {
                    option_value = argv_to_utf8(index + 1, argv);
                    consumed     = 1;
                }
            }
            if (option_value.empty()) {
                option_value = default_values;
            }
            easycache_option = option_value;
            return consumed;
        };

        options.manual_options = {
            {"-s",
             "--seed",
             "RNG seed (default: 42, use random seed for < 0)",
             on_seed_arg},
            {"",
             "--sampling-method",
             "sampling method, one of [euler, euler_a, heun, dpm2, dpm++2s_a, dpm++2m, dpm++2mv2, ipndm, ipndm_v, lcm, ddim_trailing, tcd] "
             "(default: euler for Flux/SD3/Wan, euler_a otherwise)",
             on_sample_method_arg},
            {"",
             "--high-noise-sampling-method",
             "(high noise) sampling method, one of [euler, euler_a, heun, dpm2, dpm++2s_a, dpm++2m, dpm++2mv2, ipndm, ipndm_v, lcm, ddim_trailing, tcd]"
             " default: euler for Flux/SD3/Wan, euler_a otherwise",
             on_high_noise_sample_method_arg},
            {"",
             "--scheduler",
             "denoiser sigma scheduler, one of [discrete, karras, exponential, ays, gits, smoothstep, sgm_uniform, simple, lcm], default: discrete",
             on_scheduler_arg},
            {"",
             "--skip-layers",
             "layers to skip for SLG steps (default: [7,8,9])",
             on_skip_layers_arg},
            {"",
             "--high-noise-skip-layers",
             "(high noise) layers to skip for SLG steps (default: [7,8,9])",
             on_high_noise_skip_layers_arg},
            {"-r",
             "--ref-image",
             "reference image for Flux Kontext models (can be used multiple times)",
             on_ref_image_arg},
            {"",
             "--easycache",
             "enable EasyCache for DiT models with optional \"threshold,start_percent,end_percent\" (default: 0.2,0.15,0.95)",
             on_easycache_arg},

        };

        return options;
    }

    void extract_and_remove_lora(const std::string& lora_model_dir) {
        static const std::regex re(R"(<lora:([^:>]+):([^>]+)>)");
        static const std::vector<std::string> valid_ext = {".pt", ".safetensors", ".gguf"};
        std::smatch m;

        std::string tmp = prompt;

        while (std::regex_search(tmp, m, re)) {
            std::string raw_path      = m[1].str();
            const std::string raw_mul = m[2].str();

            float mul = 0.f;
            try {
                mul = std::stof(raw_mul);
            } catch (...) {
                tmp    = m.suffix().str();
                prompt = std::regex_replace(prompt, re, "", std::regex_constants::format_first_only);
                continue;
            }

            bool is_high_noise              = false;
            static const std::string prefix = "|high_noise|";
            if (raw_path.rfind(prefix, 0) == 0) {
                raw_path.erase(0, prefix.size());
                is_high_noise = true;
            }

<<<<<<< HEAD
    options.int_options = {
        {"-t",
         "--threads",
         "number of threads to use during computation (default: -1). "
         "If threads <= 0, then threads will be set to the number of CPU physical cores",
         &params.n_threads},
        {"",
         "--upscale-repeats",
         "Run the ESRGAN upscaler this many times (default: 1)",
         &params.upscale_repeats},
        {"",
         "--upscale-tile-size",
         "tile size for ESRGAN upscaling (default: 128)",
         &params.upscale_tile_size},
        {"-H",
         "--height",
         "image height, in pixel space (default: 512)",
         &params.height},
        {"-W",
         "--width",
         "image width, in pixel space (default: 512)",
         &params.width},
        {"",
         "--steps",
         "number of sample steps (default: 20)",
         &params.sample_params.sample_steps},
        {"",
         "--high-noise-steps",
         "(high noise) number of sample steps (default: -1 = auto)",
         &params.high_noise_sample_params.sample_steps},
        {"",
         "--clip-skip",
         "ignore last layers of CLIP network; 1 ignores none, 2 ignores one layer (default: -1). "
         "<= 0 represents unspecified, will be 1 for SD1.x, 2 for SD2.x",
         &params.clip_skip},
        {"-b",
         "--batch-count",
         "batch count",
         &params.batch_count},
        {"",
         "--chroma-t5-mask-pad",
         "t5 mask pad size of chroma",
         &params.chroma_t5_mask_pad},
        {"",
         "--video-frames",
         "video frames (default: 1)",
         &params.video_frames},
        {"",
         "--fps",
         "fps (default: 24)",
         &params.fps},
        {"",
         "--timestep-shift",
         "shift timestep for NitroFusion models (default: 0). "
         "recommended N for NitroSD-Realism around 250 and 500 for NitroSD-Vibrant",
         &params.sample_params.shifted_timestep},
    };
=======
            fs::path final_path;
            if (is_absolute_path(raw_path)) {
                final_path = raw_path;
            } else {
                final_path = fs::path(lora_model_dir) / raw_path;
            }
            if (!fs::exists(final_path)) {
                bool found = false;
                for (const auto& ext : valid_ext) {
                    fs::path try_path = final_path;
                    try_path += ext;
                    if (fs::exists(try_path)) {
                        final_path = try_path;
                        found      = true;
                        break;
                    }
                }
                if (!found) {
                    printf("can not found lora %s\n", final_path.lexically_normal().string().c_str());
                    tmp    = m.suffix().str();
                    prompt = std::regex_replace(prompt, re, "", std::regex_constants::format_first_only);
                    continue;
                }
            }
>>>>>>> d939f6e8

            const std::string key = final_path.lexically_normal().string();

            if (is_high_noise)
                high_noise_lora_map[key] += mul;
            else
                lora_map[key] += mul;

            prompt = std::regex_replace(prompt, re, "", std::regex_constants::format_first_only);

            tmp = m.suffix().str();
        }

        for (const auto& kv : lora_map) {
            sd_lora_t item;
            item.is_high_noise = false;
            item.path          = kv.first.c_str();
            item.multiplier    = kv.second;
            lora_vec.emplace_back(item);
        }

        for (const auto& kv : high_noise_lora_map) {
            sd_lora_t item;
            item.is_high_noise = true;
            item.path          = kv.first.c_str();
            item.multiplier    = kv.second;
            lora_vec.emplace_back(item);
        }
    }

    bool process_and_check(SDMode mode, const std::string& lora_model_dir) {
        if (width <= 0) {
            fprintf(stderr, "error: the width must be greater than 0\n");
            return false;
        }

        if (height <= 0) {
            fprintf(stderr, "error: the height must be greater than 0\n");
            return false;
        }

        if (sample_params.sample_steps <= 0) {
            fprintf(stderr, "error: the sample_steps must be greater than 0\n");
            return false;
        }

        if (high_noise_sample_params.sample_steps <= 0) {
            high_noise_sample_params.sample_steps = -1;
        }

        if (strength < 0.f || strength > 1.f) {
            fprintf(stderr, "error: can only work with strength in [0.0, 1.0]\n");
            return false;
        }

        if (!easycache_option.empty()) {
            float values[3] = {0.0f, 0.0f, 0.0f};
            std::stringstream ss(easycache_option);
            std::string token;
            int idx = 0;
            while (std::getline(ss, token, ',')) {
                auto trim = [](std::string& s) {
                    const char* whitespace = " \t\r\n";
                    auto start             = s.find_first_not_of(whitespace);
                    if (start == std::string::npos) {
                        s.clear();
                        return;
                    }
                    auto end = s.find_last_not_of(whitespace);
                    s        = s.substr(start, end - start + 1);
                };
                trim(token);
                if (token.empty()) {
                    fprintf(stderr, "error: invalid easycache option '%s'\n", easycache_option.c_str());
                    return false;
                }
                if (idx >= 3) {
                    fprintf(stderr, "error: easycache expects exactly 3 comma-separated values (threshold,start,end)\n");
                    return false;
                }
                try {
                    values[idx] = std::stof(token);
                } catch (const std::exception&) {
                    fprintf(stderr, "error: invalid easycache value '%s'\n", token.c_str());
                    return false;
                }
                idx++;
            }
            if (idx != 3) {
                fprintf(stderr, "error: easycache expects exactly 3 comma-separated values (threshold,start,end)\n");
                return false;
            }
            if (values[0] < 0.0f) {
                fprintf(stderr, "error: easycache threshold must be non-negative\n");
                return false;
            }
            if (values[1] < 0.0f || values[1] >= 1.0f || values[2] <= 0.0f || values[2] > 1.0f || values[1] >= values[2]) {
                fprintf(stderr, "error: easycache start/end percents must satisfy 0.0 <= start < end <= 1.0\n");
                return false;
            }
            easycache_params.enabled         = true;
            easycache_params.reuse_threshold = values[0];
            easycache_params.start_percent   = values[1];
            easycache_params.end_percent     = values[2];
        } else {
            easycache_params.enabled = false;
        }

        sample_params.guidance.slg.layers                 = skip_layers.data();
        sample_params.guidance.slg.layer_count            = skip_layers.size();
        high_noise_sample_params.guidance.slg.layers      = high_noise_skip_layers.data();
        high_noise_sample_params.guidance.slg.layer_count = high_noise_skip_layers.size();

        if (mode == VID_GEN && video_frames <= 0) {
            return false;
        }

        if (mode == VID_GEN && fps <= 0) {
            return false;
        }

        if (sample_params.shifted_timestep < 0 || sample_params.shifted_timestep > 1000) {
            return false;
        }

        if (upscale_repeats < 1) {
            return false;
        }

        if (mode == UPSCALE) {
            if (init_image_path.length() == 0) {
                fprintf(stderr, "error: upscale mode needs an init image (--init-img)\n");
                return false;
            }
        }

        if (seed < 0) {
            srand((int)time(nullptr));
            seed = rand();
        }

        extract_and_remove_lora(lora_model_dir);

        return true;
    }

    std::string to_string() const {
        char* sample_params_str            = sd_sample_params_to_str(&sample_params);
        char* high_noise_sample_params_str = sd_sample_params_to_str(&high_noise_sample_params);

        std::ostringstream lora_ss;
        lora_ss << "{\n";
        for (auto it = lora_map.begin(); it != lora_map.end(); ++it) {
            lora_ss << "    \"" << it->first << "\": \"" << it->second << "\"";
            if (std::next(it) != lora_map.end()) {
                lora_ss << ",";
            }
            lora_ss << "\n";
        }
        lora_ss << "  }";
        std::string loras_str = lora_ss.str();

        lora_ss = std::ostringstream();
        ;
        lora_ss << "{\n";
        for (auto it = high_noise_lora_map.begin(); it != high_noise_lora_map.end(); ++it) {
            lora_ss << "    \"" << it->first << "\": \"" << it->second << "\"";
            if (std::next(it) != high_noise_lora_map.end()) {
                lora_ss << ",";
            }
            lora_ss << "\n";
        }
        lora_ss << "  }";
        std::string high_noise_loras_str = lora_ss.str();

        std::ostringstream oss;
        oss << "SDGenerationParams {\n"
            << "  loras: \"" << loras_str << "\",\n"
            << "  high_noise_loras: \"" << high_noise_loras_str << "\",\n"
            << "  prompt: \"" << prompt << "\",\n"
            << "  negative_prompt: \"" << negative_prompt << "\",\n"
            << "  clip_skip: " << clip_skip << ",\n"
            << "  width: " << width << ",\n"
            << "  height: " << height << ",\n"
            << "  batch_count: " << batch_count << ",\n"
            << "  init_image_path: \"" << init_image_path << "\",\n"
            << "  end_image_path: \"" << end_image_path << "\",\n"
            << "  mask_image_path: \"" << mask_image_path << "\",\n"
            << "  control_image_path: \"" << control_image_path << "\",\n"
            << "  ref_image_paths: " << vec_str_to_string(ref_image_paths) << ",\n"
            << "  control_video_path: \"" << control_video_path << "\",\n"
            << "  auto_resize_ref_image: " << (auto_resize_ref_image ? "true" : "false") << ",\n"
            << "  increase_ref_index: " << (increase_ref_index ? "true" : "false") << ",\n"
            << "  pm_id_images_dir: \"" << pm_id_images_dir << "\",\n"
            << "  pm_id_embed_path: \"" << pm_id_embed_path << "\",\n"
            << "  pm_style_strength: " << pm_style_strength << ",\n"
            << "  skip_layers: " << vec_to_string(skip_layers) << ",\n"
            << "  sample_params: " << sample_params_str << ",\n"
            << "  high_noise_skip_layers: " << vec_to_string(high_noise_skip_layers) << ",\n"
            << "  high_noise_sample_params: " << high_noise_sample_params_str << ",\n"
            << "  easycache_option: \"" << easycache_option << "\",\n"
            << "  easycache: "
            << (easycache_params.enabled ? "enabled" : "disabled")
            << " (threshold=" << easycache_params.reuse_threshold
            << ", start=" << easycache_params.start_percent
            << ", end=" << easycache_params.end_percent << "),\n"
            << "  moe_boundary: " << moe_boundary << ",\n"
            << "  video_frames: " << video_frames << ",\n"
            << "  fps: " << fps << ",\n"
            << "  vace_strength: " << vace_strength << ",\n"
            << "  strength: " << strength << ",\n"
            << "  control_strength: " << control_strength << ",\n"
            << "  seed: " << seed << ",\n"
            << "  upscale_repeats: " << upscale_repeats << ",\n"
            << "}";
        free(sample_params_str);
        free(high_noise_sample_params_str);
        return oss.str();
    }
};

static std::string version_string() {
    return std::string("stable-diffusion.cpp version ") + sd_version() + ", commit " + sd_commit();
}

void print_usage(int argc, const char* argv[], const std::vector<ArgOptions>& options_list) {
    std::cout << version_string() << "\n";
    std::cout << "Usage: " << argv[0] << " [options]\n\n";
    std::cout << "CLI Options:\n";
    options_list[0].print();
    std::cout << "\nContext Options:\n";
    options_list[1].print();
    std::cout << "\nGeneration Options:\n";
    options_list[2].print();
}

void parse_args(int argc, const char** argv, SDCliParams& cli_params, SDContextParams& ctx_params, SDGenerationParams& gen_params) {
    std::vector<ArgOptions> options_vec = {cli_params.get_options(), ctx_params.get_options(), gen_params.get_options()};

    if (!parse_options(argc, argv, options_vec)) {
        print_usage(argc, argv, options_vec);
        exit(cli_params.normal_exit ? 0 : 1);
    }

    if (!cli_params.process_and_check() ||
        !ctx_params.process_and_check(cli_params.mode) ||
        !gen_params.process_and_check(cli_params.mode, ctx_params.lora_model_dir)) {
        print_usage(argc, argv, options_vec);
        exit(1);
    }
<<<<<<< HEAD

    if (params.upscale_tile_size < 1) {
        fprintf(stderr, "error: upscale tile size must be at least 1\n");
        exit(1);
    }

    if (params.mode == UPSCALE) {
        if (params.esrgan_path.length() == 0) {
            fprintf(stderr, "error: upscale mode needs an upscaler model (--upscale-model)\n");
            exit(1);
        }
        if (params.init_image_path.length() == 0) {
            fprintf(stderr, "error: upscale mode needs an init image (--init-img)\n");
            exit(1);
        }
    }

    if (params.seed < 0) {
        srand((int)time(nullptr));
        params.seed = rand();
    }

    if (params.mode == CONVERT) {
        if (params.output_path == "output.png") {
            params.output_path = "output.gguf";
        }
    }
=======
>>>>>>> d939f6e8
}

static std::string sd_basename(const std::string& path) {
    size_t pos = path.find_last_of('/');
    if (pos != std::string::npos) {
        return path.substr(pos + 1);
    }
    pos = path.find_last_of('\\');
    if (pos != std::string::npos) {
        return path.substr(pos + 1);
    }
    return path;
}

std::string get_image_params(const SDCliParams& cli_params, const SDContextParams& ctx_params, const SDGenerationParams& gen_params, int64_t seed) {
    std::string parameter_string = gen_params.prompt + "\n";
    if (gen_params.negative_prompt.size() != 0) {
        parameter_string += "Negative prompt: " + gen_params.negative_prompt + "\n";
    }
    parameter_string += "Steps: " + std::to_string(gen_params.sample_params.sample_steps) + ", ";
    parameter_string += "CFG scale: " + std::to_string(gen_params.sample_params.guidance.txt_cfg) + ", ";
    if (gen_params.sample_params.guidance.slg.scale != 0 && gen_params.skip_layers.size() != 0) {
        parameter_string += "SLG scale: " + std::to_string(gen_params.sample_params.guidance.txt_cfg) + ", ";
        parameter_string += "Skip layers: [";
        for (const auto& layer : gen_params.skip_layers) {
            parameter_string += std::to_string(layer) + ", ";
        }
        parameter_string += "], ";
        parameter_string += "Skip layer start: " + std::to_string(gen_params.sample_params.guidance.slg.layer_start) + ", ";
        parameter_string += "Skip layer end: " + std::to_string(gen_params.sample_params.guidance.slg.layer_end) + ", ";
    }
    parameter_string += "Guidance: " + std::to_string(gen_params.sample_params.guidance.distilled_guidance) + ", ";
    parameter_string += "Eta: " + std::to_string(gen_params.sample_params.eta) + ", ";
    parameter_string += "Seed: " + std::to_string(seed) + ", ";
    parameter_string += "Size: " + std::to_string(gen_params.width) + "x" + std::to_string(gen_params.height) + ", ";
    parameter_string += "Model: " + sd_basename(ctx_params.model_path) + ", ";
    parameter_string += "RNG: " + std::string(sd_rng_type_name(ctx_params.rng_type)) + ", ";
    if (ctx_params.sampler_rng_type != RNG_TYPE_COUNT) {
        parameter_string += "Sampler RNG: " + std::string(sd_rng_type_name(ctx_params.sampler_rng_type)) + ", ";
    }
    parameter_string += "Sampler: " + std::string(sd_sample_method_name(gen_params.sample_params.sample_method));
    if (gen_params.sample_params.scheduler != SCHEDULER_COUNT) {
        parameter_string += " " + std::string(sd_scheduler_name(gen_params.sample_params.scheduler));
    }
    parameter_string += ", ";
    for (const auto& te : {ctx_params.clip_l_path, ctx_params.clip_g_path, ctx_params.t5xxl_path, ctx_params.llm_path, ctx_params.llm_vision_path}) {
        if (!te.empty()) {
            parameter_string += "TE: " + sd_basename(te) + ", ";
        }
    }
    if (!ctx_params.diffusion_model_path.empty()) {
        parameter_string += "Unet: " + sd_basename(ctx_params.diffusion_model_path) + ", ";
    }
    if (!ctx_params.vae_path.empty()) {
        parameter_string += "VAE: " + sd_basename(ctx_params.vae_path) + ", ";
    }
    if (gen_params.clip_skip != -1) {
        parameter_string += "Clip skip: " + std::to_string(gen_params.clip_skip) + ", ";
    }
    parameter_string += "Version: stable-diffusion.cpp";
    return parameter_string;
}

/* Enables Printing the log level tag in color using ANSI escape codes */
void sd_log_cb(enum sd_log_level_t level, const char* log, void* data) {
    SDCliParams* cli_params = (SDCliParams*)data;
    int tag_color;
    const char* level_str;
    FILE* out_stream = (level == SD_LOG_ERROR) ? stderr : stdout;

    if (!log || (!cli_params->verbose && level <= SD_LOG_DEBUG)) {
        return;
    }

    switch (level) {
        case SD_LOG_DEBUG:
            tag_color = 37;
            level_str = "DEBUG";
            break;
        case SD_LOG_INFO:
            tag_color = 34;
            level_str = "INFO";
            break;
        case SD_LOG_WARN:
            tag_color = 35;
            level_str = "WARN";
            break;
        case SD_LOG_ERROR:
            tag_color = 31;
            level_str = "ERROR";
            break;
        default: /* Potential future-proofing */
            tag_color = 33;
            level_str = "?????";
            break;
    }

    if (cli_params->color == true) {
        fprintf(out_stream, "\033[%d;1m[%-5s]\033[0m ", tag_color, level_str);
    } else {
        fprintf(out_stream, "[%-5s] ", level_str);
    }
    fputs(log, out_stream);
    fflush(out_stream);
}

uint8_t* load_image(const char* image_path, int& width, int& height, int expected_width = 0, int expected_height = 0, int expected_channel = 3) {
    int c                 = 0;
    uint8_t* image_buffer = (uint8_t*)stbi_load(image_path, &width, &height, &c, expected_channel);
    if (image_buffer == nullptr) {
        fprintf(stderr, "load image from '%s' failed\n", image_path);
        return nullptr;
    }
    if (c < expected_channel) {
        fprintf(stderr,
                "the number of channels for the input image must be >= %d,"
                "but got %d channels, image_path = %s\n",
                expected_channel,
                c,
                image_path);
        free(image_buffer);
        return nullptr;
    }
    if (width <= 0) {
        fprintf(stderr, "error: the width of image must be greater than 0, image_path = %s\n", image_path);
        free(image_buffer);
        return nullptr;
    }
    if (height <= 0) {
        fprintf(stderr, "error: the height of image must be greater than 0, image_path = %s\n", image_path);
        free(image_buffer);
        return nullptr;
    }

    // Resize input image ...
    if ((expected_width > 0 && expected_height > 0) && (height != expected_height || width != expected_width)) {
        float dst_aspect = (float)expected_width / (float)expected_height;
        float src_aspect = (float)width / (float)height;

        int crop_x = 0, crop_y = 0;
        int crop_w = width, crop_h = height;

        if (src_aspect > dst_aspect) {
            crop_w = (int)(height * dst_aspect);
            crop_x = (width - crop_w) / 2;
        } else if (src_aspect < dst_aspect) {
            crop_h = (int)(width / dst_aspect);
            crop_y = (height - crop_h) / 2;
        }

        if (crop_x != 0 || crop_y != 0) {
            printf("crop input image from %dx%d to %dx%d, image_path = %s\n", width, height, crop_w, crop_h, image_path);
            uint8_t* cropped_image_buffer = (uint8_t*)malloc(crop_w * crop_h * expected_channel);
            if (cropped_image_buffer == nullptr) {
                fprintf(stderr, "error: allocate memory for crop\n");
                free(image_buffer);
                return nullptr;
            }
            for (int row = 0; row < crop_h; row++) {
                uint8_t* src = image_buffer + ((crop_y + row) * width + crop_x) * expected_channel;
                uint8_t* dst = cropped_image_buffer + (row * crop_w) * expected_channel;
                memcpy(dst, src, crop_w * expected_channel);
            }

            width  = crop_w;
            height = crop_h;
            free(image_buffer);
            image_buffer = cropped_image_buffer;
        }

        printf("resize input image from %dx%d to %dx%d\n", width, height, expected_width, expected_height);
        int resized_height = expected_height;
        int resized_width  = expected_width;

        uint8_t* resized_image_buffer = (uint8_t*)malloc(resized_height * resized_width * expected_channel);
        if (resized_image_buffer == nullptr) {
            fprintf(stderr, "error: allocate memory for resize input image\n");
            free(image_buffer);
            return nullptr;
        }
        stbir_resize(image_buffer, width, height, 0,
                     resized_image_buffer, resized_width, resized_height, 0, STBIR_TYPE_UINT8,
                     expected_channel, STBIR_ALPHA_CHANNEL_NONE, 0,
                     STBIR_EDGE_CLAMP, STBIR_EDGE_CLAMP,
                     STBIR_FILTER_BOX, STBIR_FILTER_BOX,
                     STBIR_COLORSPACE_SRGB, nullptr);
        width  = resized_width;
        height = resized_height;
        free(image_buffer);
        image_buffer = resized_image_buffer;
    }
    return image_buffer;
}

bool load_images_from_dir(const std::string dir,
                          std::vector<sd_image_t>& images,
                          int expected_width  = 0,
                          int expected_height = 0,
                          int max_image_num   = 0,
                          bool verbose        = false) {
    if (!fs::exists(dir) || !fs::is_directory(dir)) {
        fprintf(stderr, "'%s' is not a valid directory\n", dir.c_str());
        return false;
    }

    std::vector<fs::directory_entry> entries;
    for (const auto& entry : fs::directory_iterator(dir)) {
        if (entry.is_regular_file()) {
            entries.push_back(entry);
        }
    }

    std::sort(entries.begin(), entries.end(),
              [](const fs::directory_entry& a, const fs::directory_entry& b) {
                  return a.path().filename().string() < b.path().filename().string();
              });

    for (const auto& entry : entries) {
        std::string path = entry.path().string();
        std::string ext  = entry.path().extension().string();
        std::transform(ext.begin(), ext.end(), ext.begin(), ::tolower);

        if (ext == ".jpg" || ext == ".jpeg" || ext == ".png" || ext == ".bmp") {
            if (verbose) {
                printf("load image %zu from '%s'\n", images.size(), path.c_str());
            }
            int width             = 0;
            int height            = 0;
            uint8_t* image_buffer = load_image(path.c_str(), width, height, expected_width, expected_height);
            if (image_buffer == nullptr) {
                fprintf(stderr, "load image from '%s' failed\n", path.c_str());
                return false;
            }

            images.push_back({(uint32_t)width,
                              (uint32_t)height,
                              3,
                              image_buffer});

            if (max_image_num > 0 && images.size() >= max_image_num) {
                break;
            }
        }
    }
    return true;
}

void step_callback(int step, int frame_count, sd_image_t* image, bool is_noisy, void* data) {
    (void)step;
    (void)is_noisy;
    SDCliParams* cli_params = (SDCliParams*)data;
    // is_noisy is set to true if the preview corresponds to noisy latents, false if it's denoised latents
    // unused in this app, it will either be always noisy or always denoised here
    if (frame_count == 1) {
        stbi_write_png(cli_params->preview_path.c_str(), image->width, image->height, image->channel, image->data, 0);
    } else {
        create_mjpg_avi_from_sd_images(cli_params->preview_path.c_str(), image, frame_count, cli_params->preview_fps);
    }
}

int main(int argc, const char* argv[]) {
    if (argc > 1 && std::string(argv[1]) == "--version") {
        std::cout << version_string() << "\n";
        return EXIT_SUCCESS;
    }

    SDCliParams cli_params;
    SDContextParams ctx_params;
    SDGenerationParams gen_params;

    parse_args(argc, argv, cli_params, ctx_params, gen_params);
    if (cli_params.verbose || cli_params.version) {
        std::cout << version_string() << "\n";
    }
    if (gen_params.video_frames > 4) {
        size_t last_dot_pos   = cli_params.preview_path.find_last_of(".");
        std::string base_path = cli_params.preview_path;
        std::string file_ext  = "";
        if (last_dot_pos != std::string::npos) {  // filename has extension
            base_path = cli_params.preview_path.substr(0, last_dot_pos);
            file_ext  = cli_params.preview_path.substr(last_dot_pos);
            std::transform(file_ext.begin(), file_ext.end(), file_ext.begin(), ::tolower);
        }
        if (file_ext == ".png") {
            cli_params.preview_path = base_path + ".avi";
        }
    }
    cli_params.preview_fps = gen_params.fps;
    if (cli_params.preview_method == PREVIEW_PROJ)
        cli_params.preview_fps /= 4;

    sd_set_log_callback(sd_log_cb, (void*)&cli_params);
    sd_set_preview_callback(step_callback,
                            cli_params.preview_method,
                            cli_params.preview_interval,
                            !cli_params.preview_noisy,
                            cli_params.preview_noisy,
                            (void*)&cli_params);

    if (cli_params.verbose) {
        printf("%s", sd_get_system_info());
        printf("%s\n", cli_params.to_string().c_str());
        printf("%s\n", ctx_params.to_string().c_str());
        printf("%s\n", gen_params.to_string().c_str());
    }

    if (cli_params.mode == CONVERT) {
        bool success = convert(ctx_params.model_path.c_str(),
                               ctx_params.vae_path.c_str(),
                               cli_params.output_path.c_str(),
                               ctx_params.wtype,
                               ctx_params.tensor_type_rules.c_str());
        if (!success) {
            fprintf(stderr,
                    "convert '%s'/'%s' to '%s' failed\n",
                    ctx_params.model_path.c_str(),
                    ctx_params.vae_path.c_str(),
                    cli_params.output_path.c_str());
            return 1;
        } else {
            printf("convert '%s'/'%s' to '%s' success\n",
                   ctx_params.model_path.c_str(),
                   ctx_params.vae_path.c_str(),
                   cli_params.output_path.c_str());
            return 0;
        }
    }

    bool vae_decode_only     = true;
    sd_image_t init_image    = {(uint32_t)gen_params.width, (uint32_t)gen_params.height, 3, nullptr};
    sd_image_t end_image     = {(uint32_t)gen_params.width, (uint32_t)gen_params.height, 3, nullptr};
    sd_image_t control_image = {(uint32_t)gen_params.width, (uint32_t)gen_params.height, 3, nullptr};
    sd_image_t mask_image    = {(uint32_t)gen_params.width, (uint32_t)gen_params.height, 1, nullptr};
    std::vector<sd_image_t> ref_images;
    std::vector<sd_image_t> pmid_images;
    std::vector<sd_image_t> control_frames;

    auto release_all_resources = [&]() {
        free(init_image.data);
        free(end_image.data);
        free(control_image.data);
        free(mask_image.data);
        for (auto image : ref_images) {
            free(image.data);
            image.data = nullptr;
        }
        ref_images.clear();
        for (auto image : pmid_images) {
            free(image.data);
            image.data = nullptr;
        }
        pmid_images.clear();
        for (auto image : control_frames) {
            free(image.data);
            image.data = nullptr;
        }
        control_frames.clear();
    };

    if (gen_params.init_image_path.size() > 0) {
        vae_decode_only = false;

        int width       = 0;
        int height      = 0;
        init_image.data = load_image(gen_params.init_image_path.c_str(), width, height, gen_params.width, gen_params.height);
        if (init_image.data == nullptr) {
            fprintf(stderr, "load image from '%s' failed\n", gen_params.init_image_path.c_str());
            release_all_resources();
            return 1;
        }
    }

    if (gen_params.end_image_path.size() > 0) {
        vae_decode_only = false;

        int width      = 0;
        int height     = 0;
        end_image.data = load_image(gen_params.end_image_path.c_str(), width, height, gen_params.width, gen_params.height);
        if (end_image.data == nullptr) {
            fprintf(stderr, "load image from '%s' failed\n", gen_params.end_image_path.c_str());
            release_all_resources();
            return 1;
        }
    }

    if (gen_params.mask_image_path.size() > 0) {
        int c           = 0;
        int width       = 0;
        int height      = 0;
        mask_image.data = load_image(gen_params.mask_image_path.c_str(), width, height, gen_params.width, gen_params.height, 1);
        if (mask_image.data == nullptr) {
            fprintf(stderr, "load image from '%s' failed\n", gen_params.mask_image_path.c_str());
            release_all_resources();
            return 1;
        }
    } else {
        mask_image.data = (uint8_t*)malloc(gen_params.width * gen_params.height);
        memset(mask_image.data, 255, gen_params.width * gen_params.height);
        if (mask_image.data == nullptr) {
            fprintf(stderr, "malloc mask image failed\n");
            release_all_resources();
            return 1;
        }
    }

    if (gen_params.control_image_path.size() > 0) {
        int width          = 0;
        int height         = 0;
        control_image.data = load_image(gen_params.control_image_path.c_str(), width, height, gen_params.width, gen_params.height);
        if (control_image.data == nullptr) {
            fprintf(stderr, "load image from '%s' failed\n", gen_params.control_image_path.c_str());
            release_all_resources();
            return 1;
        }
        if (cli_params.canny_preprocess) {  // apply preprocessor
            preprocess_canny(control_image,
                             0.08f,
                             0.08f,
                             0.8f,
                             1.0f,
                             false);
        }
    }

    if (gen_params.ref_image_paths.size() > 0) {
        vae_decode_only = false;
        for (auto& path : gen_params.ref_image_paths) {
            int width             = 0;
            int height            = 0;
            uint8_t* image_buffer = load_image(path.c_str(), width, height);
            if (image_buffer == nullptr) {
                fprintf(stderr, "load image from '%s' failed\n", path.c_str());
                release_all_resources();
                return 1;
            }
            ref_images.push_back({(uint32_t)width,
                                  (uint32_t)height,
                                  3,
                                  image_buffer});
        }
    }

    if (!gen_params.control_video_path.empty()) {
        if (!load_images_from_dir(gen_params.control_video_path,
                                  control_frames,
                                  gen_params.width,
                                  gen_params.height,
                                  gen_params.video_frames,
                                  cli_params.verbose)) {
            release_all_resources();
            return 1;
        }
    }

    if (!gen_params.pm_id_images_dir.empty()) {
        if (!load_images_from_dir(gen_params.pm_id_images_dir,
                                  pmid_images,
                                  0,
                                  0,
                                  0,
                                  cli_params.verbose)) {
            release_all_resources();
            return 1;
        }
    }

    if (cli_params.mode == VID_GEN) {
        vae_decode_only = false;
    }

    sd_ctx_params_t sd_ctx_params = ctx_params.to_sd_ctx_params_t(vae_decode_only, true, cli_params.taesd_preview);

    sd_image_t* results = nullptr;
    int num_results     = 0;

    if (cli_params.mode == UPSCALE) {
        num_results = 1;
        results     = (sd_image_t*)calloc(num_results, sizeof(sd_image_t));
        if (results == nullptr) {
            printf("failed to allocate results array\n");
            release_all_resources();
            return 1;
        }

        results[0]      = init_image;
        init_image.data = nullptr;
    } else {
        sd_ctx_t* sd_ctx = new_sd_ctx(&sd_ctx_params);

        if (sd_ctx == nullptr) {
            printf("new_sd_ctx_t failed\n");
            release_all_resources();
            return 1;
        }

        if (gen_params.sample_params.sample_method == SAMPLE_METHOD_COUNT) {
            gen_params.sample_params.sample_method = sd_get_default_sample_method(sd_ctx);
        }

        if (gen_params.high_noise_sample_params.sample_method == SAMPLE_METHOD_COUNT) {
            gen_params.high_noise_sample_params.sample_method = sd_get_default_sample_method(sd_ctx);
        }

        if (gen_params.sample_params.scheduler == SCHEDULER_COUNT) {
            gen_params.sample_params.scheduler = sd_get_default_scheduler(sd_ctx);
        }

        if (cli_params.mode == IMG_GEN) {
            sd_img_gen_params_t img_gen_params = {
                gen_params.lora_vec.data(),
                static_cast<uint32_t>(gen_params.lora_vec.size()),
                gen_params.prompt.c_str(),
                gen_params.negative_prompt.c_str(),
                gen_params.clip_skip,
                init_image,
                ref_images.data(),
                (int)ref_images.size(),
                gen_params.auto_resize_ref_image,
                gen_params.increase_ref_index,
                mask_image,
                gen_params.width,
                gen_params.height,
                gen_params.sample_params,
                gen_params.strength,
                gen_params.seed,
                gen_params.batch_count,
                control_image,
                gen_params.control_strength,
                {
                    pmid_images.data(),
                    (int)pmid_images.size(),
                    gen_params.pm_id_embed_path.c_str(),
                    gen_params.pm_style_strength,
                },  // pm_params
                ctx_params.vae_tiling_params,
                gen_params.easycache_params,
            };

            results     = generate_image(sd_ctx, &img_gen_params);
            num_results = gen_params.batch_count;
        } else if (cli_params.mode == VID_GEN) {
            sd_vid_gen_params_t vid_gen_params = {
                gen_params.lora_vec.data(),
                static_cast<uint32_t>(gen_params.lora_vec.size()),
                gen_params.prompt.c_str(),
                gen_params.negative_prompt.c_str(),
                gen_params.clip_skip,
                init_image,
                end_image,
                control_frames.data(),
                (int)control_frames.size(),
                gen_params.width,
                gen_params.height,
                gen_params.sample_params,
                gen_params.high_noise_sample_params,
                gen_params.moe_boundary,
                gen_params.strength,
                gen_params.seed,
                gen_params.video_frames,
                gen_params.vace_strength,
                gen_params.easycache_params,
            };

            results = generate_video(sd_ctx, &vid_gen_params, &num_results);
        }

        if (results == nullptr) {
            printf("generate failed\n");
            free_sd_ctx(sd_ctx);
            return 1;
        }

        free_sd_ctx(sd_ctx);
    }

    int upscale_factor = 4;  // unused for RealESRGAN_x4plus_anime_6B.pth
<<<<<<< HEAD
    if (params.esrgan_path.size() > 0 && params.upscale_repeats > 0) {
        upscaler_ctx_t* upscaler_ctx = new_upscaler_ctx(params.esrgan_path.c_str(),
                                                        params.offload_params_to_cpu,
                                                        params.diffusion_conv_direct,
                                                        params.n_threads,
                                                        params.upscale_tile_size);
=======
    if (ctx_params.esrgan_path.size() > 0 && gen_params.upscale_repeats > 0) {
        upscaler_ctx_t* upscaler_ctx = new_upscaler_ctx(ctx_params.esrgan_path.c_str(),
                                                        ctx_params.offload_params_to_cpu,
                                                        ctx_params.diffusion_conv_direct,
                                                        ctx_params.n_threads);
>>>>>>> d939f6e8

        if (upscaler_ctx == nullptr) {
            printf("new_upscaler_ctx failed\n");
        } else {
            for (int i = 0; i < num_results; i++) {
                if (results[i].data == nullptr) {
                    continue;
                }
                sd_image_t current_image = results[i];
                for (int u = 0; u < gen_params.upscale_repeats; ++u) {
                    sd_image_t upscaled_image = upscale(upscaler_ctx, current_image, upscale_factor);
                    if (upscaled_image.data == nullptr) {
                        printf("upscale failed\n");
                        break;
                    }
                    free(current_image.data);
                    current_image = upscaled_image;
                }
                results[i] = current_image;  // Set the final upscaled image as the result
            }
        }
    }

    // create directory if not exists
    {
        const fs::path out_path = cli_params.output_path;
        if (const fs::path out_dir = out_path.parent_path(); !out_dir.empty()) {
            std::error_code ec;
            fs::create_directories(out_dir, ec);  // OK if already exists
            if (ec) {
                fprintf(stderr, "failed to create directory '%s': %s\n",
                        out_dir.string().c_str(), ec.message().c_str());
                return 1;
            }
        }
    }

    std::string base_path;
    std::string file_ext;
    std::string file_ext_lower;
    bool is_jpg;
    size_t last_dot_pos   = cli_params.output_path.find_last_of(".");
    size_t last_slash_pos = std::min(cli_params.output_path.find_last_of("/"),
                                     cli_params.output_path.find_last_of("\\"));
    if (last_dot_pos != std::string::npos && (last_slash_pos == std::string::npos || last_dot_pos > last_slash_pos)) {  // filename has extension
        base_path = cli_params.output_path.substr(0, last_dot_pos);
        file_ext = file_ext_lower = cli_params.output_path.substr(last_dot_pos);
        std::transform(file_ext.begin(), file_ext.end(), file_ext_lower.begin(), ::tolower);
        is_jpg = (file_ext_lower == ".jpg" || file_ext_lower == ".jpeg" || file_ext_lower == ".jpe");
    } else {
        base_path = cli_params.output_path;
        file_ext = file_ext_lower = "";
        is_jpg                    = false;
    }

    if (cli_params.mode == VID_GEN && num_results > 1) {
        std::string vid_output_path = cli_params.output_path;
        if (file_ext_lower == ".png") {
            vid_output_path = base_path + ".avi";
        }
        create_mjpg_avi_from_sd_images(vid_output_path.c_str(), results, num_results, gen_params.fps);
        printf("save result MJPG AVI video to '%s'\n", vid_output_path.c_str());
    } else {
        // appending ".png" to absent or unknown extension
        if (!is_jpg && file_ext_lower != ".png") {
            base_path += file_ext;
            file_ext = ".png";
        }
        for (int i = 0; i < num_results; i++) {
            if (results[i].data == nullptr) {
                continue;
            }
            int write_ok;
            std::string final_image_path = i > 0 ? base_path + "_" + std::to_string(i + 1) + file_ext : base_path + file_ext;
            if (is_jpg) {
                write_ok = stbi_write_jpg(final_image_path.c_str(), results[i].width, results[i].height, results[i].channel,
                                          results[i].data, 90, get_image_params(cli_params, ctx_params, gen_params, gen_params.seed + i).c_str());
                printf("save result JPEG image to '%s' (%s)\n", final_image_path.c_str(), write_ok == 0 ? "failure" : "success");
            } else {
                write_ok = stbi_write_png(final_image_path.c_str(), results[i].width, results[i].height, results[i].channel,
                                          results[i].data, 0, get_image_params(cli_params, ctx_params, gen_params, gen_params.seed + i).c_str());
                printf("save result PNG image to '%s' (%s)\n", final_image_path.c_str(), write_ok == 0 ? "failure" : "success");
            }
        }
    }

    for (int i = 0; i < num_results; i++) {
        free(results[i].data);
        results[i].data = nullptr;
    }
    free(results);

    release_all_resources();

    return 0;
}<|MERGE_RESOLUTION|>--- conflicted
+++ resolved
@@ -62,171 +62,6 @@
     MODE_COUNT
 };
 
-<<<<<<< HEAD
-struct SDParams {
-    int n_threads = -1;
-    SDMode mode   = IMG_GEN;
-    std::string model_path;
-    std::string clip_l_path;
-    std::string clip_g_path;
-    std::string clip_vision_path;
-    std::string t5xxl_path;
-    std::string qwen2vl_path;
-    std::string qwen2vl_vision_path;
-    std::string diffusion_model_path;
-    std::string high_noise_diffusion_model_path;
-    std::string vae_path;
-    std::string taesd_path;
-    std::string esrgan_path;
-    std::string control_net_path;
-    std::string embedding_dir;
-    sd_type_t wtype = SD_TYPE_COUNT;
-    std::string tensor_type_rules;
-    std::string lora_model_dir;
-    std::string output_path = "output.png";
-    std::string init_image_path;
-    std::string end_image_path;
-    std::string mask_image_path;
-    std::string control_image_path;
-    std::vector<std::string> ref_image_paths;
-    std::string control_video_path;
-    bool auto_resize_ref_image = true;
-    bool increase_ref_index    = false;
-
-    std::string prompt;
-    std::string negative_prompt;
-
-    int clip_skip   = -1;  // <= 0 represents unspecified
-    int width       = 512;
-    int height      = 512;
-    int batch_count = 1;
-
-    std::vector<int> skip_layers = {7, 8, 9};
-    sd_sample_params_t sample_params;
-
-    std::vector<int> high_noise_skip_layers = {7, 8, 9};
-    sd_sample_params_t high_noise_sample_params;
-
-    float moe_boundary  = 0.875f;
-    int video_frames    = 1;
-    int fps             = 16;
-    float vace_strength = 1.f;
-
-    float strength             = 0.75f;
-    float control_strength     = 0.9f;
-    rng_type_t rng_type        = CUDA_RNG;
-    int64_t seed               = 42;
-    bool verbose               = false;
-    bool offload_params_to_cpu = false;
-    bool control_net_cpu       = false;
-    bool clip_on_cpu           = false;
-    bool vae_on_cpu            = false;
-    bool diffusion_flash_attn  = false;
-    bool diffusion_conv_direct = false;
-    bool vae_conv_direct       = false;
-    bool canny_preprocess      = false;
-    bool color                 = false;
-    int upscale_repeats        = 1;
-    int upscale_tile_size      = 128;
-
-    // Photo Maker
-    std::string photo_maker_path;
-    std::string pm_id_images_dir;
-    std::string pm_id_embed_path;
-    float pm_style_strength = 20.f;
-
-    bool chroma_use_dit_mask = true;
-    bool chroma_use_t5_mask  = false;
-    int chroma_t5_mask_pad   = 1;
-    float flow_shift         = INFINITY;
-
-    prediction_t prediction = DEFAULT_PRED;
-
-    sd_tiling_params_t vae_tiling_params = {false, 0, 0, 0.5f, 0.0f, 0.0f};
-    bool force_sdxl_vae_conv_scale       = false;
-
-    SDParams() {
-        sd_sample_params_init(&sample_params);
-        sd_sample_params_init(&high_noise_sample_params);
-        high_noise_sample_params.sample_steps = -1;
-    }
-};
-
-void print_params(SDParams params) {
-    char* sample_params_str            = sd_sample_params_to_str(&params.sample_params);
-    char* high_noise_sample_params_str = sd_sample_params_to_str(&params.high_noise_sample_params);
-    printf("Option: \n");
-    printf("    n_threads:                         %d\n", params.n_threads);
-    printf("    mode:                              %s\n", modes_str[params.mode]);
-    printf("    model_path:                        %s\n", params.model_path.c_str());
-    printf("    wtype:                             %s\n", params.wtype < SD_TYPE_COUNT ? sd_type_name(params.wtype) : "unspecified");
-    printf("    clip_l_path:                       %s\n", params.clip_l_path.c_str());
-    printf("    clip_g_path:                       %s\n", params.clip_g_path.c_str());
-    printf("    clip_vision_path:                  %s\n", params.clip_vision_path.c_str());
-    printf("    t5xxl_path:                        %s\n", params.t5xxl_path.c_str());
-    printf("    qwen2vl_path:                      %s\n", params.qwen2vl_path.c_str());
-    printf("    qwen2vl_vision_path:               %s\n", params.qwen2vl_vision_path.c_str());
-    printf("    diffusion_model_path:              %s\n", params.diffusion_model_path.c_str());
-    printf("    high_noise_diffusion_model_path:   %s\n", params.high_noise_diffusion_model_path.c_str());
-    printf("    vae_path:                          %s\n", params.vae_path.c_str());
-    printf("    taesd_path:                        %s\n", params.taesd_path.c_str());
-    printf("    esrgan_path:                       %s\n", params.esrgan_path.c_str());
-    printf("    control_net_path:                  %s\n", params.control_net_path.c_str());
-    printf("    embedding_dir:                     %s\n", params.embedding_dir.c_str());
-    printf("    photo_maker_path:                  %s\n", params.photo_maker_path.c_str());
-    printf("    pm_id_images_dir:                  %s\n", params.pm_id_images_dir.c_str());
-    printf("    pm_id_embed_path:                  %s\n", params.pm_id_embed_path.c_str());
-    printf("    pm_style_strength:                 %.2f\n", params.pm_style_strength);
-    printf("    output_path:                       %s\n", params.output_path.c_str());
-    printf("    init_image_path:                   %s\n", params.init_image_path.c_str());
-    printf("    end_image_path:                    %s\n", params.end_image_path.c_str());
-    printf("    mask_image_path:                   %s\n", params.mask_image_path.c_str());
-    printf("    control_image_path:                %s\n", params.control_image_path.c_str());
-    printf("    ref_images_paths:\n");
-    for (auto& path : params.ref_image_paths) {
-        printf("        %s\n", path.c_str());
-    };
-    printf("    control_video_path:                %s\n", params.control_video_path.c_str());
-    printf("    auto_resize_ref_image:             %s\n", params.auto_resize_ref_image ? "true" : "false");
-    printf("    increase_ref_index:                %s\n", params.increase_ref_index ? "true" : "false");
-    printf("    offload_params_to_cpu:             %s\n", params.offload_params_to_cpu ? "true" : "false");
-    printf("    clip_on_cpu:                       %s\n", params.clip_on_cpu ? "true" : "false");
-    printf("    control_net_cpu:                   %s\n", params.control_net_cpu ? "true" : "false");
-    printf("    vae_on_cpu:                        %s\n", params.vae_on_cpu ? "true" : "false");
-    printf("    diffusion flash attention:         %s\n", params.diffusion_flash_attn ? "true" : "false");
-    printf("    diffusion Conv2d direct:           %s\n", params.diffusion_conv_direct ? "true" : "false");
-    printf("    vae_conv_direct:                   %s\n", params.vae_conv_direct ? "true" : "false");
-    printf("    control_strength:                  %.2f\n", params.control_strength);
-    printf("    prompt:                            %s\n", params.prompt.c_str());
-    printf("    negative_prompt:                   %s\n", params.negative_prompt.c_str());
-    printf("    clip_skip:                         %d\n", params.clip_skip);
-    printf("    width:                             %d\n", params.width);
-    printf("    height:                            %d\n", params.height);
-    printf("    sample_params:                     %s\n", SAFE_STR(sample_params_str));
-    printf("    high_noise_sample_params:          %s\n", SAFE_STR(high_noise_sample_params_str));
-    printf("    moe_boundary:                      %.3f\n", params.moe_boundary);
-    printf("    prediction:                        %s\n", sd_prediction_name(params.prediction));
-    printf("    flow_shift:                        %.2f\n", params.flow_shift);
-    printf("    strength(img2img):                 %.2f\n", params.strength);
-    printf("    rng:                               %s\n", sd_rng_type_name(params.rng_type));
-    printf("    seed:                              %zd\n", params.seed);
-    printf("    batch_count:                       %d\n", params.batch_count);
-    printf("    vae_tiling:                        %s\n", params.vae_tiling_params.enabled ? "true" : "false");
-    printf("    force_sdxl_vae_conv_scale:         %s\n", params.force_sdxl_vae_conv_scale ? "true" : "false");
-    printf("    upscale_repeats:                   %d\n", params.upscale_repeats);
-    printf("    upscale_tile_size:                 %d\n", params.upscale_tile_size);
-    printf("    chroma_use_dit_mask:               %s\n", params.chroma_use_dit_mask ? "true" : "false");
-    printf("    chroma_use_t5_mask:                %s\n", params.chroma_use_t5_mask ? "true" : "false");
-    printf("    chroma_t5_mask_pad:                %d\n", params.chroma_t5_mask_pad);
-    printf("    video_frames:                      %d\n", params.video_frames);
-    printf("    vace_strength:                     %.2f\n", params.vace_strength);
-    printf("    fps:                               %d\n", params.fps);
-    free(sample_params_str);
-    free(high_noise_sample_params_str);
-}
-
-=======
->>>>>>> d939f6e8
 #if defined(_WIN32)
 static std::string utf16_to_utf8(const std::wstring& wstr) {
     if (wstr.empty())
@@ -1244,7 +1079,8 @@
     std::string pm_id_embed_path;
     float pm_style_strength = 20.f;
 
-    int upscale_repeats = 1;
+    int upscale_repeats   = 1;
+    int upscale_tile_size = 128;
 
     std::map<std::string, float> lora_map;
     std::map<std::string, float> high_noise_lora_map;
@@ -1341,6 +1177,10 @@
              "--upscale-repeats",
              "Run the ESRGAN upscaler this many times (default: 1)",
              &upscale_repeats},
+            {"",
+             "--upscale-tile-size",
+             "tile size for ESRGAN upscaling (default: 128)",
+             &upscale_tile_size},
         };
 
         options.float_options = {
@@ -1647,65 +1487,6 @@
                 is_high_noise = true;
             }
 
-<<<<<<< HEAD
-    options.int_options = {
-        {"-t",
-         "--threads",
-         "number of threads to use during computation (default: -1). "
-         "If threads <= 0, then threads will be set to the number of CPU physical cores",
-         &params.n_threads},
-        {"",
-         "--upscale-repeats",
-         "Run the ESRGAN upscaler this many times (default: 1)",
-         &params.upscale_repeats},
-        {"",
-         "--upscale-tile-size",
-         "tile size for ESRGAN upscaling (default: 128)",
-         &params.upscale_tile_size},
-        {"-H",
-         "--height",
-         "image height, in pixel space (default: 512)",
-         &params.height},
-        {"-W",
-         "--width",
-         "image width, in pixel space (default: 512)",
-         &params.width},
-        {"",
-         "--steps",
-         "number of sample steps (default: 20)",
-         &params.sample_params.sample_steps},
-        {"",
-         "--high-noise-steps",
-         "(high noise) number of sample steps (default: -1 = auto)",
-         &params.high_noise_sample_params.sample_steps},
-        {"",
-         "--clip-skip",
-         "ignore last layers of CLIP network; 1 ignores none, 2 ignores one layer (default: -1). "
-         "<= 0 represents unspecified, will be 1 for SD1.x, 2 for SD2.x",
-         &params.clip_skip},
-        {"-b",
-         "--batch-count",
-         "batch count",
-         &params.batch_count},
-        {"",
-         "--chroma-t5-mask-pad",
-         "t5 mask pad size of chroma",
-         &params.chroma_t5_mask_pad},
-        {"",
-         "--video-frames",
-         "video frames (default: 1)",
-         &params.video_frames},
-        {"",
-         "--fps",
-         "fps (default: 24)",
-         &params.fps},
-        {"",
-         "--timestep-shift",
-         "shift timestep for NitroFusion models (default: 0). "
-         "recommended N for NitroSD-Realism around 250 and 500 for NitroSD-Vibrant",
-         &params.sample_params.shifted_timestep},
-    };
-=======
             fs::path final_path;
             if (is_absolute_path(raw_path)) {
                 final_path = raw_path;
@@ -1730,7 +1511,6 @@
                     continue;
                 }
             }
->>>>>>> d939f6e8
 
             const std::string key = final_path.lexically_normal().string();
 
@@ -1857,6 +1637,10 @@
         }
 
         if (upscale_repeats < 1) {
+            return false;
+        }
+
+        if (upscale_tile_size < 1) {
             return false;
         }
 
@@ -1945,6 +1729,7 @@
             << "  control_strength: " << control_strength << ",\n"
             << "  seed: " << seed << ",\n"
             << "  upscale_repeats: " << upscale_repeats << ",\n"
+            << "  upscale_tile_size: " << upscale_tile_size << ",\n"
             << "}";
         free(sample_params_str);
         free(high_noise_sample_params_str);
@@ -1981,36 +1766,6 @@
         print_usage(argc, argv, options_vec);
         exit(1);
     }
-<<<<<<< HEAD
-
-    if (params.upscale_tile_size < 1) {
-        fprintf(stderr, "error: upscale tile size must be at least 1\n");
-        exit(1);
-    }
-
-    if (params.mode == UPSCALE) {
-        if (params.esrgan_path.length() == 0) {
-            fprintf(stderr, "error: upscale mode needs an upscaler model (--upscale-model)\n");
-            exit(1);
-        }
-        if (params.init_image_path.length() == 0) {
-            fprintf(stderr, "error: upscale mode needs an init image (--init-img)\n");
-            exit(1);
-        }
-    }
-
-    if (params.seed < 0) {
-        srand((int)time(nullptr));
-        params.seed = rand();
-    }
-
-    if (params.mode == CONVERT) {
-        if (params.output_path == "output.png") {
-            params.output_path = "output.gguf";
-        }
-    }
-=======
->>>>>>> d939f6e8
 }
 
 static std::string sd_basename(const std::string& path) {
@@ -2587,20 +2342,12 @@
     }
 
     int upscale_factor = 4;  // unused for RealESRGAN_x4plus_anime_6B.pth
-<<<<<<< HEAD
-    if (params.esrgan_path.size() > 0 && params.upscale_repeats > 0) {
-        upscaler_ctx_t* upscaler_ctx = new_upscaler_ctx(params.esrgan_path.c_str(),
-                                                        params.offload_params_to_cpu,
-                                                        params.diffusion_conv_direct,
-                                                        params.n_threads,
-                                                        params.upscale_tile_size);
-=======
     if (ctx_params.esrgan_path.size() > 0 && gen_params.upscale_repeats > 0) {
         upscaler_ctx_t* upscaler_ctx = new_upscaler_ctx(ctx_params.esrgan_path.c_str(),
                                                         ctx_params.offload_params_to_cpu,
                                                         ctx_params.diffusion_conv_direct,
-                                                        ctx_params.n_threads);
->>>>>>> d939f6e8
+                                                        ctx_params.n_threads,
+                                                        gen_params.upscale_tile_size);
 
         if (upscaler_ctx == nullptr) {
             printf("new_upscaler_ctx failed\n");
