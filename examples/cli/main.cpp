--- conflicted
+++ resolved
@@ -26,29 +26,28 @@
 };
 
 // Names of the sampler method, same order as enum sample_method in stable-diffusion.h
-const char *sample_method_str[] = {
-        "euler_a",
-        "euler",
-        "heun",
-        "dpm2",
-        "dpm++2s_a",
-        "dpm++2m",
-        "dpm++2mv2",
-        "lcm",
+const char* sample_method_str[] = {
+    "euler_a",
+    "euler",
+    "heun",
+    "dpm2",
+    "dpm++2s_a",
+    "dpm++2m",
+    "dpm++2mv2",
+    "lcm",
 };
 
 // Names of the sigma schedule overrides, same order as sample_schedule in stable-diffusion.h
-const char *schedule_str[] = {
-        "default",
-        "discrete",
-        "karras",
+const char* schedule_str[] = {
+    "default",
+    "discrete",
+    "karras",
 };
 
-const char *modes_str[] = {
-        "txt2img",
-        "img2img",
-        "convert",
-        "stream"
+const char* modes_str[] = {
+    "txt2img",
+    "img2img",
+    "convert",
 };
 
 enum SDMode {
@@ -61,7 +60,7 @@
 
 struct SDParams {
     int n_threads = -1;
-    SDMode mode = TXT2IMG;
+    SDMode mode   = TXT2IMG;
 
     std::string model_path;
     std::string vae_path;
@@ -80,36 +79,12 @@
     std::string prompt;
     std::string negative_prompt;
     float cfg_scale = 7.0f;
-    int clip_skip = -1;  // <= 0 represents unspecified
-    int width = 512;
-    int height = 512;
+    int clip_skip   = -1;  // <= 0 represents unspecified
+    int width       = 512;
+    int height      = 512;
     int batch_count = 1;
 
     sample_method_t sample_method = EULER_A;
-<<<<<<< HEAD
-    schedule_t schedule = DEFAULT;
-    int sample_steps = 20;
-    float strength = 0.75f;
-    rng_type_t rng_type = CUDA_RNG;
-    int64_t seed = 42;
-    bool verbose = false;
-    bool vae_tiling = false;
-    bool vae_decode_only = false;
-};
-
-static std::string sd_basename(const std::string &path) {
-    size_t pos = path.find_last_of('/');
-    if (pos != std::string::npos) {
-        return path.substr(pos + 1);
-    }
-    pos = path.find_last_of('\\');
-    if (pos != std::string::npos) {
-        return path.substr(pos + 1);
-    }
-    return path;
-}
-
-=======
     schedule_t schedule           = DEFAULT;
     int sample_steps              = 20;
     float strength                = 0.75f;
@@ -118,11 +93,23 @@
     int64_t seed                  = 42;
     bool verbose                  = false;
     bool vae_tiling               = false;
+    bool vae_decode_only = false;
     bool control_net_cpu          = false;
     bool canny_preprocess         = false;
 };
 
->>>>>>> 349439f2
+static std::string sd_basename(const std::string& path) {
+    size_t pos = path.find_last_of('/');
+    if (pos != std::string::npos) {
+        return path.substr(pos + 1);
+    }
+    pos = path.find_last_of('\\');
+    if (pos != std::string::npos) {
+        return path.substr(pos + 1);
+    }
+    return path;
+}
+
 void print_params(SDParams params) {
     printf("Option: \n");
     printf("    n_threads:         %d\n", params.n_threads);
@@ -157,7 +144,7 @@
     printf("    vae_tiling:        %s\n", params.vae_tiling ? "true" : "false");
 }
 
-void print_usage(int argc, const char *argv[]) {
+void print_usage(int argc, const char* argv[]) {
     printf("usage: %s [arguments]\n", argv[0]);
     printf("\n");
     printf("arguments:\n");
@@ -220,19 +207,19 @@
                 invalid_arg = true;
                 break;
             }
-            const char *mode_selected = argv[i];
-            int mode_found = -1;
+            const char* mode_selected = argv[i];
+            int mode_found            = -1;
             for (int d = 0; d < MODE_COUNT; d++) {
                 if (!strcmp(mode_selected, modes_str[d])) {
                     mode_found = d;
                 }
             }
             if (mode_found == -1) {
-                fprintf(stderr, "error: invalid mode %s, must be one of [txt2img, img2img, convert, txt2img]\n",
+                fprintf(stderr, "error: invalid mode %s, must be one of [txt2img, img2img]\n",
                         mode_selected);
                 exit(1);
             }
-            params.mode = (SDMode) mode_found;
+            params.mode = (SDMode)mode_found;
         } else if (arg == "-m" || arg == "--model") {
             if (++i >= argc) {
                 invalid_arg = true;
@@ -302,8 +289,7 @@
             } else if (type == "q8_0") {
                 params.wtype = SD_TYPE_Q8_0;
             } else {
-                fprintf(stderr,
-                        "error: invalid weight format %s, must be one of [f32, f16, q4_0, q4_1, q5_0, q5_1, q8_0]\n",
+                fprintf(stderr, "error: invalid weight format %s, must be one of [f32, f16, q4_0, q4_1, q5_0, q5_1, q8_0]\n",
                         type.c_str());
                 exit(1);
             }
@@ -416,8 +402,8 @@
                 invalid_arg = true;
                 break;
             }
-            const char *schedule_selected = argv[i];
-            int schedule_found = -1;
+            const char* schedule_selected = argv[i];
+            int schedule_found            = -1;
             for (int d = 0; d < N_SCHEDULES; d++) {
                 if (!strcmp(schedule_selected, schedule_str[d])) {
                     schedule_found = d;
@@ -427,7 +413,7 @@
                 invalid_arg = true;
                 break;
             }
-            params.schedule = (schedule_t) schedule_found;
+            params.schedule = (schedule_t)schedule_found;
         } else if (arg == "-s" || arg == "--seed") {
             if (++i >= argc) {
                 invalid_arg = true;
@@ -439,8 +425,8 @@
                 invalid_arg = true;
                 break;
             }
-            const char *sample_method_selected = argv[i];
-            int sample_method_found = -1;
+            const char* sample_method_selected = argv[i];
+            int sample_method_found            = -1;
             for (int m = 0; m < N_SAMPLE_METHODS; m++) {
                 if (!strcmp(sample_method_selected, sample_method_str[m])) {
                     sample_method_found = m;
@@ -450,7 +436,7 @@
                 invalid_arg = true;
                 break;
             }
-            params.sample_method = (sample_method_t) sample_method_found;
+            params.sample_method = (sample_method_t)sample_method_found;
         } else if (arg == "-h" || arg == "--help") {
             print_usage(argc, argv);
             exit(0);
@@ -571,8 +557,8 @@
     return parameter_string;
 }
 
-void sd_log_cb(enum sd_log_level_t level, const char *log, void *data) {
-    SDParams *params = (SDParams *) data;
+void sd_log_cb(enum sd_log_level_t level, const char* log, void* data) {
+    SDParams* params = (SDParams*)data;
     if (!params->verbose && level <= SD_LOG_DEBUG) {
         return;
     }
@@ -584,6 +570,7 @@
         fflush(stderr);
     }
 }
+
 
 std::vector<std::string> parse_cin(std::string &input, std::set<std::string> ignore_args) {
     std::vector<std::string> inputTokens;
@@ -872,7 +859,6 @@
         save_image(params, results);
     }
 
-<<<<<<< HEAD
 protected:
 
     void save_image(const SDParams &params, sd_image_t *results) {
@@ -892,22 +878,6 @@
         }
         free(results);
     }
-=======
-    sd_ctx_t* sd_ctx = new_sd_ctx(params.model_path.c_str(),
-                                  params.vae_path.c_str(),
-                                  params.taesd_path.c_str(),
-                                  params.controlnet_path.c_str(),
-                                  params.lora_model_dir.c_str(),
-                                  params.embeddings_path.c_str(),
-                                  vae_decode_only,
-                                  params.vae_tiling,
-                                  true,
-                                  params.n_threads,
-                                  params.wtype,
-                                  params.rng_type,
-                                  params.schedule,
-                                  params.control_net_cpu);
->>>>>>> 349439f2
 
     sd_image_t *upscaler(const SDParams &params, sd_image_t *results) {
         int upscale_factor = 4;  // unused for RealESRGAN_x4plus_anime_6B.pth
@@ -938,48 +908,8 @@
     }
 };
 
-<<<<<<< HEAD
 int main(int argc, const char *argv[]) {
     SDParams params;
-=======
-    sd_image_t* results;
-    if (params.mode == TXT2IMG) {
-        sd_image_t* control_image = NULL;
-        if (params.controlnet_path.size() > 0 && params.control_image_path.size() > 0) {
-            int c              = 0;
-            input_image_buffer = stbi_load(params.control_image_path.c_str(), &params.width, &params.height, &c, 3);
-            if (input_image_buffer == NULL) {
-                fprintf(stderr, "load image from '%s' failed\n", params.control_image_path.c_str());
-                return 1;
-            }
-            control_image = new sd_image_t{(uint32_t)params.width,
-                                           (uint32_t)params.height,
-                                           3,
-                                           input_image_buffer};
-            if (params.canny_preprocess) {  // apply preprocessor
-                LOG_INFO("Applying canny preprocessor");
-                control_image->data = preprocess_canny(control_image->data, control_image->width, control_image->height);
-            }
-        }
-        results = txt2img(sd_ctx,
-                          params.prompt.c_str(),
-                          params.negative_prompt.c_str(),
-                          params.clip_skip,
-                          params.cfg_scale,
-                          params.width,
-                          params.height,
-                          params.sample_method,
-                          params.sample_steps,
-                          params.seed,
-                          params.batch_count,
-                          control_image,
-                          params.control_strength);
-    } else {
-        sd_image_t input_image = {(uint32_t)params.width,
-                                  (uint32_t)params.height,
-                                  3,
-                                  input_image_buffer};
->>>>>>> 349439f2
 
     parse_args(argc, argv, params);
 
