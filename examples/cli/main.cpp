#include <stdio.h>
#include <string.h>
#include <time.h>
#include <filesystem>
#include <functional>
#include <iostream>
#include <map>
#include <random>
#include <regex>
#include <string>
#include <vector>

// #include "preprocessing.hpp"
#include "stable-diffusion.h"

#define STB_IMAGE_IMPLEMENTATION
#define STB_IMAGE_STATIC
#include "stb_image.h"

#define STB_IMAGE_WRITE_IMPLEMENTATION
#define STB_IMAGE_WRITE_STATIC
#include "stb_image_write.h"

#define STB_IMAGE_RESIZE_IMPLEMENTATION
#define STB_IMAGE_RESIZE_STATIC
#include "stb_image_resize.h"

#include "avi_writer.h"

#if defined(_WIN32)
#define NOMINMAX
#include <windows.h>
#endif  // _WIN32

#define SAFE_STR(s) ((s) ? (s) : "")
#define BOOL_STR(b) ((b) ? "true" : "false")

namespace fs = std::filesystem;

const char* modes_str[] = {
    "img_gen",
    "vid_gen",
    "convert",
};
#define SD_ALL_MODES_STR "img_gen, vid_gen, convert"

enum SDMode {
    IMG_GEN,
    VID_GEN,
    CONVERT,
    MODE_COUNT
};

struct SDParams {
    int n_threads = -1;
    SDMode mode   = IMG_GEN;
    std::string model_path;
    std::string clip_l_path;
    std::string clip_g_path;
    std::string clip_vision_path;
    std::string t5xxl_path;
    std::string diffusion_model_path;
    std::string high_noise_diffusion_model_path;
    std::string vae_path;
    std::string taesd_path;
    std::string esrgan_path;
    std::string control_net_path;
    std::string embedding_dir;
    sd_type_t wtype = SD_TYPE_COUNT;
    std::string tensor_type_rules;
    std::string lora_model_dir;
    std::string output_path = "output.png";
    std::string init_image_path;
    std::string end_image_path;
    std::string mask_image_path;
    std::string control_image_path;
    std::vector<std::string> ref_image_paths;
    std::string control_video_path;
    bool increase_ref_index = false;

    std::string prompt;
    std::string negative_prompt;
    int clip_skip   = -1;  // <= 0 represents unspecified
    int width       = 512;
    int height      = 512;
    int batch_count = 1;

    std::vector<int> skip_layers = {7, 8, 9};
<<<<<<< HEAD
    float slg_scale              = 0.f;
    float skip_layer_start       = 0.01f;
    float skip_layer_end         = 0.2f;
    int shifted_timestep         = -1;
=======
    sd_sample_params_t sample_params;

    std::vector<int> high_noise_skip_layers = {7, 8, 9};
    sd_sample_params_t high_noise_sample_params;

    float moe_boundary  = 0.875f;
    int video_frames    = 1;
    int fps             = 16;
    float vace_strength = 1.f;

    float strength             = 0.75f;
    float control_strength     = 0.9f;
    rng_type_t rng_type        = CUDA_RNG;
    int64_t seed               = 42;
    bool verbose               = false;
    bool offload_params_to_cpu = false;
    bool control_net_cpu       = false;
    bool normalize_input       = false;
    bool clip_on_cpu           = false;
    bool vae_on_cpu            = false;
    bool diffusion_flash_attn  = false;
    bool diffusion_conv_direct = false;
    bool vae_conv_direct       = false;
    bool canny_preprocess      = false;
    bool color                 = false;
    int upscale_repeats        = 1;

    // Photo Maker
    std::string photo_maker_path;
    std::string pm_id_images_dir;
    std::string pm_id_embed_path;
    float pm_style_strength = 20.f;
>>>>>>> 0ebe6fe1

    bool chroma_use_dit_mask = true;
    bool chroma_use_t5_mask  = false;
    int chroma_t5_mask_pad   = 1;
    float flow_shift         = INFINITY;

    sd_tiling_params_t vae_tiling_params = {false, 0, 0, 0.5f, 0.0f, 0.0f};

    SDParams() {
        sd_sample_params_init(&sample_params);
        sd_sample_params_init(&high_noise_sample_params);
        high_noise_sample_params.sample_steps = -1;
    }
};

void print_params(SDParams params) {
    char* sample_params_str            = sd_sample_params_to_str(&params.sample_params);
    char* high_noise_sample_params_str = sd_sample_params_to_str(&params.high_noise_sample_params);
    printf("Option: \n");
    printf("    n_threads:                         %d\n", params.n_threads);
    printf("    mode:                              %s\n", modes_str[params.mode]);
    printf("    model_path:                        %s\n", params.model_path.c_str());
    printf("    wtype:                             %s\n", params.wtype < SD_TYPE_COUNT ? sd_type_name(params.wtype) : "unspecified");
    printf("    clip_l_path:                       %s\n", params.clip_l_path.c_str());
    printf("    clip_g_path:                       %s\n", params.clip_g_path.c_str());
    printf("    clip_vision_path:                  %s\n", params.clip_vision_path.c_str());
    printf("    t5xxl_path:                        %s\n", params.t5xxl_path.c_str());
    printf("    diffusion_model_path:              %s\n", params.diffusion_model_path.c_str());
    printf("    high_noise_diffusion_model_path:   %s\n", params.high_noise_diffusion_model_path.c_str());
    printf("    vae_path:                          %s\n", params.vae_path.c_str());
    printf("    taesd_path:                        %s\n", params.taesd_path.c_str());
    printf("    esrgan_path:                       %s\n", params.esrgan_path.c_str());
    printf("    control_net_path:                  %s\n", params.control_net_path.c_str());
    printf("    embedding_dir:                     %s\n", params.embedding_dir.c_str());
    printf("    photo_maker_path:                  %s\n", params.photo_maker_path.c_str());
    printf("    pm_id_images_dir:                  %s\n", params.pm_id_images_dir.c_str());
    printf("    pm_id_embed_path:                  %s\n", params.pm_id_embed_path.c_str());
    printf("    pm_style_strength:                 %.2f\n", params.pm_style_strength);
    printf("    normalize input image:             %s\n", params.normalize_input ? "true" : "false");
    printf("    output_path:                       %s\n", params.output_path.c_str());
    printf("    init_image_path:                   %s\n", params.init_image_path.c_str());
    printf("    end_image_path:                    %s\n", params.end_image_path.c_str());
    printf("    mask_image_path:                   %s\n", params.mask_image_path.c_str());
    printf("    control_image_path:                %s\n", params.control_image_path.c_str());
    printf("    ref_images_paths:\n");
    for (auto& path : params.ref_image_paths) {
        printf("        %s\n", path.c_str());
    };
<<<<<<< HEAD
    printf("    clip on cpu:       %s\n", params.clip_on_cpu ? "true" : "false");
    printf("    controlnet cpu:    %s\n", params.control_net_cpu ? "true" : "false");
    printf("    vae decoder on cpu:%s\n", params.vae_on_cpu ? "true" : "false");
    printf("    diffusion flash attention:%s\n", params.diffusion_flash_attn ? "true" : "false");
    printf("    strength(control): %.2f\n", params.control_strength);
    printf("    prompt:            %s\n", params.prompt.c_str());
    printf("    negative_prompt:   %s\n", params.negative_prompt.c_str());
    printf("    min_cfg:           %.2f\n", params.min_cfg);
    printf("    cfg_scale:         %.2f\n", params.cfg_scale);
    printf("    img_cfg_scale:     %.2f\n", params.img_cfg_scale);
    printf("    slg_scale:         %.2f\n", params.slg_scale);
    printf("    guidance:          %.2f\n", params.guidance);
    printf("    eta:               %.2f\n", params.eta);
    printf("    clip_skip:         %d\n", params.clip_skip);
    printf("    width:             %d\n", params.width);
    printf("    height:            %d\n", params.height);
    printf("    sample_method:     %s\n", sd_sample_method_name(params.sample_method));
    printf("    schedule:          %s\n", sd_schedule_name(params.schedule));
    printf("    sample_steps:      %d\n", params.sample_steps);
    printf("    strength(img2img): %.2f\n", params.strength);
    printf("    rng:               %s\n", sd_rng_type_name(params.rng_type));
    printf("    seed:              %ld\n", params.seed);
    printf("    batch_count:       %d\n", params.batch_count);
    printf("    vae_tiling:        %s\n", params.vae_tiling ? "true" : "false");
    printf("    upscale_repeats:   %d\n", params.upscale_repeats);
    printf("    timestep_shift:    %d\n", params.shifted_timestep);
    printf("    chroma_use_dit_mask:   %s\n", params.chroma_use_dit_mask ? "true" : "false");
    printf("    chroma_use_t5_mask:    %s\n", params.chroma_use_t5_mask ? "true" : "false");
    printf("    chroma_t5_mask_pad:    %d\n", params.chroma_t5_mask_pad);
=======
    printf("    control_video_path:                %s\n", params.control_video_path.c_str());
    printf("    increase_ref_index:                %s\n", params.increase_ref_index ? "true" : "false");
    printf("    offload_params_to_cpu:             %s\n", params.offload_params_to_cpu ? "true" : "false");
    printf("    clip_on_cpu:                       %s\n", params.clip_on_cpu ? "true" : "false");
    printf("    control_net_cpu:                   %s\n", params.control_net_cpu ? "true" : "false");
    printf("    vae_on_cpu:                        %s\n", params.vae_on_cpu ? "true" : "false");
    printf("    diffusion flash attention:         %s\n", params.diffusion_flash_attn ? "true" : "false");
    printf("    diffusion Conv2d direct:           %s\n", params.diffusion_conv_direct ? "true" : "false");
    printf("    vae_conv_direct:                   %s\n", params.vae_conv_direct ? "true" : "false");
    printf("    control_strength:                  %.2f\n", params.control_strength);
    printf("    prompt:                            %s\n", params.prompt.c_str());
    printf("    negative_prompt:                   %s\n", params.negative_prompt.c_str());
    printf("    clip_skip:                         %d\n", params.clip_skip);
    printf("    width:                             %d\n", params.width);
    printf("    height:                            %d\n", params.height);
    printf("    sample_params:                     %s\n", SAFE_STR(sample_params_str));
    printf("    high_noise_sample_params:          %s\n", SAFE_STR(high_noise_sample_params_str));
    printf("    moe_boundary:                      %.3f\n", params.moe_boundary);
    printf("    flow_shift:                        %.2f\n", params.flow_shift);
    printf("    strength(img2img):                 %.2f\n", params.strength);
    printf("    rng:                               %s\n", sd_rng_type_name(params.rng_type));
    printf("    seed:                              %zd\n", params.seed);
    printf("    batch_count:                       %d\n", params.batch_count);
    printf("    vae_tiling:                        %s\n", params.vae_tiling_params.enabled ? "true" : "false");
    printf("    upscale_repeats:                   %d\n", params.upscale_repeats);
    printf("    chroma_use_dit_mask:               %s\n", params.chroma_use_dit_mask ? "true" : "false");
    printf("    chroma_use_t5_mask:                %s\n", params.chroma_use_t5_mask ? "true" : "false");
    printf("    chroma_t5_mask_pad:                %d\n", params.chroma_t5_mask_pad);
    printf("    video_frames:                      %d\n", params.video_frames);
    printf("    vace_strength:                     %.2f\n", params.vace_strength);
    printf("    fps:                               %d\n", params.fps);
    free(sample_params_str);
    free(high_noise_sample_params_str);
>>>>>>> 0ebe6fe1
}

void print_usage(int argc, const char* argv[]) {
    printf("usage: %s [arguments]\n", argv[0]);
    printf("\n");
    printf("arguments:\n");
    printf("  -h, --help                         show this help message and exit\n");
    printf("  -M, --mode [MODE]                  run mode, one of: [img_gen, vid_gen, convert], default: img_gen\n");
    printf("  -t, --threads N                    number of threads to use during computation (default: -1)\n");
    printf("                                     If threads <= 0, then threads will be set to the number of CPU physical cores\n");
    printf("  --offload-to-cpu                   place the weights in RAM to save VRAM, and automatically load them into VRAM when needed\n");
    printf("  -m, --model [MODEL]                path to full model\n");
    printf("  --diffusion-model                  path to the standalone diffusion model\n");
    printf("  --high-noise-diffusion-model       path to the standalone high noise diffusion model\n");
    printf("  --clip_l                           path to the clip-l text encoder\n");
    printf("  --clip_g                           path to the clip-g text encoder\n");
    printf("  --clip_vision                      path to the clip-vision encoder\n");
    printf("  --t5xxl                            path to the t5xxl text encoder\n");
    printf("  --vae [VAE]                        path to vae\n");
    printf("  --taesd [TAESD_PATH]               path to taesd. Using Tiny AutoEncoder for fast decoding (low quality)\n");
    printf("  --control-net [CONTROL_PATH]       path to control net model\n");
    printf("  --embd-dir [EMBEDDING_PATH]        path to embeddings\n");
    printf("  --upscale-model [ESRGAN_PATH]      path to esrgan model. Upscale images after generate, just RealESRGAN_x4plus_anime_6B supported by now\n");
    printf("  --upscale-repeats                  Run the ESRGAN upscaler this many times (default 1)\n");
    printf("  --type [TYPE]                      weight type (examples: f32, f16, q4_0, q4_1, q5_0, q5_1, q8_0, q2_K, q3_K, q4_K)\n");
    printf("                                     If not specified, the default is the type of the weight file\n");
    printf("  --tensor-type-rules [EXPRESSION]   weight type per tensor pattern (example: \"^vae\\.=f16,model\\.=q8_0\")\n");
    printf("  --lora-model-dir [DIR]             lora model directory\n");
    printf("  -i, --init-img [IMAGE]             path to the init image, required by img2img\n");
    printf("  --mask [MASK]                      path to the mask image, required by img2img with mask\n");
    printf("  -i, --end-img [IMAGE]              path to the end image, required by flf2v\n");
    printf("  --control-image [IMAGE]            path to image condition, control net\n");
    printf("  -r, --ref-image [PATH]             reference image for Flux Kontext models (can be used multiple times) \n");
    printf("  --control-video [PATH]             path to control video frames, It must be a directory path.\n");
    printf("                                     The video frames inside should be stored as images in lexicographical (character) order\n");
    printf("                                     For example, if the control video path is `frames`, the directory contain images such as 00.png, 01.png, … etc.\n");
    printf("  --increase-ref-index               automatically increase the indices of references images based on the order they are listed (starting with 1).\n");
    printf("  -o, --output OUTPUT                path to write result image to (default: ./output.png)\n");
    printf("  -p, --prompt [PROMPT]              the prompt to render\n");
    printf("  -n, --negative-prompt PROMPT       the negative prompt (default: \"\")\n");
    printf("  --cfg-scale SCALE                  unconditional guidance scale: (default: 7.0)\n");
    printf("  --img-cfg-scale SCALE              image guidance scale for inpaint or instruct-pix2pix models: (default: same as --cfg-scale)\n");
    printf("  --guidance SCALE                   distilled guidance scale for models with guidance input (default: 3.5)\n");
    printf("  --slg-scale SCALE                  skip layer guidance (SLG) scale, only for DiT models: (default: 0)\n");
    printf("                                     0 means disabled, a value of 2.5 is nice for sd3.5 medium\n");
    printf("  --eta SCALE                        eta in DDIM, only for DDIM and TCD: (default: 0)\n");
    printf("  --skip-layers LAYERS               Layers to skip for SLG steps: (default: [7,8,9])\n");
    printf("  --skip-layer-start START           SLG enabling point: (default: 0.01)\n");
    printf("  --skip-layer-end END               SLG disabling point: (default: 0.2)\n");
    printf("  --scheduler {discrete, karras, exponential, ays, gits, smoothstep} Denoiser sigma scheduler (default: discrete)\n");
    printf("  --sampling-method {euler, euler_a, heun, dpm2, dpm++2s_a, dpm++2m, dpm++2mv2, ipndm, ipndm_v, lcm, ddim_trailing, tcd}\n");
    printf("                                     sampling method (default: \"euler\" for Flux/SD3/Wan, \"euler_a\" otherwise)\n");
    printf("  --steps  STEPS                     number of sample steps (default: 20)\n");
    printf("  --high-noise-cfg-scale SCALE       (high noise) unconditional guidance scale: (default: 7.0)\n");
    printf("  --high-noise-img-cfg-scale SCALE   (high noise) image guidance scale for inpaint or instruct-pix2pix models: (default: same as --cfg-scale)\n");
    printf("  --high-noise-guidance SCALE        (high noise) distilled guidance scale for models with guidance input (default: 3.5)\n");
    printf("  --high-noise-slg-scale SCALE       (high noise) skip layer guidance (SLG) scale, only for DiT models: (default: 0)\n");
    printf("                                     0 means disabled, a value of 2.5 is nice for sd3.5 medium\n");
    printf("  --high-noise-eta SCALE             (high noise) eta in DDIM, only for DDIM and TCD: (default: 0)\n");
    printf("  --high-noise-skip-layers LAYERS    (high noise) Layers to skip for SLG steps: (default: [7,8,9])\n");
    printf("  --high-noise-skip-layer-start      (high noise) SLG enabling point: (default: 0.01)\n");
    printf("  --high-noise-skip-layer-end END    (high noise) SLG disabling point: (default: 0.2)\n");
    printf("  --high-noise-scheduler {discrete, karras, exponential, ays, gits, smoothstep} Denoiser sigma scheduler (default: discrete)\n");
    printf("  --high-noise-sampling-method {euler, euler_a, heun, dpm2, dpm++2s_a, dpm++2m, dpm++2mv2, ipndm, ipndm_v, lcm, ddim_trailing, tcd}\n");
    printf("                                     (high noise) sampling method (default: \"euler_a\")\n");
    printf("  --high-noise-steps  STEPS          (high noise) number of sample steps (default: -1 = auto)\n");
    printf("                                     SLG will be enabled at step int([STEPS]*[START]) and disabled at int([STEPS]*[END])\n");
    printf("  --strength STRENGTH                strength for noising/unnoising (default: 0.75)\n");
    printf("  --control-strength STRENGTH        strength to apply Control Net (default: 0.9)\n");
    printf("                                     1.0 corresponds to full destruction of information in init image\n");
    printf("  -H, --height H                     image height, in pixel space (default: 512)\n");
    printf("  -W, --width W                      image width, in pixel space (default: 512)\n");
    printf("  --rng {std_default, cuda}          RNG (default: cuda)\n");
    printf("  -s SEED, --seed SEED               RNG seed (default: 42, use random seed for < 0)\n");
    printf("  -b, --batch-count COUNT            number of images to generate\n");
<<<<<<< HEAD
    printf("  --schedule {discrete, karras, exponential, ays, gits, sgm_uniform, simple} Denoiser sigma schedule (default: discrete)\n");
    printf("  --clip-skip N                      ignore last layers of CLIP network; 1 ignores none, 2 ignores one layer (default: -1)\n");
=======
    printf("  --clip-skip N                      ignore last_dot_pos layers of CLIP network; 1 ignores none, 2 ignores one layer (default: -1)\n");
>>>>>>> 0ebe6fe1
    printf("                                     <= 0 represents unspecified, will be 1 for SD1.x, 2 for SD2.x\n");
    printf("  --vae-tiling                       process vae in tiles to reduce memory usage\n");
    printf("  --vae-tile-size [X]x[Y]            tile size for vae tiling (default: 32x32)\n");
    printf("  --vae-relative-tile-size [X]x[Y]   relative tile size for vae tiling, in fraction of image size if < 1, in number of tiles per dim if >=1 (overrides --vae-tile-size)\n");
    printf("  --vae-tile-overlap OVERLAP         tile overlap for vae tiling, in fraction of tile size (default: 0.5)\n");
    printf("  --vae-on-cpu                       keep vae in cpu (for low vram)\n");
    printf("  --clip-on-cpu                      keep clip in cpu (for low vram)\n");
    printf("  --diffusion-fa                     use flash attention in the diffusion model (for low vram)\n");
    printf("                                     Might lower quality, since it implies converting k and v to f16.\n");
    printf("                                     This might crash if it is not supported by the backend.\n");
    printf("  --diffusion-conv-direct            use Conv2d direct in the diffusion model\n");
    printf("                                     This might crash if it is not supported by the backend.\n");
    printf("  --vae-conv-direct                  use Conv2d direct in the vae model (should improve the performance)\n");
    printf("                                     This might crash if it is not supported by the backend.\n");
    printf("  --control-net-cpu                  keep controlnet in cpu (for low vram)\n");
    printf("  --canny                            apply canny preprocessor (edge detection)\n");
    printf("  --color                            colors the logging tags according to level\n");
    printf("  --timestep-shift N                 shift timestep for NitroFusion models, default: -1 off, recommended N for NitroSD-Realism around 250 and 500 for NitroSD-Vibrant\n");
    printf("  --chroma-disable-dit-mask          disable dit mask for chroma\n");
    printf("  --chroma-enable-t5-mask            enable t5 mask for chroma\n");
    printf("  --chroma-t5-mask-pad  PAD_SIZE     t5 mask pad size of chroma\n");
    printf("  --video-frames                     video frames (default: 1)\n");
    printf("  --fps                              fps (default: 24)\n");
    printf("  --moe-boundary BOUNDARY            timestep boundary for Wan2.2 MoE model. (default: 0.875)\n");
    printf("                                     only enabled if `--high-noise-steps` is set to -1\n");
    printf("  --flow-shift SHIFT                 shift value for Flow models like SD3.x or WAN (default: auto)\n");
    printf("  --vace-strength                    wan vace strength\n");
    printf("  --photo-maker                      path to PHOTOMAKER model\n");
    printf("  --pm-id-images-dir [DIR]           path to PHOTOMAKER input id images dir\n");
    printf("  --pm-id-embed-path [PATH]          path to PHOTOMAKER v2 id embed\n");
    printf("  --pm-style-strength                strength for keeping PHOTOMAKER input identity (default: 20)\n");
    printf("  --normalize-input                  normalize PHOTOMAKER input id images\n");
    printf("  -v, --verbose                      print extra info\n");
}

#if defined(_WIN32)
static std::string utf16_to_utf8(const std::wstring& wstr) {
    if (wstr.empty())
        return {};
    int size_needed = WideCharToMultiByte(CP_UTF8, 0, wstr.data(), (int)wstr.size(),
                                          nullptr, 0, nullptr, nullptr);
    if (size_needed <= 0)
        throw std::runtime_error("UTF-16 to UTF-8 conversion failed");

    std::string utf8(size_needed, 0);
    WideCharToMultiByte(CP_UTF8, 0, wstr.data(), (int)wstr.size(),
                        (char*)utf8.data(), size_needed, nullptr, nullptr);
    return utf8;
}

static std::string argv_to_utf8(int index, const char** argv) {
    int argc;
    wchar_t** argv_w = CommandLineToArgvW(GetCommandLineW(), &argc);
    if (!argv_w)
        throw std::runtime_error("Failed to parse command line");

    std::string result;
    if (index < argc) {
        result = utf16_to_utf8(argv_w[index]);
    }
    LocalFree(argv_w);
    return result;
}

#else  // Linux / macOS
static std::string argv_to_utf8(int index, const char** argv) {
    return std::string(argv[index]);
}

#endif

struct StringOption {
    std::string short_name;
    std::string long_name;
    std::string desc;
    std::string* target;
};

struct IntOption {
    std::string short_name;
    std::string long_name;
    std::string desc;
    int* target;
};

struct FloatOption {
    std::string short_name;
    std::string long_name;
    std::string desc;
    float* target;
};

struct BoolOption {
    std::string short_name;
    std::string long_name;
    std::string desc;
    bool keep_true;
    bool* target;
};

struct ManualOption {
    std::string short_name;
    std::string long_name;
    std::string desc;
    std::function<int(int argc, const char** argv, int index)> cb;
};

struct ArgOptions {
    std::vector<StringOption> string_options;
    std::vector<IntOption> int_options;
    std::vector<FloatOption> float_options;
    std::vector<BoolOption> bool_options;
    std::vector<ManualOption> manual_options;
};

bool parse_options(int argc, const char** argv, ArgOptions& options) {
    bool invalid_arg = false;
    std::string arg;
    for (int i = 1; i < argc; i++) {
        bool found_arg = false;
        arg            = argv[i];

        for (auto& option : options.string_options) {
            if ((option.short_name.size() > 0 && arg == option.short_name) || (option.long_name.size() > 0 && arg == option.long_name)) {
                found_arg = true;
                if (++i >= argc) {
                    invalid_arg = true;
                    break;
                }
                *option.target = argv_to_utf8(i, argv);
            }
        }
        if (invalid_arg) {
            break;
        }

        for (auto& option : options.int_options) {
            if ((option.short_name.size() > 0 && arg == option.short_name) || (option.long_name.size() > 0 && arg == option.long_name)) {
                found_arg = true;
                if (++i >= argc) {
                    invalid_arg = true;
                    break;
                }
                *option.target = std::stoi(argv[i]);
            }
        }
        if (invalid_arg) {
            break;
        }

        for (auto& option : options.float_options) {
            if ((option.short_name.size() > 0 && arg == option.short_name) || (option.long_name.size() > 0 && arg == option.long_name)) {
                found_arg = true;
                if (++i >= argc) {
                    invalid_arg = true;
                    break;
                }
                *option.target = std::stof(argv[i]);
            }
        }
        if (invalid_arg) {
            break;
        }

        for (auto& option : options.bool_options) {
            if ((option.short_name.size() > 0 && arg == option.short_name) || (option.long_name.size() > 0 && arg == option.long_name)) {
                found_arg = true;
                if (option.keep_true) {
                    *option.target = true;
                } else {
                    *option.target = false;
                }
            }
        }
        if (invalid_arg) {
            break;
        }

        for (auto& option : options.manual_options) {
            if ((option.short_name.size() > 0 && arg == option.short_name) || (option.long_name.size() > 0 && arg == option.long_name)) {
                found_arg = true;
                int ret   = option.cb(argc, argv, i);
                if (ret < 0) {
                    invalid_arg = true;
                    break;
                }
                i += ret;
            }
        }
        if (invalid_arg) {
            break;
        }
        if (!found_arg) {
            fprintf(stderr, "error: unknown argument: %s\n", arg.c_str());
            return false;
        }
    }
    if (invalid_arg) {
        fprintf(stderr, "error: invalid parameter for argument: %s\n", arg.c_str());
        return false;
    }
    return true;
}

void parse_args(int argc, const char** argv, SDParams& params) {
    ArgOptions options;
    options.string_options = {
        {"-m", "--model", "", &params.model_path},
        {"", "--clip_l", "", &params.clip_l_path},
        {"", "--clip_g", "", &params.clip_g_path},
        {"", "--clip_vision", "", &params.clip_vision_path},
        {"", "--t5xxl", "", &params.t5xxl_path},
        {"", "--diffusion-model", "", &params.diffusion_model_path},
        {"", "--high-noise-diffusion-model", "", &params.high_noise_diffusion_model_path},
        {"", "--vae", "", &params.vae_path},
        {"", "--taesd", "", &params.taesd_path},
        {"", "--control-net", "", &params.control_net_path},
        {"", "--embd-dir", "", &params.embedding_dir},
        {"", "--lora-model-dir", "", &params.lora_model_dir},
        {"-i", "--init-img", "", &params.init_image_path},
        {"", "--end-img", "", &params.end_image_path},
        {"", "--tensor-type-rules", "", &params.tensor_type_rules},
        {"", "--photo-maker", "", &params.photo_maker_path},
        {"", "--pm-id-images-dir", "", &params.pm_id_images_dir},
        {"", "--pm-id-embed-path", "", &params.pm_id_embed_path},
        {"", "--mask", "", &params.mask_image_path},
        {"", "--control-image", "", &params.control_image_path},
        {"", "--control-video", "", &params.control_video_path},
        {"-o", "--output", "", &params.output_path},
        {"-p", "--prompt", "", &params.prompt},
        {"-n", "--negative-prompt", "", &params.negative_prompt},
        {"", "--upscale-model", "", &params.esrgan_path},
    };

    options.int_options = {
        {"-t", "--threads", "", &params.n_threads},
        {"", "--upscale-repeats", "", &params.upscale_repeats},
        {"-H", "--height", "", &params.height},
        {"-W", "--width", "", &params.width},
        {"", "--steps", "", &params.sample_params.sample_steps},
        {"", "--high-noise-steps", "", &params.high_noise_sample_params.sample_steps},
        {"", "--clip-skip", "", &params.clip_skip},
        {"-b", "--batch-count", "", &params.batch_count},
        {"", "--chroma-t5-mask-pad", "", &params.chroma_t5_mask_pad},
        {"", "--video-frames", "", &params.video_frames},
        {"", "--fps", "", &params.fps},
    };

    options.float_options = {
        {"", "--cfg-scale", "", &params.sample_params.guidance.txt_cfg},
        {"", "--img-cfg-scale", "", &params.sample_params.guidance.img_cfg},
        {"", "--guidance", "", &params.sample_params.guidance.distilled_guidance},
        {"", "--slg-scale", "", &params.sample_params.guidance.slg.scale},
        {"", "--skip-layer-start", "", &params.sample_params.guidance.slg.layer_start},
        {"", "--skip-layer-end", "", &params.sample_params.guidance.slg.layer_end},
        {"", "--eta", "", &params.sample_params.eta},
        {"", "--high-noise-cfg-scale", "", &params.high_noise_sample_params.guidance.txt_cfg},
        {"", "--high-noise-img-cfg-scale", "", &params.high_noise_sample_params.guidance.img_cfg},
        {"", "--high-noise-guidance", "", &params.high_noise_sample_params.guidance.distilled_guidance},
        {"", "--high-noise-slg-scale", "", &params.high_noise_sample_params.guidance.slg.scale},
        {"", "--high-noise-skip-layer-start", "", &params.high_noise_sample_params.guidance.slg.layer_start},
        {"", "--high-noise-skip-layer-end", "", &params.high_noise_sample_params.guidance.slg.layer_end},
        {"", "--high-noise-eta", "", &params.high_noise_sample_params.eta},
        {"", "--strength", "", &params.strength},
        {"", "--pm-style-strength", "", &params.pm_style_strength},
        {"", "--control-strength", "", &params.control_strength},
        {"", "--moe-boundary", "", &params.moe_boundary},
        {"", "--flow-shift", "", &params.flow_shift},
        {"", "--vace-strength", "", &params.vace_strength},
        {"", "--vae-tile-overlap", "", &params.vae_tiling_params.target_overlap},
    };

    options.bool_options = {
        {"", "--vae-tiling", "", true, &params.vae_tiling_params.enabled},
        {"", "--offload-to-cpu", "", true, &params.offload_params_to_cpu},
        {"", "--control-net-cpu", "", true, &params.control_net_cpu},
        {"", "--normalize-input", "", true, &params.normalize_input},
        {"", "--clip-on-cpu", "", true, &params.clip_on_cpu},
        {"", "--vae-on-cpu", "", true, &params.vae_on_cpu},
        {"", "--diffusion-fa", "", true, &params.diffusion_flash_attn},
        {"", "--diffusion-conv-direct", "", true, &params.diffusion_conv_direct},
        {"", "--vae-conv-direct", "", true, &params.vae_conv_direct},
        {"", "--canny", "", true, &params.canny_preprocess},
        {"-v", "--verbose", "", true, &params.verbose},
        {"", "--color", "", true, &params.color},
        {"", "--chroma-disable-dit-mask", "", false, &params.chroma_use_dit_mask},
        {"", "--chroma-enable-t5-mask", "", true, &params.chroma_use_t5_mask},
        {"", "--increase-ref-index", "", true, &params.increase_ref_index},
    };

    auto on_mode_arg = [&](int argc, const char** argv, int index) {
        if (++index >= argc) {
            return -1;
        }
        const char* mode = argv[index];
        if (mode != NULL) {
            int mode_found = -1;
            for (int i = 0; i < MODE_COUNT; i++) {
                if (!strcmp(mode, modes_str[i])) {
                    mode_found = i;
                }
            }
            if (mode_found == -1) {
                fprintf(stderr,
                        "error: invalid mode %s, must be one of [%s]\n",
                        mode, SD_ALL_MODES_STR);
                exit(1);
            }
            params.mode = (SDMode)mode_found;
        }
        return 1;
    };

    auto on_type_arg = [&](int argc, const char** argv, int index) {
        if (++index >= argc) {
            return -1;
        }
        const char* arg = argv[index];
        params.wtype    = str_to_sd_type(arg);
        if (params.wtype == SD_TYPE_COUNT) {
            fprintf(stderr, "error: invalid weight format %s\n",
                    arg);
            return -1;
        }
        return 1;
    };

    auto on_rng_arg = [&](int argc, const char** argv, int index) {
        if (++index >= argc) {
            return -1;
        }
        const char* arg = argv[index];
        params.rng_type = str_to_rng_type(arg);
        if (params.rng_type == RNG_TYPE_COUNT) {
            fprintf(stderr, "error: invalid rng type %s\n",
                    arg);
            return -1;
        }
        return 1;
    };

    auto on_schedule_arg = [&](int argc, const char** argv, int index) {
        if (++index >= argc) {
            return -1;
        }
<<<<<<< HEAD
        const char* arg = argv[index];
        params.schedule = str_to_schedule(arg);
        if (params.schedule == SCHEDULE_COUNT) {
            fprintf(stderr, "error: invalid schedule %s, must be one of [discrete, karras, exponential, ays, gits, sgm_uniform, simple]\n",
=======
        const char* arg                = argv[index];
        params.sample_params.scheduler = str_to_schedule(arg);
        if (params.sample_params.scheduler == SCHEDULE_COUNT) {
            fprintf(stderr, "error: invalid scheduler %s\n",
                    arg);
            return -1;
        }
        return 1;
    };

    auto on_high_noise_schedule_arg = [&](int argc, const char** argv, int index) {
        if (++index >= argc) {
            return -1;
        }
        const char* arg                           = argv[index];
        params.high_noise_sample_params.scheduler = str_to_schedule(arg);
        if (params.high_noise_sample_params.scheduler == SCHEDULE_COUNT) {
            fprintf(stderr, "error: invalid high noise scheduler %s\n",
>>>>>>> 0ebe6fe1
                    arg);
            return -1;
        }
        return 1;
    };

    auto on_sample_method_arg = [&](int argc, const char** argv, int index) {
        if (++index >= argc) {
            return -1;
        }
        const char* arg                    = argv[index];
        params.sample_params.sample_method = str_to_sample_method(arg);
        if (params.sample_params.sample_method == SAMPLE_METHOD_COUNT) {
            fprintf(stderr, "error: invalid sample method %s\n",
                    arg);
            return -1;
        }
        return 1;
    };

    auto on_high_noise_sample_method_arg = [&](int argc, const char** argv, int index) {
        if (++index >= argc) {
            return -1;
        }
        const char* arg                               = argv[index];
        params.high_noise_sample_params.sample_method = str_to_sample_method(arg);
        if (params.high_noise_sample_params.sample_method == SAMPLE_METHOD_COUNT) {
            fprintf(stderr, "error: invalid high noise sample method %s\n",
                    arg);
            return -1;
        }
        return 1;
    };

    auto on_seed_arg = [&](int argc, const char** argv, int index) {
        if (++index >= argc) {
            return -1;
        }
        params.seed = std::stoll(argv[index]);
        return 1;
    };

    auto on_help_arg = [&](int argc, const char** argv, int index) {
        print_usage(argc, argv);
        exit(0);
        return 0;
    };

    auto on_skip_layers_arg = [&](int argc, const char** argv, int index) {
        if (++index >= argc) {
            return -1;
        }
        std::string layers_str = argv[index];
        if (layers_str[0] != '[' || layers_str[layers_str.size() - 1] != ']') {
            return -1;
        }

        layers_str = layers_str.substr(1, layers_str.size() - 2);

        std::regex regex("[, ]+");
        std::sregex_token_iterator iter(layers_str.begin(), layers_str.end(), regex, -1);
        std::sregex_token_iterator end;
        std::vector<std::string> tokens(iter, end);
        std::vector<int> layers;
        for (const auto& token : tokens) {
            try {
                layers.push_back(std::stoi(token));
            } catch (const std::invalid_argument& e) {
                return -1;
            }
        }
        params.skip_layers = layers;
        return 1;
    };

    auto on_high_noise_skip_layers_arg = [&](int argc, const char** argv, int index) {
        if (++index >= argc) {
            return -1;
        }
        std::string layers_str = argv[index];
        if (layers_str[0] != '[' || layers_str[layers_str.size() - 1] != ']') {
            return -1;
        }

        layers_str = layers_str.substr(1, layers_str.size() - 2);

        std::regex regex("[, ]+");
        std::sregex_token_iterator iter(layers_str.begin(), layers_str.end(), regex, -1);
        std::sregex_token_iterator end;
        std::vector<std::string> tokens(iter, end);
        std::vector<int> layers;
        for (const auto& token : tokens) {
            try {
                layers.push_back(std::stoi(token));
            } catch (const std::invalid_argument& e) {
                return -1;
            }
        }
        params.high_noise_skip_layers = layers;
        return 1;
    };

    auto on_ref_image_arg = [&](int argc, const char** argv, int index) {
        if (++index >= argc) {
            return -1;
        }
        params.ref_image_paths.push_back(argv[index]);
        return 1;
    };

    auto on_tile_size_arg = [&](int argc, const char** argv, int index) {
        if (++index >= argc) {
            return -1;
        }
        std::string tile_size_str = argv[index];
        size_t x_pos              = tile_size_str.find('x');
        try {
            if (x_pos != std::string::npos) {
                std::string tile_x_str               = tile_size_str.substr(0, x_pos);
                std::string tile_y_str               = tile_size_str.substr(x_pos + 1);
                params.vae_tiling_params.tile_size_x = std::stoi(tile_x_str);
                params.vae_tiling_params.tile_size_y = std::stoi(tile_y_str);
            } else {
                params.vae_tiling_params.tile_size_x = params.vae_tiling_params.tile_size_y = std::stoi(tile_size_str);
            }
        } catch (const std::invalid_argument& e) {
            return -1;
        } catch (const std::out_of_range& e) {
            return -1;
        }
        return 1;
    };

    auto on_relative_tile_size_arg = [&](int argc, const char** argv, int index) {
        if (++index >= argc) {
            return -1;
        }
        std::string rel_size_str = argv[index];
        size_t x_pos             = rel_size_str.find('x');
        try {
            if (x_pos != std::string::npos) {
                std::string rel_x_str               = rel_size_str.substr(0, x_pos);
                std::string rel_y_str               = rel_size_str.substr(x_pos + 1);
                params.vae_tiling_params.rel_size_x = std::stof(rel_x_str);
                params.vae_tiling_params.rel_size_y = std::stof(rel_y_str);
            } else {
                params.vae_tiling_params.rel_size_x = params.vae_tiling_params.rel_size_y = std::stof(rel_size_str);
            }
        } catch (const std::invalid_argument& e) {
            return -1;
        } catch (const std::out_of_range& e) {
            return -1;
        }
        return 1;
    };

    options.manual_options = {
        {"-M", "--mode", "", on_mode_arg},
        {"", "--type", "", on_type_arg},
        {"", "--rng", "", on_rng_arg},
        {"-s", "--seed", "", on_seed_arg},
        {"", "--sampling-method", "", on_sample_method_arg},
        {"", "--scheduler", "", on_schedule_arg},
        {"", "--skip-layers", "", on_skip_layers_arg},
        {"", "--high-noise-sampling-method", "", on_high_noise_sample_method_arg},
        {"", "--high-noise-scheduler", "", on_high_noise_schedule_arg},
        {"", "--high-noise-skip-layers", "", on_high_noise_skip_layers_arg},
        {"-r", "--ref-image", "", on_ref_image_arg},
        {"-h", "--help", "", on_help_arg},
        {"", "--vae-tile-size", "", on_tile_size_arg},
        {"", "--vae-relative-tile-size", "", on_relative_tile_size_arg},
    };
    auto on_timestep_shift_arg = [&](int argc, const char** argv, int index) {
        if (++index >= argc) {
            return -1;
        }
        params.shifted_timestep = std::stoi(argv[index]);
        if (params.shifted_timestep != -1 && (params.shifted_timestep < 1 || params.shifted_timestep > 1000)) {
            fprintf(stderr, "error: timestep-shift must be between 1 and 1000, or -1 to disable\n");
            return -1;
        }
        return 1;
    };
    options.manual_options.push_back({"", "--timestep-shift", "", on_timestep_shift_arg});
    if (!parse_options(argc, argv, options)) {
        print_usage(argc, argv);
        exit(1);
    }

    if (params.n_threads <= 0) {
        params.n_threads = get_num_physical_cores();
    }

    if (params.mode != CONVERT && params.mode != VID_GEN && params.prompt.length() == 0) {
        fprintf(stderr, "error: the following arguments are required: prompt\n");
        print_usage(argc, argv);
        exit(1);
    }

    if (params.model_path.length() == 0 && params.diffusion_model_path.length() == 0) {
        fprintf(stderr, "error: the following arguments are required: model_path/diffusion_model\n");
        print_usage(argc, argv);
        exit(1);
    }

    if (params.output_path.length() == 0) {
        fprintf(stderr, "error: the following arguments are required: output_path\n");
        print_usage(argc, argv);
        exit(1);
    }

    if (params.width <= 0) {
        fprintf(stderr, "error: the width must be greater than 0\n");
        exit(1);
    }

    if (params.height <= 0) {
        fprintf(stderr, "error: the height must be greater than 0\n");
        exit(1);
    }

    if (params.sample_params.sample_steps <= 0) {
        fprintf(stderr, "error: the sample_steps must be greater than 0\n");
        exit(1);
    }

    if (params.high_noise_sample_params.sample_steps <= 0) {
        params.high_noise_sample_params.sample_steps = -1;
    }

    if (params.strength < 0.f || params.strength > 1.f) {
        fprintf(stderr, "error: can only work with strength in [0.0, 1.0]\n");
        exit(1);
    }

    if (params.mode != CONVERT && params.tensor_type_rules.size() > 0) {
        fprintf(stderr, "warning: --tensor-type-rules is currently supported only for conversion\n");
    }

    if (params.mode == VID_GEN && params.video_frames <= 0) {
        fprintf(stderr, "warning: --video-frames must be at least 1\n");
        exit(1);
    }

    if (params.mode == VID_GEN && params.fps <= 0) {
        fprintf(stderr, "warning: --fps must be at least 1\n");
        exit(1);
    }

    if (params.upscale_repeats < 1) {
        fprintf(stderr, "error: upscale multiplier must be at least 1\n");
        exit(1);
    }

    if (params.seed < 0) {
        srand((int)time(NULL));
        params.seed = rand();
    }

    if (params.mode == CONVERT) {
        if (params.output_path == "output.png") {
            params.output_path = "output.gguf";
        }
    }

    if (!isfinite(params.sample_params.guidance.img_cfg)) {
        params.sample_params.guidance.img_cfg = params.sample_params.guidance.txt_cfg;
    }

    if (!isfinite(params.high_noise_sample_params.guidance.img_cfg)) {
        params.high_noise_sample_params.guidance.img_cfg = params.high_noise_sample_params.guidance.txt_cfg;
    }
}

static std::string sd_basename(const std::string& path) {
    size_t pos = path.find_last_of('/');
    if (pos != std::string::npos) {
        return path.substr(pos + 1);
    }
    pos = path.find_last_of('\\');
    if (pos != std::string::npos) {
        return path.substr(pos + 1);
    }
    return path;
}

std::string get_image_params(SDParams params, int64_t seed) {
    std::string parameter_string = params.prompt + "\n";
    if (params.negative_prompt.size() != 0) {
        parameter_string += "Negative prompt: " + params.negative_prompt + "\n";
    }
    parameter_string += "Steps: " + std::to_string(params.sample_params.sample_steps) + ", ";
    parameter_string += "CFG scale: " + std::to_string(params.sample_params.guidance.txt_cfg) + ", ";
    if (params.sample_params.guidance.slg.scale != 0 && params.skip_layers.size() != 0) {
        parameter_string += "SLG scale: " + std::to_string(params.sample_params.guidance.txt_cfg) + ", ";
        parameter_string += "Skip layers: [";
        for (const auto& layer : params.skip_layers) {
            parameter_string += std::to_string(layer) + ", ";
        }
        parameter_string += "], ";
        parameter_string += "Skip layer start: " + std::to_string(params.sample_params.guidance.slg.layer_start) + ", ";
        parameter_string += "Skip layer end: " + std::to_string(params.sample_params.guidance.slg.layer_end) + ", ";
    }
    parameter_string += "Guidance: " + std::to_string(params.sample_params.guidance.distilled_guidance) + ", ";
    parameter_string += "Eta: " + std::to_string(params.sample_params.eta) + ", ";
    parameter_string += "Seed: " + std::to_string(seed) + ", ";
    parameter_string += "Size: " + std::to_string(params.width) + "x" + std::to_string(params.height) + ", ";
    parameter_string += "Model: " + sd_basename(params.model_path) + ", ";
    parameter_string += "RNG: " + std::string(sd_rng_type_name(params.rng_type)) + ", ";
    parameter_string += "Sampler: " + std::string(sd_sample_method_name(params.sample_params.sample_method));
    if (params.sample_params.scheduler != DEFAULT) {
        parameter_string += " " + std::string(sd_schedule_name(params.sample_params.scheduler));
    }
    parameter_string += ", ";
    for (const auto& te : {params.clip_l_path, params.clip_g_path, params.t5xxl_path}) {
        if (!te.empty()) {
            parameter_string += "TE: " + sd_basename(te) + ", ";
        }
    }
    if (!params.diffusion_model_path.empty()) {
        parameter_string += "Unet: " + sd_basename(params.diffusion_model_path) + ", ";
    }
    if (!params.vae_path.empty()) {
        parameter_string += "VAE: " + sd_basename(params.vae_path) + ", ";
    }
    if (params.clip_skip != -1) {
        parameter_string += "Clip skip: " + std::to_string(params.clip_skip) + ", ";
    }
    parameter_string += "Version: stable-diffusion.cpp";
    return parameter_string;
}

/* Enables Printing the log level tag in color using ANSI escape codes */
void sd_log_cb(enum sd_log_level_t level, const char* log, void* data) {
    SDParams* params = (SDParams*)data;
    int tag_color;
    const char* level_str;
    FILE* out_stream = (level == SD_LOG_ERROR) ? stderr : stdout;

    if (!log || (!params->verbose && level <= SD_LOG_DEBUG)) {
        return;
    }

    switch (level) {
        case SD_LOG_DEBUG:
            tag_color = 37;
            level_str = "DEBUG";
            break;
        case SD_LOG_INFO:
            tag_color = 34;
            level_str = "INFO";
            break;
        case SD_LOG_WARN:
            tag_color = 35;
            level_str = "WARN";
            break;
        case SD_LOG_ERROR:
            tag_color = 31;
            level_str = "ERROR";
            break;
        default: /* Potential future-proofing */
            tag_color = 33;
            level_str = "?????";
            break;
    }

    if (params->color == true) {
        fprintf(out_stream, "\033[%d;1m[%-5s]\033[0m ", tag_color, level_str);
    } else {
        fprintf(out_stream, "[%-5s] ", level_str);
    }
    fputs(log, out_stream);
    fflush(out_stream);
}

uint8_t* load_image(const char* image_path, int& width, int& height, int expected_width = 0, int expected_height = 0, int expected_channel = 3) {
    int c                 = 0;
    uint8_t* image_buffer = (uint8_t*)stbi_load(image_path, &width, &height, &c, expected_channel);
    if (image_buffer == NULL) {
        fprintf(stderr, "load image from '%s' failed\n", image_path);
        return NULL;
    }
    if (c < expected_channel) {
        fprintf(stderr,
                "the number of channels for the input image must be >= %d,"
                "but got %d channels, image_path = %s\n",
                expected_channel,
                c,
                image_path);
        free(image_buffer);
        return NULL;
    }
    if (width <= 0) {
        fprintf(stderr, "error: the width of image must be greater than 0, image_path = %s\n", image_path);
        free(image_buffer);
        return NULL;
    }
    if (height <= 0) {
        fprintf(stderr, "error: the height of image must be greater than 0, image_path = %s\n", image_path);
        free(image_buffer);
        return NULL;
    }

    // Resize input image ...
    if ((expected_width > 0 && expected_height > 0) && (height != expected_height || width != expected_width)) {
        float dst_aspect = (float)expected_width / (float)expected_height;
        float src_aspect = (float)width / (float)height;

        int crop_x = 0, crop_y = 0;
        int crop_w = width, crop_h = height;

        if (src_aspect > dst_aspect) {
            crop_w = (int)(height * dst_aspect);
            crop_x = (width - crop_w) / 2;
        } else if (src_aspect < dst_aspect) {
            crop_h = (int)(width / dst_aspect);
            crop_y = (height - crop_h) / 2;
        }

        if (crop_x != 0 || crop_y != 0) {
            printf("crop input image from %dx%d to %dx%d, image_path = %s\n", width, height, crop_w, crop_h, image_path);
            uint8_t* cropped_image_buffer = (uint8_t*)malloc(crop_w * crop_h * expected_channel);
            if (cropped_image_buffer == NULL) {
                fprintf(stderr, "error: allocate memory for crop\n");
                free(image_buffer);
                return NULL;
            }
            for (int row = 0; row < crop_h; row++) {
                uint8_t* src = image_buffer + ((crop_y + row) * width + crop_x) * expected_channel;
                uint8_t* dst = cropped_image_buffer + (row * crop_w) * expected_channel;
                memcpy(dst, src, crop_w * expected_channel);
            }

            width  = crop_w;
            height = crop_h;
            free(image_buffer);
            image_buffer = cropped_image_buffer;
        }

        printf("resize input image from %dx%d to %dx%d\n", width, height, expected_width, expected_height);
        int resized_height = expected_height;
        int resized_width  = expected_width;

        uint8_t* resized_image_buffer = (uint8_t*)malloc(resized_height * resized_width * expected_channel);
        if (resized_image_buffer == NULL) {
            fprintf(stderr, "error: allocate memory for resize input image\n");
            free(image_buffer);
            return NULL;
        }
        stbir_resize(image_buffer, width, height, 0,
                     resized_image_buffer, resized_width, resized_height, 0, STBIR_TYPE_UINT8,
                     expected_channel, STBIR_ALPHA_CHANNEL_NONE, 0,
                     STBIR_EDGE_CLAMP, STBIR_EDGE_CLAMP,
                     STBIR_FILTER_BOX, STBIR_FILTER_BOX,
                     STBIR_COLORSPACE_SRGB, nullptr);
        width  = resized_width;
        height = resized_height;
        free(image_buffer);
        image_buffer = resized_image_buffer;
    }
    return image_buffer;
}

bool load_images_from_dir(const std::string dir,
                          std::vector<sd_image_t>& images,
                          int expected_width  = 0,
                          int expected_height = 0,
                          int max_image_num   = 0,
                          bool verbose        = false) {
    if (!fs::exists(dir) || !fs::is_directory(dir)) {
        fprintf(stderr, "'%s' is not a valid directory\n", dir.c_str());
        return false;
    }

    for (const auto& entry : fs::directory_iterator(dir)) {
        if (!entry.is_regular_file())
            continue;

        std::string path = entry.path().string();
        std::string ext  = entry.path().extension().string();
        std::transform(ext.begin(), ext.end(), ext.begin(), ::tolower);

        if (ext == ".jpg" || ext == ".jpeg" || ext == ".png" || ext == ".bmp") {
            if (verbose) {
                printf("load image %zu from '%s'\n", images.size(), path.c_str());
            }
            int width             = 0;
            int height            = 0;
            uint8_t* image_buffer = load_image(path.c_str(), width, height, expected_width, expected_height);
            if (image_buffer == NULL) {
                fprintf(stderr, "load image from '%s' failed\n", path.c_str());
                return false;
            }

            images.push_back({(uint32_t)width,
                              (uint32_t)height,
                              3,
                              image_buffer});

            if (max_image_num > 0 && images.size() >= max_image_num) {
                break;
            }
        }
    }
    return true;
}

int main(int argc, const char* argv[]) {
    SDParams params;
    parse_args(argc, argv, params);
    params.sample_params.guidance.slg.layers                 = params.skip_layers.data();
    params.sample_params.guidance.slg.layer_count            = params.skip_layers.size();
    params.high_noise_sample_params.guidance.slg.layers      = params.high_noise_skip_layers.data();
    params.high_noise_sample_params.guidance.slg.layer_count = params.high_noise_skip_layers.size();

    sd_set_log_callback(sd_log_cb, (void*)&params);

    if (params.verbose) {
        print_params(params);
        printf("%s", sd_get_system_info());
    }

    if (params.mode == CONVERT) {
        bool success = convert(params.model_path.c_str(), params.vae_path.c_str(), params.output_path.c_str(), params.wtype, params.tensor_type_rules.c_str());
        if (!success) {
            fprintf(stderr,
                    "convert '%s'/'%s' to '%s' failed\n",
                    params.model_path.c_str(),
                    params.vae_path.c_str(),
                    params.output_path.c_str());
            return 1;
        } else {
            printf("convert '%s'/'%s' to '%s' success\n",
                   params.model_path.c_str(),
                   params.vae_path.c_str(),
                   params.output_path.c_str());
            return 0;
        }
    }

    bool vae_decode_only     = true;
    sd_image_t init_image    = {(uint32_t)params.width, (uint32_t)params.height, 3, NULL};
    sd_image_t end_image     = {(uint32_t)params.width, (uint32_t)params.height, 3, NULL};
    sd_image_t control_image = {(uint32_t)params.width, (uint32_t)params.height, 3, NULL};
    sd_image_t mask_image    = {(uint32_t)params.width, (uint32_t)params.height, 1, NULL};
    std::vector<sd_image_t> ref_images;
    std::vector<sd_image_t> pmid_images;
    std::vector<sd_image_t> control_frames;

    auto release_all_resources = [&]() {
        free(init_image.data);
        free(end_image.data);
        free(control_image.data);
        free(mask_image.data);
        for (auto image : ref_images) {
            free(image.data);
            image.data = NULL;
        }
        ref_images.clear();
        for (auto image : pmid_images) {
            free(image.data);
            image.data = NULL;
        }
        pmid_images.clear();
        for (auto image : control_frames) {
            free(image.data);
            image.data = NULL;
        }
        control_frames.clear();
    };

    if (params.init_image_path.size() > 0) {
        vae_decode_only = false;

        int width       = 0;
        int height      = 0;
        init_image.data = load_image(params.init_image_path.c_str(), width, height, params.width, params.height);
        if (init_image.data == NULL) {
            fprintf(stderr, "load image from '%s' failed\n", params.init_image_path.c_str());
            release_all_resources();
            return 1;
        }
    }

    if (params.end_image_path.size() > 0) {
        vae_decode_only = false;

        int width      = 0;
        int height     = 0;
        end_image.data = load_image(params.end_image_path.c_str(), width, height, params.width, params.height);
        if (end_image.data == NULL) {
            fprintf(stderr, "load image from '%s' failed\n", params.end_image_path.c_str());
            release_all_resources();
            return 1;
        }
    }

    if (params.mask_image_path.size() > 0) {
        int c           = 0;
        int width       = 0;
        int height      = 0;
        mask_image.data = load_image(params.mask_image_path.c_str(), width, height, params.width, params.height, 1);
        if (mask_image.data == NULL) {
            fprintf(stderr, "load image from '%s' failed\n", params.mask_image_path.c_str());
            release_all_resources();
            return 1;
        }
    } else {
        mask_image.data = (uint8_t*)malloc(params.width * params.height);
        memset(mask_image.data, 255, params.width * params.height);
        if (mask_image.data == NULL) {
            fprintf(stderr, "malloc mask image failed\n");
            release_all_resources();
            return 1;
        }
    }

    if (params.control_net_path.size() > 0 && params.control_image_path.size() > 0) {
        int width          = 0;
        int height         = 0;
        control_image.data = load_image(params.control_image_path.c_str(), width, height, params.width, params.height);
        if (control_image.data == NULL) {
            fprintf(stderr, "load image from '%s' failed\n", params.control_image_path.c_str());
            release_all_resources();
            return 1;
        }
        if (params.canny_preprocess) {  // apply preprocessor
            preprocess_canny(control_image,
                             0.08f,
                             0.08f,
                             0.8f,
                             1.0f,
                             false);
        }
    }

    if (params.ref_image_paths.size() > 0) {
        vae_decode_only = false;
        for (auto& path : params.ref_image_paths) {
            int width             = 0;
            int height            = 0;
            uint8_t* image_buffer = load_image(path.c_str(), width, height);
            if (image_buffer == NULL) {
                fprintf(stderr, "load image from '%s' failed\n", path.c_str());
                release_all_resources();
                return 1;
            }
            ref_images.push_back({(uint32_t)width,
                                  (uint32_t)height,
                                  3,
                                  image_buffer});
        }
    }

    if (!params.control_video_path.empty()) {
        if (!load_images_from_dir(params.control_video_path,
                                  control_frames,
                                  params.width,
                                  params.height,
                                  params.video_frames,
                                  params.verbose)) {
            release_all_resources();
            return 1;
        }
    }

    if (!params.pm_id_images_dir.empty()) {
        if (!load_images_from_dir(params.pm_id_images_dir,
                                  pmid_images,
                                  0,
                                  0,
                                  0,
                                  params.verbose)) {
            release_all_resources();
            return 1;
        }
    }

    if (params.mode == VID_GEN) {
        vae_decode_only = false;
    }

    sd_ctx_params_t sd_ctx_params = {
        params.model_path.c_str(),
        params.clip_l_path.c_str(),
        params.clip_g_path.c_str(),
        params.clip_vision_path.c_str(),
        params.t5xxl_path.c_str(),
        params.diffusion_model_path.c_str(),
        params.high_noise_diffusion_model_path.c_str(),
        params.vae_path.c_str(),
        params.taesd_path.c_str(),
        params.control_net_path.c_str(),
        params.lora_model_dir.c_str(),
        params.embedding_dir.c_str(),
        params.photo_maker_path.c_str(),
        vae_decode_only,
        true,
        params.n_threads,
        params.wtype,
        params.rng_type,
        params.offload_params_to_cpu,
        params.clip_on_cpu,
        params.control_net_cpu,
        params.vae_on_cpu,
        params.diffusion_flash_attn,
        params.diffusion_conv_direct,
        params.vae_conv_direct,
        params.chroma_use_dit_mask,
        params.chroma_use_t5_mask,
        params.chroma_t5_mask_pad,
        params.flow_shift,
    };

    sd_ctx_t* sd_ctx = new_sd_ctx(&sd_ctx_params);

    if (sd_ctx == NULL) {
        printf("new_sd_ctx_t failed\n");
        release_all_resources();
        return 1;
    }

    if (params.sample_params.sample_method == SAMPLE_METHOD_DEFAULT) {
        params.sample_params.sample_method = sd_get_default_sample_method(sd_ctx);
    }

    sd_image_t* results;
    int num_results = 1;
    if (params.mode == IMG_GEN) {
        sd_img_gen_params_t img_gen_params = {
            params.prompt.c_str(),
            params.negative_prompt.c_str(),
            params.clip_skip,
            init_image,
            ref_images.data(),
            (int)ref_images.size(),
            params.increase_ref_index,
            mask_image,
            params.width,
            params.height,
            params.sample_params,
            params.strength,
            params.seed,
            params.batch_count,
            control_image,
            params.control_strength,
            params.normalize_input,
<<<<<<< HEAD
            params.input_id_images_path.c_str(),
            params.shifted_timestep,
=======
            {
                pmid_images.data(),
                (int)pmid_images.size(),
                params.pm_id_embed_path.c_str(),
                params.pm_style_strength,
            },  // pm_params
            params.vae_tiling_params,
>>>>>>> 0ebe6fe1
        };

        results     = generate_image(sd_ctx, &img_gen_params);
        num_results = params.batch_count;
    } else if (params.mode == VID_GEN) {
        sd_vid_gen_params_t vid_gen_params = {
            params.prompt.c_str(),
            params.negative_prompt.c_str(),
            params.clip_skip,
            init_image,
            end_image,
            control_frames.data(),
            (int)control_frames.size(),
            params.width,
            params.height,
            params.sample_params,
            params.high_noise_sample_params,
            params.moe_boundary,
            params.strength,
            params.seed,
            params.video_frames,
            params.vace_strength,
        };

        results = generate_video(sd_ctx, &vid_gen_params, &num_results);
    }

    if (results == NULL) {
        printf("generate failed\n");
        free_sd_ctx(sd_ctx);
        return 1;
    }

    int upscale_factor = 4;  // unused for RealESRGAN_x4plus_anime_6B.pth
    if (params.esrgan_path.size() > 0 && params.upscale_repeats > 0) {
        upscaler_ctx_t* upscaler_ctx = new_upscaler_ctx(params.esrgan_path.c_str(),
                                                        params.offload_params_to_cpu,
                                                        params.diffusion_conv_direct,
                                                        params.n_threads);

        if (upscaler_ctx == NULL) {
            printf("new_upscaler_ctx failed\n");
        } else {
            for (int i = 0; i < params.batch_count; i++) {
                if (results[i].data == NULL) {
                    continue;
                }
                sd_image_t current_image = results[i];
                for (int u = 0; u < params.upscale_repeats; ++u) {
                    sd_image_t upscaled_image = upscale(upscaler_ctx, current_image, upscale_factor);
                    if (upscaled_image.data == NULL) {
                        printf("upscale failed\n");
                        break;
                    }
                    free(current_image.data);
                    current_image = upscaled_image;
                }
                results[i] = current_image;  // Set the final upscaled image as the result
            }
        }
    }

    // create directory if not exists
    {
        const fs::path out_path = params.output_path;
        if (const fs::path out_dir = out_path.parent_path(); !out_dir.empty()) {
            std::error_code ec;
            fs::create_directories(out_dir, ec);  // OK if already exists
            if (ec) {
                fprintf(stderr, "failed to create directory '%s': %s\n",
                        out_dir.string().c_str(), ec.message().c_str());
                return 1;
            }
        }
    }

    std::string base_path;
    std::string file_ext;
    std::string file_ext_lower;
    bool is_jpg;
    size_t last_dot_pos   = params.output_path.find_last_of(".");
    size_t last_slash_pos = std::min(params.output_path.find_last_of("/"),
                                     params.output_path.find_last_of("\\"));
    if (last_dot_pos != std::string::npos && (last_slash_pos == std::string::npos || last_dot_pos > last_slash_pos)) {  // filename has extension
        base_path = params.output_path.substr(0, last_dot_pos);
        file_ext = file_ext_lower = params.output_path.substr(last_dot_pos);
        std::transform(file_ext.begin(), file_ext.end(), file_ext_lower.begin(), ::tolower);
        is_jpg = (file_ext_lower == ".jpg" || file_ext_lower == ".jpeg" || file_ext_lower == ".jpe");
    } else {
        base_path = params.output_path;
        file_ext = file_ext_lower = "";
        is_jpg                    = false;
    }

    if (params.mode == VID_GEN && num_results > 1) {
        std::string vid_output_path = params.output_path;
        if (file_ext_lower == ".png") {
            vid_output_path = base_path + ".avi";
        }
        create_mjpg_avi_from_sd_images(vid_output_path.c_str(), results, num_results, params.fps);
        printf("save result MJPG AVI video to '%s'\n", vid_output_path.c_str());
    } else {
        // appending ".png" to absent or unknown extension
        if (!is_jpg && file_ext_lower != ".png") {
            base_path += file_ext;
            file_ext = ".png";
        }
        for (int i = 0; i < num_results; i++) {
            if (results[i].data == NULL) {
                continue;
            }
            std::string final_image_path = i > 0 ? base_path + "_" + std::to_string(i + 1) + file_ext : base_path + file_ext;
            if (is_jpg) {
                stbi_write_jpg(final_image_path.c_str(), results[i].width, results[i].height, results[i].channel,
                               results[i].data, 90, get_image_params(params, params.seed + i).c_str());
                printf("save result JPEG image to '%s'\n", final_image_path.c_str());
            } else {
                stbi_write_png(final_image_path.c_str(), results[i].width, results[i].height, results[i].channel,
                               results[i].data, 0, get_image_params(params, params.seed + i).c_str());
                printf("save result PNG image to '%s'\n", final_image_path.c_str());
            }
        }
    }

    for (int i = 0; i < num_results; i++) {
        free(results[i].data);
        results[i].data = NULL;
    }
    free(results);
    free_sd_ctx(sd_ctx);

    release_all_resources();

    return 0;
}<|MERGE_RESOLUTION|>--- conflicted
+++ resolved
@@ -86,12 +86,6 @@
     int batch_count = 1;
 
     std::vector<int> skip_layers = {7, 8, 9};
-<<<<<<< HEAD
-    float slg_scale              = 0.f;
-    float skip_layer_start       = 0.01f;
-    float skip_layer_end         = 0.2f;
-    int shifted_timestep         = -1;
-=======
     sd_sample_params_t sample_params;
 
     std::vector<int> high_noise_skip_layers = {7, 8, 9};
@@ -124,7 +118,6 @@
     std::string pm_id_images_dir;
     std::string pm_id_embed_path;
     float pm_style_strength = 20.f;
->>>>>>> 0ebe6fe1
 
     bool chroma_use_dit_mask = true;
     bool chroma_use_t5_mask  = false;
@@ -173,37 +166,6 @@
     for (auto& path : params.ref_image_paths) {
         printf("        %s\n", path.c_str());
     };
-<<<<<<< HEAD
-    printf("    clip on cpu:       %s\n", params.clip_on_cpu ? "true" : "false");
-    printf("    controlnet cpu:    %s\n", params.control_net_cpu ? "true" : "false");
-    printf("    vae decoder on cpu:%s\n", params.vae_on_cpu ? "true" : "false");
-    printf("    diffusion flash attention:%s\n", params.diffusion_flash_attn ? "true" : "false");
-    printf("    strength(control): %.2f\n", params.control_strength);
-    printf("    prompt:            %s\n", params.prompt.c_str());
-    printf("    negative_prompt:   %s\n", params.negative_prompt.c_str());
-    printf("    min_cfg:           %.2f\n", params.min_cfg);
-    printf("    cfg_scale:         %.2f\n", params.cfg_scale);
-    printf("    img_cfg_scale:     %.2f\n", params.img_cfg_scale);
-    printf("    slg_scale:         %.2f\n", params.slg_scale);
-    printf("    guidance:          %.2f\n", params.guidance);
-    printf("    eta:               %.2f\n", params.eta);
-    printf("    clip_skip:         %d\n", params.clip_skip);
-    printf("    width:             %d\n", params.width);
-    printf("    height:            %d\n", params.height);
-    printf("    sample_method:     %s\n", sd_sample_method_name(params.sample_method));
-    printf("    schedule:          %s\n", sd_schedule_name(params.schedule));
-    printf("    sample_steps:      %d\n", params.sample_steps);
-    printf("    strength(img2img): %.2f\n", params.strength);
-    printf("    rng:               %s\n", sd_rng_type_name(params.rng_type));
-    printf("    seed:              %ld\n", params.seed);
-    printf("    batch_count:       %d\n", params.batch_count);
-    printf("    vae_tiling:        %s\n", params.vae_tiling ? "true" : "false");
-    printf("    upscale_repeats:   %d\n", params.upscale_repeats);
-    printf("    timestep_shift:    %d\n", params.shifted_timestep);
-    printf("    chroma_use_dit_mask:   %s\n", params.chroma_use_dit_mask ? "true" : "false");
-    printf("    chroma_use_t5_mask:    %s\n", params.chroma_use_t5_mask ? "true" : "false");
-    printf("    chroma_t5_mask_pad:    %d\n", params.chroma_t5_mask_pad);
-=======
     printf("    control_video_path:                %s\n", params.control_video_path.c_str());
     printf("    increase_ref_index:                %s\n", params.increase_ref_index ? "true" : "false");
     printf("    offload_params_to_cpu:             %s\n", params.offload_params_to_cpu ? "true" : "false");
@@ -237,7 +199,6 @@
     printf("    fps:                               %d\n", params.fps);
     free(sample_params_str);
     free(high_noise_sample_params_str);
->>>>>>> 0ebe6fe1
 }
 
 void print_usage(int argc, const char* argv[]) {
@@ -287,9 +248,10 @@
     printf("  --skip-layers LAYERS               Layers to skip for SLG steps: (default: [7,8,9])\n");
     printf("  --skip-layer-start START           SLG enabling point: (default: 0.01)\n");
     printf("  --skip-layer-end END               SLG disabling point: (default: 0.2)\n");
-    printf("  --scheduler {discrete, karras, exponential, ays, gits, smoothstep} Denoiser sigma scheduler (default: discrete)\n");
+    printf("  --scheduler {discrete, karras, exponential, ays, gits, smoothstep, sgm_uniform, simple} Denoiser sigma scheduler (default: discrete)\n");
     printf("  --sampling-method {euler, euler_a, heun, dpm2, dpm++2s_a, dpm++2m, dpm++2mv2, ipndm, ipndm_v, lcm, ddim_trailing, tcd}\n");
     printf("                                     sampling method (default: \"euler\" for Flux/SD3/Wan, \"euler_a\" otherwise)\n");
+    printf("  --timestep-shift N                 shift timestep for NitroFusion models, default: 0, recommended N for NitroSD-Realism around 250 and 500 for NitroSD-Vibrant\n");
     printf("  --steps  STEPS                     number of sample steps (default: 20)\n");
     printf("  --high-noise-cfg-scale SCALE       (high noise) unconditional guidance scale: (default: 7.0)\n");
     printf("  --high-noise-img-cfg-scale SCALE   (high noise) image guidance scale for inpaint or instruct-pix2pix models: (default: same as --cfg-scale)\n");
@@ -300,7 +262,7 @@
     printf("  --high-noise-skip-layers LAYERS    (high noise) Layers to skip for SLG steps: (default: [7,8,9])\n");
     printf("  --high-noise-skip-layer-start      (high noise) SLG enabling point: (default: 0.01)\n");
     printf("  --high-noise-skip-layer-end END    (high noise) SLG disabling point: (default: 0.2)\n");
-    printf("  --high-noise-scheduler {discrete, karras, exponential, ays, gits, smoothstep} Denoiser sigma scheduler (default: discrete)\n");
+    printf("  --high-noise-scheduler {discrete, karras, exponential, ays, gits, smoothstep, sgm_uniform, simple} Denoiser sigma scheduler (default: discrete)\n");
     printf("  --high-noise-sampling-method {euler, euler_a, heun, dpm2, dpm++2s_a, dpm++2m, dpm++2mv2, ipndm, ipndm_v, lcm, ddim_trailing, tcd}\n");
     printf("                                     (high noise) sampling method (default: \"euler_a\")\n");
     printf("  --high-noise-steps  STEPS          (high noise) number of sample steps (default: -1 = auto)\n");
@@ -313,12 +275,7 @@
     printf("  --rng {std_default, cuda}          RNG (default: cuda)\n");
     printf("  -s SEED, --seed SEED               RNG seed (default: 42, use random seed for < 0)\n");
     printf("  -b, --batch-count COUNT            number of images to generate\n");
-<<<<<<< HEAD
-    printf("  --schedule {discrete, karras, exponential, ays, gits, sgm_uniform, simple} Denoiser sigma schedule (default: discrete)\n");
     printf("  --clip-skip N                      ignore last layers of CLIP network; 1 ignores none, 2 ignores one layer (default: -1)\n");
-=======
-    printf("  --clip-skip N                      ignore last_dot_pos layers of CLIP network; 1 ignores none, 2 ignores one layer (default: -1)\n");
->>>>>>> 0ebe6fe1
     printf("                                     <= 0 represents unspecified, will be 1 for SD1.x, 2 for SD2.x\n");
     printf("  --vae-tiling                       process vae in tiles to reduce memory usage\n");
     printf("  --vae-tile-size [X]x[Y]            tile size for vae tiling (default: 32x32)\n");
@@ -336,7 +293,6 @@
     printf("  --control-net-cpu                  keep controlnet in cpu (for low vram)\n");
     printf("  --canny                            apply canny preprocessor (edge detection)\n");
     printf("  --color                            colors the logging tags according to level\n");
-    printf("  --timestep-shift N                 shift timestep for NitroFusion models, default: -1 off, recommended N for NitroSD-Realism around 250 and 500 for NitroSD-Vibrant\n");
     printf("  --chroma-disable-dit-mask          disable dit mask for chroma\n");
     printf("  --chroma-enable-t5-mask            enable t5 mask for chroma\n");
     printf("  --chroma-t5-mask-pad  PAD_SIZE     t5 mask pad size of chroma\n");
@@ -565,6 +521,7 @@
         {"", "--chroma-t5-mask-pad", "", &params.chroma_t5_mask_pad},
         {"", "--video-frames", "", &params.video_frames},
         {"", "--fps", "", &params.fps},
+        {"", "--timestep-shift", "", &params.sample_params.shifted_timestep},
     };
 
     options.float_options = {
@@ -664,12 +621,6 @@
         if (++index >= argc) {
             return -1;
         }
-<<<<<<< HEAD
-        const char* arg = argv[index];
-        params.schedule = str_to_schedule(arg);
-        if (params.schedule == SCHEDULE_COUNT) {
-            fprintf(stderr, "error: invalid schedule %s, must be one of [discrete, karras, exponential, ays, gits, sgm_uniform, simple]\n",
-=======
         const char* arg                = argv[index];
         params.sample_params.scheduler = str_to_schedule(arg);
         if (params.sample_params.scheduler == SCHEDULE_COUNT) {
@@ -688,7 +639,6 @@
         params.high_noise_sample_params.scheduler = str_to_schedule(arg);
         if (params.high_noise_sample_params.scheduler == SCHEDULE_COUNT) {
             fprintf(stderr, "error: invalid high noise scheduler %s\n",
->>>>>>> 0ebe6fe1
                     arg);
             return -1;
         }
@@ -861,18 +811,7 @@
         {"", "--vae-tile-size", "", on_tile_size_arg},
         {"", "--vae-relative-tile-size", "", on_relative_tile_size_arg},
     };
-    auto on_timestep_shift_arg = [&](int argc, const char** argv, int index) {
-        if (++index >= argc) {
-            return -1;
-        }
-        params.shifted_timestep = std::stoi(argv[index]);
-        if (params.shifted_timestep != -1 && (params.shifted_timestep < 1 || params.shifted_timestep > 1000)) {
-            fprintf(stderr, "error: timestep-shift must be between 1 and 1000, or -1 to disable\n");
-            return -1;
-        }
-        return 1;
-    };
-    options.manual_options.push_back({"", "--timestep-shift", "", on_timestep_shift_arg});
+
     if (!parse_options(argc, argv, options)) {
         print_usage(argc, argv);
         exit(1);
@@ -935,6 +874,11 @@
 
     if (params.mode == VID_GEN && params.fps <= 0) {
         fprintf(stderr, "warning: --fps must be at least 1\n");
+        exit(1);
+    }
+
+    if (params.sample_params.shifted_timestep < 0 || params.sample_params.shifted_timestep > 1000) {
+        fprintf(stderr, "error: timestep-shift must be between 0 and 1000\n");
         exit(1);
     }
 
@@ -1436,10 +1380,6 @@
             control_image,
             params.control_strength,
             params.normalize_input,
-<<<<<<< HEAD
-            params.input_id_images_path.c_str(),
-            params.shifted_timestep,
-=======
             {
                 pmid_images.data(),
                 (int)pmid_images.size(),
@@ -1447,7 +1387,6 @@
                 params.pm_style_strength,
             },  // pm_params
             params.vae_tiling_params,
->>>>>>> 0ebe6fe1
         };
 
         results     = generate_image(sd_ctx, &img_gen_params);
