--- conflicted
+++ resolved
@@ -1197,13 +1197,8 @@
          on_lora_apply_mode_arg},
         {"",
          "--scheduler",
-<<<<<<< HEAD
          "denoiser sigma scheduler, one of [discrete, karras, exponential, ays, gits, smoothstep, sgm_uniform, simple, lcm], default: discrete",
-         on_schedule_arg},
-=======
-         "denoiser sigma scheduler, one of [discrete, karras, exponential, ays, gits, smoothstep, sgm_uniform, simple], default: discrete",
          on_scheduler_arg},
->>>>>>> 869d0234
         {"",
          "--skip-layers",
          "layers to skip for SLG steps (default: [7,8,9])",
@@ -1214,13 +1209,6 @@
          " default: euler for Flux/SD3/Wan, euler_a otherwise",
          on_high_noise_sample_method_arg},
         {"",
-<<<<<<< HEAD
-         "--high-noise-scheduler",
-         "(high noise) denoiser sigma scheduler, one of [discrete, karras, exponential, ays, gits, smoothstep, sgm_uniform, simple, lcm], default: discrete",
-         on_high_noise_schedule_arg},
-        {"",
-=======
->>>>>>> 869d0234
          "--high-noise-skip-layers",
          "(high noise) layers to skip for SLG steps (default: [7,8,9])",
          on_high_noise_skip_layers_arg},
@@ -1918,13 +1906,8 @@
             params.sample_params.sample_method = sd_get_default_sample_method(sd_ctx);
         }
 
-<<<<<<< HEAD
-        if (params.sample_params.sample_method == LCM && params.sample_params.scheduler == DEFAULT) {
-            params.sample_params.scheduler = LCM_SCHEDULER;
-=======
         if (params.sample_params.scheduler == SCHEDULER_COUNT) {
             params.sample_params.scheduler = sd_get_default_scheduler(sd_ctx);
->>>>>>> 869d0234
         }
 
         if (params.mode == IMG_GEN) {
