--- conflicted
+++ resolved
@@ -536,11 +536,8 @@
         {"", "--control-strength", "", &params.control_strength},
         {"", "--moe-boundary", "", &params.moe_boundary},
         {"", "--flow-shift", "", &params.flow_shift},
-<<<<<<< HEAD
         {"", "--vace-strength", "", &params.vace_strength},
-=======
         {"", "--vae-tile-overlap", "", &params.vae_tiling_params.target_overlap},
->>>>>>> 2c9b1e25
     };
 
     options.bool_options = {
