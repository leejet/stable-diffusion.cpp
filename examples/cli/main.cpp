--- conflicted
+++ resolved
@@ -204,11 +204,7 @@
     printf("  --rng {std_default, cuda}          RNG (default: cuda)\n");
     printf("  -s SEED, --seed SEED               RNG seed (default: 42, use random seed for < 0)\n");
     printf("  -b, --batch-count COUNT            number of images to generate.\n");
-<<<<<<< HEAD
-    printf("  --schedule {discrete, karras, exponential, ays} Denoiser sigma schedule (default: discrete)\n");
-=======
-    printf("  --schedule {discrete, karras, ays, gits} Denoiser sigma schedule (default: discrete)\n");
->>>>>>> d00c9484
+    printf("  --schedule {discrete, karras, exponential, ays, gits} Denoiser sigma schedule (default: discrete)\n");
     printf("  --clip-skip N                      ignore last layers of CLIP network; 1 ignores none, 2 ignores one layer (default: -1)\n");
     printf("                                     <= 0 represents unspecified, will be 1 for SD1.x, 2 for SD2.x\n");
     printf("  --vae-tiling                       process vae in tiles to reduce memory usage\n");
