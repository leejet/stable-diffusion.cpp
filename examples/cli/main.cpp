#include <stdio.h>
#include <string.h>
#include <time.h>
#include <iostream>
#include <random>
#include <string>
#include <vector>

// #include "preprocessing.hpp"
#include "stable-diffusion.h"

#define STB_IMAGE_IMPLEMENTATION
#define STB_IMAGE_STATIC
#include "stb_image.h"

#define STB_IMAGE_WRITE_IMPLEMENTATION
#define STB_IMAGE_WRITE_STATIC
#include "stb_image_write.h"

#define STB_IMAGE_RESIZE_IMPLEMENTATION
#define STB_IMAGE_RESIZE_STATIC
#include "stb_image_resize.h"

const char* rng_type_to_str[] = {
    "std_default",
    "cuda",
};

// Names of the sampler method, same order as enum sample_method in stable-diffusion.h
const char* sample_method_str[] = {
    "euler_a",
    "euler",
    "heun",
    "dpm2",
    "dpm++2s_a",
    "dpm++2m",
    "dpm++2mv2",
    "lcm",
};

// Names of the sigma schedule overrides, same order as sample_schedule in stable-diffusion.h
const char* schedule_str[] = {
    "default",
    "discrete",
    "karras",
    "ays",
};

const char* modes_str[] = {
    "txt2img",
    "img2img",
    "img2vid",
    "convert",
};

enum SDMode {
    TXT2IMG,
    IMG2IMG,
    IMG2VID,
    CONVERT,
    MODE_COUNT
};

struct SDParams {
    int n_threads = -1;
    SDMode mode   = TXT2IMG;

    std::string model_path;
    std::string vae_path;
    std::string taesd_path;
    std::string esrgan_path;
    std::string controlnet_path;
    std::string embeddings_path;
    std::string stacked_id_embeddings_path;
    std::string input_id_images_path;
    sd_type_t wtype = SD_TYPE_COUNT;
    std::string lora_model_dir;
    std::string output_path = "output.png";
    std::string input_path;
    std::string control_image_path;

    std::string prompt;
    std::string negative_prompt;
    float min_cfg     = 1.0f;
    float cfg_scale   = 7.0f;
    float style_ratio = 20.f;
    int clip_skip     = -1;  // <= 0 represents unspecified
    int width         = 512;
    int height        = 512;
    int batch_count   = 1;

    int video_frames         = 6;
    int motion_bucket_id     = 127;
    int fps                  = 6;
    float augmentation_level = 0.f;

    sample_method_t sample_method = EULER_A;
    schedule_t schedule           = DEFAULT;
    int sample_steps              = 20;
    float strength                = 0.75f;
    float control_strength        = 0.9f;
    rng_type_t rng_type           = CUDA_RNG;
    int64_t seed                  = 42;
    bool verbose                  = false;
    bool vae_tiling               = false;
    bool control_net_cpu          = false;
    bool normalize_input          = false;
    bool clip_on_cpu              = false;
    bool vae_on_cpu               = false;
    bool canny_preprocess         = false;
    bool color                    = false;
    int upscale_repeats           = 1;
};

void print_params(SDParams params) {
    printf("Option: \n");
    printf("    n_threads:         %d\n", params.n_threads);
    printf("    mode:              %s\n", modes_str[params.mode]);
    printf("    model_path:        %s\n", params.model_path.c_str());
    printf("    wtype:             %s\n", params.wtype < SD_TYPE_COUNT ? sd_type_name(params.wtype) : "unspecified");
    printf("    vae_path:          %s\n", params.vae_path.c_str());
    printf("    taesd_path:        %s\n", params.taesd_path.c_str());
    printf("    esrgan_path:       %s\n", params.esrgan_path.c_str());
    printf("    controlnet_path:   %s\n", params.controlnet_path.c_str());
    printf("    embeddings_path:   %s\n", params.embeddings_path.c_str());
    printf("    stacked_id_embeddings_path:   %s\n", params.stacked_id_embeddings_path.c_str());
    printf("    input_id_images_path:   %s\n", params.input_id_images_path.c_str());
    printf("    style ratio:       %.2f\n", params.style_ratio);
    printf("    normzalize input image :  %s\n", params.normalize_input ? "true" : "false");
    printf("    output_path:       %s\n", params.output_path.c_str());
    printf("    init_img:          %s\n", params.input_path.c_str());
    printf("    control_image:     %s\n", params.control_image_path.c_str());
    printf("    clip on cpu:       %s\n", params.clip_on_cpu ? "true" : "false");
    printf("    controlnet cpu:    %s\n", params.control_net_cpu ? "true" : "false");
    printf("    vae decoder on cpu:%s\n", params.vae_on_cpu ? "true" : "false");
    printf("    strength(control): %.2f\n", params.control_strength);
    printf("    prompt:            %s\n", params.prompt.c_str());
    printf("    negative_prompt:   %s\n", params.negative_prompt.c_str());
    printf("    min_cfg:           %.2f\n", params.min_cfg);
    printf("    cfg_scale:         %.2f\n", params.cfg_scale);
    printf("    clip_skip:         %d\n", params.clip_skip);
    printf("    width:             %d\n", params.width);
    printf("    height:            %d\n", params.height);
    printf("    sample_method:     %s\n", sample_method_str[params.sample_method]);
    printf("    schedule:          %s\n", schedule_str[params.schedule]);
    printf("    sample_steps:      %d\n", params.sample_steps);
    printf("    strength(img2img): %.2f\n", params.strength);
    printf("    rng:               %s\n", rng_type_to_str[params.rng_type]);
    printf("    seed:              %ld\n", params.seed);
    printf("    batch_count:       %d\n", params.batch_count);
    printf("    vae_tiling:        %s\n", params.vae_tiling ? "true" : "false");
    printf("    upscale_repeats:   %d\n", params.upscale_repeats);
}

void print_usage(int argc, const char* argv[]) {
    printf("usage: %s [arguments]\n", argv[0]);
    printf("\n");
    printf("arguments:\n");
    printf("  -h, --help                         show this help message and exit\n");
    printf("  -M, --mode [MODEL]                 run mode (txt2img or img2img or convert, default: txt2img)\n");
    printf("  -t, --threads N                    number of threads to use during computation (default: -1).\n");
    printf("                                     If threads <= 0, then threads will be set to the number of CPU physical cores\n");
    printf("  -m, --model [MODEL]                path to model\n");
    printf("  --vae [VAE]                        path to vae\n");
    printf("  --taesd [TAESD_PATH]               path to taesd. Using Tiny AutoEncoder for fast decoding (low quality)\n");
    printf("  --control-net [CONTROL_PATH]       path to control net model\n");
    printf("  --embd-dir [EMBEDDING_PATH]        path to embeddings.\n");
    printf("  --stacked-id-embd-dir [DIR]        path to PHOTOMAKER stacked id embeddings.\n");
    printf("  --input-id-images-dir [DIR]        path to PHOTOMAKER input id images dir.\n");
    printf("  --normalize-input                  normalize PHOTOMAKER input id images\n");
    printf("  --upscale-model [ESRGAN_PATH]      path to esrgan model. Upscale images after generate, just RealESRGAN_x4plus_anime_6B supported by now.\n");
    printf("  --upscale-repeats                  Run the ESRGAN upscaler this many times (default 1)\n");
    printf("  --type [TYPE]                      weight type (f32, f16, q4_0, q4_1, q5_0, q5_1, q8_0)\n");
    printf("                                     If not specified, the default is the type of the weight file.\n");
    printf("  --lora-model-dir [DIR]             lora model directory\n");
    printf("  -i, --init-img [IMAGE]             path to the input image, required by img2img\n");
    printf("  --control-image [IMAGE]            path to image condition, control net\n");
    printf("  -o, --output OUTPUT                path to write result image to (default: ./output.png)\n");
    printf("  -p, --prompt [PROMPT]              the prompt to render\n");
    printf("  -n, --negative-prompt PROMPT       the negative prompt (default: \"\")\n");
    printf("  --cfg-scale SCALE                  unconditional guidance scale: (default: 7.0)\n");
    printf("  --strength STRENGTH                strength for noising/unnoising (default: 0.75)\n");
    printf("  --style-ratio STYLE-RATIO          strength for keeping input identity (default: 20%%)\n");
    printf("  --control-strength STRENGTH        strength to apply Control Net (default: 0.9)\n");
    printf("                                     1.0 corresponds to full destruction of information in init image\n");
    printf("  -H, --height H                     image height, in pixel space (default: 512)\n");
    printf("  -W, --width W                      image width, in pixel space (default: 512)\n");
    printf("  --sampling-method {euler, euler_a, heun, dpm2, dpm++2s_a, dpm++2m, dpm++2mv2, lcm}\n");
    printf("                                     sampling method (default: \"euler_a\")\n");
    printf("  --steps  STEPS                     number of sample steps (default: 20)\n");
    printf("  --rng {std_default, cuda}          RNG (default: cuda)\n");
    printf("  -s SEED, --seed SEED               RNG seed (default: 42, use random seed for < 0)\n");
    printf("  -b, --batch-count COUNT            number of images to generate.\n");
    printf("  --schedule {discrete, karras, ays} Denoiser sigma schedule (default: discrete)\n");
    printf("  --clip-skip N                      ignore last layers of CLIP network; 1 ignores none, 2 ignores one layer (default: -1)\n");
    printf("                                     <= 0 represents unspecified, will be 1 for SD1.x, 2 for SD2.x\n");
    printf("  --vae-tiling                       process vae in tiles to reduce memory usage\n");
    printf("  --control-net-cpu                  keep controlnet in cpu (for low vram)\n");
    printf("  --canny                            apply canny preprocessor (edge detection)\n");
    printf("  --color                            Colors the logging tags according to level\n");
    printf("  -v, --verbose                      print extra info\n");
}

void parse_args(int argc, const char** argv, SDParams& params) {
    bool invalid_arg = false;
    std::string arg;
    for (int i = 1; i < argc; i++) {
        arg = argv[i];

        if (arg == "-t" || arg == "--threads") {
            if (++i >= argc) {
                invalid_arg = true;
                break;
            }
            params.n_threads = std::stoi(argv[i]);
        } else if (arg == "-M" || arg == "--mode") {
            if (++i >= argc) {
                invalid_arg = true;
                break;
            }
            const char* mode_selected = argv[i];
            int mode_found            = -1;
            for (int d = 0; d < MODE_COUNT; d++) {
                if (!strcmp(mode_selected, modes_str[d])) {
                    mode_found = d;
                }
            }
            if (mode_found == -1) {
                fprintf(stderr,
                        "error: invalid mode %s, must be one of [txt2img, img2img, img2vid, convert]\n",
                        mode_selected);
                exit(1);
            }
            params.mode = (SDMode)mode_found;
        } else if (arg == "-m" || arg == "--model") {
            if (++i >= argc) {
                invalid_arg = true;
                break;
            }
            params.model_path = argv[i];
        } else if (arg == "--vae") {
            if (++i >= argc) {
                invalid_arg = true;
                break;
            }
            params.vae_path = argv[i];
        } else if (arg == "--taesd") {
            if (++i >= argc) {
                invalid_arg = true;
                break;
            }
            params.taesd_path = argv[i];
        } else if (arg == "--control-net") {
            if (++i >= argc) {
                invalid_arg = true;
                break;
            }
            params.controlnet_path = argv[i];
        } else if (arg == "--upscale-model") {
            if (++i >= argc) {
                invalid_arg = true;
                break;
            }
            params.esrgan_path = argv[i];
        } else if (arg == "--embd-dir") {
            if (++i >= argc) {
                invalid_arg = true;
                break;
            }
            params.embeddings_path = argv[i];
        } else if (arg == "--stacked-id-embd-dir") {
            if (++i >= argc) {
                invalid_arg = true;
                break;
            }
            params.stacked_id_embeddings_path = argv[i];
        } else if (arg == "--input-id-images-dir") {
            if (++i >= argc) {
                invalid_arg = true;
                break;
            }
            params.input_id_images_path = argv[i];
        } else if (arg == "--type") {
            if (++i >= argc) {
                invalid_arg = true;
                break;
            }
            std::string type = argv[i];
            if (type == "f32") {
                params.wtype = SD_TYPE_F32;
            } else if (type == "f16") {
                params.wtype = SD_TYPE_F16;
            } else if (type == "q4_0") {
                params.wtype = SD_TYPE_Q4_0;
            } else if (type == "q4_1") {
                params.wtype = SD_TYPE_Q4_1;
            } else if (type == "q5_0") {
                params.wtype = SD_TYPE_Q5_0;
            } else if (type == "q5_1") {
                params.wtype = SD_TYPE_Q5_1;
            } else if (type == "q8_0") {
                params.wtype = SD_TYPE_Q8_0;
            } else {
                fprintf(stderr, "error: invalid weight format %s, must be one of [f32, f16, q4_0, q4_1, q5_0, q5_1, q8_0]\n",
                        type.c_str());
                exit(1);
            }
        } else if (arg == "--lora-model-dir") {
            if (++i >= argc) {
                invalid_arg = true;
                break;
            }
            params.lora_model_dir = argv[i];
        } else if (arg == "-i" || arg == "--init-img") {
            if (++i >= argc) {
                invalid_arg = true;
                break;
            }
            params.input_path = argv[i];
        } else if (arg == "--control-image") {
            if (++i >= argc) {
                invalid_arg = true;
                break;
            }
            params.control_image_path = argv[i];
        } else if (arg == "-o" || arg == "--output") {
            if (++i >= argc) {
                invalid_arg = true;
                break;
            }
            params.output_path = argv[i];
        } else if (arg == "-p" || arg == "--prompt") {
            if (++i >= argc) {
                invalid_arg = true;
                break;
            }
            params.prompt = argv[i];
        } else if (arg == "--upscale-repeats") {
            if (++i >= argc) {
                invalid_arg = true;
                break;
            }
            params.upscale_repeats = std::stoi(argv[i]);
            if (params.upscale_repeats < 1) {
                fprintf(stderr, "error: upscale multiplier must be at least 1\n");
                exit(1);
            }
        } else if (arg == "-n" || arg == "--negative-prompt") {
            if (++i >= argc) {
                invalid_arg = true;
                break;
            }
            params.negative_prompt = argv[i];
        } else if (arg == "--cfg-scale") {
            if (++i >= argc) {
                invalid_arg = true;
                break;
            }
            params.cfg_scale = std::stof(argv[i]);
        } else if (arg == "--strength") {
            if (++i >= argc) {
                invalid_arg = true;
                break;
            }
            params.strength = std::stof(argv[i]);
        } else if (arg == "--style-ratio") {
            if (++i >= argc) {
                invalid_arg = true;
                break;
            }
            params.style_ratio = std::stof(argv[i]);
        } else if (arg == "--control-strength") {
            if (++i >= argc) {
                invalid_arg = true;
                break;
            }
            params.control_strength = std::stof(argv[i]);
        } else if (arg == "-H" || arg == "--height") {
            if (++i >= argc) {
                invalid_arg = true;
                break;
            }
            params.height = std::stoi(argv[i]);
        } else if (arg == "-W" || arg == "--width") {
            if (++i >= argc) {
                invalid_arg = true;
                break;
            }
            params.width = std::stoi(argv[i]);
        } else if (arg == "--steps") {
            if (++i >= argc) {
                invalid_arg = true;
                break;
            }
            params.sample_steps = std::stoi(argv[i]);
        } else if (arg == "--clip-skip") {
            if (++i >= argc) {
                invalid_arg = true;
                break;
            }
            params.clip_skip = std::stoi(argv[i]);
        } else if (arg == "--vae-tiling") {
            params.vae_tiling = true;
        } else if (arg == "--control-net-cpu") {
            params.control_net_cpu = true;
        } else if (arg == "--normalize-input") {
            params.normalize_input = true;
        } else if (arg == "--clip-on-cpu") {
            params.clip_on_cpu = true;  // will slow down get_learned_condiotion but necessary for low MEM GPUs
        } else if (arg == "--vae-on-cpu") {
            params.vae_on_cpu = true;  // will slow down latent decoding but necessary for low MEM GPUs
        } else if (arg == "--canny") {
            params.canny_preprocess = true;
        } else if (arg == "-b" || arg == "--batch-count") {
            if (++i >= argc) {
                invalid_arg = true;
                break;
            }
            params.batch_count = std::stoi(argv[i]);
        } else if (arg == "--rng") {
            if (++i >= argc) {
                invalid_arg = true;
                break;
            }
            std::string rng_type_str = argv[i];
            if (rng_type_str == "std_default") {
                params.rng_type = STD_DEFAULT_RNG;
            } else if (rng_type_str == "cuda") {
                params.rng_type = CUDA_RNG;
            } else {
                invalid_arg = true;
                break;
            }
        } else if (arg == "--schedule") {
            if (++i >= argc) {
                invalid_arg = true;
                break;
            }
            const char* schedule_selected = argv[i];
            int schedule_found            = -1;
            for (int d = 0; d < N_SCHEDULES; d++) {
                if (!strcmp(schedule_selected, schedule_str[d])) {
                    schedule_found = d;
                }
            }
            if (schedule_found == -1) {
                invalid_arg = true;
                break;
            }
            params.schedule = (schedule_t)schedule_found;
        } else if (arg == "-s" || arg == "--seed") {
            if (++i >= argc) {
                invalid_arg = true;
                break;
            }
            params.seed = std::stoll(argv[i]);
        } else if (arg == "--sampling-method") {
            if (++i >= argc) {
                invalid_arg = true;
                break;
            }
            const char* sample_method_selected = argv[i];
            int sample_method_found            = -1;
            for (int m = 0; m < N_SAMPLE_METHODS; m++) {
                if (!strcmp(sample_method_selected, sample_method_str[m])) {
                    sample_method_found = m;
                }
            }
            if (sample_method_found == -1) {
                invalid_arg = true;
                break;
            }
            params.sample_method = (sample_method_t)sample_method_found;
        } else if (arg == "-h" || arg == "--help") {
            print_usage(argc, argv);
            exit(0);
        } else if (arg == "-v" || arg == "--verbose") {
            params.verbose = true;
        } else if (arg == "--color") {
            params.color = true;
        } else {
            fprintf(stderr, "error: unknown argument: %s\n", arg.c_str());
            print_usage(argc, argv);
            exit(1);
        }
    }
    if (invalid_arg) {
        fprintf(stderr, "error: invalid parameter for argument: %s\n", arg.c_str());
        print_usage(argc, argv);
        exit(1);
    }
    if (params.n_threads <= 0) {
        params.n_threads = get_num_physical_cores();
    }

    if (params.mode != CONVERT && params.mode != IMG2VID && params.prompt.length() == 0) {
        fprintf(stderr, "error: the following arguments are required: prompt\n");
        print_usage(argc, argv);
        exit(1);
    }

    if (params.model_path.length() == 0) {
        fprintf(stderr, "error: the following arguments are required: model_path\n");
        print_usage(argc, argv);
        exit(1);
    }

    if ((params.mode == IMG2IMG || params.mode == IMG2VID) && params.input_path.length() == 0) {
        fprintf(stderr, "error: when using the img2img mode, the following arguments are required: init-img\n");
        print_usage(argc, argv);
        exit(1);
    }

    if (params.output_path.length() == 0) {
        fprintf(stderr, "error: the following arguments are required: output_path\n");
        print_usage(argc, argv);
        exit(1);
    }

    if (params.width <= 0 || params.width % 64 != 0) {
        fprintf(stderr, "error: the width must be a multiple of 64\n");
        exit(1);
    }

    if (params.height <= 0 || params.height % 64 != 0) {
        fprintf(stderr, "error: the height must be a multiple of 64\n");
        exit(1);
    }

    if (params.sample_steps <= 0) {
        fprintf(stderr, "error: the sample_steps must be greater than 0\n");
        exit(1);
    }

    if (params.strength < 0.f || params.strength > 1.f) {
        fprintf(stderr, "error: can only work with strength in [0.0, 1.0]\n");
        exit(1);
    }

    if (params.seed < 0) {
        srand((int)time(NULL));
        params.seed = rand();
    }

    if (params.mode == CONVERT) {
        if (params.output_path == "output.png") {
            params.output_path = "output.gguf";
        }
    }
}

static std::string sd_basename(const std::string& path) {
    size_t pos = path.find_last_of('/');
    if (pos != std::string::npos) {
        return path.substr(pos + 1);
    }
    pos = path.find_last_of('\\');
    if (pos != std::string::npos) {
        return path.substr(pos + 1);
    }
    return path;
}

std::string get_image_params(SDParams params, int64_t seed) {
    std::string parameter_string = params.prompt + "\n";
    if (params.negative_prompt.size() != 0) {
        parameter_string += "Negative prompt: " + params.negative_prompt + "\n";
    }
    parameter_string += "Steps: " + std::to_string(params.sample_steps) + ", ";
    parameter_string += "CFG scale: " + std::to_string(params.cfg_scale) + ", ";
    parameter_string += "Seed: " + std::to_string(seed) + ", ";
    parameter_string += "Size: " + std::to_string(params.width) + "x" + std::to_string(params.height) + ", ";
    parameter_string += "Model: " + sd_basename(params.model_path) + ", ";
    parameter_string += "RNG: " + std::string(rng_type_to_str[params.rng_type]) + ", ";
    parameter_string += "Sampler: " + std::string(sample_method_str[params.sample_method]);
    if (params.schedule == KARRAS) {
        parameter_string += " karras";
    }
    parameter_string += ", ";
    parameter_string += "Version: stable-diffusion.cpp";
    return parameter_string;
}

/* Enables Printing the log level tag in color using ANSI escape codes */
void sd_log_cb(enum sd_log_level_t level, const char* log, void* data) {
    SDParams* params = (SDParams*)data;
    int tag_color;
    const char* level_str;
    FILE* out_stream = (level == SD_LOG_ERROR) ? stderr : stdout;

    if (!log || (!params->verbose && level <= SD_LOG_DEBUG)) {
        return;
    }

    switch (level) {
        case SD_LOG_DEBUG:
            tag_color = 37;
            level_str = "DEBUG";
            break;
        case SD_LOG_INFO:
            tag_color = 34;
            level_str = "INFO";
            break;
        case SD_LOG_WARN:
            tag_color = 35;
            level_str = "WARN";
            break;
        case SD_LOG_ERROR:
            tag_color = 31;
            level_str = "ERROR";
            break;
        default: /* Potential future-proofing */
            tag_color = 33;
            level_str = "?????";
            break;
    }

    if (params->color == true) {
        fprintf(out_stream, "\033[%d;1m[%-5s]\033[0m ", tag_color, level_str);
    } else {
        fprintf(out_stream, "[%-5s] ", level_str);
    }
    fputs(log, out_stream);
    fflush(out_stream);
}

int main(int argc, const char* argv[]) {
    SDParams params;
    parse_args(argc, argv, params);

    sd_set_log_callback(sd_log_cb, (void*)&params);

    if (params.verbose) {
        print_params(params);
        printf("%s", sd_get_system_info());
    }

    if (params.mode == CONVERT) {
        bool success = convert(params.model_path.c_str(), params.vae_path.c_str(), params.output_path.c_str(), params.wtype);
        if (!success) {
            fprintf(stderr,
                    "convert '%s'/'%s' to '%s' failed\n",
                    params.model_path.c_str(),
                    params.vae_path.c_str(),
                    params.output_path.c_str());
            return 1;
        } else {
            printf("convert '%s'/'%s' to '%s' success\n",
                   params.model_path.c_str(),
                   params.vae_path.c_str(),
                   params.output_path.c_str());
            return 0;
        }
    }

    if (params.mode == IMG2VID) {
        fprintf(stderr, "SVD support is broken, do not use it!!!\n");
        return 1;
    }

    bool vae_decode_only          = true;
    uint8_t* input_image_buffer   = NULL;
    uint8_t* control_image_buffer = NULL;
    if (params.mode == IMG2IMG || params.mode == IMG2VID) {
        vae_decode_only = false;

        int c              = 0;
        int width          = 0;
        int height         = 0;
        input_image_buffer = stbi_load(params.input_path.c_str(), &width, &height, &c, 3);
        if (input_image_buffer == NULL) {
            fprintf(stderr, "load image from '%s' failed\n", params.input_path.c_str());
            return 1;
        }
        if (c < 3) {
            fprintf(stderr, "the number of channels for the input image must be >= 3, but got %d channels\n", c);
            free(input_image_buffer);
            return 1;
        }
        if (width <= 0) {
            fprintf(stderr, "error: the width of image must be greater than 0\n");
            free(input_image_buffer);
            return 1;
        }
        if (height <= 0) {
            fprintf(stderr, "error: the height of image must be greater than 0\n");
            free(input_image_buffer);
            return 1;
        }

        // Resize input image ...
        if (params.height != height || params.width != width) {
            printf("resize input image from %dx%d to %dx%d\n", width, height, params.width, params.height);
            int resized_height = params.height;
            int resized_width  = params.width;

            uint8_t* resized_image_buffer = (uint8_t*)malloc(resized_height * resized_width * 3);
            if (resized_image_buffer == NULL) {
                fprintf(stderr, "error: allocate memory for resize input image\n");
                free(input_image_buffer);
                return 1;
            }
            stbir_resize(input_image_buffer, width, height, 0,
                         resized_image_buffer, resized_width, resized_height, 0, STBIR_TYPE_UINT8,
                         3 /*RGB channel*/, STBIR_ALPHA_CHANNEL_NONE, 0,
                         STBIR_EDGE_CLAMP, STBIR_EDGE_CLAMP,
                         STBIR_FILTER_BOX, STBIR_FILTER_BOX,
                         STBIR_COLORSPACE_SRGB, nullptr);

            // Save resized result
            free(input_image_buffer);
            input_image_buffer = resized_image_buffer;
        }
    }

    sd_ctx_t* sd_ctx = new_sd_ctx(params.model_path.c_str(),
                                  params.vae_path.c_str(),
                                  params.taesd_path.c_str(),
                                  params.controlnet_path.c_str(),
                                  params.lora_model_dir.c_str(),
                                  params.embeddings_path.c_str(),
                                  params.stacked_id_embeddings_path.c_str(),
                                  vae_decode_only,
                                  true,
                                  params.n_threads,
                                  params.wtype,
                                  params.rng_type,
                                  params.schedule,
                                  params.clip_on_cpu,
                                  params.control_net_cpu,
                                  params.vae_on_cpu);

    if (sd_ctx == NULL) {
        printf("new_sd_ctx_t failed\n");
        return 1;
    }

    sd_image_t* control_image = NULL;
    if (params.controlnet_path.size() > 0 && params.control_image_path.size() > 0) {
        int c                = 0;
        control_image_buffer = stbi_load(params.control_image_path.c_str(), &params.width, &params.height, &c, 3);
        if (control_image_buffer == NULL) {
            fprintf(stderr, "load image from '%s' failed\n", params.control_image_path.c_str());
            return 1;
        }
        control_image = new sd_image_t{(uint32_t)params.width,
                                       (uint32_t)params.height,
                                       3,
                                       control_image_buffer};
        if (params.canny_preprocess) {  // apply preprocessor
            control_image->data = preprocess_canny(control_image->data,
                                                   control_image->width,
                                                   control_image->height,
                                                   0.08f,
                                                   0.08f,
                                                   0.8f,
                                                   1.0f,
                                                   false);
        }
    }

    sd_image_t* results;
    if (params.mode == TXT2IMG) {
<<<<<<< HEAD
        sd_image_t* control_image = NULL;
        if (params.controlnet_path.size() > 0 && params.control_image_path.size() > 0) {
            int c              = 0;
            input_image_buffer = stbi_load(params.control_image_path.c_str(), &params.width, &params.height, &c, 3);
            if (input_image_buffer == NULL) {
                fprintf(stderr, "load image from '%s' failed\n", params.control_image_path.c_str());
                return 1;
            }
            control_image = new sd_image_t{(uint32_t)params.width,
                                           (uint32_t)params.height,
                                           3,
                                           -1,
                                           input_image_buffer};
            if (params.canny_preprocess) {  // apply preprocessor
                control_image->data = preprocess_canny(control_image->data,
                                                       control_image->width,
                                                       control_image->height,
                                                       0.08f,
                                                       0.08f,
                                                       0.8f,
                                                       1.0f,
                                                       false);
            }
        }
=======
>>>>>>> ce1bcc74
        results = txt2img(sd_ctx,
                          params.prompt.c_str(),
                          params.negative_prompt.c_str(),
                          params.clip_skip,
                          params.cfg_scale,
                          params.width,
                          params.height,
                          params.sample_method,
                          params.sample_steps,
                          params.seed,
                          params.batch_count,
                          control_image,
                          params.control_strength,
                          params.style_ratio,
                          params.normalize_input,
                          params.input_id_images_path.c_str(),
                          params.vae_tiling);
    } else {
        sd_image_t input_image = {(uint32_t)params.width,
                                  (uint32_t)params.height,
                                  3,
                                  -1,
                                  input_image_buffer};

        if (params.mode == IMG2VID) {
            results = img2vid(sd_ctx,
                              input_image,
                              params.width,
                              params.height,
                              params.video_frames,
                              params.motion_bucket_id,
                              params.fps,
                              params.augmentation_level,
                              params.min_cfg,
                              params.cfg_scale,
                              params.sample_method,
                              params.sample_steps,
                              params.strength,
                              params.seed);
            if (results == NULL) {
                printf("generate failed\n");
                free_sd_ctx(sd_ctx);
                return 1;
            }
            size_t last            = params.output_path.find_last_of(".");
            std::string dummy_name = last != std::string::npos ? params.output_path.substr(0, last) : params.output_path;
            for (int i = 0; i < params.video_frames; i++) {
                if (results[i].data == NULL) {
                    continue;
                }
                std::string final_image_path = i > 0 ? dummy_name + "_" + std::to_string(i + 1) + ".png" : dummy_name + ".png";
                stbi_write_png(final_image_path.c_str(), results[i].width, results[i].height, results[i].channel,
                               results[i].data, 0, get_image_params(params, params.seed + i).c_str());
                printf("save result image to '%s'\n", final_image_path.c_str());
                free(results[i].data);
                results[i].data = NULL;
            }
            free(results);
            free_sd_ctx(sd_ctx);
            return 0;
        } else {
            results = img2img(sd_ctx,
                              input_image,
                              params.prompt.c_str(),
                              params.negative_prompt.c_str(),
                              params.clip_skip,
                              params.cfg_scale,
                              params.width,
                              params.height,
                              params.sample_method,
                              params.sample_steps,
                              params.strength,
                              params.seed,
                              params.batch_count,
                              control_image,
                              params.control_strength,
                              params.style_ratio,
                              params.normalize_input,
                              params.input_id_images_path.c_str());
        }
    }

    if (results == NULL) {
        printf("generate failed\n");
        free_sd_ctx(sd_ctx);
        return 1;
    }

    int upscale_factor = 4;  // unused for RealESRGAN_x4plus_anime_6B.pth
    if (params.esrgan_path.size() > 0 && params.upscale_repeats > 0) {
        upscaler_ctx_t* upscaler_ctx = new_upscaler_ctx(params.esrgan_path.c_str(),
                                                        params.n_threads,
                                                        params.wtype);

        if (upscaler_ctx == NULL) {
            printf("new_upscaler_ctx failed\n");
        } else {
            for (int i = 0; i < params.batch_count; i++) {
                if (results[i].data == NULL) {
                    continue;
                }
                sd_image_t current_image = results[i];
                for (int u = 0; u < params.upscale_repeats; ++u) {
                    sd_image_t upscaled_image = upscale(upscaler_ctx, current_image, upscale_factor);
                    if (upscaled_image.data == NULL) {
                        printf("upscale failed\n");
                        break;
                    }
                    free(current_image.data);
                    current_image = upscaled_image;
                }
                results[i] = current_image;  // Set the final upscaled image as the result
            }
        }
    }

    size_t last            = params.output_path.find_last_of(".");
    std::string dummy_name = last != std::string::npos ? params.output_path.substr(0, last) : params.output_path;
    for (int i = 0; i < params.batch_count; i++) {
        if (results[i].data == NULL) {
            continue;
        }
        std::string final_image_path = i > 0 ? dummy_name + "_" + std::to_string(i + 1) + ".png" : dummy_name + ".png";
        stbi_write_png(final_image_path.c_str(), results[i].width, results[i].height, results[i].channel,
                       results[i].data, 0, get_image_params(params, params.seed + i).c_str());
        printf("save result image to '%s'\n", final_image_path.c_str());
        free(results[i].data);
        results[i].data = NULL;
    }
    free(results);
    free_sd_ctx(sd_ctx);
    free(control_image_buffer);
    free(input_image_buffer);

    return 0;
}<|MERGE_RESOLUTION|>--- conflicted
+++ resolved
@@ -746,6 +746,7 @@
         control_image = new sd_image_t{(uint32_t)params.width,
                                        (uint32_t)params.height,
                                        3,
+                                           -1,
                                        control_image_buffer};
         if (params.canny_preprocess) {  // apply preprocessor
             control_image->data = preprocess_canny(control_image->data,
@@ -761,33 +762,6 @@
 
     sd_image_t* results;
     if (params.mode == TXT2IMG) {
-<<<<<<< HEAD
-        sd_image_t* control_image = NULL;
-        if (params.controlnet_path.size() > 0 && params.control_image_path.size() > 0) {
-            int c              = 0;
-            input_image_buffer = stbi_load(params.control_image_path.c_str(), &params.width, &params.height, &c, 3);
-            if (input_image_buffer == NULL) {
-                fprintf(stderr, "load image from '%s' failed\n", params.control_image_path.c_str());
-                return 1;
-            }
-            control_image = new sd_image_t{(uint32_t)params.width,
-                                           (uint32_t)params.height,
-                                           3,
-                                           -1,
-                                           input_image_buffer};
-            if (params.canny_preprocess) {  // apply preprocessor
-                control_image->data = preprocess_canny(control_image->data,
-                                                       control_image->width,
-                                                       control_image->height,
-                                                       0.08f,
-                                                       0.08f,
-                                                       0.8f,
-                                                       1.0f,
-                                                       false);
-            }
-        }
-=======
->>>>>>> ce1bcc74
         results = txt2img(sd_ctx,
                           params.prompt.c_str(),
                           params.negative_prompt.c_str(),
