--- conflicted
+++ resolved
@@ -134,14 +134,12 @@
     int chroma_t5_mask_pad   = 1;
     float flow_shift         = INFINITY;
 
-<<<<<<< HEAD
+    sd_tiling_params_t vae_tiling_params = {false, 0, 0, 0.5f, 0.0f, 0.0f};
+
     preview_t preview_method = PREVIEW_NONE;
     int preview_interval     = 1;
     std::string preview_path = "preview.png";
     bool taesd_preview       = false;
-=======
-    sd_tiling_params_t vae_tiling_params = {false, 0, 0, 0.5f, 0.0f, 0.0f};
->>>>>>> 2e9242e3
 
     SDParams() {
         sd_sample_params_init(&sample_params);
@@ -535,10 +533,7 @@
         {"-o", "--output", "", &params.output_path},
         {"-p", "--prompt", "", &params.prompt},
         {"-n", "--negative-prompt", "", &params.negative_prompt},
-<<<<<<< HEAD
         {"", "--preview-path", "", &params.preview_path},
-=======
->>>>>>> 2e9242e3
         {"", "--upscale-model", "", &params.esrgan_path},
     };
 
@@ -554,11 +549,8 @@
         {"", "--chroma-t5-mask-pad", "", &params.chroma_t5_mask_pad},
         {"", "--video-frames", "", &params.video_frames},
         {"", "--fps", "", &params.fps},
-<<<<<<< HEAD
+        {"", "--timestep-shift", "", &params.sample_params.shifted_timestep},
         {"", "--preview-interval", "", &params.preview_interval},
-=======
-        {"", "--timestep-shift", "", &params.sample_params.shifted_timestep},
->>>>>>> 2e9242e3
     };
 
     options.float_options = {
@@ -786,25 +778,6 @@
         return 1;
     };
 
-<<<<<<< HEAD
-    auto on_preview_arg = [&](int argc, const char** argv, int index) {
-        if (++index >= argc) {
-            return -1;
-        }
-        const char* preview = argv[index];
-        int preview_method  = -1;
-        for (int m = 0; m < PREVIEW_COUNT; m++) {
-            if (!strcmp(preview, previews_str[m])) {
-                preview_method = m;
-            }
-        }
-        if (preview_method == -1) {
-            fprintf(stderr, "error: preview method %s\n",
-                    preview);
-            return -1;
-        }
-        params.preview_method = (preview_t)preview_method;
-=======
     auto on_tile_size_arg = [&](int argc, const char** argv, int index) {
         if (++index >= argc) {
             return -1;
@@ -848,7 +821,26 @@
         } catch (const std::out_of_range& e) {
             return -1;
         }
->>>>>>> 2e9242e3
+        return 1;
+    };
+
+    auto on_preview_arg = [&](int argc, const char** argv, int index) {
+        if (++index >= argc) {
+            return -1;
+        }
+        const char* preview = argv[index];
+        int preview_method  = -1;
+        for (int m = 0; m < PREVIEW_COUNT; m++) {
+            if (!strcmp(preview, previews_str[m])) {
+                preview_method = m;
+            }
+        }
+        if (preview_method == -1) {
+            fprintf(stderr, "error: preview method %s\n",
+                    preview);
+            return -1;
+        }
+        params.preview_method = (preview_t)preview_method;
         return 1;
     };
 
@@ -865,12 +857,9 @@
         {"", "--high-noise-skip-layers", "", on_high_noise_skip_layers_arg},
         {"-r", "--ref-image", "", on_ref_image_arg},
         {"-h", "--help", "", on_help_arg},
-<<<<<<< HEAD
-        {"", "--preview", "", on_preview_arg},
-=======
         {"", "--vae-tile-size", "", on_tile_size_arg},
         {"", "--vae-relative-tile-size", "", on_relative_tile_size_arg},
->>>>>>> 2e9242e3
+        {"", "--preview", "", on_preview_arg},
     };
 
     if (!parse_options(argc, argv, options)) {
@@ -1160,17 +1149,6 @@
     return image_buffer;
 }
 
-<<<<<<< HEAD
-const char* preview_path;
-float preview_fps;
-
-void step_callback(int step, int frame_count, sd_image_t* image) {
-    if (frame_count == 1) {
-        stbi_write_png(preview_path, image->width, image->height, image->channel, image->data, 0);
-    } else {
-        create_mjpg_avi_from_sd_images(preview_path, image, frame_count, preview_fps);
-    }
-=======
 bool load_images_from_dir(const std::string dir,
                           std::vector<sd_image_t>& images,
                           int expected_width  = 0,
@@ -1222,7 +1200,17 @@
         }
     }
     return true;
->>>>>>> 2e9242e3
+}
+
+const char* preview_path;
+float preview_fps;
+
+void step_callback(int step, int frame_count, sd_image_t* image) {
+    if (frame_count == 1) {
+        stbi_write_png(preview_path, image->width, image->height, image->channel, image->data, 0);
+    } else {
+        create_mjpg_avi_from_sd_images(preview_path, image, frame_count, preview_fps);
+    }
 }
 
 int main(int argc, const char* argv[]) {
