--- conflicted
+++ resolved
@@ -19,13 +19,6 @@
 
 #include "avi_writer.h"
 
-<<<<<<< HEAD
-#include "common/common.hpp"
-
-namespace fs = std::filesystem;
-
-=======
->>>>>>> 2aecdd57
 const char* previews_str[] = {
     "none",
     "proj",
