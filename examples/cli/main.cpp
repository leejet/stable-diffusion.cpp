#include <stdio.h>
#include <string.h>
#include <time.h>
#include <cctype>
#include <filesystem>
#include <functional>
#include <iostream>
#include <map>
#include <random>
#include <regex>
#include <sstream>
#include <string>
#include <vector>

// #include "preprocessing.hpp"
#include "stable-diffusion.h"

#define STB_IMAGE_IMPLEMENTATION
#define STB_IMAGE_STATIC
#include "stb_image.h"

#define STB_IMAGE_WRITE_IMPLEMENTATION
#define STB_IMAGE_WRITE_STATIC
#include "stb_image_write.h"

#define STB_IMAGE_RESIZE_IMPLEMENTATION
#define STB_IMAGE_RESIZE_STATIC
#include "stb_image_resize.h"

#include "avi_writer.h"

#if defined(_WIN32)
#define NOMINMAX
#include <windows.h>
#endif  // _WIN32

#define SAFE_STR(s) ((s) ? (s) : "")
#define BOOL_STR(b) ((b) ? "true" : "false")

namespace fs = std::filesystem;

const char* modes_str[] = {
    "img_gen",
    "vid_gen",
    "convert",
    "upscale",
};
#define SD_ALL_MODES_STR "img_gen, vid_gen, convert, upscale"

const char* previews_str[] = {
    "none",
    "proj",
    "tae",
    "vae",
};

enum SDMode {
    IMG_GEN,
    VID_GEN,
    CONVERT,
    UPSCALE,
    MODE_COUNT
};

<<<<<<< HEAD
struct SDParams {
    int n_threads = -1;
    SDMode mode   = IMG_GEN;
    std::string model_path;
    std::string clip_l_path;
    std::string clip_g_path;
    std::string clip_vision_path;
    std::string t5xxl_path;
    std::string qwen2vl_path;
    std::string qwen2vl_vision_path;
    std::string diffusion_model_path;
    std::string high_noise_diffusion_model_path;
    std::string vae_path;
    std::string taesd_path;
    std::string esrgan_path;
    std::string control_net_path;
    std::string embedding_dir;
    sd_type_t wtype = SD_TYPE_COUNT;
    std::string tensor_type_rules;
    std::string lora_model_dir;
    std::string output_path = "output.png";
    std::string init_image_path;
    std::string end_image_path;
    std::string mask_image_path;
    std::string control_image_path;
    std::vector<std::string> ref_image_paths;
    std::string control_video_path;
    bool increase_ref_index = false;

    std::string prompt;
    std::string negative_prompt;

    int clip_skip   = -1;  // <= 0 represents unspecified
    int width       = 512;
    int height      = 512;
    int batch_count = 1;

    std::vector<int> skip_layers = {7, 8, 9};
    sd_sample_params_t sample_params;

    std::vector<int> high_noise_skip_layers = {7, 8, 9};
    sd_sample_params_t high_noise_sample_params;

    float moe_boundary  = 0.875f;
    int video_frames    = 1;
    int fps             = 16;
    float vace_strength = 1.f;

    float strength             = 0.75f;
    float control_strength     = 0.9f;
    rng_type_t rng_type        = CUDA_RNG;
    int64_t seed               = 42;
    bool verbose               = false;
    bool offload_params_to_cpu = false;
    bool control_net_cpu       = false;
    bool clip_on_cpu           = false;
    bool vae_on_cpu            = false;
    bool diffusion_flash_attn  = false;
    bool diffusion_conv_direct = false;
    bool vae_conv_direct       = false;
    bool circular_pad          = false;
    bool canny_preprocess      = false;
    bool color                 = false;
    int upscale_repeats        = 1;

    // Photo Maker
    std::string photo_maker_path;
    std::string pm_id_images_dir;
    std::string pm_id_embed_path;
    float pm_style_strength = 20.f;

    bool chroma_use_dit_mask = true;
    bool chroma_use_t5_mask  = false;
    int chroma_t5_mask_pad   = 1;
    float flow_shift         = INFINITY;

    prediction_t prediction = DEFAULT_PRED;

    sd_tiling_params_t vae_tiling_params = {false, 0, 0, 0.5f, 0.0f, 0.0f};
    bool force_sdxl_vae_conv_scale       = false;

    SDParams() {
        sd_sample_params_init(&sample_params);
        sd_sample_params_init(&high_noise_sample_params);
        high_noise_sample_params.sample_steps = -1;
    }
};

void print_params(SDParams params) {
    char* sample_params_str            = sd_sample_params_to_str(&params.sample_params);
    char* high_noise_sample_params_str = sd_sample_params_to_str(&params.high_noise_sample_params);
    printf("Option: \n");
    printf("    n_threads:                         %d\n", params.n_threads);
    printf("    mode:                              %s\n", modes_str[params.mode]);
    printf("    model_path:                        %s\n", params.model_path.c_str());
    printf("    wtype:                             %s\n", params.wtype < SD_TYPE_COUNT ? sd_type_name(params.wtype) : "unspecified");
    printf("    clip_l_path:                       %s\n", params.clip_l_path.c_str());
    printf("    clip_g_path:                       %s\n", params.clip_g_path.c_str());
    printf("    clip_vision_path:                  %s\n", params.clip_vision_path.c_str());
    printf("    t5xxl_path:                        %s\n", params.t5xxl_path.c_str());
    printf("    qwen2vl_path:                      %s\n", params.qwen2vl_path.c_str());
    printf("    qwen2vl_vision_path:               %s\n", params.qwen2vl_vision_path.c_str());
    printf("    diffusion_model_path:              %s\n", params.diffusion_model_path.c_str());
    printf("    high_noise_diffusion_model_path:   %s\n", params.high_noise_diffusion_model_path.c_str());
    printf("    vae_path:                          %s\n", params.vae_path.c_str());
    printf("    taesd_path:                        %s\n", params.taesd_path.c_str());
    printf("    esrgan_path:                       %s\n", params.esrgan_path.c_str());
    printf("    control_net_path:                  %s\n", params.control_net_path.c_str());
    printf("    embedding_dir:                     %s\n", params.embedding_dir.c_str());
    printf("    photo_maker_path:                  %s\n", params.photo_maker_path.c_str());
    printf("    pm_id_images_dir:                  %s\n", params.pm_id_images_dir.c_str());
    printf("    pm_id_embed_path:                  %s\n", params.pm_id_embed_path.c_str());
    printf("    pm_style_strength:                 %.2f\n", params.pm_style_strength);
    printf("    output_path:                       %s\n", params.output_path.c_str());
    printf("    init_image_path:                   %s\n", params.init_image_path.c_str());
    printf("    end_image_path:                    %s\n", params.end_image_path.c_str());
    printf("    mask_image_path:                   %s\n", params.mask_image_path.c_str());
    printf("    control_image_path:                %s\n", params.control_image_path.c_str());
    printf("    ref_images_paths:\n");
    for (auto& path : params.ref_image_paths) {
        printf("        %s\n", path.c_str());
    };
    printf("    control_video_path:                %s\n", params.control_video_path.c_str());
    printf("    increase_ref_index:                %s\n", params.increase_ref_index ? "true" : "false");
    printf("    offload_params_to_cpu:             %s\n", params.offload_params_to_cpu ? "true" : "false");
    printf("    clip_on_cpu:                       %s\n", params.clip_on_cpu ? "true" : "false");
    printf("    control_net_cpu:                   %s\n", params.control_net_cpu ? "true" : "false");
    printf("    vae_on_cpu:                        %s\n", params.vae_on_cpu ? "true" : "false");
    printf("    diffusion flash attention:         %s\n", params.diffusion_flash_attn ? "true" : "false");
    printf("    diffusion Conv2d direct:           %s\n", params.diffusion_conv_direct ? "true" : "false");
    printf("    vae_conv_direct:                   %s\n", params.vae_conv_direct ? "true" : "false");
    printf("    circular padding:                  %s\n", params.circular_pad ? "true" : "false");
    printf("    control_strength:                  %.2f\n", params.control_strength);
    printf("    prompt:                            %s\n", params.prompt.c_str());
    printf("    negative_prompt:                   %s\n", params.negative_prompt.c_str());
    printf("    clip_skip:                         %d\n", params.clip_skip);
    printf("    width:                             %d\n", params.width);
    printf("    height:                            %d\n", params.height);
    printf("    sample_params:                     %s\n", SAFE_STR(sample_params_str));
    printf("    high_noise_sample_params:          %s\n", SAFE_STR(high_noise_sample_params_str));
    printf("    moe_boundary:                      %.3f\n", params.moe_boundary);
    printf("    prediction:                        %s\n", sd_prediction_name(params.prediction));
    printf("    flow_shift:                        %.2f\n", params.flow_shift);
    printf("    strength(img2img):                 %.2f\n", params.strength);
    printf("    rng:                               %s\n", sd_rng_type_name(params.rng_type));
    printf("    seed:                              %zd\n", params.seed);
    printf("    batch_count:                       %d\n", params.batch_count);
    printf("    vae_tiling:                        %s\n", params.vae_tiling_params.enabled ? "true" : "false");
    printf("    force_sdxl_vae_conv_scale:         %s\n", params.force_sdxl_vae_conv_scale ? "true" : "false");
    printf("    upscale_repeats:                   %d\n", params.upscale_repeats);
    printf("    chroma_use_dit_mask:               %s\n", params.chroma_use_dit_mask ? "true" : "false");
    printf("    chroma_use_t5_mask:                %s\n", params.chroma_use_t5_mask ? "true" : "false");
    printf("    chroma_t5_mask_pad:                %d\n", params.chroma_t5_mask_pad);
    printf("    video_frames:                      %d\n", params.video_frames);
    printf("    vace_strength:                     %.2f\n", params.vace_strength);
    printf("    fps:                               %d\n", params.fps);
    free(sample_params_str);
    free(high_noise_sample_params_str);
}

void print_usage(int argc, const char* argv[]) {
    printf("usage: %s [arguments]\n", argv[0]);
    printf("\n");
    printf("arguments:\n");
    printf("  -h, --help                         show this help message and exit\n");
    printf("  -M, --mode [MODE]                  run mode, one of: [img_gen, vid_gen, upscale, convert], default: img_gen\n");
    printf("  -t, --threads N                    number of threads to use during computation (default: -1)\n");
    printf("                                     If threads <= 0, then threads will be set to the number of CPU physical cores\n");
    printf("  --offload-to-cpu                   place the weights in RAM to save VRAM, and automatically load them into VRAM when needed\n");
    printf("  -m, --model [MODEL]                path to full model\n");
    printf("  --diffusion-model                  path to the standalone diffusion model\n");
    printf("  --high-noise-diffusion-model       path to the standalone high noise diffusion model\n");
    printf("  --clip_l                           path to the clip-l text encoder\n");
    printf("  --clip_g                           path to the clip-g text encoder\n");
    printf("  --clip_vision                      path to the clip-vision encoder\n");
    printf("  --t5xxl                            path to the t5xxl text encoder\n");
    printf("  --qwen2vl                          path to the qwen2vl text encoder\n");
    printf("  --qwen2vl_vision                   path to the qwen2vl vit\n");
    printf("  --vae [VAE]                        path to vae\n");
    printf("  --taesd [TAESD_PATH]               path to taesd. Using Tiny AutoEncoder for fast decoding (low quality)\n");
    printf("  --control-net [CONTROL_PATH]       path to control net model\n");
    printf("  --embd-dir [EMBEDDING_PATH]        path to embeddings\n");
    printf("  --upscale-model [ESRGAN_PATH]      path to esrgan model. For img_gen mode, upscale images after generate, just RealESRGAN_x4plus_anime_6B supported by now\n");
    printf("  --upscale-repeats                  Run the ESRGAN upscaler this many times (default 1)\n");
    printf("  --type [TYPE]                      weight type (examples: f32, f16, q4_0, q4_1, q5_0, q5_1, q8_0, q2_K, q3_K, q4_K)\n");
    printf("                                     If not specified, the default is the type of the weight file\n");
    printf("  --tensor-type-rules [EXPRESSION]   weight type per tensor pattern (example: \"^vae\\.=f16,model\\.=q8_0\")\n");
    printf("  --lora-model-dir [DIR]             lora model directory\n");
    printf("  -i, --init-img [IMAGE]             path to the init image, required by img2img\n");
    printf("  --mask [MASK]                      path to the mask image, required by img2img with mask\n");
    printf("  -i, --end-img [IMAGE]              path to the end image, required by flf2v\n");
    printf("  --control-image [IMAGE]            path to image condition, control net\n");
    printf("  -r, --ref-image [PATH]             reference image for Flux Kontext models (can be used multiple times) \n");
    printf("  --control-video [PATH]             path to control video frames, It must be a directory path.\n");
    printf("                                     The video frames inside should be stored as images in lexicographical (character) order\n");
    printf("                                     For example, if the control video path is `frames`, the directory contain images such as 00.png, 01.png, … etc.\n");
    printf("  --increase-ref-index               automatically increase the indices of references images based on the order they are listed (starting with 1).\n");
    printf("  -o, --output OUTPUT                path to write result image to (default: ./output.png)\n");
    printf("  -p, --prompt [PROMPT]              the prompt to render\n");
    printf("  -n, --negative-prompt PROMPT       the negative prompt (default: \"\")\n");
    printf("  --cfg-scale SCALE                  unconditional guidance scale: (default: 7.0)\n");
    printf("  --img-cfg-scale SCALE              image guidance scale for inpaint or instruct-pix2pix models: (default: same as --cfg-scale)\n");
    printf("  --guidance SCALE                   distilled guidance scale for models with guidance input (default: 3.5)\n");
    printf("  --slg-scale SCALE                  skip layer guidance (SLG) scale, only for DiT models: (default: 0)\n");
    printf("                                     0 means disabled, a value of 2.5 is nice for sd3.5 medium\n");
    printf("  --eta SCALE                        eta in DDIM, only for DDIM and TCD: (default: 0)\n");
    printf("  --skip-layers LAYERS               Layers to skip for SLG steps: (default: [7,8,9])\n");
    printf("  --skip-layer-start START           SLG enabling point: (default: 0.01)\n");
    printf("  --skip-layer-end END               SLG disabling point: (default: 0.2)\n");
    printf("  --scheduler {discrete, karras, exponential, ays, gits, smoothstep, sgm_uniform, simple} Denoiser sigma scheduler (default: discrete)\n");
    printf("  --sampling-method {euler, euler_a, heun, dpm2, dpm++2s_a, dpm++2m, dpm++2mv2, ipndm, ipndm_v, lcm, ddim_trailing, tcd}\n");
    printf("                                     sampling method (default: \"euler\" for Flux/SD3/Wan, \"euler_a\" otherwise)\n");
    printf("  --timestep-shift N                 shift timestep for NitroFusion models, default: 0, recommended N for NitroSD-Realism around 250 and 500 for NitroSD-Vibrant\n");
    printf("  --steps  STEPS                     number of sample steps (default: 20)\n");
    printf("  --high-noise-cfg-scale SCALE       (high noise) unconditional guidance scale: (default: 7.0)\n");
    printf("  --high-noise-img-cfg-scale SCALE   (high noise) image guidance scale for inpaint or instruct-pix2pix models: (default: same as --cfg-scale)\n");
    printf("  --high-noise-guidance SCALE        (high noise) distilled guidance scale for models with guidance input (default: 3.5)\n");
    printf("  --high-noise-slg-scale SCALE       (high noise) skip layer guidance (SLG) scale, only for DiT models: (default: 0)\n");
    printf("                                     0 means disabled, a value of 2.5 is nice for sd3.5 medium\n");
    printf("  --high-noise-eta SCALE             (high noise) eta in DDIM, only for DDIM and TCD: (default: 0)\n");
    printf("  --high-noise-skip-layers LAYERS    (high noise) Layers to skip for SLG steps: (default: [7,8,9])\n");
    printf("  --high-noise-skip-layer-start      (high noise) SLG enabling point: (default: 0.01)\n");
    printf("  --high-noise-skip-layer-end END    (high noise) SLG disabling point: (default: 0.2)\n");
    printf("  --high-noise-scheduler {discrete, karras, exponential, ays, gits, smoothstep, sgm_uniform, simple} Denoiser sigma scheduler (default: discrete)\n");
    printf("  --high-noise-sampling-method {euler, euler_a, heun, dpm2, dpm++2s_a, dpm++2m, dpm++2mv2, ipndm, ipndm_v, lcm, ddim_trailing, tcd}\n");
    printf("                                     (high noise) sampling method (default: \"euler_a\")\n");
    printf("  --high-noise-steps  STEPS          (high noise) number of sample steps (default: -1 = auto)\n");
    printf("                                     SLG will be enabled at step int([STEPS]*[START]) and disabled at int([STEPS]*[END])\n");
    printf("  --strength STRENGTH                strength for noising/unnoising (default: 0.75)\n");
    printf("  --control-strength STRENGTH        strength to apply Control Net (default: 0.9)\n");
    printf("                                     1.0 corresponds to full destruction of information in init image\n");
    printf("  -H, --height H                     image height, in pixel space (default: 512)\n");
    printf("  -W, --width W                      image width, in pixel space (default: 512)\n");
    printf("  --rng {std_default, cuda}          RNG (default: cuda)\n");
    printf("  -s SEED, --seed SEED               RNG seed (default: 42, use random seed for < 0)\n");
    printf("  -b, --batch-count COUNT            number of images to generate\n");
    printf("  --prediction {eps, v, edm_v, sd3_flow, flux_flow}        Prediction type override.\n");
    printf("  --clip-skip N                      ignore last layers of CLIP network; 1 ignores none, 2 ignores one layer (default: -1)\n");
    printf("                                     <= 0 represents unspecified, will be 1 for SD1.x, 2 for SD2.x\n");
    printf("  --vae-tiling                       process vae in tiles to reduce memory usage\n");
    printf("  --vae-tile-size [X]x[Y]            tile size for vae tiling (default: 32x32)\n");
    printf("  --vae-relative-tile-size [X]x[Y]   relative tile size for vae tiling, in fraction of image size if < 1, in number of tiles per dim if >=1 (overrides --vae-tile-size)\n");
    printf("  --vae-tile-overlap OVERLAP         tile overlap for vae tiling, in fraction of tile size (default: 0.5)\n");
    printf("  --force-sdxl-vae-conv-scale        force use of conv scale on sdxl vae\n");
    printf("  --vae-on-cpu                       keep vae in cpu (for low vram)\n");
    printf("  --clip-on-cpu                      keep clip in cpu (for low vram)\n");
    printf("  --diffusion-fa                     use flash attention in the diffusion model (for low vram)\n");
    printf("                                     Might lower quality, since it implies converting k and v to f16.\n");
    printf("                                     This might crash if it is not supported by the backend.\n");
    printf("  --diffusion-conv-direct            use Conv2d direct in the diffusion model\n");
    printf("                                     This might crash if it is not supported by the backend.\n");
    printf("  --vae-conv-direct                  use Conv2d direct in the vae model (should improve the performance)\n");
    printf("                                     This might crash if it is not supported by the backend.\n");
    printf("  --circular                         use circular padding for convolutions and pad ops\n");
    printf("  --control-net-cpu                  keep controlnet in cpu (for low vram)\n");
    printf("  --canny                            apply canny preprocessor (edge detection)\n");
    printf("  --color                            colors the logging tags according to level\n");
    printf("  --chroma-disable-dit-mask          disable dit mask for chroma\n");
    printf("  --chroma-enable-t5-mask            enable t5 mask for chroma\n");
    printf("  --chroma-t5-mask-pad  PAD_SIZE     t5 mask pad size of chroma\n");
    printf("  --video-frames                     video frames (default: 1)\n");
    printf("  --fps                              fps (default: 24)\n");
    printf("  --moe-boundary BOUNDARY            timestep boundary for Wan2.2 MoE model. (default: 0.875)\n");
    printf("                                     only enabled if `--high-noise-steps` is set to -1\n");
    printf("  --flow-shift SHIFT                 shift value for Flow models like SD3.x or WAN (default: auto)\n");
    printf("  --vace-strength                    wan vace strength\n");
    printf("  --photo-maker                      path to PHOTOMAKER model\n");
    printf("  --pm-id-images-dir [DIR]           path to PHOTOMAKER input id images dir\n");
    printf("  --pm-id-embed-path [PATH]          path to PHOTOMAKER v2 id embed\n");
    printf("  --pm-style-strength                strength for keeping PHOTOMAKER input identity (default: 20)\n");
    printf("  -v, --verbose                      print extra info\n");
}

=======
>>>>>>> 11ab0952
#if defined(_WIN32)
static std::string utf16_to_utf8(const std::wstring& wstr) {
    if (wstr.empty())
        return {};
    int size_needed = WideCharToMultiByte(CP_UTF8, 0, wstr.data(), (int)wstr.size(),
                                          nullptr, 0, nullptr, nullptr);
    if (size_needed <= 0)
        throw std::runtime_error("UTF-16 to UTF-8 conversion failed");

    std::string utf8(size_needed, 0);
    WideCharToMultiByte(CP_UTF8, 0, wstr.data(), (int)wstr.size(),
                        (char*)utf8.data(), size_needed, nullptr, nullptr);
    return utf8;
}

static std::string argv_to_utf8(int index, const char** argv) {
    int argc;
    wchar_t** argv_w = CommandLineToArgvW(GetCommandLineW(), &argc);
    if (!argv_w)
        throw std::runtime_error("Failed to parse command line");

    std::string result;
    if (index < argc) {
        result = utf16_to_utf8(argv_w[index]);
    }
    LocalFree(argv_w);
    return result;
}

#else  // Linux / macOS
static std::string argv_to_utf8(int index, const char** argv) {
    return std::string(argv[index]);
}

#endif

struct StringOption {
    std::string short_name;
    std::string long_name;
    std::string desc;
    std::string* target;
};

struct IntOption {
    std::string short_name;
    std::string long_name;
    std::string desc;
    int* target;
};

struct FloatOption {
    std::string short_name;
    std::string long_name;
    std::string desc;
    float* target;
};

struct BoolOption {
    std::string short_name;
    std::string long_name;
    std::string desc;
    bool keep_true;
    bool* target;
};

struct ManualOption {
    std::string short_name;
    std::string long_name;
    std::string desc;
    std::function<int(int argc, const char** argv, int index)> cb;
};

struct ArgOptions {
    std::vector<StringOption> string_options;
    std::vector<IntOption> int_options;
    std::vector<FloatOption> float_options;
    std::vector<BoolOption> bool_options;
    std::vector<ManualOption> manual_options;

    static std::string wrap_text(const std::string& text, size_t width, size_t indent) {
        std::ostringstream oss;
        size_t line_len = 0;
        size_t pos      = 0;

        while (pos < text.size()) {
            // Preserve manual newlines
            if (text[pos] == '\n') {
                oss << '\n'
                    << std::string(indent, ' ');
                line_len = indent;
                ++pos;
                continue;
            }

            // Add the character
            oss << text[pos];
            ++line_len;
            ++pos;

            // If the current line exceeds width, try to break at the last space
            if (line_len >= width) {
                std::string current = oss.str();
                size_t back         = current.size();

                // Find the last space (for a clean break)
                while (back > 0 && current[back - 1] != ' ' && current[back - 1] != '\n')
                    --back;

                // If found a space to break on
                if (back > 0 && current[back - 1] != '\n') {
                    std::string before = current.substr(0, back - 1);
                    std::string after  = current.substr(back);
                    oss.str("");
                    oss.clear();
                    oss << before << "\n"
                        << std::string(indent, ' ') << after;
                } else {
                    // If no space found, just break at width
                    oss << "\n"
                        << std::string(indent, ' ');
                }
                line_len = indent;
            }
        }

        return oss.str();
    }

    void print() const {
        constexpr size_t max_line_width = 120;

        struct Entry {
            std::string names;
            std::string desc;
        };
        std::vector<Entry> entries;

        auto add_entry = [&](const std::string& s, const std::string& l,
                             const std::string& desc, const std::string& hint = "") {
            std::ostringstream ss;
            if (!s.empty())
                ss << s;
            if (!s.empty() && !l.empty())
                ss << ", ";
            if (!l.empty())
                ss << l;
            if (!hint.empty())
                ss << " " << hint;
            entries.push_back({ss.str(), desc});
        };

        for (auto& o : string_options)
            add_entry(o.short_name, o.long_name, o.desc, "<string>");
        for (auto& o : int_options)
            add_entry(o.short_name, o.long_name, o.desc, "<int>");
        for (auto& o : float_options)
            add_entry(o.short_name, o.long_name, o.desc, "<float>");
        for (auto& o : bool_options)
            add_entry(o.short_name, o.long_name, o.desc, "");
        for (auto& o : manual_options)
            add_entry(o.short_name, o.long_name, o.desc);

        size_t max_name_width = 0;
        for (auto& e : entries)
            max_name_width = std::max(max_name_width, e.names.size());

        for (auto& e : entries) {
            size_t indent            = 2 + max_name_width + 4;
            size_t desc_width        = (max_line_width > indent ? max_line_width - indent : 40);
            std::string wrapped_desc = wrap_text(e.desc, max_line_width, indent);
            std::cout << "  " << std::left << std::setw(static_cast<int>(max_name_width) + 4)
                      << e.names << wrapped_desc << "\n";
        }
    }
};

bool parse_options(int argc, const char** argv, const std::vector<ArgOptions>& options_list) {
    bool invalid_arg = false;
    std::string arg;

    auto match_and_apply = [&](auto& opts, auto&& apply_fn) -> bool {
        for (auto& option : opts) {
            if ((option.short_name.size() > 0 && arg == option.short_name) ||
                (option.long_name.size() > 0 && arg == option.long_name)) {
                apply_fn(option);
                return true;
            }
        }
        return false;
    };

    for (int i = 1; i < argc; i++) {
        arg            = argv[i];
        bool found_arg = false;

        for (auto& options : options_list) {
            if (match_and_apply(options.string_options, [&](auto& option) {
                    if (++i >= argc) {
                        invalid_arg = true;
                        return;
                    }
                    *option.target = argv_to_utf8(i, argv);
                    found_arg      = true;
                }))
                break;

            if (match_and_apply(options.int_options, [&](auto& option) {
                    if (++i >= argc) {
                        invalid_arg = true;
                        return;
                    }
                    *option.target = std::stoi(argv[i]);
                    found_arg      = true;
                }))
                break;

            if (match_and_apply(options.float_options, [&](auto& option) {
                    if (++i >= argc) {
                        invalid_arg = true;
                        return;
                    }
                    *option.target = std::stof(argv[i]);
                    found_arg      = true;
                }))
                break;

            if (match_and_apply(options.bool_options, [&](auto& option) {
                    *option.target = option.keep_true ? true : false;
                    found_arg      = true;
                }))
                break;

            if (match_and_apply(options.manual_options, [&](auto& option) {
                    int ret = option.cb(argc, argv, i);
                    if (ret < 0) {
                        invalid_arg = true;
                        return;
                    }
                    i += ret;
                    found_arg = true;
                }))
                break;
        }

        if (invalid_arg) {
            fprintf(stderr, "error: invalid parameter for argument: %s\n", arg.c_str());
            return false;
        }
        if (!found_arg) {
            fprintf(stderr, "error: unknown argument: %s\n", arg.c_str());
            return false;
        }
    }

    return true;
}

struct SDCliParams {
    SDMode mode             = IMG_GEN;
    std::string output_path = "output.png";

<<<<<<< HEAD
    options.bool_options = {
        {"", "--vae-tiling", "", true, &params.vae_tiling_params.enabled},
        {"", "--force-sdxl-vae-conv-scale", "", true, &params.force_sdxl_vae_conv_scale},
        {"", "--offload-to-cpu", "", true, &params.offload_params_to_cpu},
        {"", "--control-net-cpu", "", true, &params.control_net_cpu},
        {"", "--clip-on-cpu", "", true, &params.clip_on_cpu},
        {"", "--vae-on-cpu", "", true, &params.vae_on_cpu},
        {"", "--diffusion-fa", "", true, &params.diffusion_flash_attn},
        {"", "--diffusion-conv-direct", "", true, &params.diffusion_conv_direct},
        {"", "--vae-conv-direct", "", true, &params.vae_conv_direct},
        {"", "--circular", "", true, &params.circular_pad},
        {"", "--canny", "", true, &params.canny_preprocess},
        {"-v", "--verbose", "", true, &params.verbose},
        {"", "--color", "", true, &params.color},
        {"", "--chroma-disable-dit-mask", "", false, &params.chroma_use_dit_mask},
        {"", "--chroma-enable-t5-mask", "", true, &params.chroma_use_t5_mask},
        {"", "--increase-ref-index", "", true, &params.increase_ref_index},
    };
=======
    bool verbose          = false;
    bool version          = false;
    bool canny_preprocess = false;

    preview_t preview_method = PREVIEW_NONE;
    int preview_interval     = 1;
    std::string preview_path = "preview.png";
    int preview_fps          = 16;
    bool taesd_preview       = false;
    bool preview_noisy       = false;
    bool color               = false;

    bool normal_exit = false;

    ArgOptions get_options() {
        ArgOptions options;

        options.string_options = {
            {"-o",
             "--output",
             "path to write result image to (default: ./output.png)",
             &output_path},
            {"",
             "--preview-path",
             "path to write preview image to (default: ./preview.png)",
             &preview_path},
        };

        options.int_options = {
            {"",
             "--preview-interval",
             "interval in denoising steps between consecutive updates of the image preview file (default is 1, meaning updating at every step)",
             &preview_interval},
        };

        options.bool_options = {
            {"",
             "--canny",
             "apply canny preprocessor (edge detection)",
             true, &canny_preprocess},
            {"-v",
             "--verbose",
             "print extra info",
             true, &verbose},
            {"",
             "--version",
             "print stable-diffusion.cpp version",
             true, &version},
            {"",
             "--color",
             "colors the logging tags according to level",
             true, &color},
            {"",
             "--taesd-preview-only",
             std::string("prevents usage of taesd for decoding the final image. (for use with --preview ") + previews_str[PREVIEW_TAE] + ")",
             true, &taesd_preview},
            {"",
             "--preview-noisy",
             "enables previewing noisy inputs of the models rather than the denoised outputs",
             true, &preview_noisy},

        };

        auto on_mode_arg = [&](int argc, const char** argv, int index) {
            if (++index >= argc) {
                return -1;
            }
            const char* mode_c_str = argv[index];
            if (mode_c_str != nullptr) {
                int mode_found = -1;
                for (int i = 0; i < MODE_COUNT; i++) {
                    if (!strcmp(mode_c_str, modes_str[i])) {
                        mode_found = i;
                    }
                }
                if (mode_found == -1) {
                    fprintf(stderr,
                            "error: invalid mode %s, must be one of [%s]\n",
                            mode_c_str, SD_ALL_MODES_STR);
                    exit(1);
                }
                mode = (SDMode)mode_found;
            }
            return 1;
        };
>>>>>>> 11ab0952

        auto on_preview_arg = [&](int argc, const char** argv, int index) {
            if (++index >= argc) {
                return -1;
            }
            const char* preview = argv[index];
            int preview_found   = -1;
            for (int m = 0; m < PREVIEW_COUNT; m++) {
                if (!strcmp(preview, previews_str[m])) {
                    preview_found = m;
                }
            }
            if (preview_found == -1) {
                fprintf(stderr, "error: preview method %s\n",
                        preview);
                return -1;
            }
            preview_method = (preview_t)preview_found;
            return 1;
        };

        auto on_help_arg = [&](int argc, const char** argv, int index) {
            normal_exit = true;
            return -1;
        };

        options.manual_options = {
            {"-M",
             "--mode",
             "run mode, one of [img_gen, vid_gen, upscale, convert], default: img_gen",
             on_mode_arg},
            {"",
             "--preview",
             std::string("preview method. must be one of the following [") + previews_str[0] + ", " + previews_str[1] + ", " + previews_str[2] + ", " + previews_str[3] + "] (default is " + previews_str[PREVIEW_NONE] + ")",
             on_preview_arg},
            {"-h",
             "--help",
             "show this help message and exit",
             on_help_arg},
        };

        return options;
    };

    bool process_and_check() {
        if (output_path.length() == 0) {
            fprintf(stderr, "error: the following arguments are required: output_path\n");
            return false;
        }

        if (mode == CONVERT) {
            if (output_path == "output.png") {
                output_path = "output.gguf";
            }
        }
        return true;
    }

    std::string to_string() const {
        std::ostringstream oss;
        oss << "SDCliParams {\n"
            << "  mode: " << modes_str[mode] << ",\n"
            << "  output_path: \"" << output_path << "\",\n"
            << "  verbose: " << (verbose ? "true" : "false") << ",\n"
            << "  color: " << (color ? "true" : "false") << ",\n"
            << "  canny_preprocess: " << (canny_preprocess ? "true" : "false") << ",\n"
            << "  preview_method: " << previews_str[preview_method] << ",\n"
            << "  preview_interval: " << preview_interval << ",\n"
            << "  preview_path: \"" << preview_path << "\",\n"
            << "  preview_fps: " << preview_fps << ",\n"
            << "  taesd_preview: " << (taesd_preview ? "true" : "false") << ",\n"
            << "  preview_noisy: " << (preview_noisy ? "true" : "false") << "\n"
            << "}";
        return oss.str();
    }
};

struct SDContextParams {
    int n_threads = -1;
    std::string model_path;
    std::string clip_l_path;
    std::string clip_g_path;
    std::string clip_vision_path;
    std::string t5xxl_path;
    std::string llm_path;
    std::string llm_vision_path;
    std::string diffusion_model_path;
    std::string high_noise_diffusion_model_path;
    std::string vae_path;
    std::string taesd_path;
    std::string esrgan_path;
    std::string control_net_path;
    std::string embedding_dir;
    std::string photo_maker_path;
    sd_type_t wtype = SD_TYPE_COUNT;
    std::string tensor_type_rules;
    std::string lora_model_dir;

    std::map<std::string, std::string> embedding_map;
    std::vector<sd_embedding_t> embedding_vec;

    rng_type_t rng_type         = CUDA_RNG;
    rng_type_t sampler_rng_type = RNG_TYPE_COUNT;
    bool offload_params_to_cpu  = false;
    bool control_net_cpu        = false;
    bool clip_on_cpu            = false;
    bool vae_on_cpu             = false;
    bool diffusion_flash_attn   = false;
    bool diffusion_conv_direct  = false;
    bool vae_conv_direct        = false;

    bool chroma_use_dit_mask = true;
    bool chroma_use_t5_mask  = false;
    int chroma_t5_mask_pad   = 1;

    prediction_t prediction           = PREDICTION_COUNT;
    lora_apply_mode_t lora_apply_mode = LORA_APPLY_AUTO;

    sd_tiling_params_t vae_tiling_params = {false, 0, 0, 0.5f, 0.0f, 0.0f};
    bool force_sdxl_vae_conv_scale       = false;

    float flow_shift = INFINITY;

    ArgOptions get_options() {
        ArgOptions options;
        options.string_options = {
            {"-m",
             "--model",
             "path to full model",
             &model_path},
            {"",
             "--clip_l",
             "path to the clip-l text encoder", &clip_l_path},
            {"", "--clip_g",
             "path to the clip-g text encoder",
             &clip_g_path},
            {"",
             "--clip_vision",
             "path to the clip-vision encoder",
             &clip_vision_path},
            {"",
             "--t5xxl",
             "path to the t5xxl text encoder",
             &t5xxl_path},
            {"",
             "--llm",
             "path to the llm text encoder. For example: (qwenvl2.5 for qwen-image, mistral-small3.2 for flux2, ...)",
             &llm_path},
            {"",
             "--llm_vision",
             "path to the llm vit",
             &llm_vision_path},
            {"",
             "--qwen2vl",
             "alias of --llm. Deprecated.",
             &llm_path},
            {"",
             "--qwen2vl_vision",
             "alias of --llm_vision. Deprecated.",
             &llm_vision_path},
            {"",
             "--diffusion-model",
             "path to the standalone diffusion model",
             &diffusion_model_path},
            {"",
             "--high-noise-diffusion-model",
             "path to the standalone high noise diffusion model",
             &high_noise_diffusion_model_path},
            {"",
             "--vae",
             "path to standalone vae model",
             &vae_path},
            {"",
             "--taesd",
             "path to taesd. Using Tiny AutoEncoder for fast decoding (low quality)",
             &taesd_path},
            {"",
             "--control-net",
             "path to control net model",
             &control_net_path},
            {"",
             "--embd-dir",
             "embeddings directory",
             &embedding_dir},
            {"",
             "--lora-model-dir",
             "lora model directory",
             &lora_model_dir},

            {"",
             "--tensor-type-rules",
             "weight type per tensor pattern (example: \"^vae\\.=f16,model\\.=q8_0\")",
             &tensor_type_rules},
            {"",
             "--photo-maker",
             "path to PHOTOMAKER model",
             &photo_maker_path},
            {"",
             "--upscale-model",
             "path to esrgan model.",
             &esrgan_path},
        };

        options.int_options = {
            {"-t",
             "--threads",
             "number of threads to use during computation (default: -1). "
             "If threads <= 0, then threads will be set to the number of CPU physical cores",
             &n_threads},
            {"",
             "--chroma-t5-mask-pad",
             "t5 mask pad size of chroma",
             &chroma_t5_mask_pad},
        };

        options.float_options = {
            {"",
             "--vae-tile-overlap",
             "tile overlap for vae tiling, in fraction of tile size (default: 0.5)",
             &vae_tiling_params.target_overlap},
            {"",
             "--flow-shift",
             "shift value for Flow models like SD3.x or WAN (default: auto)",
             &flow_shift},
        };

        options.bool_options = {
            {"",
             "--vae-tiling",
             "process vae in tiles to reduce memory usage",
             true, &vae_tiling_params.enabled},
            {"",
             "--force-sdxl-vae-conv-scale",
             "force use of conv scale on sdxl vae",
             true, &force_sdxl_vae_conv_scale},
            {"",
             "--offload-to-cpu",
             "place the weights in RAM to save VRAM, and automatically load them into VRAM when needed",
             true, &offload_params_to_cpu},
            {"",
             "--control-net-cpu",
             "keep controlnet in cpu (for low vram)",
             true, &control_net_cpu},
            {"",
             "--clip-on-cpu",
             "keep clip in cpu (for low vram)",
             true, &clip_on_cpu},
            {"",
             "--vae-on-cpu",
             "keep vae in cpu (for low vram)",
             true, &vae_on_cpu},
            {"",
             "--diffusion-fa",
             "use flash attention in the diffusion model",
             true, &diffusion_flash_attn},
            {"",
             "--diffusion-conv-direct",
             "use ggml_conv2d_direct in the diffusion model",
             true, &diffusion_conv_direct},
            {"",
             "--vae-conv-direct",
             "use ggml_conv2d_direct in the vae model",
             true, &vae_conv_direct},
            {"",
             "--chroma-disable-dit-mask",
             "disable dit mask for chroma",
             false, &chroma_use_dit_mask},
            {"",
             "--chroma-enable-t5-mask",
             "enable t5 mask for chroma",
             true, &chroma_use_t5_mask},
        };

        auto on_type_arg = [&](int argc, const char** argv, int index) {
            if (++index >= argc) {
                return -1;
            }
            const char* arg = argv[index];
            wtype           = str_to_sd_type(arg);
            if (wtype == SD_TYPE_COUNT) {
                fprintf(stderr, "error: invalid weight format %s\n",
                        arg);
                return -1;
            }
            return 1;
        };

        auto on_rng_arg = [&](int argc, const char** argv, int index) {
            if (++index >= argc) {
                return -1;
            }
            const char* arg = argv[index];
            rng_type        = str_to_rng_type(arg);
            if (rng_type == RNG_TYPE_COUNT) {
                fprintf(stderr, "error: invalid rng type %s\n",
                        arg);
                return -1;
            }
            return 1;
        };

        auto on_sampler_rng_arg = [&](int argc, const char** argv, int index) {
            if (++index >= argc) {
                return -1;
            }
            const char* arg  = argv[index];
            sampler_rng_type = str_to_rng_type(arg);
            if (sampler_rng_type == RNG_TYPE_COUNT) {
                fprintf(stderr, "error: invalid sampler rng type %s\n",
                        arg);
                return -1;
            }
            return 1;
        };

        auto on_prediction_arg = [&](int argc, const char** argv, int index) {
            if (++index >= argc) {
                return -1;
            }
            const char* arg = argv[index];
            prediction      = str_to_prediction(arg);
            if (prediction == PREDICTION_COUNT) {
                fprintf(stderr, "error: invalid prediction type %s\n",
                        arg);
                return -1;
            }
            return 1;
        };

        auto on_lora_apply_mode_arg = [&](int argc, const char** argv, int index) {
            if (++index >= argc) {
                return -1;
            }
            const char* arg = argv[index];
            lora_apply_mode = str_to_lora_apply_mode(arg);
            if (lora_apply_mode == LORA_APPLY_MODE_COUNT) {
                fprintf(stderr, "error: invalid lora apply model %s\n",
                        arg);
                return -1;
            }
            return 1;
        };

        auto on_tile_size_arg = [&](int argc, const char** argv, int index) {
            if (++index >= argc) {
                return -1;
            }
            std::string tile_size_str = argv[index];
            size_t x_pos              = tile_size_str.find('x');
            try {
                if (x_pos != std::string::npos) {
                    std::string tile_x_str        = tile_size_str.substr(0, x_pos);
                    std::string tile_y_str        = tile_size_str.substr(x_pos + 1);
                    vae_tiling_params.tile_size_x = std::stoi(tile_x_str);
                    vae_tiling_params.tile_size_y = std::stoi(tile_y_str);
                } else {
                    vae_tiling_params.tile_size_x = vae_tiling_params.tile_size_y = std::stoi(tile_size_str);
                }
            } catch (const std::invalid_argument&) {
                return -1;
            } catch (const std::out_of_range&) {
                return -1;
            }
            return 1;
        };

        auto on_relative_tile_size_arg = [&](int argc, const char** argv, int index) {
            if (++index >= argc) {
                return -1;
            }
            std::string rel_size_str = argv[index];
            size_t x_pos             = rel_size_str.find('x');
            try {
                if (x_pos != std::string::npos) {
                    std::string rel_x_str        = rel_size_str.substr(0, x_pos);
                    std::string rel_y_str        = rel_size_str.substr(x_pos + 1);
                    vae_tiling_params.rel_size_x = std::stof(rel_x_str);
                    vae_tiling_params.rel_size_y = std::stof(rel_y_str);
                } else {
                    vae_tiling_params.rel_size_x = vae_tiling_params.rel_size_y = std::stof(rel_size_str);
                }
            } catch (const std::invalid_argument&) {
                return -1;
            } catch (const std::out_of_range&) {
                return -1;
            }
            return 1;
        };

        options.manual_options = {
            {"",
             "--type",
             "weight type (examples: f32, f16, q4_0, q4_1, q5_0, q5_1, q8_0, q2_K, q3_K, q4_K). "
             "If not specified, the default is the type of the weight file",
             on_type_arg},
            {"",
             "--rng",
             "RNG, one of [std_default, cuda, cpu], default: cuda(sd-webui), cpu(comfyui)",
             on_rng_arg},
            {"",
             "--sampler-rng",
             "sampler RNG, one of [std_default, cuda, cpu]. If not specified, use --rng",
             on_sampler_rng_arg},
            {"",
             "--prediction",
             "prediction type override, one of [eps, v, edm_v, sd3_flow, flux_flow, flux2_flow]",
             on_prediction_arg},
            {"",
             "--lora-apply-mode",
             "the way to apply LoRA, one of [auto, immediately, at_runtime], default is auto. "
             "In auto mode, if the model weights contain any quantized parameters, the at_runtime mode will be used; otherwise, immediately will be used."
             "The immediately mode may have precision and compatibility issues with quantized parameters, "
             "but it usually offers faster inference speed and, in some cases, lower memory usage. "
             "The at_runtime mode, on the other hand, is exactly the opposite.",
             on_lora_apply_mode_arg},
            {"",
             "--vae-tile-size",
             "tile size for vae tiling, format [X]x[Y] (default: 32x32)",
             on_tile_size_arg},
            {"",
             "--vae-relative-tile-size",
             "relative tile size for vae tiling, format [X]x[Y], in fraction of image size if < 1, in number of tiles per dim if >=1 (overrides --vae-tile-size)",
             on_relative_tile_size_arg},
        };

        return options;
    }

    void build_embedding_map() {
        static const std::vector<std::string> valid_ext = {".pt", ".safetensors", ".gguf"};

        if (!fs::exists(embedding_dir) || !fs::is_directory(embedding_dir)) {
            return;
        }

        for (auto& p : fs::directory_iterator(embedding_dir)) {
            if (!p.is_regular_file())
                continue;

            auto path       = p.path();
            std::string ext = path.extension().string();

            bool valid = false;
            for (auto& e : valid_ext) {
                if (ext == e) {
                    valid = true;
                    break;
                }
            }
            if (!valid)
                continue;

            std::string key   = path.stem().string();
            std::string value = path.string();

            embedding_map[key] = value;
        }
    }

    bool process_and_check(SDMode mode) {
        if (mode != UPSCALE && model_path.length() == 0 && diffusion_model_path.length() == 0) {
            fprintf(stderr, "error: the following arguments are required: model_path/diffusion_model\n");
            return false;
        }

        if (mode == UPSCALE) {
            if (esrgan_path.length() == 0) {
                fprintf(stderr, "error: upscale mode needs an upscaler model (--upscale-model)\n");
                return false;
            }
        }

        if (n_threads <= 0) {
            n_threads = sd_get_num_physical_cores();
        }

        build_embedding_map();

        return true;
    }

    std::string to_string() const {
        std::ostringstream emb_ss;
        emb_ss << "{\n";
        for (auto it = embedding_map.begin(); it != embedding_map.end(); ++it) {
            emb_ss << "    \"" << it->first << "\": \"" << it->second << "\"";
            if (std::next(it) != embedding_map.end()) {
                emb_ss << ",";
            }
            emb_ss << "\n";
        }
        emb_ss << "  }";

        std::string embeddings_str = emb_ss.str();
        std::ostringstream oss;
        oss << "SDContextParams {\n"
            << "  n_threads: " << n_threads << ",\n"
            << "  model_path: \"" << model_path << "\",\n"
            << "  clip_l_path: \"" << clip_l_path << "\",\n"
            << "  clip_g_path: \"" << clip_g_path << "\",\n"
            << "  clip_vision_path: \"" << clip_vision_path << "\",\n"
            << "  t5xxl_path: \"" << t5xxl_path << "\",\n"
            << "  llm_path: \"" << llm_path << "\",\n"
            << "  llm_vision_path: \"" << llm_vision_path << "\",\n"
            << "  diffusion_model_path: \"" << diffusion_model_path << "\",\n"
            << "  high_noise_diffusion_model_path: \"" << high_noise_diffusion_model_path << "\",\n"
            << "  vae_path: \"" << vae_path << "\",\n"
            << "  taesd_path: \"" << taesd_path << "\",\n"
            << "  esrgan_path: \"" << esrgan_path << "\",\n"
            << "  control_net_path: \"" << control_net_path << "\",\n"
            << "  embedding_dir: \"" << embedding_dir << "\",\n"
            << "  embeddings: " << embeddings_str << "\n"
            << "  wtype: " << sd_type_name(wtype) << ",\n"
            << "  tensor_type_rules: \"" << tensor_type_rules << "\",\n"
            << "  lora_model_dir: \"" << lora_model_dir << "\",\n"
            << "  photo_maker_path: \"" << photo_maker_path << "\",\n"
            << "  rng_type: " << sd_rng_type_name(rng_type) << ",\n"
            << "  sampler_rng_type: " << sd_rng_type_name(sampler_rng_type) << ",\n"
            << "  flow_shift: " << (std::isinf(flow_shift) ? "INF" : std::to_string(flow_shift)) << "\n"
            << "  offload_params_to_cpu: " << (offload_params_to_cpu ? "true" : "false") << ",\n"
            << "  control_net_cpu: " << (control_net_cpu ? "true" : "false") << ",\n"
            << "  clip_on_cpu: " << (clip_on_cpu ? "true" : "false") << ",\n"
            << "  vae_on_cpu: " << (vae_on_cpu ? "true" : "false") << ",\n"
            << "  diffusion_flash_attn: " << (diffusion_flash_attn ? "true" : "false") << ",\n"
            << "  diffusion_conv_direct: " << (diffusion_conv_direct ? "true" : "false") << ",\n"
            << "  vae_conv_direct: " << (vae_conv_direct ? "true" : "false") << ",\n"
            << "  chroma_use_dit_mask: " << (chroma_use_dit_mask ? "true" : "false") << ",\n"
            << "  chroma_use_t5_mask: " << (chroma_use_t5_mask ? "true" : "false") << ",\n"
            << "  chroma_t5_mask_pad: " << chroma_t5_mask_pad << ",\n"
            << "  prediction: " << sd_prediction_name(prediction) << ",\n"
            << "  lora_apply_mode: " << sd_lora_apply_mode_name(lora_apply_mode) << ",\n"
            << "  vae_tiling_params: { "
            << vae_tiling_params.enabled << ", "
            << vae_tiling_params.tile_size_x << ", "
            << vae_tiling_params.tile_size_y << ", "
            << vae_tiling_params.target_overlap << ", "
            << vae_tiling_params.rel_size_x << ", "
            << vae_tiling_params.rel_size_y << " },\n"
            << "  force_sdxl_vae_conv_scale: " << (force_sdxl_vae_conv_scale ? "true" : "false") << "\n"
            << "}";
        return oss.str();
    }

    sd_ctx_params_t to_sd_ctx_params_t(bool vae_decode_only, bool free_params_immediately, bool taesd_preview) {
        embedding_vec.clear();
        embedding_vec.reserve(embedding_map.size());
        for (const auto& kv : embedding_map) {
            sd_embedding_t item;
            item.name = kv.first.c_str();
            item.path = kv.second.c_str();
            embedding_vec.emplace_back(item);
        }

        sd_ctx_params_t sd_ctx_params = {
            model_path.c_str(),
            clip_l_path.c_str(),
            clip_g_path.c_str(),
            clip_vision_path.c_str(),
            t5xxl_path.c_str(),
            llm_path.c_str(),
            llm_vision_path.c_str(),
            diffusion_model_path.c_str(),
            high_noise_diffusion_model_path.c_str(),
            vae_path.c_str(),
            taesd_path.c_str(),
            control_net_path.c_str(),
            lora_model_dir.c_str(),
            embedding_vec.data(),
            static_cast<uint32_t>(embedding_vec.size()),
            photo_maker_path.c_str(),
            tensor_type_rules.c_str(),
            vae_decode_only,
            free_params_immediately,
            n_threads,
            wtype,
            rng_type,
            sampler_rng_type,
            prediction,
            lora_apply_mode,
            offload_params_to_cpu,
            clip_on_cpu,
            control_net_cpu,
            vae_on_cpu,
            diffusion_flash_attn,
            taesd_preview,
            diffusion_conv_direct,
            vae_conv_direct,
            force_sdxl_vae_conv_scale,
            chroma_use_dit_mask,
            chroma_use_t5_mask,
            chroma_t5_mask_pad,
            flow_shift,
        };
        return sd_ctx_params;
    }
};

template <typename T>
static std::string vec_to_string(const std::vector<T>& v) {
    std::ostringstream oss;
    oss << "[";
    for (size_t i = 0; i < v.size(); i++) {
        oss << v[i];
        if (i + 1 < v.size())
            oss << ", ";
    }
    oss << "]";
    return oss.str();
}

static std::string vec_str_to_string(const std::vector<std::string>& v) {
    std::ostringstream oss;
    oss << "[";
    for (size_t i = 0; i < v.size(); i++) {
        oss << "\"" << v[i] << "\"";
        if (i + 1 < v.size())
            oss << ", ";
    }
    oss << "]";
    return oss.str();
}

static bool is_absolute_path(const std::string& p) {
#ifdef _WIN32
    // Windows: C:/path or C:\path
    return p.size() > 1 && std::isalpha(static_cast<unsigned char>(p[0])) && p[1] == ':';
#else
    return !p.empty() && p[0] == '/';
#endif
}

struct SDGenerationParams {
    std::string prompt;
    std::string negative_prompt;
    int clip_skip   = -1;  // <= 0 represents unspecified
    int width       = 512;
    int height      = 512;
    int batch_count = 1;
    std::string init_image_path;
    std::string end_image_path;
    std::string mask_image_path;
    std::string control_image_path;
    std::vector<std::string> ref_image_paths;
    std::string control_video_path;
    bool auto_resize_ref_image = true;
    bool increase_ref_index    = false;

    std::vector<int> skip_layers = {7, 8, 9};
    sd_sample_params_t sample_params;

    std::vector<int> high_noise_skip_layers = {7, 8, 9};
    sd_sample_params_t high_noise_sample_params;

    std::string easycache_option;
    sd_easycache_params_t easycache_params;

    float moe_boundary  = 0.875f;
    int video_frames    = 1;
    int fps             = 16;
    float vace_strength = 1.f;

    float strength         = 0.75f;
    float control_strength = 0.9f;

    int64_t seed = 42;

    // Photo Maker
    std::string pm_id_images_dir;
    std::string pm_id_embed_path;
    float pm_style_strength = 20.f;

    int upscale_repeats   = 1;
    int upscale_tile_size = 128;

    std::map<std::string, float> lora_map;
    std::map<std::string, float> high_noise_lora_map;
    std::vector<sd_lora_t> lora_vec;

    SDGenerationParams() {
        sd_sample_params_init(&sample_params);
        sd_sample_params_init(&high_noise_sample_params);
    }

    ArgOptions get_options() {
        ArgOptions options;
        options.string_options = {
            {"-p",
             "--prompt",
             "the prompt to render",
             &prompt},
            {"-n",
             "--negative-prompt",
             "the negative prompt (default: \"\")",
             &negative_prompt},
            {"-i",
             "--init-img",
             "path to the init image",
             &init_image_path},
            {"",
             "--end-img",
             "path to the end image, required by flf2v",
             &end_image_path},
            {"",
             "--mask",
             "path to the mask image",
             &mask_image_path},
            {"",
             "--control-image",
             "path to control image, control net",
             &control_image_path},
            {"",
             "--control-video",
             "path to control video frames, It must be a directory path. The video frames inside should be stored as images in "
             "lexicographical (character) order. For example, if the control video path is `frames`, the directory contain images "
             "such as 00.png, 01.png, ... etc.",
             &control_video_path},
            {"",
             "--pm-id-images-dir",
             "path to PHOTOMAKER input id images dir",
             &pm_id_images_dir},
            {"",
             "--pm-id-embed-path",
             "path to PHOTOMAKER v2 id embed",
             &pm_id_embed_path},
        };

        options.int_options = {
            {"-H",
             "--height",
             "image height, in pixel space (default: 512)",
             &height},
            {"-W",
             "--width",
             "image width, in pixel space (default: 512)",
             &width},
            {"",
             "--steps",
             "number of sample steps (default: 20)",
             &sample_params.sample_steps},
            {"",
             "--high-noise-steps",
             "(high noise) number of sample steps (default: -1 = auto)",
             &high_noise_sample_params.sample_steps},
            {"",
             "--clip-skip",
             "ignore last layers of CLIP network; 1 ignores none, 2 ignores one layer (default: -1). "
             "<= 0 represents unspecified, will be 1 for SD1.x, 2 for SD2.x",
             &clip_skip},
            {"-b",
             "--batch-count",
             "batch count",
             &batch_count},
            {"",
             "--video-frames",
             "video frames (default: 1)",
             &video_frames},
            {"",
             "--fps",
             "fps (default: 24)",
             &fps},
            {"",
             "--timestep-shift",
             "shift timestep for NitroFusion models (default: 0). "
             "recommended N for NitroSD-Realism around 250 and 500 for NitroSD-Vibrant",
             &sample_params.shifted_timestep},
            {"",
             "--upscale-repeats",
             "Run the ESRGAN upscaler this many times (default: 1)",
             &upscale_repeats},
            {"",
             "--upscale-tile-size",
             "tile size for ESRGAN upscaling (default: 128)",
             &upscale_tile_size},
        };

        options.float_options = {
            {"",
             "--cfg-scale",
             "unconditional guidance scale: (default: 7.0)",
             &sample_params.guidance.txt_cfg},
            {"",
             "--img-cfg-scale",
             "image guidance scale for inpaint or instruct-pix2pix models: (default: same as --cfg-scale)",
             &sample_params.guidance.img_cfg},
            {"",
             "--guidance",
             "distilled guidance scale for models with guidance input (default: 3.5)",
             &sample_params.guidance.distilled_guidance},
            {"",
             "--slg-scale",
             "skip layer guidance (SLG) scale, only for DiT models: (default: 0). 0 means disabled, a value of 2.5 is nice for sd3.5 medium",
             &sample_params.guidance.slg.scale},
            {"",
             "--skip-layer-start",
             "SLG enabling point (default: 0.01)",
             &sample_params.guidance.slg.layer_start},
            {"",
             "--skip-layer-end",
             "SLG disabling point (default: 0.2)",
             &sample_params.guidance.slg.layer_end},
            {"",
             "--eta",
             "eta in DDIM, only for DDIM and TCD (default: 0)",
             &sample_params.eta},
            {"",
             "--high-noise-cfg-scale",
             "(high noise) unconditional guidance scale: (default: 7.0)",
             &high_noise_sample_params.guidance.txt_cfg},
            {"",
             "--high-noise-img-cfg-scale",
             "(high noise) image guidance scale for inpaint or instruct-pix2pix models (default: same as --cfg-scale)",
             &high_noise_sample_params.guidance.img_cfg},
            {"",
             "--high-noise-guidance",
             "(high noise) distilled guidance scale for models with guidance input (default: 3.5)",
             &high_noise_sample_params.guidance.distilled_guidance},
            {"",
             "--high-noise-slg-scale",
             "(high noise) skip layer guidance (SLG) scale, only for DiT models: (default: 0)",
             &high_noise_sample_params.guidance.slg.scale},
            {"",
             "--high-noise-skip-layer-start",
             "(high noise) SLG enabling point (default: 0.01)",
             &high_noise_sample_params.guidance.slg.layer_start},
            {"",
             "--high-noise-skip-layer-end",
             "(high noise) SLG disabling point (default: 0.2)",
             &high_noise_sample_params.guidance.slg.layer_end},
            {"",
             "--high-noise-eta",
             "(high noise) eta in DDIM, only for DDIM and TCD (default: 0)",
             &high_noise_sample_params.eta},
            {"",
             "--strength",
             "strength for noising/unnoising (default: 0.75)",
             &strength},
            {"",
             "--pm-style-strength",
             "",
             &pm_style_strength},
            {"",
             "--control-strength",
             "strength to apply Control Net (default: 0.9). 1.0 corresponds to full destruction of information in init image",
             &control_strength},
            {"",
             "--moe-boundary",
             "timestep boundary for Wan2.2 MoE model. (default: 0.875). Only enabled if `--high-noise-steps` is set to -1",
             &moe_boundary},
            {"",
             "--vace-strength",
             "wan vace strength",
             &vace_strength},
        };

        options.bool_options = {
            {"",
             "--increase-ref-index",
             "automatically increase the indices of references images based on the order they are listed (starting with 1).",
             true,
             &increase_ref_index},
            {"",
             "--disable-auto-resize-ref-image",
             "disable auto resize of ref images",
             false,
             &auto_resize_ref_image},
        };

        auto on_seed_arg = [&](int argc, const char** argv, int index) {
            if (++index >= argc) {
                return -1;
            }
            seed = std::stoll(argv[index]);
            return 1;
        };

        auto on_sample_method_arg = [&](int argc, const char** argv, int index) {
            if (++index >= argc) {
                return -1;
            }
            const char* arg             = argv[index];
            sample_params.sample_method = str_to_sample_method(arg);
            if (sample_params.sample_method == SAMPLE_METHOD_COUNT) {
                fprintf(stderr, "error: invalid sample method %s\n",
                        arg);
                return -1;
            }
            return 1;
        };

        auto on_high_noise_sample_method_arg = [&](int argc, const char** argv, int index) {
            if (++index >= argc) {
                return -1;
            }
            const char* arg                        = argv[index];
            high_noise_sample_params.sample_method = str_to_sample_method(arg);
            if (high_noise_sample_params.sample_method == SAMPLE_METHOD_COUNT) {
                fprintf(stderr, "error: invalid high noise sample method %s\n",
                        arg);
                return -1;
            }
            return 1;
        };

        auto on_scheduler_arg = [&](int argc, const char** argv, int index) {
            if (++index >= argc) {
                return -1;
            }
            const char* arg         = argv[index];
            sample_params.scheduler = str_to_scheduler(arg);
            if (sample_params.scheduler == SCHEDULER_COUNT) {
                fprintf(stderr, "error: invalid scheduler %s\n",
                        arg);
                return -1;
            }
            return 1;
        };

        auto on_skip_layers_arg = [&](int argc, const char** argv, int index) {
            if (++index >= argc) {
                return -1;
            }
            std::string layers_str = argv[index];
            if (layers_str[0] != '[' || layers_str[layers_str.size() - 1] != ']') {
                return -1;
            }

            layers_str = layers_str.substr(1, layers_str.size() - 2);

            std::regex regex("[, ]+");
            std::sregex_token_iterator iter(layers_str.begin(), layers_str.end(), regex, -1);
            std::sregex_token_iterator end;
            std::vector<std::string> tokens(iter, end);
            std::vector<int> layers;
            for (const auto& token : tokens) {
                try {
                    layers.push_back(std::stoi(token));
                } catch (const std::invalid_argument&) {
                    return -1;
                }
            }
            skip_layers = layers;
            return 1;
        };

        auto on_high_noise_skip_layers_arg = [&](int argc, const char** argv, int index) {
            if (++index >= argc) {
                return -1;
            }
            std::string layers_str = argv[index];
            if (layers_str[0] != '[' || layers_str[layers_str.size() - 1] != ']') {
                return -1;
            }

            layers_str = layers_str.substr(1, layers_str.size() - 2);

            std::regex regex("[, ]+");
            std::sregex_token_iterator iter(layers_str.begin(), layers_str.end(), regex, -1);
            std::sregex_token_iterator end;
            std::vector<std::string> tokens(iter, end);
            std::vector<int> layers;
            for (const auto& token : tokens) {
                try {
                    layers.push_back(std::stoi(token));
                } catch (const std::invalid_argument&) {
                    return -1;
                }
            }
            high_noise_skip_layers = layers;
            return 1;
        };

        auto on_ref_image_arg = [&](int argc, const char** argv, int index) {
            if (++index >= argc) {
                return -1;
            }
            ref_image_paths.push_back(argv[index]);
            return 1;
        };

        auto on_easycache_arg = [&](int argc, const char** argv, int index) {
            const std::string default_values = "0.2,0.15,0.95";
            auto looks_like_value            = [](const std::string& token) {
                if (token.empty()) {
                    return false;
                }
                if (token[0] != '-') {
                    return true;
                }
                if (token.size() == 1) {
                    return false;
                }
                unsigned char next = static_cast<unsigned char>(token[1]);
                return std::isdigit(next) || token[1] == '.';
            };

            std::string option_value;
            int consumed = 0;
            if (index + 1 < argc) {
                std::string next_arg = argv[index + 1];
                if (looks_like_value(next_arg)) {
                    option_value = argv_to_utf8(index + 1, argv);
                    consumed     = 1;
                }
            }
            if (option_value.empty()) {
                option_value = default_values;
            }
            easycache_option = option_value;
            return consumed;
        };

        options.manual_options = {
            {"-s",
             "--seed",
             "RNG seed (default: 42, use random seed for < 0)",
             on_seed_arg},
            {"",
             "--sampling-method",
             "sampling method, one of [euler, euler_a, heun, dpm2, dpm++2s_a, dpm++2m, dpm++2mv2, ipndm, ipndm_v, lcm, ddim_trailing, tcd] "
             "(default: euler for Flux/SD3/Wan, euler_a otherwise)",
             on_sample_method_arg},
            {"",
             "--high-noise-sampling-method",
             "(high noise) sampling method, one of [euler, euler_a, heun, dpm2, dpm++2s_a, dpm++2m, dpm++2mv2, ipndm, ipndm_v, lcm, ddim_trailing, tcd]"
             " default: euler for Flux/SD3/Wan, euler_a otherwise",
             on_high_noise_sample_method_arg},
            {"",
             "--scheduler",
             "denoiser sigma scheduler, one of [discrete, karras, exponential, ays, gits, smoothstep, sgm_uniform, simple, lcm], default: discrete",
             on_scheduler_arg},
            {"",
             "--skip-layers",
             "layers to skip for SLG steps (default: [7,8,9])",
             on_skip_layers_arg},
            {"",
             "--high-noise-skip-layers",
             "(high noise) layers to skip for SLG steps (default: [7,8,9])",
             on_high_noise_skip_layers_arg},
            {"-r",
             "--ref-image",
             "reference image for Flux Kontext models (can be used multiple times)",
             on_ref_image_arg},
            {"",
             "--easycache",
             "enable EasyCache for DiT models with optional \"threshold,start_percent,end_percent\" (default: 0.2,0.15,0.95)",
             on_easycache_arg},

        };

        return options;
    }

    void extract_and_remove_lora(const std::string& lora_model_dir) {
        static const std::regex re(R"(<lora:([^:>]+):([^>]+)>)");
        static const std::vector<std::string> valid_ext = {".pt", ".safetensors", ".gguf"};
        std::smatch m;

        std::string tmp = prompt;

        while (std::regex_search(tmp, m, re)) {
            std::string raw_path      = m[1].str();
            const std::string raw_mul = m[2].str();

            float mul = 0.f;
            try {
                mul = std::stof(raw_mul);
            } catch (...) {
                tmp    = m.suffix().str();
                prompt = std::regex_replace(prompt, re, "", std::regex_constants::format_first_only);
                continue;
            }

            bool is_high_noise              = false;
            static const std::string prefix = "|high_noise|";
            if (raw_path.rfind(prefix, 0) == 0) {
                raw_path.erase(0, prefix.size());
                is_high_noise = true;
            }

            fs::path final_path;
            if (is_absolute_path(raw_path)) {
                final_path = raw_path;
            } else {
                final_path = fs::path(lora_model_dir) / raw_path;
            }
            if (!fs::exists(final_path)) {
                bool found = false;
                for (const auto& ext : valid_ext) {
                    fs::path try_path = final_path;
                    try_path += ext;
                    if (fs::exists(try_path)) {
                        final_path = try_path;
                        found      = true;
                        break;
                    }
                }
                if (!found) {
                    printf("can not found lora %s\n", final_path.lexically_normal().string().c_str());
                    tmp    = m.suffix().str();
                    prompt = std::regex_replace(prompt, re, "", std::regex_constants::format_first_only);
                    continue;
                }
            }

            const std::string key = final_path.lexically_normal().string();

            if (is_high_noise)
                high_noise_lora_map[key] += mul;
            else
                lora_map[key] += mul;

            prompt = std::regex_replace(prompt, re, "", std::regex_constants::format_first_only);

            tmp = m.suffix().str();
        }

        for (const auto& kv : lora_map) {
            sd_lora_t item;
            item.is_high_noise = false;
            item.path          = kv.first.c_str();
            item.multiplier    = kv.second;
            lora_vec.emplace_back(item);
        }

        for (const auto& kv : high_noise_lora_map) {
            sd_lora_t item;
            item.is_high_noise = true;
            item.path          = kv.first.c_str();
            item.multiplier    = kv.second;
            lora_vec.emplace_back(item);
        }
    }

    bool process_and_check(SDMode mode, const std::string& lora_model_dir) {
        if (width <= 0) {
            fprintf(stderr, "error: the width must be greater than 0\n");
            return false;
        }

        if (height <= 0) {
            fprintf(stderr, "error: the height must be greater than 0\n");
            return false;
        }

        if (sample_params.sample_steps <= 0) {
            fprintf(stderr, "error: the sample_steps must be greater than 0\n");
            return false;
        }

        if (high_noise_sample_params.sample_steps <= 0) {
            high_noise_sample_params.sample_steps = -1;
        }

        if (strength < 0.f || strength > 1.f) {
            fprintf(stderr, "error: can only work with strength in [0.0, 1.0]\n");
            return false;
        }

        if (!easycache_option.empty()) {
            float values[3] = {0.0f, 0.0f, 0.0f};
            std::stringstream ss(easycache_option);
            std::string token;
            int idx = 0;
            while (std::getline(ss, token, ',')) {
                auto trim = [](std::string& s) {
                    const char* whitespace = " \t\r\n";
                    auto start             = s.find_first_not_of(whitespace);
                    if (start == std::string::npos) {
                        s.clear();
                        return;
                    }
                    auto end = s.find_last_not_of(whitespace);
                    s        = s.substr(start, end - start + 1);
                };
                trim(token);
                if (token.empty()) {
                    fprintf(stderr, "error: invalid easycache option '%s'\n", easycache_option.c_str());
                    return false;
                }
                if (idx >= 3) {
                    fprintf(stderr, "error: easycache expects exactly 3 comma-separated values (threshold,start,end)\n");
                    return false;
                }
                try {
                    values[idx] = std::stof(token);
                } catch (const std::exception&) {
                    fprintf(stderr, "error: invalid easycache value '%s'\n", token.c_str());
                    return false;
                }
                idx++;
            }
            if (idx != 3) {
                fprintf(stderr, "error: easycache expects exactly 3 comma-separated values (threshold,start,end)\n");
                return false;
            }
            if (values[0] < 0.0f) {
                fprintf(stderr, "error: easycache threshold must be non-negative\n");
                return false;
            }
            if (values[1] < 0.0f || values[1] >= 1.0f || values[2] <= 0.0f || values[2] > 1.0f || values[1] >= values[2]) {
                fprintf(stderr, "error: easycache start/end percents must satisfy 0.0 <= start < end <= 1.0\n");
                return false;
            }
            easycache_params.enabled         = true;
            easycache_params.reuse_threshold = values[0];
            easycache_params.start_percent   = values[1];
            easycache_params.end_percent     = values[2];
        } else {
            easycache_params.enabled = false;
        }

        sample_params.guidance.slg.layers                 = skip_layers.data();
        sample_params.guidance.slg.layer_count            = skip_layers.size();
        high_noise_sample_params.guidance.slg.layers      = high_noise_skip_layers.data();
        high_noise_sample_params.guidance.slg.layer_count = high_noise_skip_layers.size();

        if (mode == VID_GEN && video_frames <= 0) {
            return false;
        }

        if (mode == VID_GEN && fps <= 0) {
            return false;
        }

        if (sample_params.shifted_timestep < 0 || sample_params.shifted_timestep > 1000) {
            return false;
        }

        if (upscale_repeats < 1) {
            return false;
        }

        if (upscale_tile_size < 1) {
            return false;
        }

        if (mode == UPSCALE) {
            if (init_image_path.length() == 0) {
                fprintf(stderr, "error: upscale mode needs an init image (--init-img)\n");
                return false;
            }
        }

        if (seed < 0) {
            srand((int)time(nullptr));
            seed = rand();
        }

        extract_and_remove_lora(lora_model_dir);

        return true;
    }

    std::string to_string() const {
        char* sample_params_str            = sd_sample_params_to_str(&sample_params);
        char* high_noise_sample_params_str = sd_sample_params_to_str(&high_noise_sample_params);

        std::ostringstream lora_ss;
        lora_ss << "{\n";
        for (auto it = lora_map.begin(); it != lora_map.end(); ++it) {
            lora_ss << "    \"" << it->first << "\": \"" << it->second << "\"";
            if (std::next(it) != lora_map.end()) {
                lora_ss << ",";
            }
            lora_ss << "\n";
        }
        lora_ss << "  }";
        std::string loras_str = lora_ss.str();

        lora_ss = std::ostringstream();
        ;
        lora_ss << "{\n";
        for (auto it = high_noise_lora_map.begin(); it != high_noise_lora_map.end(); ++it) {
            lora_ss << "    \"" << it->first << "\": \"" << it->second << "\"";
            if (std::next(it) != high_noise_lora_map.end()) {
                lora_ss << ",";
            }
            lora_ss << "\n";
        }
        lora_ss << "  }";
        std::string high_noise_loras_str = lora_ss.str();

        std::ostringstream oss;
        oss << "SDGenerationParams {\n"
            << "  loras: \"" << loras_str << "\",\n"
            << "  high_noise_loras: \"" << high_noise_loras_str << "\",\n"
            << "  prompt: \"" << prompt << "\",\n"
            << "  negative_prompt: \"" << negative_prompt << "\",\n"
            << "  clip_skip: " << clip_skip << ",\n"
            << "  width: " << width << ",\n"
            << "  height: " << height << ",\n"
            << "  batch_count: " << batch_count << ",\n"
            << "  init_image_path: \"" << init_image_path << "\",\n"
            << "  end_image_path: \"" << end_image_path << "\",\n"
            << "  mask_image_path: \"" << mask_image_path << "\",\n"
            << "  control_image_path: \"" << control_image_path << "\",\n"
            << "  ref_image_paths: " << vec_str_to_string(ref_image_paths) << ",\n"
            << "  control_video_path: \"" << control_video_path << "\",\n"
            << "  auto_resize_ref_image: " << (auto_resize_ref_image ? "true" : "false") << ",\n"
            << "  increase_ref_index: " << (increase_ref_index ? "true" : "false") << ",\n"
            << "  pm_id_images_dir: \"" << pm_id_images_dir << "\",\n"
            << "  pm_id_embed_path: \"" << pm_id_embed_path << "\",\n"
            << "  pm_style_strength: " << pm_style_strength << ",\n"
            << "  skip_layers: " << vec_to_string(skip_layers) << ",\n"
            << "  sample_params: " << sample_params_str << ",\n"
            << "  high_noise_skip_layers: " << vec_to_string(high_noise_skip_layers) << ",\n"
            << "  high_noise_sample_params: " << high_noise_sample_params_str << ",\n"
            << "  easycache_option: \"" << easycache_option << "\",\n"
            << "  easycache: "
            << (easycache_params.enabled ? "enabled" : "disabled")
            << " (threshold=" << easycache_params.reuse_threshold
            << ", start=" << easycache_params.start_percent
            << ", end=" << easycache_params.end_percent << "),\n"
            << "  moe_boundary: " << moe_boundary << ",\n"
            << "  video_frames: " << video_frames << ",\n"
            << "  fps: " << fps << ",\n"
            << "  vace_strength: " << vace_strength << ",\n"
            << "  strength: " << strength << ",\n"
            << "  control_strength: " << control_strength << ",\n"
            << "  seed: " << seed << ",\n"
            << "  upscale_repeats: " << upscale_repeats << ",\n"
            << "  upscale_tile_size: " << upscale_tile_size << ",\n"
            << "}";
        free(sample_params_str);
        free(high_noise_sample_params_str);
        return oss.str();
    }
};

static std::string version_string() {
    return std::string("stable-diffusion.cpp version ") + sd_version() + ", commit " + sd_commit();
}

void print_usage(int argc, const char* argv[], const std::vector<ArgOptions>& options_list) {
    std::cout << version_string() << "\n";
    std::cout << "Usage: " << argv[0] << " [options]\n\n";
    std::cout << "CLI Options:\n";
    options_list[0].print();
    std::cout << "\nContext Options:\n";
    options_list[1].print();
    std::cout << "\nGeneration Options:\n";
    options_list[2].print();
}

void parse_args(int argc, const char** argv, SDCliParams& cli_params, SDContextParams& ctx_params, SDGenerationParams& gen_params) {
    std::vector<ArgOptions> options_vec = {cli_params.get_options(), ctx_params.get_options(), gen_params.get_options()};

    if (!parse_options(argc, argv, options_vec)) {
        print_usage(argc, argv, options_vec);
        exit(cli_params.normal_exit ? 0 : 1);
    }

    if (!cli_params.process_and_check() ||
        !ctx_params.process_and_check(cli_params.mode) ||
        !gen_params.process_and_check(cli_params.mode, ctx_params.lora_model_dir)) {
        print_usage(argc, argv, options_vec);
        exit(1);
    }
}

static std::string sd_basename(const std::string& path) {
    size_t pos = path.find_last_of('/');
    if (pos != std::string::npos) {
        return path.substr(pos + 1);
    }
    pos = path.find_last_of('\\');
    if (pos != std::string::npos) {
        return path.substr(pos + 1);
    }
    return path;
}

std::string get_image_params(const SDCliParams& cli_params, const SDContextParams& ctx_params, const SDGenerationParams& gen_params, int64_t seed) {
    std::string parameter_string = gen_params.prompt + "\n";
    if (gen_params.negative_prompt.size() != 0) {
        parameter_string += "Negative prompt: " + gen_params.negative_prompt + "\n";
    }
    parameter_string += "Steps: " + std::to_string(gen_params.sample_params.sample_steps) + ", ";
    parameter_string += "CFG scale: " + std::to_string(gen_params.sample_params.guidance.txt_cfg) + ", ";
    if (gen_params.sample_params.guidance.slg.scale != 0 && gen_params.skip_layers.size() != 0) {
        parameter_string += "SLG scale: " + std::to_string(gen_params.sample_params.guidance.txt_cfg) + ", ";
        parameter_string += "Skip layers: [";
        for (const auto& layer : gen_params.skip_layers) {
            parameter_string += std::to_string(layer) + ", ";
        }
        parameter_string += "], ";
        parameter_string += "Skip layer start: " + std::to_string(gen_params.sample_params.guidance.slg.layer_start) + ", ";
        parameter_string += "Skip layer end: " + std::to_string(gen_params.sample_params.guidance.slg.layer_end) + ", ";
    }
    parameter_string += "Guidance: " + std::to_string(gen_params.sample_params.guidance.distilled_guidance) + ", ";
    parameter_string += "Eta: " + std::to_string(gen_params.sample_params.eta) + ", ";
    parameter_string += "Seed: " + std::to_string(seed) + ", ";
    parameter_string += "Size: " + std::to_string(gen_params.width) + "x" + std::to_string(gen_params.height) + ", ";
    parameter_string += "Model: " + sd_basename(ctx_params.model_path) + ", ";
    parameter_string += "RNG: " + std::string(sd_rng_type_name(ctx_params.rng_type)) + ", ";
    if (ctx_params.sampler_rng_type != RNG_TYPE_COUNT) {
        parameter_string += "Sampler RNG: " + std::string(sd_rng_type_name(ctx_params.sampler_rng_type)) + ", ";
    }
    parameter_string += "Sampler: " + std::string(sd_sample_method_name(gen_params.sample_params.sample_method));
    if (gen_params.sample_params.scheduler != SCHEDULER_COUNT) {
        parameter_string += " " + std::string(sd_scheduler_name(gen_params.sample_params.scheduler));
    }
    parameter_string += ", ";
    for (const auto& te : {ctx_params.clip_l_path, ctx_params.clip_g_path, ctx_params.t5xxl_path, ctx_params.llm_path, ctx_params.llm_vision_path}) {
        if (!te.empty()) {
            parameter_string += "TE: " + sd_basename(te) + ", ";
        }
    }
    if (!ctx_params.diffusion_model_path.empty()) {
        parameter_string += "Unet: " + sd_basename(ctx_params.diffusion_model_path) + ", ";
    }
    if (!ctx_params.vae_path.empty()) {
        parameter_string += "VAE: " + sd_basename(ctx_params.vae_path) + ", ";
    }
    if (gen_params.clip_skip != -1) {
        parameter_string += "Clip skip: " + std::to_string(gen_params.clip_skip) + ", ";
    }
    parameter_string += "Version: stable-diffusion.cpp";
    return parameter_string;
}

/* Enables Printing the log level tag in color using ANSI escape codes */
void sd_log_cb(enum sd_log_level_t level, const char* log, void* data) {
    SDCliParams* cli_params = (SDCliParams*)data;
    int tag_color;
    const char* level_str;
    FILE* out_stream = (level == SD_LOG_ERROR) ? stderr : stdout;

    if (!log || (!cli_params->verbose && level <= SD_LOG_DEBUG)) {
        return;
    }

    switch (level) {
        case SD_LOG_DEBUG:
            tag_color = 37;
            level_str = "DEBUG";
            break;
        case SD_LOG_INFO:
            tag_color = 34;
            level_str = "INFO";
            break;
        case SD_LOG_WARN:
            tag_color = 35;
            level_str = "WARN";
            break;
        case SD_LOG_ERROR:
            tag_color = 31;
            level_str = "ERROR";
            break;
        default: /* Potential future-proofing */
            tag_color = 33;
            level_str = "?????";
            break;
    }

    if (cli_params->color == true) {
        fprintf(out_stream, "\033[%d;1m[%-5s]\033[0m ", tag_color, level_str);
    } else {
        fprintf(out_stream, "[%-5s] ", level_str);
    }
    fputs(log, out_stream);
    fflush(out_stream);
}

uint8_t* load_image(const char* image_path, int& width, int& height, int expected_width = 0, int expected_height = 0, int expected_channel = 3) {
    int c                 = 0;
    uint8_t* image_buffer = (uint8_t*)stbi_load(image_path, &width, &height, &c, expected_channel);
    if (image_buffer == nullptr) {
        fprintf(stderr, "load image from '%s' failed\n", image_path);
        return nullptr;
    }
    if (c < expected_channel) {
        fprintf(stderr,
                "the number of channels for the input image must be >= %d,"
                "but got %d channels, image_path = %s\n",
                expected_channel,
                c,
                image_path);
        free(image_buffer);
        return nullptr;
    }
    if (width <= 0) {
        fprintf(stderr, "error: the width of image must be greater than 0, image_path = %s\n", image_path);
        free(image_buffer);
        return nullptr;
    }
    if (height <= 0) {
        fprintf(stderr, "error: the height of image must be greater than 0, image_path = %s\n", image_path);
        free(image_buffer);
        return nullptr;
    }

    // Resize input image ...
    if ((expected_width > 0 && expected_height > 0) && (height != expected_height || width != expected_width)) {
        float dst_aspect = (float)expected_width / (float)expected_height;
        float src_aspect = (float)width / (float)height;

        int crop_x = 0, crop_y = 0;
        int crop_w = width, crop_h = height;

        if (src_aspect > dst_aspect) {
            crop_w = (int)(height * dst_aspect);
            crop_x = (width - crop_w) / 2;
        } else if (src_aspect < dst_aspect) {
            crop_h = (int)(width / dst_aspect);
            crop_y = (height - crop_h) / 2;
        }

        if (crop_x != 0 || crop_y != 0) {
            printf("crop input image from %dx%d to %dx%d, image_path = %s\n", width, height, crop_w, crop_h, image_path);
            uint8_t* cropped_image_buffer = (uint8_t*)malloc(crop_w * crop_h * expected_channel);
            if (cropped_image_buffer == nullptr) {
                fprintf(stderr, "error: allocate memory for crop\n");
                free(image_buffer);
                return nullptr;
            }
            for (int row = 0; row < crop_h; row++) {
                uint8_t* src = image_buffer + ((crop_y + row) * width + crop_x) * expected_channel;
                uint8_t* dst = cropped_image_buffer + (row * crop_w) * expected_channel;
                memcpy(dst, src, crop_w * expected_channel);
            }

            width  = crop_w;
            height = crop_h;
            free(image_buffer);
            image_buffer = cropped_image_buffer;
        }

        printf("resize input image from %dx%d to %dx%d\n", width, height, expected_width, expected_height);
        int resized_height = expected_height;
        int resized_width  = expected_width;

        uint8_t* resized_image_buffer = (uint8_t*)malloc(resized_height * resized_width * expected_channel);
        if (resized_image_buffer == nullptr) {
            fprintf(stderr, "error: allocate memory for resize input image\n");
            free(image_buffer);
            return nullptr;
        }
        stbir_resize(image_buffer, width, height, 0,
                     resized_image_buffer, resized_width, resized_height, 0, STBIR_TYPE_UINT8,
                     expected_channel, STBIR_ALPHA_CHANNEL_NONE, 0,
                     STBIR_EDGE_CLAMP, STBIR_EDGE_CLAMP,
                     STBIR_FILTER_BOX, STBIR_FILTER_BOX,
                     STBIR_COLORSPACE_SRGB, nullptr);
        width  = resized_width;
        height = resized_height;
        free(image_buffer);
        image_buffer = resized_image_buffer;
    }
    return image_buffer;
}

bool load_images_from_dir(const std::string dir,
                          std::vector<sd_image_t>& images,
                          int expected_width  = 0,
                          int expected_height = 0,
                          int max_image_num   = 0,
                          bool verbose        = false) {
    if (!fs::exists(dir) || !fs::is_directory(dir)) {
        fprintf(stderr, "'%s' is not a valid directory\n", dir.c_str());
        return false;
    }

    std::vector<fs::directory_entry> entries;
    for (const auto& entry : fs::directory_iterator(dir)) {
        if (entry.is_regular_file()) {
            entries.push_back(entry);
        }
    }

    std::sort(entries.begin(), entries.end(),
              [](const fs::directory_entry& a, const fs::directory_entry& b) {
                  return a.path().filename().string() < b.path().filename().string();
              });

    for (const auto& entry : entries) {
        std::string path = entry.path().string();
        std::string ext  = entry.path().extension().string();
        std::transform(ext.begin(), ext.end(), ext.begin(), ::tolower);

        if (ext == ".jpg" || ext == ".jpeg" || ext == ".png" || ext == ".bmp") {
            if (verbose) {
                printf("load image %zu from '%s'\n", images.size(), path.c_str());
            }
            int width             = 0;
            int height            = 0;
            uint8_t* image_buffer = load_image(path.c_str(), width, height, expected_width, expected_height);
            if (image_buffer == nullptr) {
                fprintf(stderr, "load image from '%s' failed\n", path.c_str());
                return false;
            }

            images.push_back({(uint32_t)width,
                              (uint32_t)height,
                              3,
                              image_buffer});

            if (max_image_num > 0 && images.size() >= max_image_num) {
                break;
            }
        }
    }
    return true;
}

void step_callback(int step, int frame_count, sd_image_t* image, bool is_noisy, void* data) {
    (void)step;
    (void)is_noisy;
    SDCliParams* cli_params = (SDCliParams*)data;
    // is_noisy is set to true if the preview corresponds to noisy latents, false if it's denoised latents
    // unused in this app, it will either be always noisy or always denoised here
    if (frame_count == 1) {
        stbi_write_png(cli_params->preview_path.c_str(), image->width, image->height, image->channel, image->data, 0);
    } else {
        create_mjpg_avi_from_sd_images(cli_params->preview_path.c_str(), image, frame_count, cli_params->preview_fps);
    }
}

int main(int argc, const char* argv[]) {
    if (argc > 1 && std::string(argv[1]) == "--version") {
        std::cout << version_string() << "\n";
        return EXIT_SUCCESS;
    }

    SDCliParams cli_params;
    SDContextParams ctx_params;
    SDGenerationParams gen_params;

    parse_args(argc, argv, cli_params, ctx_params, gen_params);
    if (cli_params.verbose || cli_params.version) {
        std::cout << version_string() << "\n";
    }
    if (gen_params.video_frames > 4) {
        size_t last_dot_pos   = cli_params.preview_path.find_last_of(".");
        std::string base_path = cli_params.preview_path;
        std::string file_ext  = "";
        if (last_dot_pos != std::string::npos) {  // filename has extension
            base_path = cli_params.preview_path.substr(0, last_dot_pos);
            file_ext  = cli_params.preview_path.substr(last_dot_pos);
            std::transform(file_ext.begin(), file_ext.end(), file_ext.begin(), ::tolower);
        }
        if (file_ext == ".png") {
            cli_params.preview_path = base_path + ".avi";
        }
    }
    cli_params.preview_fps = gen_params.fps;
    if (cli_params.preview_method == PREVIEW_PROJ)
        cli_params.preview_fps /= 4;

    sd_set_log_callback(sd_log_cb, (void*)&cli_params);
    sd_set_preview_callback(step_callback,
                            cli_params.preview_method,
                            cli_params.preview_interval,
                            !cli_params.preview_noisy,
                            cli_params.preview_noisy,
                            (void*)&cli_params);

    if (cli_params.verbose) {
        printf("%s", sd_get_system_info());
        printf("%s\n", cli_params.to_string().c_str());
        printf("%s\n", ctx_params.to_string().c_str());
        printf("%s\n", gen_params.to_string().c_str());
    }

    if (cli_params.mode == CONVERT) {
        bool success = convert(ctx_params.model_path.c_str(),
                               ctx_params.vae_path.c_str(),
                               cli_params.output_path.c_str(),
                               ctx_params.wtype,
                               ctx_params.tensor_type_rules.c_str());
        if (!success) {
            fprintf(stderr,
                    "convert '%s'/'%s' to '%s' failed\n",
                    ctx_params.model_path.c_str(),
                    ctx_params.vae_path.c_str(),
                    cli_params.output_path.c_str());
            return 1;
        } else {
            printf("convert '%s'/'%s' to '%s' success\n",
                   ctx_params.model_path.c_str(),
                   ctx_params.vae_path.c_str(),
                   cli_params.output_path.c_str());
            return 0;
        }
    }

    bool vae_decode_only     = true;
    sd_image_t init_image    = {(uint32_t)gen_params.width, (uint32_t)gen_params.height, 3, nullptr};
    sd_image_t end_image     = {(uint32_t)gen_params.width, (uint32_t)gen_params.height, 3, nullptr};
    sd_image_t control_image = {(uint32_t)gen_params.width, (uint32_t)gen_params.height, 3, nullptr};
    sd_image_t mask_image    = {(uint32_t)gen_params.width, (uint32_t)gen_params.height, 1, nullptr};
    std::vector<sd_image_t> ref_images;
    std::vector<sd_image_t> pmid_images;
    std::vector<sd_image_t> control_frames;

    auto release_all_resources = [&]() {
        free(init_image.data);
        free(end_image.data);
        free(control_image.data);
        free(mask_image.data);
        for (auto image : ref_images) {
            free(image.data);
            image.data = nullptr;
        }
        ref_images.clear();
        for (auto image : pmid_images) {
            free(image.data);
            image.data = nullptr;
        }
        pmid_images.clear();
        for (auto image : control_frames) {
            free(image.data);
            image.data = nullptr;
        }
        control_frames.clear();
    };

    if (gen_params.init_image_path.size() > 0) {
        vae_decode_only = false;

        int width       = 0;
        int height      = 0;
        init_image.data = load_image(gen_params.init_image_path.c_str(), width, height, gen_params.width, gen_params.height);
        if (init_image.data == nullptr) {
            fprintf(stderr, "load image from '%s' failed\n", gen_params.init_image_path.c_str());
            release_all_resources();
            return 1;
        }
    }

    if (gen_params.end_image_path.size() > 0) {
        vae_decode_only = false;

        int width      = 0;
        int height     = 0;
        end_image.data = load_image(gen_params.end_image_path.c_str(), width, height, gen_params.width, gen_params.height);
        if (end_image.data == nullptr) {
            fprintf(stderr, "load image from '%s' failed\n", gen_params.end_image_path.c_str());
            release_all_resources();
            return 1;
        }
    }

    if (gen_params.mask_image_path.size() > 0) {
        int c           = 0;
        int width       = 0;
        int height      = 0;
        mask_image.data = load_image(gen_params.mask_image_path.c_str(), width, height, gen_params.width, gen_params.height, 1);
        if (mask_image.data == nullptr) {
            fprintf(stderr, "load image from '%s' failed\n", gen_params.mask_image_path.c_str());
            release_all_resources();
            return 1;
        }
    } else {
        mask_image.data = (uint8_t*)malloc(gen_params.width * gen_params.height);
        memset(mask_image.data, 255, gen_params.width * gen_params.height);
        if (mask_image.data == nullptr) {
            fprintf(stderr, "malloc mask image failed\n");
            release_all_resources();
            return 1;
        }
    }

    if (gen_params.control_image_path.size() > 0) {
        int width          = 0;
        int height         = 0;
        control_image.data = load_image(gen_params.control_image_path.c_str(), width, height, gen_params.width, gen_params.height);
        if (control_image.data == nullptr) {
            fprintf(stderr, "load image from '%s' failed\n", gen_params.control_image_path.c_str());
            release_all_resources();
            return 1;
        }
        if (cli_params.canny_preprocess) {  // apply preprocessor
            preprocess_canny(control_image,
                             0.08f,
                             0.08f,
                             0.8f,
                             1.0f,
                             false);
        }
    }

    if (gen_params.ref_image_paths.size() > 0) {
        vae_decode_only = false;
        for (auto& path : gen_params.ref_image_paths) {
            int width             = 0;
            int height            = 0;
            uint8_t* image_buffer = load_image(path.c_str(), width, height);
            if (image_buffer == nullptr) {
                fprintf(stderr, "load image from '%s' failed\n", path.c_str());
                release_all_resources();
                return 1;
            }
            ref_images.push_back({(uint32_t)width,
                                  (uint32_t)height,
                                  3,
                                  image_buffer});
        }
    }

    if (!gen_params.control_video_path.empty()) {
        if (!load_images_from_dir(gen_params.control_video_path,
                                  control_frames,
                                  gen_params.width,
                                  gen_params.height,
                                  gen_params.video_frames,
                                  cli_params.verbose)) {
            release_all_resources();
            return 1;
        }
    }

    if (!gen_params.pm_id_images_dir.empty()) {
        if (!load_images_from_dir(gen_params.pm_id_images_dir,
                                  pmid_images,
                                  0,
                                  0,
                                  0,
                                  cli_params.verbose)) {
            release_all_resources();
            return 1;
        }
    }

    if (cli_params.mode == VID_GEN) {
        vae_decode_only = false;
    }

<<<<<<< HEAD
    sd_ctx_params_t sd_ctx_params = {
        params.model_path.c_str(),
        params.clip_l_path.c_str(),
        params.clip_g_path.c_str(),
        params.clip_vision_path.c_str(),
        params.t5xxl_path.c_str(),
        params.qwen2vl_path.c_str(),
        params.qwen2vl_vision_path.c_str(),
        params.diffusion_model_path.c_str(),
        params.high_noise_diffusion_model_path.c_str(),
        params.vae_path.c_str(),
        params.taesd_path.c_str(),
        params.control_net_path.c_str(),
        params.lora_model_dir.c_str(),
        params.embedding_dir.c_str(),
        params.photo_maker_path.c_str(),
        vae_decode_only,
        true,
        params.n_threads,
        params.wtype,
        params.rng_type,
        params.prediction,
        params.offload_params_to_cpu,
        params.clip_on_cpu,
        params.control_net_cpu,
        params.vae_on_cpu,
        params.diffusion_flash_attn,
        params.diffusion_conv_direct,
        params.vae_conv_direct,
        params.circular_pad,
        params.force_sdxl_vae_conv_scale,
        params.chroma_use_dit_mask,
        params.chroma_use_t5_mask,
        params.chroma_t5_mask_pad,
        params.flow_shift,
    };
=======
    sd_ctx_params_t sd_ctx_params = ctx_params.to_sd_ctx_params_t(vae_decode_only, true, cli_params.taesd_preview);
>>>>>>> 11ab0952

    sd_image_t* results = nullptr;
    int num_results     = 0;

    if (cli_params.mode == UPSCALE) {
        num_results = 1;
        results     = (sd_image_t*)calloc(num_results, sizeof(sd_image_t));
        if (results == nullptr) {
            printf("failed to allocate results array\n");
            release_all_resources();
            return 1;
        }

        results[0]      = init_image;
        init_image.data = nullptr;
    } else {
        sd_ctx_t* sd_ctx = new_sd_ctx(&sd_ctx_params);

        if (sd_ctx == nullptr) {
            printf("new_sd_ctx_t failed\n");
            release_all_resources();
            return 1;
        }

        if (gen_params.sample_params.sample_method == SAMPLE_METHOD_COUNT) {
            gen_params.sample_params.sample_method = sd_get_default_sample_method(sd_ctx);
        }

        if (gen_params.high_noise_sample_params.sample_method == SAMPLE_METHOD_COUNT) {
            gen_params.high_noise_sample_params.sample_method = sd_get_default_sample_method(sd_ctx);
        }

        if (gen_params.sample_params.scheduler == SCHEDULER_COUNT) {
            gen_params.sample_params.scheduler = sd_get_default_scheduler(sd_ctx);
        }

        if (cli_params.mode == IMG_GEN) {
            sd_img_gen_params_t img_gen_params = {
                gen_params.lora_vec.data(),
                static_cast<uint32_t>(gen_params.lora_vec.size()),
                gen_params.prompt.c_str(),
                gen_params.negative_prompt.c_str(),
                gen_params.clip_skip,
                init_image,
                ref_images.data(),
                (int)ref_images.size(),
                gen_params.auto_resize_ref_image,
                gen_params.increase_ref_index,
                mask_image,
                gen_params.width,
                gen_params.height,
                gen_params.sample_params,
                gen_params.strength,
                gen_params.seed,
                gen_params.batch_count,
                control_image,
                gen_params.control_strength,
                {
                    pmid_images.data(),
                    (int)pmid_images.size(),
                    gen_params.pm_id_embed_path.c_str(),
                    gen_params.pm_style_strength,
                },  // pm_params
                ctx_params.vae_tiling_params,
                gen_params.easycache_params,
            };

            results     = generate_image(sd_ctx, &img_gen_params);
            num_results = gen_params.batch_count;
        } else if (cli_params.mode == VID_GEN) {
            sd_vid_gen_params_t vid_gen_params = {
                gen_params.lora_vec.data(),
                static_cast<uint32_t>(gen_params.lora_vec.size()),
                gen_params.prompt.c_str(),
                gen_params.negative_prompt.c_str(),
                gen_params.clip_skip,
                init_image,
                end_image,
                control_frames.data(),
                (int)control_frames.size(),
                gen_params.width,
                gen_params.height,
                gen_params.sample_params,
                gen_params.high_noise_sample_params,
                gen_params.moe_boundary,
                gen_params.strength,
                gen_params.seed,
                gen_params.video_frames,
                gen_params.vace_strength,
                gen_params.easycache_params,
            };

            results = generate_video(sd_ctx, &vid_gen_params, &num_results);
        }

        if (results == nullptr) {
            printf("generate failed\n");
            free_sd_ctx(sd_ctx);
            return 1;
        }

        free_sd_ctx(sd_ctx);
    }

    int upscale_factor = 4;  // unused for RealESRGAN_x4plus_anime_6B.pth
    if (ctx_params.esrgan_path.size() > 0 && gen_params.upscale_repeats > 0) {
        upscaler_ctx_t* upscaler_ctx = new_upscaler_ctx(ctx_params.esrgan_path.c_str(),
                                                        ctx_params.offload_params_to_cpu,
                                                        ctx_params.diffusion_conv_direct,
                                                        ctx_params.n_threads,
                                                        gen_params.upscale_tile_size);

        if (upscaler_ctx == nullptr) {
            printf("new_upscaler_ctx failed\n");
        } else {
            for (int i = 0; i < num_results; i++) {
                if (results[i].data == nullptr) {
                    continue;
                }
                sd_image_t current_image = results[i];
                for (int u = 0; u < gen_params.upscale_repeats; ++u) {
                    sd_image_t upscaled_image = upscale(upscaler_ctx, current_image, upscale_factor);
                    if (upscaled_image.data == nullptr) {
                        printf("upscale failed\n");
                        break;
                    }
                    free(current_image.data);
                    current_image = upscaled_image;
                }
                results[i] = current_image;  // Set the final upscaled image as the result
            }
        }
    }

    // create directory if not exists
    {
        const fs::path out_path = cli_params.output_path;
        if (const fs::path out_dir = out_path.parent_path(); !out_dir.empty()) {
            std::error_code ec;
            fs::create_directories(out_dir, ec);  // OK if already exists
            if (ec) {
                fprintf(stderr, "failed to create directory '%s': %s\n",
                        out_dir.string().c_str(), ec.message().c_str());
                return 1;
            }
        }
    }

    std::string base_path;
    std::string file_ext;
    std::string file_ext_lower;
    bool is_jpg;
    size_t last_dot_pos   = cli_params.output_path.find_last_of(".");
    size_t last_slash_pos = std::min(cli_params.output_path.find_last_of("/"),
                                     cli_params.output_path.find_last_of("\\"));
    if (last_dot_pos != std::string::npos && (last_slash_pos == std::string::npos || last_dot_pos > last_slash_pos)) {  // filename has extension
        base_path = cli_params.output_path.substr(0, last_dot_pos);
        file_ext = file_ext_lower = cli_params.output_path.substr(last_dot_pos);
        std::transform(file_ext.begin(), file_ext.end(), file_ext_lower.begin(), ::tolower);
        is_jpg = (file_ext_lower == ".jpg" || file_ext_lower == ".jpeg" || file_ext_lower == ".jpe");
    } else {
        base_path = cli_params.output_path;
        file_ext = file_ext_lower = "";
        is_jpg                    = false;
    }

    if (cli_params.mode == VID_GEN && num_results > 1) {
        std::string vid_output_path = cli_params.output_path;
        if (file_ext_lower == ".png") {
            vid_output_path = base_path + ".avi";
        }
        create_mjpg_avi_from_sd_images(vid_output_path.c_str(), results, num_results, gen_params.fps);
        printf("save result MJPG AVI video to '%s'\n", vid_output_path.c_str());
    } else {
        // appending ".png" to absent or unknown extension
        if (!is_jpg && file_ext_lower != ".png") {
            base_path += file_ext;
            file_ext = ".png";
        }
        for (int i = 0; i < num_results; i++) {
            if (results[i].data == nullptr) {
                continue;
            }
            int write_ok;
            std::string final_image_path = i > 0 ? base_path + "_" + std::to_string(i + 1) + file_ext : base_path + file_ext;
            if (is_jpg) {
                write_ok = stbi_write_jpg(final_image_path.c_str(), results[i].width, results[i].height, results[i].channel,
                                          results[i].data, 90, get_image_params(cli_params, ctx_params, gen_params, gen_params.seed + i).c_str());
                printf("save result JPEG image to '%s' (%s)\n", final_image_path.c_str(), write_ok == 0 ? "failure" : "success");
            } else {
                write_ok = stbi_write_png(final_image_path.c_str(), results[i].width, results[i].height, results[i].channel,
                                          results[i].data, 0, get_image_params(cli_params, ctx_params, gen_params, gen_params.seed + i).c_str());
                printf("save result PNG image to '%s' (%s)\n", final_image_path.c_str(), write_ok == 0 ? "failure" : "success");
            }
        }
    }

    for (int i = 0; i < num_results; i++) {
        free(results[i].data);
        results[i].data = nullptr;
    }
    free(results);

    release_all_resources();

    return 0;
}<|MERGE_RESOLUTION|>--- conflicted
+++ resolved
@@ -62,282 +62,6 @@
     MODE_COUNT
 };
 
-<<<<<<< HEAD
-struct SDParams {
-    int n_threads = -1;
-    SDMode mode   = IMG_GEN;
-    std::string model_path;
-    std::string clip_l_path;
-    std::string clip_g_path;
-    std::string clip_vision_path;
-    std::string t5xxl_path;
-    std::string qwen2vl_path;
-    std::string qwen2vl_vision_path;
-    std::string diffusion_model_path;
-    std::string high_noise_diffusion_model_path;
-    std::string vae_path;
-    std::string taesd_path;
-    std::string esrgan_path;
-    std::string control_net_path;
-    std::string embedding_dir;
-    sd_type_t wtype = SD_TYPE_COUNT;
-    std::string tensor_type_rules;
-    std::string lora_model_dir;
-    std::string output_path = "output.png";
-    std::string init_image_path;
-    std::string end_image_path;
-    std::string mask_image_path;
-    std::string control_image_path;
-    std::vector<std::string> ref_image_paths;
-    std::string control_video_path;
-    bool increase_ref_index = false;
-
-    std::string prompt;
-    std::string negative_prompt;
-
-    int clip_skip   = -1;  // <= 0 represents unspecified
-    int width       = 512;
-    int height      = 512;
-    int batch_count = 1;
-
-    std::vector<int> skip_layers = {7, 8, 9};
-    sd_sample_params_t sample_params;
-
-    std::vector<int> high_noise_skip_layers = {7, 8, 9};
-    sd_sample_params_t high_noise_sample_params;
-
-    float moe_boundary  = 0.875f;
-    int video_frames    = 1;
-    int fps             = 16;
-    float vace_strength = 1.f;
-
-    float strength             = 0.75f;
-    float control_strength     = 0.9f;
-    rng_type_t rng_type        = CUDA_RNG;
-    int64_t seed               = 42;
-    bool verbose               = false;
-    bool offload_params_to_cpu = false;
-    bool control_net_cpu       = false;
-    bool clip_on_cpu           = false;
-    bool vae_on_cpu            = false;
-    bool diffusion_flash_attn  = false;
-    bool diffusion_conv_direct = false;
-    bool vae_conv_direct       = false;
-    bool circular_pad          = false;
-    bool canny_preprocess      = false;
-    bool color                 = false;
-    int upscale_repeats        = 1;
-
-    // Photo Maker
-    std::string photo_maker_path;
-    std::string pm_id_images_dir;
-    std::string pm_id_embed_path;
-    float pm_style_strength = 20.f;
-
-    bool chroma_use_dit_mask = true;
-    bool chroma_use_t5_mask  = false;
-    int chroma_t5_mask_pad   = 1;
-    float flow_shift         = INFINITY;
-
-    prediction_t prediction = DEFAULT_PRED;
-
-    sd_tiling_params_t vae_tiling_params = {false, 0, 0, 0.5f, 0.0f, 0.0f};
-    bool force_sdxl_vae_conv_scale       = false;
-
-    SDParams() {
-        sd_sample_params_init(&sample_params);
-        sd_sample_params_init(&high_noise_sample_params);
-        high_noise_sample_params.sample_steps = -1;
-    }
-};
-
-void print_params(SDParams params) {
-    char* sample_params_str            = sd_sample_params_to_str(&params.sample_params);
-    char* high_noise_sample_params_str = sd_sample_params_to_str(&params.high_noise_sample_params);
-    printf("Option: \n");
-    printf("    n_threads:                         %d\n", params.n_threads);
-    printf("    mode:                              %s\n", modes_str[params.mode]);
-    printf("    model_path:                        %s\n", params.model_path.c_str());
-    printf("    wtype:                             %s\n", params.wtype < SD_TYPE_COUNT ? sd_type_name(params.wtype) : "unspecified");
-    printf("    clip_l_path:                       %s\n", params.clip_l_path.c_str());
-    printf("    clip_g_path:                       %s\n", params.clip_g_path.c_str());
-    printf("    clip_vision_path:                  %s\n", params.clip_vision_path.c_str());
-    printf("    t5xxl_path:                        %s\n", params.t5xxl_path.c_str());
-    printf("    qwen2vl_path:                      %s\n", params.qwen2vl_path.c_str());
-    printf("    qwen2vl_vision_path:               %s\n", params.qwen2vl_vision_path.c_str());
-    printf("    diffusion_model_path:              %s\n", params.diffusion_model_path.c_str());
-    printf("    high_noise_diffusion_model_path:   %s\n", params.high_noise_diffusion_model_path.c_str());
-    printf("    vae_path:                          %s\n", params.vae_path.c_str());
-    printf("    taesd_path:                        %s\n", params.taesd_path.c_str());
-    printf("    esrgan_path:                       %s\n", params.esrgan_path.c_str());
-    printf("    control_net_path:                  %s\n", params.control_net_path.c_str());
-    printf("    embedding_dir:                     %s\n", params.embedding_dir.c_str());
-    printf("    photo_maker_path:                  %s\n", params.photo_maker_path.c_str());
-    printf("    pm_id_images_dir:                  %s\n", params.pm_id_images_dir.c_str());
-    printf("    pm_id_embed_path:                  %s\n", params.pm_id_embed_path.c_str());
-    printf("    pm_style_strength:                 %.2f\n", params.pm_style_strength);
-    printf("    output_path:                       %s\n", params.output_path.c_str());
-    printf("    init_image_path:                   %s\n", params.init_image_path.c_str());
-    printf("    end_image_path:                    %s\n", params.end_image_path.c_str());
-    printf("    mask_image_path:                   %s\n", params.mask_image_path.c_str());
-    printf("    control_image_path:                %s\n", params.control_image_path.c_str());
-    printf("    ref_images_paths:\n");
-    for (auto& path : params.ref_image_paths) {
-        printf("        %s\n", path.c_str());
-    };
-    printf("    control_video_path:                %s\n", params.control_video_path.c_str());
-    printf("    increase_ref_index:                %s\n", params.increase_ref_index ? "true" : "false");
-    printf("    offload_params_to_cpu:             %s\n", params.offload_params_to_cpu ? "true" : "false");
-    printf("    clip_on_cpu:                       %s\n", params.clip_on_cpu ? "true" : "false");
-    printf("    control_net_cpu:                   %s\n", params.control_net_cpu ? "true" : "false");
-    printf("    vae_on_cpu:                        %s\n", params.vae_on_cpu ? "true" : "false");
-    printf("    diffusion flash attention:         %s\n", params.diffusion_flash_attn ? "true" : "false");
-    printf("    diffusion Conv2d direct:           %s\n", params.diffusion_conv_direct ? "true" : "false");
-    printf("    vae_conv_direct:                   %s\n", params.vae_conv_direct ? "true" : "false");
-    printf("    circular padding:                  %s\n", params.circular_pad ? "true" : "false");
-    printf("    control_strength:                  %.2f\n", params.control_strength);
-    printf("    prompt:                            %s\n", params.prompt.c_str());
-    printf("    negative_prompt:                   %s\n", params.negative_prompt.c_str());
-    printf("    clip_skip:                         %d\n", params.clip_skip);
-    printf("    width:                             %d\n", params.width);
-    printf("    height:                            %d\n", params.height);
-    printf("    sample_params:                     %s\n", SAFE_STR(sample_params_str));
-    printf("    high_noise_sample_params:          %s\n", SAFE_STR(high_noise_sample_params_str));
-    printf("    moe_boundary:                      %.3f\n", params.moe_boundary);
-    printf("    prediction:                        %s\n", sd_prediction_name(params.prediction));
-    printf("    flow_shift:                        %.2f\n", params.flow_shift);
-    printf("    strength(img2img):                 %.2f\n", params.strength);
-    printf("    rng:                               %s\n", sd_rng_type_name(params.rng_type));
-    printf("    seed:                              %zd\n", params.seed);
-    printf("    batch_count:                       %d\n", params.batch_count);
-    printf("    vae_tiling:                        %s\n", params.vae_tiling_params.enabled ? "true" : "false");
-    printf("    force_sdxl_vae_conv_scale:         %s\n", params.force_sdxl_vae_conv_scale ? "true" : "false");
-    printf("    upscale_repeats:                   %d\n", params.upscale_repeats);
-    printf("    chroma_use_dit_mask:               %s\n", params.chroma_use_dit_mask ? "true" : "false");
-    printf("    chroma_use_t5_mask:                %s\n", params.chroma_use_t5_mask ? "true" : "false");
-    printf("    chroma_t5_mask_pad:                %d\n", params.chroma_t5_mask_pad);
-    printf("    video_frames:                      %d\n", params.video_frames);
-    printf("    vace_strength:                     %.2f\n", params.vace_strength);
-    printf("    fps:                               %d\n", params.fps);
-    free(sample_params_str);
-    free(high_noise_sample_params_str);
-}
-
-void print_usage(int argc, const char* argv[]) {
-    printf("usage: %s [arguments]\n", argv[0]);
-    printf("\n");
-    printf("arguments:\n");
-    printf("  -h, --help                         show this help message and exit\n");
-    printf("  -M, --mode [MODE]                  run mode, one of: [img_gen, vid_gen, upscale, convert], default: img_gen\n");
-    printf("  -t, --threads N                    number of threads to use during computation (default: -1)\n");
-    printf("                                     If threads <= 0, then threads will be set to the number of CPU physical cores\n");
-    printf("  --offload-to-cpu                   place the weights in RAM to save VRAM, and automatically load them into VRAM when needed\n");
-    printf("  -m, --model [MODEL]                path to full model\n");
-    printf("  --diffusion-model                  path to the standalone diffusion model\n");
-    printf("  --high-noise-diffusion-model       path to the standalone high noise diffusion model\n");
-    printf("  --clip_l                           path to the clip-l text encoder\n");
-    printf("  --clip_g                           path to the clip-g text encoder\n");
-    printf("  --clip_vision                      path to the clip-vision encoder\n");
-    printf("  --t5xxl                            path to the t5xxl text encoder\n");
-    printf("  --qwen2vl                          path to the qwen2vl text encoder\n");
-    printf("  --qwen2vl_vision                   path to the qwen2vl vit\n");
-    printf("  --vae [VAE]                        path to vae\n");
-    printf("  --taesd [TAESD_PATH]               path to taesd. Using Tiny AutoEncoder for fast decoding (low quality)\n");
-    printf("  --control-net [CONTROL_PATH]       path to control net model\n");
-    printf("  --embd-dir [EMBEDDING_PATH]        path to embeddings\n");
-    printf("  --upscale-model [ESRGAN_PATH]      path to esrgan model. For img_gen mode, upscale images after generate, just RealESRGAN_x4plus_anime_6B supported by now\n");
-    printf("  --upscale-repeats                  Run the ESRGAN upscaler this many times (default 1)\n");
-    printf("  --type [TYPE]                      weight type (examples: f32, f16, q4_0, q4_1, q5_0, q5_1, q8_0, q2_K, q3_K, q4_K)\n");
-    printf("                                     If not specified, the default is the type of the weight file\n");
-    printf("  --tensor-type-rules [EXPRESSION]   weight type per tensor pattern (example: \"^vae\\.=f16,model\\.=q8_0\")\n");
-    printf("  --lora-model-dir [DIR]             lora model directory\n");
-    printf("  -i, --init-img [IMAGE]             path to the init image, required by img2img\n");
-    printf("  --mask [MASK]                      path to the mask image, required by img2img with mask\n");
-    printf("  -i, --end-img [IMAGE]              path to the end image, required by flf2v\n");
-    printf("  --control-image [IMAGE]            path to image condition, control net\n");
-    printf("  -r, --ref-image [PATH]             reference image for Flux Kontext models (can be used multiple times) \n");
-    printf("  --control-video [PATH]             path to control video frames, It must be a directory path.\n");
-    printf("                                     The video frames inside should be stored as images in lexicographical (character) order\n");
-    printf("                                     For example, if the control video path is `frames`, the directory contain images such as 00.png, 01.png, … etc.\n");
-    printf("  --increase-ref-index               automatically increase the indices of references images based on the order they are listed (starting with 1).\n");
-    printf("  -o, --output OUTPUT                path to write result image to (default: ./output.png)\n");
-    printf("  -p, --prompt [PROMPT]              the prompt to render\n");
-    printf("  -n, --negative-prompt PROMPT       the negative prompt (default: \"\")\n");
-    printf("  --cfg-scale SCALE                  unconditional guidance scale: (default: 7.0)\n");
-    printf("  --img-cfg-scale SCALE              image guidance scale for inpaint or instruct-pix2pix models: (default: same as --cfg-scale)\n");
-    printf("  --guidance SCALE                   distilled guidance scale for models with guidance input (default: 3.5)\n");
-    printf("  --slg-scale SCALE                  skip layer guidance (SLG) scale, only for DiT models: (default: 0)\n");
-    printf("                                     0 means disabled, a value of 2.5 is nice for sd3.5 medium\n");
-    printf("  --eta SCALE                        eta in DDIM, only for DDIM and TCD: (default: 0)\n");
-    printf("  --skip-layers LAYERS               Layers to skip for SLG steps: (default: [7,8,9])\n");
-    printf("  --skip-layer-start START           SLG enabling point: (default: 0.01)\n");
-    printf("  --skip-layer-end END               SLG disabling point: (default: 0.2)\n");
-    printf("  --scheduler {discrete, karras, exponential, ays, gits, smoothstep, sgm_uniform, simple} Denoiser sigma scheduler (default: discrete)\n");
-    printf("  --sampling-method {euler, euler_a, heun, dpm2, dpm++2s_a, dpm++2m, dpm++2mv2, ipndm, ipndm_v, lcm, ddim_trailing, tcd}\n");
-    printf("                                     sampling method (default: \"euler\" for Flux/SD3/Wan, \"euler_a\" otherwise)\n");
-    printf("  --timestep-shift N                 shift timestep for NitroFusion models, default: 0, recommended N for NitroSD-Realism around 250 and 500 for NitroSD-Vibrant\n");
-    printf("  --steps  STEPS                     number of sample steps (default: 20)\n");
-    printf("  --high-noise-cfg-scale SCALE       (high noise) unconditional guidance scale: (default: 7.0)\n");
-    printf("  --high-noise-img-cfg-scale SCALE   (high noise) image guidance scale for inpaint or instruct-pix2pix models: (default: same as --cfg-scale)\n");
-    printf("  --high-noise-guidance SCALE        (high noise) distilled guidance scale for models with guidance input (default: 3.5)\n");
-    printf("  --high-noise-slg-scale SCALE       (high noise) skip layer guidance (SLG) scale, only for DiT models: (default: 0)\n");
-    printf("                                     0 means disabled, a value of 2.5 is nice for sd3.5 medium\n");
-    printf("  --high-noise-eta SCALE             (high noise) eta in DDIM, only for DDIM and TCD: (default: 0)\n");
-    printf("  --high-noise-skip-layers LAYERS    (high noise) Layers to skip for SLG steps: (default: [7,8,9])\n");
-    printf("  --high-noise-skip-layer-start      (high noise) SLG enabling point: (default: 0.01)\n");
-    printf("  --high-noise-skip-layer-end END    (high noise) SLG disabling point: (default: 0.2)\n");
-    printf("  --high-noise-scheduler {discrete, karras, exponential, ays, gits, smoothstep, sgm_uniform, simple} Denoiser sigma scheduler (default: discrete)\n");
-    printf("  --high-noise-sampling-method {euler, euler_a, heun, dpm2, dpm++2s_a, dpm++2m, dpm++2mv2, ipndm, ipndm_v, lcm, ddim_trailing, tcd}\n");
-    printf("                                     (high noise) sampling method (default: \"euler_a\")\n");
-    printf("  --high-noise-steps  STEPS          (high noise) number of sample steps (default: -1 = auto)\n");
-    printf("                                     SLG will be enabled at step int([STEPS]*[START]) and disabled at int([STEPS]*[END])\n");
-    printf("  --strength STRENGTH                strength for noising/unnoising (default: 0.75)\n");
-    printf("  --control-strength STRENGTH        strength to apply Control Net (default: 0.9)\n");
-    printf("                                     1.0 corresponds to full destruction of information in init image\n");
-    printf("  -H, --height H                     image height, in pixel space (default: 512)\n");
-    printf("  -W, --width W                      image width, in pixel space (default: 512)\n");
-    printf("  --rng {std_default, cuda}          RNG (default: cuda)\n");
-    printf("  -s SEED, --seed SEED               RNG seed (default: 42, use random seed for < 0)\n");
-    printf("  -b, --batch-count COUNT            number of images to generate\n");
-    printf("  --prediction {eps, v, edm_v, sd3_flow, flux_flow}        Prediction type override.\n");
-    printf("  --clip-skip N                      ignore last layers of CLIP network; 1 ignores none, 2 ignores one layer (default: -1)\n");
-    printf("                                     <= 0 represents unspecified, will be 1 for SD1.x, 2 for SD2.x\n");
-    printf("  --vae-tiling                       process vae in tiles to reduce memory usage\n");
-    printf("  --vae-tile-size [X]x[Y]            tile size for vae tiling (default: 32x32)\n");
-    printf("  --vae-relative-tile-size [X]x[Y]   relative tile size for vae tiling, in fraction of image size if < 1, in number of tiles per dim if >=1 (overrides --vae-tile-size)\n");
-    printf("  --vae-tile-overlap OVERLAP         tile overlap for vae tiling, in fraction of tile size (default: 0.5)\n");
-    printf("  --force-sdxl-vae-conv-scale        force use of conv scale on sdxl vae\n");
-    printf("  --vae-on-cpu                       keep vae in cpu (for low vram)\n");
-    printf("  --clip-on-cpu                      keep clip in cpu (for low vram)\n");
-    printf("  --diffusion-fa                     use flash attention in the diffusion model (for low vram)\n");
-    printf("                                     Might lower quality, since it implies converting k and v to f16.\n");
-    printf("                                     This might crash if it is not supported by the backend.\n");
-    printf("  --diffusion-conv-direct            use Conv2d direct in the diffusion model\n");
-    printf("                                     This might crash if it is not supported by the backend.\n");
-    printf("  --vae-conv-direct                  use Conv2d direct in the vae model (should improve the performance)\n");
-    printf("                                     This might crash if it is not supported by the backend.\n");
-    printf("  --circular                         use circular padding for convolutions and pad ops\n");
-    printf("  --control-net-cpu                  keep controlnet in cpu (for low vram)\n");
-    printf("  --canny                            apply canny preprocessor (edge detection)\n");
-    printf("  --color                            colors the logging tags according to level\n");
-    printf("  --chroma-disable-dit-mask          disable dit mask for chroma\n");
-    printf("  --chroma-enable-t5-mask            enable t5 mask for chroma\n");
-    printf("  --chroma-t5-mask-pad  PAD_SIZE     t5 mask pad size of chroma\n");
-    printf("  --video-frames                     video frames (default: 1)\n");
-    printf("  --fps                              fps (default: 24)\n");
-    printf("  --moe-boundary BOUNDARY            timestep boundary for Wan2.2 MoE model. (default: 0.875)\n");
-    printf("                                     only enabled if `--high-noise-steps` is set to -1\n");
-    printf("  --flow-shift SHIFT                 shift value for Flow models like SD3.x or WAN (default: auto)\n");
-    printf("  --vace-strength                    wan vace strength\n");
-    printf("  --photo-maker                      path to PHOTOMAKER model\n");
-    printf("  --pm-id-images-dir [DIR]           path to PHOTOMAKER input id images dir\n");
-    printf("  --pm-id-embed-path [PATH]          path to PHOTOMAKER v2 id embed\n");
-    printf("  --pm-style-strength                strength for keeping PHOTOMAKER input identity (default: 20)\n");
-    printf("  -v, --verbose                      print extra info\n");
-}
-
-=======
->>>>>>> 11ab0952
 #if defined(_WIN32)
 static std::string utf16_to_utf8(const std::wstring& wstr) {
     if (wstr.empty())
@@ -599,26 +323,6 @@
     SDMode mode             = IMG_GEN;
     std::string output_path = "output.png";
 
-<<<<<<< HEAD
-    options.bool_options = {
-        {"", "--vae-tiling", "", true, &params.vae_tiling_params.enabled},
-        {"", "--force-sdxl-vae-conv-scale", "", true, &params.force_sdxl_vae_conv_scale},
-        {"", "--offload-to-cpu", "", true, &params.offload_params_to_cpu},
-        {"", "--control-net-cpu", "", true, &params.control_net_cpu},
-        {"", "--clip-on-cpu", "", true, &params.clip_on_cpu},
-        {"", "--vae-on-cpu", "", true, &params.vae_on_cpu},
-        {"", "--diffusion-fa", "", true, &params.diffusion_flash_attn},
-        {"", "--diffusion-conv-direct", "", true, &params.diffusion_conv_direct},
-        {"", "--vae-conv-direct", "", true, &params.vae_conv_direct},
-        {"", "--circular", "", true, &params.circular_pad},
-        {"", "--canny", "", true, &params.canny_preprocess},
-        {"-v", "--verbose", "", true, &params.verbose},
-        {"", "--color", "", true, &params.color},
-        {"", "--chroma-disable-dit-mask", "", false, &params.chroma_use_dit_mask},
-        {"", "--chroma-enable-t5-mask", "", true, &params.chroma_use_t5_mask},
-        {"", "--increase-ref-index", "", true, &params.increase_ref_index},
-    };
-=======
     bool verbose          = false;
     bool version          = false;
     bool canny_preprocess = false;
@@ -704,7 +408,6 @@
             }
             return 1;
         };
->>>>>>> 11ab0952
 
         auto on_preview_arg = [&](int argc, const char** argv, int index) {
             if (++index >= argc) {
@@ -2533,46 +2236,7 @@
         vae_decode_only = false;
     }
 
-<<<<<<< HEAD
-    sd_ctx_params_t sd_ctx_params = {
-        params.model_path.c_str(),
-        params.clip_l_path.c_str(),
-        params.clip_g_path.c_str(),
-        params.clip_vision_path.c_str(),
-        params.t5xxl_path.c_str(),
-        params.qwen2vl_path.c_str(),
-        params.qwen2vl_vision_path.c_str(),
-        params.diffusion_model_path.c_str(),
-        params.high_noise_diffusion_model_path.c_str(),
-        params.vae_path.c_str(),
-        params.taesd_path.c_str(),
-        params.control_net_path.c_str(),
-        params.lora_model_dir.c_str(),
-        params.embedding_dir.c_str(),
-        params.photo_maker_path.c_str(),
-        vae_decode_only,
-        true,
-        params.n_threads,
-        params.wtype,
-        params.rng_type,
-        params.prediction,
-        params.offload_params_to_cpu,
-        params.clip_on_cpu,
-        params.control_net_cpu,
-        params.vae_on_cpu,
-        params.diffusion_flash_attn,
-        params.diffusion_conv_direct,
-        params.vae_conv_direct,
-        params.circular_pad,
-        params.force_sdxl_vae_conv_scale,
-        params.chroma_use_dit_mask,
-        params.chroma_use_t5_mask,
-        params.chroma_t5_mask_pad,
-        params.flow_shift,
-    };
-=======
     sd_ctx_params_t sd_ctx_params = ctx_params.to_sd_ctx_params_t(vae_decode_only, true, cli_params.taesd_preview);
->>>>>>> 11ab0952
 
     sd_image_t* results = nullptr;
     int num_results     = 0;
