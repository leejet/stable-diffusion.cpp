--- conflicted
+++ resolved
@@ -760,26 +760,16 @@
 
     sd_image_t* control_image = NULL;
     if (params.controlnet_path.size() > 0 && params.control_image_path.size() > 0) {
-<<<<<<< HEAD
-        int c              = 0;
-        input_image_buffer = stbi_load(params.control_image_path.c_str(), &params.width, &params.height, &c, 3);
-        if (input_image_buffer == NULL) {
-=======
         int c                = 0;
         control_image_buffer = stbi_load(params.control_image_path.c_str(), &params.width, &params.height, &c, 3);
         if (control_image_buffer == NULL) {
->>>>>>> 036ba9e6
             fprintf(stderr, "load image from '%s' failed\n", params.control_image_path.c_str());
             return 1;
         }
         control_image = new sd_image_t{(uint32_t)params.width,
                                        (uint32_t)params.height,
                                        3,
-<<<<<<< HEAD
-                                       input_image_buffer};
-=======
                                        control_image_buffer};
->>>>>>> 036ba9e6
         if (params.canny_preprocess) {  // apply preprocessor
             control_image->data = preprocess_canny(control_image->data,
                                                    control_image->width,
@@ -792,7 +782,6 @@
         }
     }
 
-<<<<<<< HEAD
     sd_image_t* initvid_image = NULL;
     if (params.mode == IMG2VID) {
         initvid_image = new sd_image_t{(uint32_t)params.width,
@@ -810,9 +799,6 @@
     }
 
     sd_image_t* results = nullptr;
-=======
-    sd_image_t* results;
->>>>>>> 036ba9e6
     if (params.mode == TXT2IMG) {
         results = txt2img(sd_ctx,
                           params.prompt.c_str(),
@@ -831,7 +817,6 @@
                           params.style_ratio,
                           params.normalize_input,
                           params.input_id_images_path.c_str());
-<<<<<<< HEAD
     } else if (params.mode == IMG2IMG) {
         results = img2img(sd_ctx,
                           input_image,
@@ -847,7 +832,10 @@
                           params.seed,
                           params.batch_count,
                           control_image,
-                          params.control_strength);
+                          params.control_strength,
+                          params.style_ratio,
+                          params.normalize_input,
+                          params.input_id_images_path.c_str());
     } else if (params.mode == IMG2VID) {
         results = img2vid(sd_ctx,
                           initvid_image,
@@ -865,70 +853,6 @@
                           params.motion_bucket_id,
                           params.fps,
                           params.augmentation_level);
-=======
-    } else {
-        sd_image_t input_image = {(uint32_t)params.width,
-                                  (uint32_t)params.height,
-                                  3,
-                                  input_image_buffer};
-
-        if (params.mode == IMG2VID) {
-            results = img2vid(sd_ctx,
-                              input_image,
-                              params.width,
-                              params.height,
-                              params.video_frames,
-                              params.motion_bucket_id,
-                              params.fps,
-                              params.augmentation_level,
-                              params.min_cfg,
-                              params.cfg_scale,
-                              params.sample_method,
-                              params.sample_steps,
-                              params.strength,
-                              params.seed);
-            if (results == NULL) {
-                printf("generate failed\n");
-                free_sd_ctx(sd_ctx);
-                return 1;
-            }
-            size_t last            = params.output_path.find_last_of(".");
-            std::string dummy_name = last != std::string::npos ? params.output_path.substr(0, last) : params.output_path;
-            for (int i = 0; i < params.video_frames; i++) {
-                if (results[i].data == NULL) {
-                    continue;
-                }
-                std::string final_image_path = i > 0 ? dummy_name + "_" + std::to_string(i + 1) + ".png" : dummy_name + ".png";
-                stbi_write_png(final_image_path.c_str(), results[i].width, results[i].height, results[i].channel,
-                               results[i].data, 0, get_image_params(params, params.seed + i).c_str());
-                printf("save result image to '%s'\n", final_image_path.c_str());
-                free(results[i].data);
-                results[i].data = NULL;
-            }
-            free(results);
-            free_sd_ctx(sd_ctx);
-            return 0;
-        } else {
-            results = img2img(sd_ctx,
-                              input_image,
-                              params.prompt.c_str(),
-                              params.negative_prompt.c_str(),
-                              params.clip_skip,
-                              params.cfg_scale,
-                              params.width,
-                              params.height,
-                              params.sample_method,
-                              params.sample_steps,
-                              params.strength,
-                              params.seed,
-                              params.batch_count,
-                              control_image,
-                              params.control_strength,
-                              params.style_ratio,
-                              params.normalize_input,
-                              params.input_id_images_path.c_str());
-        }
->>>>>>> 036ba9e6
     }
 
     if (results == NULL) {
