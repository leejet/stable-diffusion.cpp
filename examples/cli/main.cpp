--- conflicted
+++ resolved
@@ -76,49 +76,11 @@
 
     std::string prompt;
     std::string negative_prompt;
-<<<<<<< HEAD
     float style_ratio = 20.f;
     int clip_skip     = -1;  // <= 0 represents unspecified
     int width         = 512;
     int height        = 512;
     int batch_count   = 1;
-=======
-    float min_cfg       = 1.0f;
-    float cfg_scale     = 7.0f;
-    float img_cfg_scale = INFINITY;
-    float guidance      = 3.5f;
-    float eta           = 0.f;
-    float style_ratio   = 20.f;
-    int clip_skip       = -1;  // <= 0 represents unspecified
-    int width           = 512;
-    int height          = 512;
-    int batch_count     = 1;
-
-    int video_frames         = 6;
-    int motion_bucket_id     = 127;
-    int fps                  = 6;
-    float augmentation_level = 0.f;
-
-    sample_method_t sample_method = EULER_A;
-    schedule_t schedule           = DEFAULT;
-    int sample_steps              = 20;
-    float strength                = 0.75f;
-    float control_strength        = 0.9f;
-    rng_type_t rng_type           = CUDA_RNG;
-    int64_t seed                  = 42;
-    bool verbose                  = false;
-    bool vae_tiling               = false;
-    bool control_net_cpu          = false;
-    bool normalize_input          = false;
-    bool clip_on_cpu              = false;
-    bool vae_on_cpu               = false;
-    bool diffusion_flash_attn     = false;
-    bool diffusion_conv_direct    = false;
-    bool vae_conv_direct          = false;
-    bool canny_preprocess         = false;
-    bool color                    = false;
-    int upscale_repeats           = 1;
->>>>>>> 5900ef66
 
     std::vector<int> skip_layers = {7, 8, 9};
     sd_sample_params_t sample_params;
@@ -141,6 +103,8 @@
     bool clip_on_cpu           = false;
     bool vae_on_cpu            = false;
     bool diffusion_flash_attn  = false;
+    bool diffusion_conv_direct = false;
+    bool vae_conv_direct       = false;
     bool canny_preprocess      = false;
     bool color                 = false;
     int upscale_repeats        = 1;
@@ -1231,13 +1195,9 @@
     int upscale_factor = 4;  // unused for RealESRGAN_x4plus_anime_6B.pth
     if (params.esrgan_path.size() > 0 && params.upscale_repeats > 0) {
         upscaler_ctx_t* upscaler_ctx = new_upscaler_ctx(params.esrgan_path.c_str(),
-<<<<<<< HEAD
                                                         params.offload_params_to_cpu,
+                                                        params.diffusion_conv_direct,
                                                         params.n_threads);
-=======
-                                                        params.n_threads,
-                                                        params.diffusion_conv_direct);
->>>>>>> 5900ef66
 
         if (upscaler_ctx == NULL) {
             printf("new_upscaler_ctx failed\n");
