# Run

```
usage: ./bin/sd-server  [options]

Svr Options:
  -l, --listen-ip <string>    server listen ip (default: 127.0.0.1)
  --listen-port <int>         server listen port (default: 1234)
  --serve-html-path <string>  path to HTML file to serve at root (optional)
  -v, --verbose               print extra info
  --color                     colors the logging tags according to level
  -h, --help                  show this help message and exit

Context Options:
  -m, --model <string>                     path to full model
  --clip_l <string>                        path to the clip-l text encoder
  --clip_g <string>                        path to the clip-g text encoder
  --clip_vision <string>                   path to the clip-vision encoder
  --t5xxl <string>                         path to the t5xxl text encoder
  --llm <string>                           path to the llm text encoder. For example: (qwenvl2.5 for qwen-image, mistral-small3.2 for flux2, ...)
  --llm_vision <string>                    path to the llm vit
  --qwen2vl <string>                       alias of --llm. Deprecated.
  --qwen2vl_vision <string>                alias of --llm_vision. Deprecated.
  --diffusion-model <string>               path to the standalone diffusion model
  --high-noise-diffusion-model <string>    path to the standalone high noise diffusion model
  --vae <string>                           path to standalone vae model
  --taesd <string>                         path to taesd. Using Tiny AutoEncoder for fast decoding (low quality)
  --tae <string>                           alias of --taesd
  --control-net <string>                   path to control net model
  --embd-dir <string>                      embeddings directory
  --lora-model-dir <string>                lora model directory
  --tensor-type-rules <string>             weight type per tensor pattern (example: "^vae\.=f16,model\.=q8_0")
  --photo-maker <string>                   path to PHOTOMAKER model
  --upscale-model <string>                 path to esrgan model.
  -t, --threads <int>                      number of threads to use during computation (default: -1). If threads <= 0, then threads will be set to the number of
                                           CPU physical cores
  --chroma-t5-mask-pad <int>               t5 mask pad size of chroma
  --vae-tile-overlap <float>               tile overlap for vae tiling, in fraction of tile size (default: 0.5)
  --flow-shift <float>                     shift value for Flow models like SD3.x or WAN (default: auto)
  --vae-tiling                             process vae in tiles to reduce memory usage
  --force-sdxl-vae-conv-scale              force use of conv scale on sdxl vae
  --offload-to-cpu                         place the weights in RAM to save VRAM, and automatically load them into VRAM when needed
  --control-net-cpu                        keep controlnet in cpu (for low vram)
  --clip-on-cpu                            keep clip in cpu (for low vram)
  --vae-on-cpu                             keep vae in cpu (for low vram)
  --diffusion-fa                           use flash attention in the diffusion model
  --diffusion-conv-direct                  use ggml_conv2d_direct in the diffusion model
  --vae-conv-direct                        use ggml_conv2d_direct in the vae model
  --circular                               enable circular padding for convolutions
  --circularx                              enable circular RoPE wrapping on x-axis (width) only
  --circulary                              enable circular RoPE wrapping on y-axis (height) only
  --chroma-disable-dit-mask                disable dit mask for chroma
  --chroma-enable-t5-mask                  enable t5 mask for chroma
  --type                                   weight type (examples: f32, f16, q4_0, q4_1, q5_0, q5_1, q8_0, q2_K, q3_K, q4_K). If not specified, the default is the
                                           type of the weight file
  --rng                                    RNG, one of [std_default, cuda, cpu], default: cuda(sd-webui), cpu(comfyui)
  --sampler-rng                            sampler RNG, one of [std_default, cuda, cpu]. If not specified, use --rng
  --prediction                             prediction type override, one of [eps, v, edm_v, sd3_flow, flux_flow, flux2_flow]
  --lora-apply-mode                        the way to apply LoRA, one of [auto, immediately, at_runtime], default is auto. In auto mode, if the model weights
                                           contain any quantized parameters, the at_runtime mode will be used; otherwise,
                                           immediately will be used.The immediately mode may have precision and
                                           compatibility issues with quantized parameters, but it usually offers faster inference
                                           speed and, in some cases, lower memory usage. The at_runtime mode, on the
                                           other hand, is exactly the opposite.
  --vae-tile-size                          tile size for vae tiling, format [X]x[Y] (default: 32x32)
  --vae-relative-tile-size                 relative tile size for vae tiling, format [X]x[Y], in fraction of image size if < 1, in number of tiles per dim if >=1
                                           (overrides --vae-tile-size)

Default Generation Options:
  -p, --prompt <string>                    the prompt to render
  -n, --negative-prompt <string>           the negative prompt (default: "")
  -i, --init-img <string>                  path to the init image
  --end-img <string>                       path to the end image, required by flf2v
  --mask <string>                          path to the mask image
  --control-image <string>                 path to control image, control net
  --control-video <string>                 path to control video frames, It must be a directory path. The video frames inside should be stored as images in
                                           lexicographical (character) order. For example, if the control video path is
                                           `frames`, the directory contain images such as 00.png, 01.png, ... etc.
  --pm-id-images-dir <string>              path to PHOTOMAKER input id images dir
  --pm-id-embed-path <string>              path to PHOTOMAKER v2 id embed
  -H, --height <int>                       image height, in pixel space (default: 512)
  -W, --width <int>                        image width, in pixel space (default: 512)
  --steps <int>                            number of sample steps (default: 20)
  --high-noise-steps <int>                 (high noise) number of sample steps (default: -1 = auto)
  --clip-skip <int>                        ignore last layers of CLIP network; 1 ignores none, 2 ignores one layer (default: -1). <= 0 represents unspecified,
                                           will be 1 for SD1.x, 2 for SD2.x
  -b, --batch-count <int>                  batch count
  --video-frames <int>                     video frames (default: 1)
  --fps <int>                              fps (default: 24)
  --timestep-shift <int>                   shift timestep for NitroFusion models (default: 0). recommended N for NitroSD-Realism around 250 and 500 for
                                           NitroSD-Vibrant
  --upscale-repeats <int>                  Run the ESRGAN upscaler this many times (default: 1)
  --upscale-tile-size <int>                tile size for ESRGAN upscaling (default: 128)
  --cfg-scale <float>                      unconditional guidance scale: (default: 7.0)
  --img-cfg-scale <float>                  image guidance scale for inpaint or instruct-pix2pix models: (default: same as --cfg-scale)
  --guidance <float>                       distilled guidance scale for models with guidance input (default: 3.5)
  --slg-scale <float>                      skip layer guidance (SLG) scale, only for DiT models: (default: 0). 0 means disabled, a value of 2.5 is nice for sd3.5
                                           medium
  --skip-layer-start <float>               SLG enabling point (default: 0.01)
  --skip-layer-end <float>                 SLG disabling point (default: 0.2)
  --eta <float>                            eta in DDIM, only for DDIM and TCD (default: 0)
  --high-noise-cfg-scale <float>           (high noise) unconditional guidance scale: (default: 7.0)
  --high-noise-img-cfg-scale <float>       (high noise) image guidance scale for inpaint or instruct-pix2pix models (default: same as --cfg-scale)
  --high-noise-guidance <float>            (high noise) distilled guidance scale for models with guidance input (default: 3.5)
  --high-noise-slg-scale <float>           (high noise) skip layer guidance (SLG) scale, only for DiT models: (default: 0)
  --high-noise-skip-layer-start <float>    (high noise) SLG enabling point (default: 0.01)
  --high-noise-skip-layer-end <float>      (high noise) SLG disabling point (default: 0.2)
  --high-noise-eta <float>                 (high noise) eta in DDIM, only for DDIM and TCD (default: 0)
  --strength <float>                       strength for noising/unnoising (default: 0.75)
  --pm-style-strength <float>
  --control-strength <float>               strength to apply Control Net (default: 0.9). 1.0 corresponds to full destruction of information in init image
  --moe-boundary <float>                   timestep boundary for Wan2.2 MoE model. (default: 0.875). Only enabled if `--high-noise-steps` is set to -1
  --vace-strength <float>                  wan vace strength
  --increase-ref-index                     automatically increase the indices of references images based on the order they are listed (starting with 1).
  --disable-auto-resize-ref-image          disable auto resize of ref images
  -s, --seed                               RNG seed (default: 42, use random seed for < 0)
  --sampling-method                        sampling method, one of [euler, euler_a, heun, dpm2, dpm++2s_a, dpm++2m, dpm++2mv2, ipndm, ipndm_v, lcm, ddim_trailing,
                                           tcd] (default: euler for Flux/SD3/Wan, euler_a otherwise)
  --high-noise-sampling-method             (high noise) sampling method, one of [euler, euler_a, heun, dpm2, dpm++2s_a, dpm++2m, dpm++2mv2, ipndm, ipndm_v, lcm,
                                           ddim_trailing, tcd] default: euler for Flux/SD3/Wan, euler_a otherwise
  --scheduler                              denoiser sigma scheduler, one of [discrete, karras, exponential, ays, gits, smoothstep, sgm_uniform, simple,
                                           kl_optimal, lcm], default: discrete
  --sigmas                                 custom sigma values for the sampler, comma-separated (e.g., "14.61,7.8,3.5,0.0").
  --skip-layers                            layers to skip for SLG steps (default: [7,8,9])
  --high-noise-skip-layers                 (high noise) layers to skip for SLG steps (default: [7,8,9])
  -r, --ref-image                          reference image for Flux Kontext models (can be used multiple times)
<<<<<<< HEAD
  --easycache                              enable EasyCache for DiT models with optional "threshold,start_percent,end_percent" (default: 0.2,0.15,0.95)

## HTML Interface

To enable a web-based interface, use the `--serve-html-path` option to specify the path to an HTML file. A demo HTML file `demo.html` is provided in this directory for testing purposes.

Example:
```
./bin/sd-server --serve-html-path demo.html [other options]
```

Then open `http://127.0.0.1:1234` in your browser to access the interface.
=======
  --cache-mode                             caching method: 'easycache' (DiT), 'ucache' (UNET), 'dbcache'/'taylorseer'/'cache-dit' (DiT block-level)
  --cache-option                           named cache params (key=value format, comma-separated):
                                                                                      - easycache/ucache:
                                           threshold=,start=,end=,decay=,relative=,reset=
                                                                                      - dbcache/taylorseer/cache-dit:
                                           Fn=,Bn=,threshold=,warmup=
                                                                                      Examples: "threshold=0.25" or
                                           "threshold=1.5,reset=0"
  --cache-preset                           cache-dit preset: 'slow'/'s', 'medium'/'m', 'fast'/'f', 'ultra'/'u'
  --scm-mask                               SCM steps mask for cache-dit: comma-separated 0/1 (e.g., "1,1,1,0,0,1,0,0,1,0") - 1=compute, 0=can cache
  --scm-policy                             SCM policy: 'dynamic' (default) or 'static'
>>>>>>> 98916e82
```<|MERGE_RESOLUTION|>--- conflicted
+++ resolved
@@ -124,20 +124,6 @@
   --skip-layers                            layers to skip for SLG steps (default: [7,8,9])
   --high-noise-skip-layers                 (high noise) layers to skip for SLG steps (default: [7,8,9])
   -r, --ref-image                          reference image for Flux Kontext models (can be used multiple times)
-<<<<<<< HEAD
-  --easycache                              enable EasyCache for DiT models with optional "threshold,start_percent,end_percent" (default: 0.2,0.15,0.95)
-
-## HTML Interface
-
-To enable a web-based interface, use the `--serve-html-path` option to specify the path to an HTML file. A demo HTML file `demo.html` is provided in this directory for testing purposes.
-
-Example:
-```
-./bin/sd-server --serve-html-path demo.html [other options]
-```
-
-Then open `http://127.0.0.1:1234` in your browser to access the interface.
-=======
   --cache-mode                             caching method: 'easycache' (DiT), 'ucache' (UNET), 'dbcache'/'taylorseer'/'cache-dit' (DiT block-level)
   --cache-option                           named cache params (key=value format, comma-separated):
                                                                                       - easycache/ucache:
@@ -149,5 +135,5 @@
   --cache-preset                           cache-dit preset: 'slow'/'s', 'medium'/'m', 'fast'/'f', 'ultra'/'u'
   --scm-mask                               SCM steps mask for cache-dit: comma-separated 0/1 (e.g., "1,1,1,0,0,1,0,0,1,0") - 1=compute, 0=can cache
   --scm-policy                             SCM policy: 'dynamic' (default) or 'static'
->>>>>>> 98916e82
+  --serve-html-path                        specify a path of an HTML file to enable a web-based interface
 ```