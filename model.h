#ifndef __MODEL_H__
#define __MODEL_H__

#include <functional>
#include <map>
#include <memory>
#include <set>
#include <sstream>
#include <string>
#include <tuple>
#include <vector>

#include "ggml-backend.h"
#include "ggml.h"
#include "gguf.h"
#include "json.hpp"
#include "zip.h"

#define SD_MAX_DIMS 5

enum SDVersion {
    VERSION_SD1,
    VERSION_SD1_INPAINT,
    VERSION_SD1_PIX2PIX,
    VERSION_SD2,
    VERSION_SD2_INPAINT,
    VERSION_SDXL,
    VERSION_SDXL_INPAINT,
    VERSION_SDXL_PIX2PIX,
    VERSION_SVD,
    VERSION_SD3,
    VERSION_FLUX,
    VERSION_FLUX_FILL,
<<<<<<< HEAD
    VERSION_FLUX_CONTROLS,
    VERSION_FLEX_2,
    VERSION_COUNT,
};

static inline bool sd_version_is_flux(SDVersion version) {
    if (version == VERSION_FLUX || version == VERSION_FLUX_FILL || version == VERSION_FLUX_CONTROLS || version == VERSION_FLEX_2 ) {
=======
    VERSION_WAN2,
    VERSION_WAN2_2_I2V,
    VERSION_WAN2_2_TI2V,
    VERSION_COUNT,
};

static inline bool sd_version_is_sd1(SDVersion version) {
    if (version == VERSION_SD1 || version == VERSION_SD1_INPAINT || version == VERSION_SD1_PIX2PIX) {
>>>>>>> 35843c77
        return true;
    }
    return false;
}

static inline bool sd_version_is_sd2(SDVersion version) {
    if (version == VERSION_SD2 || version == VERSION_SD2_INPAINT) {
        return true;
    }
    return false;
}

static inline bool sd_version_is_sdxl(SDVersion version) {
    if (version == VERSION_SDXL || version == VERSION_SDXL_INPAINT || version == VERSION_SDXL_PIX2PIX) {
        return true;
    }
    return false;
}

static inline bool sd_version_is_sd3(SDVersion version) {
    if (version == VERSION_SD3) {
        return true;
    }
    return false;
}

static inline bool sd_version_is_flux(SDVersion version) {
    if (version == VERSION_FLUX || version == VERSION_FLUX_FILL) {
        return true;
    }
    return false;
}

static inline bool sd_version_is_wan(SDVersion version) {
    if (version == VERSION_WAN2 || version == VERSION_WAN2_2_I2V || version == VERSION_WAN2_2_TI2V) {
        return true;
    }
    return false;
}

static inline bool sd_version_is_inpaint(SDVersion version) {
    if (version == VERSION_SD1_INPAINT || version == VERSION_SD2_INPAINT || version == VERSION_SDXL_INPAINT || version == VERSION_FLUX_FILL || version == VERSION_FLEX_2) {
        return true;
    }
    return false;
}

static inline bool sd_version_is_dit(SDVersion version) {
    if (sd_version_is_flux(version) || sd_version_is_sd3(version) || sd_version_is_wan(version)) {
        return true;
    }
    return false;
}

static inline bool sd_version_is_unet_edit(SDVersion version) {
    return version == VERSION_SD1_PIX2PIX || version == VERSION_SDXL_PIX2PIX;
}

static inline bool sd_version_is_control(SDVersion version) {
    return version == VERSION_FLUX_CONTROLS || version == VERSION_FLEX_2;
}

static bool sd_version_is_inpaint_or_unet_edit(SDVersion version) {
    return sd_version_is_unet_edit(version) || sd_version_is_inpaint(version)|| sd_version_is_control(version);
}

enum PMVersion {
    PM_VERSION_1,
    PM_VERSION_2,
};

struct TensorStorage {
    std::string name;
    ggml_type type          = GGML_TYPE_F32;
    bool is_bf16            = false;
    bool is_f8_e4m3         = false;
    bool is_f8_e5m2         = false;
    bool is_f64             = false;
    bool is_i64             = false;
    int64_t ne[SD_MAX_DIMS] = {1, 1, 1, 1, 1};
    int n_dims              = 0;

    size_t file_index = 0;
    int index_in_zip  = -1;  // >= means stored in a zip file
    uint64_t offset   = 0;   // offset in file

    TensorStorage() = default;

    TensorStorage(const std::string& name, ggml_type type, const int64_t* ne, int n_dims, size_t file_index, size_t offset = 0)
        : name(name), type(type), n_dims(n_dims), file_index(file_index), offset(offset) {
        for (int i = 0; i < n_dims; i++) {
            this->ne[i] = ne[i];
        }
    }

    int64_t nelements() const {
        int64_t n = 1;
        for (int i = 0; i < SD_MAX_DIMS; i++) {
            n *= ne[i];
        }
        return n;
    }

    int64_t nbytes() const {
        return nelements() * ggml_type_size(type) / ggml_blck_size(type);
    }

    int64_t nbytes_to_read() const {
        if (is_bf16 || is_f8_e4m3 || is_f8_e5m2) {
            return nbytes() / 2;
        } else if (is_f64 || is_i64) {
            return nbytes() * 2;
        } else {
            return nbytes();
        }
    }

    void unsqueeze() {
        if (n_dims == 2) {
            n_dims = 4;
            ne[3]  = ne[1];
            ne[2]  = ne[0];
            ne[1]  = 1;
            ne[0]  = 1;
        }
    }

    std::vector<TensorStorage> chunk(size_t n) {
        std::vector<TensorStorage> chunks;
        uint64_t chunk_size = nbytes_to_read() / n;
        // printf("%d/%d\n", chunk_size, nbytes_to_read());
        reverse_ne();
        for (size_t i = 0; i < n; i++) {
            TensorStorage chunk_i = *this;
            chunk_i.ne[0]         = ne[0] / n;
            chunk_i.offset        = offset + i * chunk_size;
            chunk_i.reverse_ne();
            chunks.push_back(chunk_i);
        }
        reverse_ne();
        return chunks;
    }

    void reverse_ne() {
        int64_t new_ne[SD_MAX_DIMS] = {1, 1, 1, 1, 1};
        for (int i = 0; i < n_dims; i++) {
            new_ne[i] = ne[n_dims - 1 - i];
        }
        for (int i = 0; i < n_dims; i++) {
            ne[i] = new_ne[i];
        }
    }

    std::string to_string() const {
        std::stringstream ss;
        const char* type_name = ggml_type_name(type);
        if (is_bf16) {
            type_name = "bf16";
        } else if (is_f8_e4m3) {
            type_name = "f8_e4m3";
        } else if (is_f8_e5m2) {
            type_name = "f8_e5m2";
        } else if (is_f64) {
            type_name = "f64";
        } else if (is_i64) {
            type_name = "i64";
        }
        ss << name << " | " << type_name << " | ";
        ss << n_dims << " [";
        for (int i = 0; i < SD_MAX_DIMS; i++) {
            ss << ne[i];
            if (i != SD_MAX_DIMS - 1) {
                ss << ", ";
            }
        }
        ss << "]";
        return ss.str();
    }
};

typedef std::function<bool(const TensorStorage&, ggml_tensor**)> on_new_tensor_cb_t;

typedef std::map<std::string, enum ggml_type> String2GGMLType;

class ModelLoader {
protected:
    std::vector<std::string> file_paths_;
    std::vector<TensorStorage> tensor_storages;

    bool parse_data_pkl(uint8_t* buffer,
                        size_t buffer_size,
                        zip_t* zip,
                        std::string dir,
                        size_t file_index,
                        const std::string prefix);

    bool init_from_gguf_file(const std::string& file_path, const std::string& prefix = "");
    bool init_from_safetensors_file(const std::string& file_path, const std::string& prefix = "");
    bool init_from_ckpt_file(const std::string& file_path, const std::string& prefix = "");
    bool init_from_diffusers_file(const std::string& file_path, const std::string& prefix = "");

public:
    String2GGMLType tensor_storages_types;

    bool init_from_file(const std::string& file_path, const std::string& prefix = "");
    bool model_is_unet();
    SDVersion get_sd_version();
    ggml_type get_sd_wtype();
    ggml_type get_conditioner_wtype();
    ggml_type get_diffusion_model_wtype();
    ggml_type get_vae_wtype();
    void set_wtype_override(ggml_type wtype, std::string prefix = "");
    bool load_tensors(on_new_tensor_cb_t on_new_tensor_cb, int n_threads = 0);
    bool load_tensors(std::map<std::string, struct ggml_tensor*>& tensors,
                      std::set<std::string> ignore_tensors = {},
                      int n_threads                        = 0);

    bool save_to_gguf_file(const std::string& file_path, ggml_type type, const std::string& tensor_type_rules);
    bool tensor_should_be_converted(const TensorStorage& tensor_storage, ggml_type type);
    int64_t get_params_mem_size(ggml_backend_t backend, ggml_type type = GGML_TYPE_COUNT);
    ~ModelLoader() = default;

    static std::string load_merges();
    static std::string load_t5_tokenizer_json();
    static std::string load_umt5_tokenizer_json();
};

#endif  // __MODEL_H__<|MERGE_RESOLUTION|>--- conflicted
+++ resolved
@@ -31,15 +31,8 @@
     VERSION_SD3,
     VERSION_FLUX,
     VERSION_FLUX_FILL,
-<<<<<<< HEAD
     VERSION_FLUX_CONTROLS,
     VERSION_FLEX_2,
-    VERSION_COUNT,
-};
-
-static inline bool sd_version_is_flux(SDVersion version) {
-    if (version == VERSION_FLUX || version == VERSION_FLUX_FILL || version == VERSION_FLUX_CONTROLS || version == VERSION_FLEX_2 ) {
-=======
     VERSION_WAN2,
     VERSION_WAN2_2_I2V,
     VERSION_WAN2_2_TI2V,
@@ -48,7 +41,6 @@
 
 static inline bool sd_version_is_sd1(SDVersion version) {
     if (version == VERSION_SD1 || version == VERSION_SD1_INPAINT || version == VERSION_SD1_PIX2PIX) {
->>>>>>> 35843c77
         return true;
     }
     return false;
@@ -76,7 +68,7 @@
 }
 
 static inline bool sd_version_is_flux(SDVersion version) {
-    if (version == VERSION_FLUX || version == VERSION_FLUX_FILL) {
+    if (version == VERSION_FLUX || version == VERSION_FLUX_FILL || version == VERSION_FLUX_CONTROLS || version == VERSION_FLEX_2) {
         return true;
     }
     return false;
