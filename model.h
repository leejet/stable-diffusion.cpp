#ifndef __MODEL_H__
#define __MODEL_H__

#include <functional>
#include <map>
#include <memory>
#include <string>
#include <vector>

#include "ggml/ggml-backend.h"
#include "ggml/ggml.h"
#include "json.hpp"
#include "zip.h"

enum SDVersion {
    VERSION_1_x,
    VERSION_2_x,
    VERSION_XL,
    VERSION_COUNT,
};

struct TensorStorage {
    std::string name;
    ggml_type type = GGML_TYPE_F32;
    bool is_bf16   = false;
    int64_t ne[4]  = {1, 1, 1, 1};
    int n_dims     = 0;

    size_t file_index = 0;
    int index_in_zip  = -1;  // >= means stored in a zip file
    size_t offset     = 0;   // offset in file

    TensorStorage() = default;

    TensorStorage(const std::string& name, ggml_type type, int64_t* ne, int n_dims, size_t file_index, size_t offset = 0)
        : name(name), type(type), n_dims(n_dims), file_index(file_index), offset(offset) {
        for (int i = 0; i < n_dims; i++) {
            this->ne[i] = ne[i];
        }
    }

    int64_t nelements() const {
        return ne[0] * ne[1] * ne[2] * ne[3];
    }

    int64_t nbytes() const {
        return nelements() * ggml_type_size(type) / ggml_blck_size(type);
    }

    int64_t nbytes_to_read() const {
        if (is_bf16) {
            return nbytes() / 2;
        } else {
            return nbytes();
        }
    }

    void unsqueeze() {
        if (n_dims == 2) {
            n_dims = 4;
            ne[3]  = ne[1];
            ne[2]  = ne[0];
            ne[1]  = 1;
            ne[0]  = 1;
        }
    }

    std::vector<TensorStorage> chunk(size_t n) {
        std::vector<TensorStorage> chunks;
        size_t chunk_size = nbytes_to_read() / n;
        reverse_ne();
        for (int i = 0; i < n; i++) {
            TensorStorage chunk_i = *this;
            chunk_i.ne[0]         = ne[0] / n;
            chunk_i.offset        = offset + i * chunk_size;
            chunk_i.reverse_ne();
            chunks.push_back(chunk_i);
        }
        reverse_ne();
        return chunks;
    }

    void reverse_ne() {
        int64_t new_ne[4] = {1, 1, 1, 1};
        for (int i = 0; i < n_dims; i++) {
            new_ne[i] = ne[n_dims - 1 - i];
        }
        for (int i = 0; i < n_dims; i++) {
            ne[i] = new_ne[i];
        }
    }
};

typedef std::function<bool(const TensorStorage&, ggml_tensor**)> on_new_tensor_cb_t;
typedef std::function<void(const std::string&, int32_t)> on_new_token_cb_t;
typedef std::function<void(const std::pair<std::string, std::string>& p, int32_t i)> on_new_merges_cb_t;

class ModelLoader {
protected:
    std::vector<std::string> file_paths_;
    std::vector<TensorStorage> tensor_storages;

    bool parse_data_pkl(uint8_t* buffer,
                        size_t buffer_size,
                        zip_t* zip,
                        std::string dir,
                        size_t file_index,
                        const std::string& prefix);

    bool init_from_gguf_file(const std::string& file_path, const std::string& prefix = "");
    bool init_from_safetensors_file(const std::string& file_path, const std::string& prefix = "");
    bool init_from_ckpt_file(const std::string& file_path, const std::string& prefix = "");
    bool init_from_diffusers_file(const std::string& file_path, const std::string& prefix = "");

public:
    bool init_from_file(const std::string& file_path, const std::string& prefix = "");
    SDVersion get_sd_version();
    ggml_type get_sd_wtype();
<<<<<<< HEAD
    bool load_vocab(on_new_token_cb_t on_new_token_cb);
    bool load_merges(on_new_merges_cb_t on_new_merges_cb);
=======
    std::string load_merges();
>>>>>>> 8f6b4a39
    bool load_tensors(on_new_tensor_cb_t on_new_tensor_cb);
    int64_t cal_mem_size(ggml_backend_t backend);
    ~ModelLoader() = default;
};
#endif  // __MODEL_H__<|MERGE_RESOLUTION|>--- conflicted
+++ resolved
@@ -93,7 +93,6 @@
 
 typedef std::function<bool(const TensorStorage&, ggml_tensor**)> on_new_tensor_cb_t;
 typedef std::function<void(const std::string&, int32_t)> on_new_token_cb_t;
-typedef std::function<void(const std::pair<std::string, std::string>& p, int32_t i)> on_new_merges_cb_t;
 
 class ModelLoader {
 protected:
@@ -116,12 +115,7 @@
     bool init_from_file(const std::string& file_path, const std::string& prefix = "");
     SDVersion get_sd_version();
     ggml_type get_sd_wtype();
-<<<<<<< HEAD
-    bool load_vocab(on_new_token_cb_t on_new_token_cb);
-    bool load_merges(on_new_merges_cb_t on_new_merges_cb);
-=======
     std::string load_merges();
->>>>>>> 8f6b4a39
     bool load_tensors(on_new_tensor_cb_t on_new_tensor_cb);
     int64_t cal_mem_size(ggml_backend_t backend);
     ~ModelLoader() = default;
