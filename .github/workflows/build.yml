--- conflicted
+++ resolved
@@ -158,11 +158,7 @@
 
     strategy:
       matrix:
-<<<<<<< HEAD
-        variant: [musa, syscl, vulkan]
-=======
         variant: [musa, sycl, vulkan]
->>>>>>> 7a794e78
 
     env:
       REGISTRY: ghcr.io
@@ -195,8 +191,6 @@
         with:
           images: ${{ env.REGISTRY }}/${{ env.IMAGE_NAME }}
 
-<<<<<<< HEAD
-=======
       - name: Free Disk Space (Ubuntu)
         uses: jlumbroso/free-disk-space@v1.3.1
         with:
@@ -204,7 +198,6 @@
           # if set to "true" but frees about 6 GB
           tool-cache: false
 
->>>>>>> 7a794e78
       - name: Build and push Docker image
         id: build-push
         uses: docker/build-push-action@v6
@@ -287,11 +280,7 @@
           - build: "avx512"
             defines: "-DGGML_NATIVE=OFF -DGGML_AVX512=ON -DGGML_AVX=ON -DGGML_AVX2=ON -DSD_BUILD_SHARED_LIBS=ON"
           - build: "cuda12"
-<<<<<<< HEAD
             defines: "-DSD_CUDA=ON -DSD_BUILD_SHARED_LIBS=ON -DCMAKE_CUDA_ARCHITECTURES='61;70;75;80;86;89;90;100;120' -DCMAKE_CUDA_FLAGS='-Xcudafe \"--diag_suppress=177\" -Xcudafe \"--diag_suppress=550\"'"
-=======
-            defines: '-DSD_CUDA=ON -DSD_BUILD_SHARED_LIBS=ON -DCMAKE_CUDA_ARCHITECTURES=''61;70;75;80;86;89;90;100;120'' -DCMAKE_CUDA_FLAGS=''-Xcudafe "--diag_suppress=177" -Xcudafe "--diag_suppress=550"'''
->>>>>>> 7a794e78
           - build: "vulkan"
             defines: "-DSD_VULKAN=ON -DSD_BUILD_SHARED_LIBS=ON"
     steps:
