cmake_minimum_required(VERSION 3.12)
project("stable-diffusion")

set(CMAKE_EXPORT_COMPILE_COMMANDS ON)

if (NOT XCODE AND NOT MSVC AND NOT CMAKE_BUILD_TYPE)
    set(CMAKE_BUILD_TYPE Release CACHE STRING "Build type" FORCE)
    set_property(CACHE CMAKE_BUILD_TYPE PROPERTY STRINGS "Debug" "Release" "MinSizeRel" "RelWithDebInfo")
endif()

set(CMAKE_LIBRARY_OUTPUT_DIRECTORY ${CMAKE_BINARY_DIR}/bin)
set(CMAKE_RUNTIME_OUTPUT_DIRECTORY ${CMAKE_BINARY_DIR}/bin)

if(CMAKE_SOURCE_DIR STREQUAL CMAKE_CURRENT_SOURCE_DIR)
    set(SD_STANDALONE ON)
else()
    set(SD_STANDALONE OFF)
endif()

#
# Option list
#

# general
#option(SD_BUILD_TESTS                "sd: build tests"    ${SD_STANDALONE})
option(SD_BUILD_EXAMPLES             "sd: build examples" ${SD_STANDALONE})
option(SD_CUDA                       "sd: cuda backend" OFF)
option(SD_HIPBLAS                    "sd: rocm backend" OFF)
option(SD_METAL                      "sd: metal backend" OFF)
option(SD_VULKAN                     "sd: vulkan backend" OFF)
option(SD_OPENCL                     "sd: opencl backend" OFF)
option(SD_SYCL                       "sd: sycl backend" OFF)
option(SD_MUSA                       "sd: musa backend" OFF)
option(SD_FAST_SOFTMAX               "sd: x1.5 faster softmax, indeterministic (sometimes, same seed don't generate same image), cuda only" OFF)
option(SD_BUILD_SHARED_LIBS          "sd: build shared libs" OFF)
<<<<<<< HEAD
option(SD_BUILD_SHARED_GGML_LIB      "sd: build ggml as a separate shared lib" OFF)
=======
option(SD_USE_SYSTEM_GGML            "sd: use system-installed GGML library" OFF)
>>>>>>> 2e9242e3
#option(SD_BUILD_SERVER               "sd: build server example"                           ON)

if(SD_CUDA)
    message("-- Use CUDA as backend stable-diffusion")
    set(GGML_CUDA ON)
    add_definitions(-DSD_USE_CUDA)
endif()

if(SD_METAL)
    message("-- Use Metal as backend stable-diffusion")
    set(GGML_METAL ON)
    add_definitions(-DSD_USE_METAL)
endif()

if (SD_VULKAN)
    message("-- Use Vulkan as backend stable-diffusion")
    set(GGML_VULKAN ON)
    add_definitions(-DSD_USE_VULKAN)
endif ()

if (SD_OPENCL)
    message("-- Use OpenCL as backend stable-diffusion")
    set(GGML_OPENCL ON)
    add_definitions(-DSD_USE_OPENCL)
endif ()

if (SD_HIPBLAS)
    message("-- Use HIPBLAS as backend stable-diffusion")
    set(GGML_HIP ON)
    add_definitions(-DSD_USE_CUDA)
    if(SD_FAST_SOFTMAX)
        set(GGML_CUDA_FAST_SOFTMAX ON)
    endif()
endif ()

if(SD_MUSA)
    message("-- Use MUSA as backend stable-diffusion")
    set(GGML_MUSA ON)
    add_definitions(-DSD_USE_CUDA)
    if(SD_FAST_SOFTMAX)
        set(GGML_CUDA_FAST_SOFTMAX ON)
    endif()
endif()

set(SD_LIB stable-diffusion)

file(GLOB SD_LIB_SOURCES
    "*.h"
    "*.cpp"
    "*.hpp"
)

if(SD_BUILD_SHARED_LIBS)
    message("-- Build shared library")
    message(${SD_LIB_SOURCES})
    if(NOT SD_BUILD_SHARED_GGML_LIB)
        set(BUILD_SHARED_LIBS OFF)
    endif()
    add_library(${SD_LIB} SHARED ${SD_LIB_SOURCES})
    add_definitions(-DSD_BUILD_SHARED_LIB)
    target_compile_definitions(${SD_LIB} PRIVATE -DSD_BUILD_DLL)
    set(CMAKE_POSITION_INDEPENDENT_CODE ON)
else()
    message("-- Build static library")
    if(NOT SD_BUILD_SHARED_GGML_LIB)
        set(BUILD_SHARED_LIBS OFF)
    endif()
    add_library(${SD_LIB} STATIC ${SD_LIB_SOURCES})
endif()

if(SD_SYCL)
    message("-- Use SYCL as backend stable-diffusion")
    set(GGML_SYCL ON)
    set(CMAKE_CXX_FLAGS "${CMAKE_CXX_FLAGS} -Wno-narrowing -fsycl")
    add_definitions(-DSD_USE_SYCL)
    # disable fast-math on host, see:
    # https://www.intel.com/content/www/us/en/docs/cpp-compiler/developer-guide-reference/2021-10/fp-model-fp.html
    if (WIN32)
        set(SYCL_COMPILE_OPTIONS /fp:precise)
    else()
        set(SYCL_COMPILE_OPTIONS -fp-model=precise)
    endif()
    message("-- Turn off fast-math for host in SYCL backend")
    target_compile_options(${SD_LIB} PRIVATE ${SYCL_COMPILE_OPTIONS})
endif()

set(CMAKE_POLICY_DEFAULT_CMP0077 NEW)

if (NOT SD_USE_SYSTEM_GGML)
    # see https://github.com/ggerganov/ggml/pull/682
    add_definitions(-DGGML_MAX_NAME=128)
endif()

# deps
# Only add ggml if it hasn't been added yet
if (NOT TARGET ggml)
    if (SD_USE_SYSTEM_GGML)
        find_package(ggml REQUIRED)
        if (NOT ggml_FOUND)
            message(FATAL_ERROR "System-installed GGML library not found.")
        endif()
        add_library(ggml ALIAS ggml::ggml)
    else()
        add_subdirectory(ggml)
    endif()
endif()

add_subdirectory(thirdparty)

target_link_libraries(${SD_LIB} PUBLIC ggml zip)
target_include_directories(${SD_LIB} PUBLIC . thirdparty)
target_compile_features(${SD_LIB} PUBLIC c_std_11 cxx_std_17)


if (SD_BUILD_EXAMPLES)
    add_subdirectory(examples)
endif()

set(SD_PUBLIC_HEADERS stable-diffusion.h)
set_target_properties(${SD_LIB} PROPERTIES PUBLIC_HEADER "${SD_PUBLIC_HEADERS}")

install(TARGETS ${SD_LIB} LIBRARY PUBLIC_HEADER)<|MERGE_RESOLUTION|>--- conflicted
+++ resolved
@@ -33,11 +33,8 @@
 option(SD_MUSA                       "sd: musa backend" OFF)
 option(SD_FAST_SOFTMAX               "sd: x1.5 faster softmax, indeterministic (sometimes, same seed don't generate same image), cuda only" OFF)
 option(SD_BUILD_SHARED_LIBS          "sd: build shared libs" OFF)
-<<<<<<< HEAD
 option(SD_BUILD_SHARED_GGML_LIB      "sd: build ggml as a separate shared lib" OFF)
-=======
 option(SD_USE_SYSTEM_GGML            "sd: use system-installed GGML library" OFF)
->>>>>>> 2e9242e3
 #option(SD_BUILD_SERVER               "sd: build server example"                           ON)
 
 if(SD_CUDA)
