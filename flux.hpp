#ifndef __FLUX_HPP__
#define __FLUX_HPP__

#include <vector>

#include "ggml_extend.hpp"
#include "model.h"
#include "rope.hpp"

#define FLUX_GRAPH_SIZE 10240

namespace Flux {

    struct MLPEmbedder : public UnaryBlock {
    public:
        MLPEmbedder(int64_t in_dim, int64_t hidden_dim) {
            blocks["in_layer"]  = std::shared_ptr<GGMLBlock>(new Linear(in_dim, hidden_dim, true));
            blocks["out_layer"] = std::shared_ptr<GGMLBlock>(new Linear(hidden_dim, hidden_dim, true));
        }

        struct ggml_tensor* forward(struct ggml_context* ctx, struct ggml_tensor* x) {
            // x: [..., in_dim]
            // return: [..., hidden_dim]
            auto in_layer  = std::dynamic_pointer_cast<Linear>(blocks["in_layer"]);
            auto out_layer = std::dynamic_pointer_cast<Linear>(blocks["out_layer"]);

            x = in_layer->forward(ctx, x);
            x = ggml_silu_inplace(ctx, x);
            x = out_layer->forward(ctx, x);
            return x;
        }
    };

    class RMSNorm : public UnaryBlock {
    protected:
        int64_t hidden_size;
        float eps;

        void init_params(struct ggml_context* ctx, const String2GGMLType& tensor_types = {}, const std::string prefix = "") {
            ggml_type wtype = GGML_TYPE_F32;
            params["scale"] = ggml_new_tensor_1d(ctx, wtype, hidden_size);
        }

    public:
        RMSNorm(int64_t hidden_size,
                float eps = 1e-06f)
            : hidden_size(hidden_size),
              eps(eps) {}

        struct ggml_tensor* forward(struct ggml_context* ctx, struct ggml_tensor* x) {
            struct ggml_tensor* w = params["scale"];
            x                     = ggml_rms_norm(ctx, x, eps);
            x                     = ggml_mul(ctx, x, w);
            return x;
        }
    };

    struct QKNorm : public GGMLBlock {
    public:
        QKNorm(int64_t dim) {
            blocks["query_norm"] = std::shared_ptr<GGMLBlock>(new RMSNorm(dim));
            blocks["key_norm"]   = std::shared_ptr<GGMLBlock>(new RMSNorm(dim));
        }

        struct ggml_tensor* query_norm(struct ggml_context* ctx, struct ggml_tensor* x) {
            // x: [..., dim]
            // return: [..., dim]
            auto norm = std::dynamic_pointer_cast<RMSNorm>(blocks["query_norm"]);

            x = norm->forward(ctx, x);
            return x;
        }

        struct ggml_tensor* key_norm(struct ggml_context* ctx, struct ggml_tensor* x) {
            // x: [..., dim]
            // return: [..., dim]
            auto norm = std::dynamic_pointer_cast<RMSNorm>(blocks["key_norm"]);

            x = norm->forward(ctx, x);
            return x;
        }
    };

    __STATIC_INLINE__ struct ggml_tensor* apply_rope(struct ggml_context* ctx,
                                                     struct ggml_tensor* x,
                                                     struct ggml_tensor* pe) {
        // x: [N, L, n_head, d_head]
        // pe: [L, d_head/2, 2, 2]
        int64_t d_head = x->ne[0];
        int64_t n_head = x->ne[1];
        int64_t L      = x->ne[2];
        int64_t N      = x->ne[3];
        x              = ggml_cont(ctx, ggml_permute(ctx, x, 0, 2, 1, 3));       // [N, n_head, L, d_head]
        x              = ggml_reshape_4d(ctx, x, 2, d_head / 2, L, n_head * N);  // [N * n_head, L, d_head/2, 2]
        x              = ggml_cont(ctx, ggml_permute(ctx, x, 3, 0, 1, 2));       // [2, N * n_head, L, d_head/2]

        int64_t offset = x->nb[2] * x->ne[2];
        auto x_0       = ggml_view_3d(ctx, x, x->ne[0], x->ne[1], x->ne[2], x->nb[1], x->nb[2], offset * 0);  // [N * n_head, L, d_head/2]
        auto x_1       = ggml_view_3d(ctx, x, x->ne[0], x->ne[1], x->ne[2], x->nb[1], x->nb[2], offset * 1);  // [N * n_head, L, d_head/2]
        x_0            = ggml_reshape_4d(ctx, x_0, 1, x_0->ne[0], x_0->ne[1], x_0->ne[2]);                    // [N * n_head, L, d_head/2, 1]
        x_1            = ggml_reshape_4d(ctx, x_1, 1, x_1->ne[0], x_1->ne[1], x_1->ne[2]);                    // [N * n_head, L, d_head/2, 1]
        auto temp_x    = ggml_new_tensor_4d(ctx, x_0->type, 2, x_0->ne[1], x_0->ne[2], x_0->ne[3]);
        x_0            = ggml_repeat(ctx, x_0, temp_x);  // [N * n_head, L, d_head/2, 2]
        x_1            = ggml_repeat(ctx, x_1, temp_x);  // [N * n_head, L, d_head/2, 2]

        pe        = ggml_cont(ctx, ggml_permute(ctx, pe, 3, 0, 1, 2));  // [2, L, d_head/2, 2]
        offset    = pe->nb[2] * pe->ne[2];
        auto pe_0 = ggml_view_3d(ctx, pe, pe->ne[0], pe->ne[1], pe->ne[2], pe->nb[1], pe->nb[2], offset * 0);  // [L, d_head/2, 2]
        auto pe_1 = ggml_view_3d(ctx, pe, pe->ne[0], pe->ne[1], pe->ne[2], pe->nb[1], pe->nb[2], offset * 1);  // [L, d_head/2, 2]

        auto x_out = ggml_add_inplace(ctx, ggml_mul(ctx, x_0, pe_0), ggml_mul(ctx, x_1, pe_1));  // [N * n_head, L, d_head/2, 2]
        x_out      = ggml_reshape_3d(ctx, x_out, d_head, L, n_head * N);                         // [N*n_head, L, d_head]
        return x_out;
    }

    __STATIC_INLINE__ struct ggml_tensor* attention(struct ggml_context* ctx,
                                                    ggml_backend_t backend,
                                                    struct ggml_tensor* q,
                                                    struct ggml_tensor* k,
                                                    struct ggml_tensor* v,
                                                    struct ggml_tensor* pe,
                                                    struct ggml_tensor* mask,
                                                    bool flash_attn) {
        // q,k,v: [N, L, n_head, d_head]
        // pe: [L, d_head/2, 2, 2]
        // return: [N, L, n_head*d_head]
        q = apply_rope(ctx, q, pe);  // [N*n_head, L, d_head]
        k = apply_rope(ctx, k, pe);  // [N*n_head, L, d_head]

        auto x = ggml_nn_attention_ext(ctx, backend, q, k, v, v->ne[1], mask, false, true, flash_attn);  // [N, L, n_head*d_head]
        return x;
    }

    struct SelfAttention : public GGMLBlock {
    public:
        int64_t num_heads;
        bool flash_attn;

    public:
        SelfAttention(int64_t dim,
                      int64_t num_heads = 8,
                      bool qkv_bias     = false,
                      bool flash_attn   = false)
            : num_heads(num_heads) {
            int64_t head_dim = dim / num_heads;
            blocks["qkv"]    = std::shared_ptr<GGMLBlock>(new Linear(dim, dim * 3, qkv_bias));
            blocks["norm"]   = std::shared_ptr<GGMLBlock>(new QKNorm(head_dim));
            blocks["proj"]   = std::shared_ptr<GGMLBlock>(new Linear(dim, dim));
        }

        std::vector<struct ggml_tensor*> pre_attention(struct ggml_context* ctx, struct ggml_tensor* x) {
            auto qkv_proj = std::dynamic_pointer_cast<Linear>(blocks["qkv"]);
            auto norm     = std::dynamic_pointer_cast<QKNorm>(blocks["norm"]);

            auto qkv         = qkv_proj->forward(ctx, x);
            auto qkv_vec     = split_qkv(ctx, qkv);
            int64_t head_dim = qkv_vec[0]->ne[0] / num_heads;
            auto q           = ggml_reshape_4d(ctx, qkv_vec[0], head_dim, num_heads, qkv_vec[0]->ne[1], qkv_vec[0]->ne[2]);
            auto k           = ggml_reshape_4d(ctx, qkv_vec[1], head_dim, num_heads, qkv_vec[1]->ne[1], qkv_vec[1]->ne[2]);
            auto v           = ggml_reshape_4d(ctx, qkv_vec[2], head_dim, num_heads, qkv_vec[2]->ne[1], qkv_vec[2]->ne[2]);
            q                = norm->query_norm(ctx, q);
            k                = norm->key_norm(ctx, k);
            return {q, k, v};
        }

        struct ggml_tensor* post_attention(struct ggml_context* ctx, struct ggml_tensor* x) {
            auto proj = std::dynamic_pointer_cast<Linear>(blocks["proj"]);

            x = proj->forward(ctx, x);  // [N, n_token, dim]
            return x;
        }

        struct ggml_tensor* forward(struct ggml_context* ctx,
                                    ggml_backend_t backend,
                                    struct ggml_tensor* x,
                                    struct ggml_tensor* pe,
                                    struct ggml_tensor* mask) {
            // x: [N, n_token, dim]
            // pe: [n_token, d_head/2, 2, 2]
            // return [N, n_token, dim]
            auto qkv = pre_attention(ctx, x);                                                  // q,k,v: [N, n_token, n_head, d_head]
            x        = attention(ctx, backend, qkv[0], qkv[1], qkv[2], pe, mask, flash_attn);  // [N, n_token, dim]
            x        = post_attention(ctx, x);                                                 // [N, n_token, dim]
            return x;
        }
    };

    struct ModulationOut {
        ggml_tensor* shift = NULL;
        ggml_tensor* scale = NULL;
        ggml_tensor* gate  = NULL;

        ModulationOut(ggml_tensor* shift = NULL, ggml_tensor* scale = NULL, ggml_tensor* gate = NULL)
            : shift(shift), scale(scale), gate(gate) {}

        ModulationOut(struct ggml_context* ctx, ggml_tensor* vec, int64_t offset) {
            int64_t stride = vec->nb[1] * vec->ne[1];
            shift          = ggml_view_2d(ctx, vec, vec->ne[0], vec->ne[1], vec->nb[1], stride * (offset + 0));  // [N, dim]
            scale          = ggml_view_2d(ctx, vec, vec->ne[0], vec->ne[1], vec->nb[1], stride * (offset + 1));  // [N, dim]
            gate           = ggml_view_2d(ctx, vec, vec->ne[0], vec->ne[1], vec->nb[1], stride * (offset + 2));  // [N, dim]
        }
    };

    struct Modulation : public GGMLBlock {
    public:
        bool is_double;
        int multiplier;

    public:
        Modulation(int64_t dim, bool is_double)
            : is_double(is_double) {
            multiplier    = is_double ? 6 : 3;
            blocks["lin"] = std::shared_ptr<GGMLBlock>(new Linear(dim, dim * multiplier));
        }

        std::vector<ModulationOut> forward(struct ggml_context* ctx, struct ggml_tensor* vec) {
            // x: [N, dim]
            // return: [ModulationOut, ModulationOut]
            auto lin = std::dynamic_pointer_cast<Linear>(blocks["lin"]);

            auto out = ggml_silu(ctx, vec);
            out      = lin->forward(ctx, out);  // [N, multiplier*dim]

            auto m = ggml_reshape_3d(ctx, out, vec->ne[0], multiplier, vec->ne[1]);  // [N, multiplier, dim]
            m      = ggml_cont(ctx, ggml_permute(ctx, m, 0, 2, 1, 3));               // [multiplier, N, dim]

            ModulationOut m_0 = ModulationOut(ctx, m, 0);
            if (is_double) {
                return {m_0, ModulationOut(ctx, m, 3)};
            }

            return {m_0, ModulationOut()};
        }
    };

    __STATIC_INLINE__ struct ggml_tensor* modulate(struct ggml_context* ctx,
                                                   struct ggml_tensor* x,
                                                   struct ggml_tensor* shift,
                                                   struct ggml_tensor* scale) {
        // x: [N, L, C]
        // scale: [N, C]
        // shift: [N, C]
        scale = ggml_reshape_3d(ctx, scale, scale->ne[0], 1, scale->ne[1]);  // [N, 1, C]
        shift = ggml_reshape_3d(ctx, shift, shift->ne[0], 1, shift->ne[1]);  // [N, 1, C]
        x     = ggml_add(ctx, x, ggml_mul(ctx, x, scale));
        x     = ggml_add(ctx, x, shift);
        return x;
    }

    struct DoubleStreamBlock : public GGMLBlock {
        bool flash_attn;
        bool prune_mod;
        int idx = 0;

    public:
        DoubleStreamBlock(int64_t hidden_size,
                          int64_t num_heads,
                          float mlp_ratio,
                          int idx         = 0,
                          bool qkv_bias   = false,
                          bool flash_attn = false,
                          bool prune_mod  = false)
            : idx(idx), flash_attn(flash_attn), prune_mod(prune_mod) {
            int64_t mlp_hidden_dim = hidden_size * mlp_ratio;
            if (!prune_mod) {
                blocks["img_mod"] = std::shared_ptr<GGMLBlock>(new Modulation(hidden_size, true));
            }
            blocks["img_norm1"] = std::shared_ptr<GGMLBlock>(new LayerNorm(hidden_size, 1e-6f, false));
            blocks["img_attn"]  = std::shared_ptr<GGMLBlock>(new SelfAttention(hidden_size, num_heads, qkv_bias, flash_attn));

            blocks["img_norm2"] = std::shared_ptr<GGMLBlock>(new LayerNorm(hidden_size, 1e-6f, false));
            blocks["img_mlp.0"] = std::shared_ptr<GGMLBlock>(new Linear(hidden_size, mlp_hidden_dim));
            // img_mlp.1 is nn.GELU(approximate="tanh")
            blocks["img_mlp.2"] = std::shared_ptr<GGMLBlock>(new Linear(mlp_hidden_dim, hidden_size));

            if (!prune_mod) {
                blocks["txt_mod"] = std::shared_ptr<GGMLBlock>(new Modulation(hidden_size, true));
            }
            blocks["txt_norm1"] = std::shared_ptr<GGMLBlock>(new LayerNorm(hidden_size, 1e-6f, false));
            blocks["txt_attn"]  = std::shared_ptr<GGMLBlock>(new SelfAttention(hidden_size, num_heads, qkv_bias, flash_attn));

            blocks["txt_norm2"] = std::shared_ptr<GGMLBlock>(new LayerNorm(hidden_size, 1e-6f, false));
            blocks["txt_mlp.0"] = std::shared_ptr<GGMLBlock>(new Linear(hidden_size, mlp_hidden_dim));
            // img_mlp.1 is nn.GELU(approximate="tanh")
            blocks["txt_mlp.2"] = std::shared_ptr<GGMLBlock>(new Linear(mlp_hidden_dim, hidden_size));
        }

        std::vector<ModulationOut> get_distil_img_mod(struct ggml_context* ctx, struct ggml_tensor* vec) {
            // TODO: not hardcoded?
            const int single_blocks_count = 38;
            const int double_blocks_count = 19;

            int64_t offset = 6 * idx + 3 * single_blocks_count;
            return {ModulationOut(ctx, vec, offset), ModulationOut(ctx, vec, offset + 3)};
        }

        std::vector<ModulationOut> get_distil_txt_mod(struct ggml_context* ctx, struct ggml_tensor* vec) {
            // TODO: not hardcoded?
            const int single_blocks_count = 38;
            const int double_blocks_count = 19;

            int64_t offset = 6 * idx + 6 * double_blocks_count + 3 * single_blocks_count;
            return {ModulationOut(ctx, vec, offset), ModulationOut(ctx, vec, offset + 3)};
        }

        std::pair<struct ggml_tensor*, struct ggml_tensor*> forward(struct ggml_context* ctx,
                                                                    ggml_backend_t backend,
                                                                    struct ggml_tensor* img,
                                                                    struct ggml_tensor* txt,
                                                                    struct ggml_tensor* vec,
                                                                    struct ggml_tensor* pe,
                                                                    struct ggml_tensor* mask = NULL) {
            // img: [N, n_img_token, hidden_size]
            // txt: [N, n_txt_token, hidden_size]
            // pe: [n_img_token + n_txt_token, d_head/2, 2, 2]
            // return: ([N, n_img_token, hidden_size], [N, n_txt_token, hidden_size])
            auto img_norm1 = std::dynamic_pointer_cast<LayerNorm>(blocks["img_norm1"]);
            auto img_attn  = std::dynamic_pointer_cast<SelfAttention>(blocks["img_attn"]);

            auto img_norm2 = std::dynamic_pointer_cast<LayerNorm>(blocks["img_norm2"]);
            auto img_mlp_0 = std::dynamic_pointer_cast<Linear>(blocks["img_mlp.0"]);
            auto img_mlp_2 = std::dynamic_pointer_cast<Linear>(blocks["img_mlp.2"]);

            auto txt_norm1 = std::dynamic_pointer_cast<LayerNorm>(blocks["txt_norm1"]);
            auto txt_attn  = std::dynamic_pointer_cast<SelfAttention>(blocks["txt_attn"]);

            auto txt_norm2 = std::dynamic_pointer_cast<LayerNorm>(blocks["txt_norm2"]);
            auto txt_mlp_0 = std::dynamic_pointer_cast<Linear>(blocks["txt_mlp.0"]);
            auto txt_mlp_2 = std::dynamic_pointer_cast<Linear>(blocks["txt_mlp.2"]);

            std::vector<ModulationOut> img_mods;
            if (prune_mod) {
                img_mods = get_distil_img_mod(ctx, vec);
            } else {
                auto img_mod = std::dynamic_pointer_cast<Modulation>(blocks["img_mod"]);
                img_mods     = img_mod->forward(ctx, vec);
            }
            ModulationOut img_mod1 = img_mods[0];
            ModulationOut img_mod2 = img_mods[1];
            std::vector<ModulationOut> txt_mods;
            if (prune_mod) {
                txt_mods = get_distil_txt_mod(ctx, vec);
            } else {
                auto txt_mod = std::dynamic_pointer_cast<Modulation>(blocks["txt_mod"]);
                txt_mods     = txt_mod->forward(ctx, vec);
            }
            ModulationOut txt_mod1 = txt_mods[0];
            ModulationOut txt_mod2 = txt_mods[1];

            // prepare image for attention
            auto img_modulated = img_norm1->forward(ctx, img);
            img_modulated      = Flux::modulate(ctx, img_modulated, img_mod1.shift, img_mod1.scale);
            auto img_qkv       = img_attn->pre_attention(ctx, img_modulated);  // q,k,v: [N, n_img_token, n_head, d_head]
            auto img_q         = img_qkv[0];
            auto img_k         = img_qkv[1];
            auto img_v         = img_qkv[2];

            // prepare txt for attention
            auto txt_modulated = txt_norm1->forward(ctx, txt);
            txt_modulated      = Flux::modulate(ctx, txt_modulated, txt_mod1.shift, txt_mod1.scale);
            auto txt_qkv       = txt_attn->pre_attention(ctx, txt_modulated);  // q,k,v: [N, n_txt_token, n_head, d_head]
            auto txt_q         = txt_qkv[0];
            auto txt_k         = txt_qkv[1];
            auto txt_v         = txt_qkv[2];

            // run actual attention
            auto q = ggml_concat(ctx, txt_q, img_q, 2);  // [N, n_txt_token + n_img_token, n_head, d_head]
            auto k = ggml_concat(ctx, txt_k, img_k, 2);  // [N, n_txt_token + n_img_token, n_head, d_head]
            auto v = ggml_concat(ctx, txt_v, img_v, 2);  // [N, n_txt_token + n_img_token, n_head, d_head]

            auto attn         = attention(ctx, backend, q, k, v, pe, mask, flash_attn);  // [N, n_txt_token + n_img_token, n_head*d_head]
            attn              = ggml_cont(ctx, ggml_permute(ctx, attn, 0, 2, 1, 3));     // [n_txt_token + n_img_token, N, hidden_size]
            auto txt_attn_out = ggml_view_3d(ctx,
                                             attn,
                                             attn->ne[0],
                                             attn->ne[1],
                                             txt->ne[1],
                                             attn->nb[1],
                                             attn->nb[2],
                                             0);                                              // [n_txt_token, N, hidden_size]
            txt_attn_out      = ggml_cont(ctx, ggml_permute(ctx, txt_attn_out, 0, 2, 1, 3));  // [N, n_txt_token, hidden_size]
            auto img_attn_out = ggml_view_3d(ctx,
                                             attn,
                                             attn->ne[0],
                                             attn->ne[1],
                                             img->ne[1],
                                             attn->nb[1],
                                             attn->nb[2],
                                             attn->nb[2] * txt->ne[1]);                       // [n_img_token, N, hidden_size]
            img_attn_out      = ggml_cont(ctx, ggml_permute(ctx, img_attn_out, 0, 2, 1, 3));  // [N, n_img_token, hidden_size]

            // calculate the img bloks
            img = ggml_add(ctx, img, ggml_mul(ctx, img_attn->post_attention(ctx, img_attn_out), img_mod1.gate));

            auto img_mlp_out = img_mlp_0->forward(ctx, Flux::modulate(ctx, img_norm2->forward(ctx, img), img_mod2.shift, img_mod2.scale));
            img_mlp_out      = ggml_gelu_inplace(ctx, img_mlp_out);
            img_mlp_out      = img_mlp_2->forward(ctx, img_mlp_out);

            img = ggml_add(ctx, img, ggml_mul(ctx, img_mlp_out, img_mod2.gate));

            // calculate the txt bloks
            txt = ggml_add(ctx, txt, ggml_mul(ctx, txt_attn->post_attention(ctx, txt_attn_out), txt_mod1.gate));

            auto txt_mlp_out = txt_mlp_0->forward(ctx, Flux::modulate(ctx, txt_norm2->forward(ctx, txt), txt_mod2.shift, txt_mod2.scale));
            txt_mlp_out      = ggml_gelu_inplace(ctx, txt_mlp_out);
            txt_mlp_out      = txt_mlp_2->forward(ctx, txt_mlp_out);

            txt = ggml_add(ctx, txt, ggml_mul(ctx, txt_mlp_out, txt_mod2.gate));

            return {img, txt};
        }
    };

    struct SingleStreamBlock : public GGMLBlock {
    public:
        int64_t num_heads;
        int64_t hidden_size;
        int64_t mlp_hidden_dim;
        bool flash_attn;
        bool prune_mod;
        int idx = 0;

    public:
        SingleStreamBlock(int64_t hidden_size,
                          int64_t num_heads,
                          float mlp_ratio = 4.0f,
                          int idx         = 0,
                          float qk_scale  = 0.f,
                          bool flash_attn = false,
                          bool prune_mod  = false)
            : hidden_size(hidden_size), num_heads(num_heads), idx(idx), flash_attn(flash_attn), prune_mod(prune_mod) {
            int64_t head_dim = hidden_size / num_heads;
            float scale      = qk_scale;
            if (scale <= 0.f) {
                scale = 1 / sqrt((float)head_dim);
            }
            mlp_hidden_dim = hidden_size * mlp_ratio;

            blocks["linear1"]  = std::shared_ptr<GGMLBlock>(new Linear(hidden_size, hidden_size * 3 + mlp_hidden_dim));
            blocks["linear2"]  = std::shared_ptr<GGMLBlock>(new Linear(hidden_size + mlp_hidden_dim, hidden_size));
            blocks["norm"]     = std::shared_ptr<GGMLBlock>(new QKNorm(head_dim));
            blocks["pre_norm"] = std::shared_ptr<GGMLBlock>(new LayerNorm(hidden_size, 1e-6f, false));
            // mlp_act is nn.GELU(approximate="tanh")
            if (!prune_mod) {
                blocks["modulation"] = std::shared_ptr<GGMLBlock>(new Modulation(hidden_size, false));
            }
        }

        ModulationOut get_distil_mod(struct ggml_context* ctx, struct ggml_tensor* vec) {
            int64_t offset = 3 * idx;
            return ModulationOut(ctx, vec, offset);
        }

        struct ggml_tensor* forward(struct ggml_context* ctx,
                                    ggml_backend_t backend,
                                    struct ggml_tensor* x,
                                    struct ggml_tensor* vec,
                                    struct ggml_tensor* pe,
                                    struct ggml_tensor* mask = NULL) {
            // x: [N, n_token, hidden_size]
            // pe: [n_token, d_head/2, 2, 2]
            // return: [N, n_token, hidden_size]

            auto linear1  = std::dynamic_pointer_cast<Linear>(blocks["linear1"]);
            auto linear2  = std::dynamic_pointer_cast<Linear>(blocks["linear2"]);
            auto norm     = std::dynamic_pointer_cast<QKNorm>(blocks["norm"]);
            auto pre_norm = std::dynamic_pointer_cast<LayerNorm>(blocks["pre_norm"]);
            ModulationOut mod;
            if (prune_mod) {
                mod = get_distil_mod(ctx, vec);
            } else {
                auto modulation = std::dynamic_pointer_cast<Modulation>(blocks["modulation"]);

                mod = modulation->forward(ctx, vec)[0];
            }
            auto x_mod   = Flux::modulate(ctx, pre_norm->forward(ctx, x), mod.shift, mod.scale);
            auto qkv_mlp = linear1->forward(ctx, x_mod);                            // [N, n_token, hidden_size * 3 + mlp_hidden_dim]
            qkv_mlp      = ggml_cont(ctx, ggml_permute(ctx, qkv_mlp, 2, 0, 1, 3));  // [hidden_size * 3 + mlp_hidden_dim, N, n_token]

            auto qkv = ggml_view_3d(ctx,
                                    qkv_mlp,
                                    qkv_mlp->ne[0],
                                    qkv_mlp->ne[1],
                                    hidden_size * 3,
                                    qkv_mlp->nb[1],
                                    qkv_mlp->nb[2],
                                    0);                                     // [hidden_size * 3 , N, n_token]
            qkv      = ggml_cont(ctx, ggml_permute(ctx, qkv, 1, 2, 0, 3));  // [N, n_token, hidden_size * 3]
            auto mlp = ggml_view_3d(ctx,
                                    qkv_mlp,
                                    qkv_mlp->ne[0],
                                    qkv_mlp->ne[1],
                                    mlp_hidden_dim,
                                    qkv_mlp->nb[1],
                                    qkv_mlp->nb[2],
                                    qkv_mlp->nb[2] * hidden_size * 3);      // [mlp_hidden_dim , N, n_token]
            mlp      = ggml_cont(ctx, ggml_permute(ctx, mlp, 1, 2, 0, 3));  // [N, n_token, mlp_hidden_dim]

            auto qkv_vec     = split_qkv(ctx, qkv);  // q,k,v: [N, n_token, hidden_size]
            int64_t head_dim = hidden_size / num_heads;
            auto q           = ggml_reshape_4d(ctx, qkv_vec[0], head_dim, num_heads, qkv_vec[0]->ne[1], qkv_vec[0]->ne[2]);  // [N, n_token, n_head, d_head]
            auto k           = ggml_reshape_4d(ctx, qkv_vec[1], head_dim, num_heads, qkv_vec[1]->ne[1], qkv_vec[1]->ne[2]);  // [N, n_token, n_head, d_head]
            auto v           = ggml_reshape_4d(ctx, qkv_vec[2], head_dim, num_heads, qkv_vec[2]->ne[1], qkv_vec[2]->ne[2]);  // [N, n_token, n_head, d_head]
            q                = norm->query_norm(ctx, q);
            k                = norm->key_norm(ctx, k);
            auto attn        = attention(ctx, backend, q, k, v, pe, mask, flash_attn);  // [N, n_token, hidden_size]

            auto attn_mlp = ggml_concat(ctx, attn, ggml_gelu_inplace(ctx, mlp), 0);  // [N, n_token, hidden_size + mlp_hidden_dim]
            auto output   = linear2->forward(ctx, attn_mlp);                         // [N, n_token, hidden_size]

            output = ggml_add(ctx, x, ggml_mul(ctx, output, mod.gate));
            return output;
        }
    };

    struct LastLayer : public GGMLBlock {
        bool prune_mod;

    public:
        LastLayer(int64_t hidden_size,
                  int64_t patch_size,
                  int64_t out_channels,
                  bool prune_mod = false)
            : prune_mod(prune_mod) {
            blocks["norm_final"] = std::shared_ptr<GGMLBlock>(new LayerNorm(hidden_size, 1e-06f, false));
            blocks["linear"]     = std::shared_ptr<GGMLBlock>(new Linear(hidden_size, patch_size * patch_size * out_channels));
            if (!prune_mod) {
                blocks["adaLN_modulation.1"] = std::shared_ptr<GGMLBlock>(new Linear(hidden_size, 2 * hidden_size));
            }
        }

        ModulationOut get_distil_mod(struct ggml_context* ctx, struct ggml_tensor* vec) {
            int64_t offset = vec->ne[2] - 2;
            int64_t stride = vec->nb[1] * vec->ne[1];
            auto shift     = ggml_view_2d(ctx, vec, vec->ne[0], vec->ne[1], vec->nb[1], stride * (offset + 0));  // [N, dim]
            auto scale     = ggml_view_2d(ctx, vec, vec->ne[0], vec->ne[1], vec->nb[1], stride * (offset + 1));  // [N, dim]
            // No gate
            return ModulationOut(shift, scale, NULL);
        }

        struct ggml_tensor* forward(struct ggml_context* ctx,
                                    struct ggml_tensor* x,
                                    struct ggml_tensor* c) {
            // x: [N, n_token, hidden_size]
            // c: [N, hidden_size]
            // return: [N, n_token, patch_size * patch_size * out_channels]
            auto norm_final = std::dynamic_pointer_cast<LayerNorm>(blocks["norm_final"]);
            auto linear     = std::dynamic_pointer_cast<Linear>(blocks["linear"]);
            struct ggml_tensor *shift, *scale;
            if (prune_mod) {
                auto mod = get_distil_mod(ctx, c);
                shift    = mod.shift;
                scale    = mod.scale;
            } else {
                auto adaLN_modulation_1 = std::dynamic_pointer_cast<Linear>(blocks["adaLN_modulation.1"]);

                auto m = adaLN_modulation_1->forward(ctx, ggml_silu(ctx, c));  // [N, 2 * hidden_size]
                m      = ggml_reshape_3d(ctx, m, c->ne[0], 2, c->ne[1]);       // [N, 2, hidden_size]
                m      = ggml_cont(ctx, ggml_permute(ctx, m, 0, 2, 1, 3));     // [2, N, hidden_size]

                int64_t offset = m->nb[1] * m->ne[1];
                shift          = ggml_view_2d(ctx, m, m->ne[0], m->ne[1], m->nb[1], offset * 0);  // [N, hidden_size]
                scale          = ggml_view_2d(ctx, m, m->ne[0], m->ne[1], m->nb[1], offset * 1);  // [N, hidden_size]
            }

            x = Flux::modulate(ctx, norm_final->forward(ctx, x), shift, scale);
            x = linear->forward(ctx, x);

            return x;
        }
    };

    struct ChromaApproximator : public GGMLBlock {
        int64_t inner_size = 5120;
        int64_t n_layers   = 5;
        ChromaApproximator(int64_t in_channels = 64, int64_t hidden_size = 3072) {
            blocks["in_proj"] = std::shared_ptr<GGMLBlock>(new Linear(in_channels, inner_size, true));
            for (int i = 0; i < n_layers; i++) {
                blocks["norms." + std::to_string(i)]  = std::shared_ptr<GGMLBlock>(new RMSNorm(inner_size));
                blocks["layers." + std::to_string(i)] = std::shared_ptr<GGMLBlock>(new MLPEmbedder(inner_size, inner_size));
            }
            blocks["out_proj"] = std::shared_ptr<GGMLBlock>(new Linear(inner_size, hidden_size, true));
        }

        struct ggml_tensor* forward(struct ggml_context* ctx, struct ggml_tensor* x) {
            auto in_proj  = std::dynamic_pointer_cast<Linear>(blocks["in_proj"]);
            auto out_proj = std::dynamic_pointer_cast<Linear>(blocks["out_proj"]);

            x = in_proj->forward(ctx, x);
            for (int i = 0; i < n_layers; i++) {
                auto norm  = std::dynamic_pointer_cast<RMSNorm>(blocks["norms." + std::to_string(i)]);
                auto embed = std::dynamic_pointer_cast<MLPEmbedder>(blocks["layers." + std::to_string(i)]);
                x          = ggml_add_inplace(ctx, x, embed->forward(ctx, norm->forward(ctx, x)));
            }
            x = out_proj->forward(ctx, x);

            return x;
        }
    };

    struct FluxParams {
        int64_t in_channels         = 64;
        int64_t out_channels        = 64;
        int64_t vec_in_dim          = 768;
        int64_t context_in_dim      = 4096;
        int64_t hidden_size         = 3072;
        float mlp_ratio             = 4.0f;
        int64_t num_heads           = 24;
        int64_t depth               = 19;
        int64_t depth_single_blocks = 38;
        std::vector<int> axes_dim   = {16, 56, 56};
        int64_t axes_dim_sum        = 128;
        int theta                   = 10000;
        bool qkv_bias               = true;
        bool guidance_embed         = true;
        bool flash_attn             = true;
        bool is_chroma              = false;
    };

    struct Flux : public GGMLBlock {
    public:
        FluxParams params;
        Flux() {}
        Flux(FluxParams params)
            : params(params) {
            blocks["img_in"] = std::shared_ptr<GGMLBlock>(new Linear(params.in_channels, params.hidden_size, true));
            if (params.is_chroma) {
                blocks["distilled_guidance_layer"] = std::shared_ptr<GGMLBlock>(new ChromaApproximator(params.in_channels, params.hidden_size));
            } else {
                blocks["time_in"]   = std::shared_ptr<GGMLBlock>(new MLPEmbedder(256, params.hidden_size));
                blocks["vector_in"] = std::shared_ptr<GGMLBlock>(new MLPEmbedder(params.vec_in_dim, params.hidden_size));
                if (params.guidance_embed) {
                    blocks["guidance_in"] = std::shared_ptr<GGMLBlock>(new MLPEmbedder(256, params.hidden_size));
                }
            }
            blocks["txt_in"] = std::shared_ptr<GGMLBlock>(new Linear(params.context_in_dim, params.hidden_size, true));

            for (int i = 0; i < params.depth; i++) {
                blocks["double_blocks." + std::to_string(i)] = std::shared_ptr<GGMLBlock>(new DoubleStreamBlock(params.hidden_size,
                                                                                                                params.num_heads,
                                                                                                                params.mlp_ratio,
                                                                                                                i,
                                                                                                                params.qkv_bias,
                                                                                                                params.flash_attn,
                                                                                                                params.is_chroma));
            }

            for (int i = 0; i < params.depth_single_blocks; i++) {
                blocks["single_blocks." + std::to_string(i)] = std::shared_ptr<GGMLBlock>(new SingleStreamBlock(params.hidden_size,
                                                                                                                params.num_heads,
                                                                                                                params.mlp_ratio,
                                                                                                                i,
                                                                                                                0.f,
                                                                                                                params.flash_attn,
                                                                                                                params.is_chroma));
            }

            blocks["final_layer"] = std::shared_ptr<GGMLBlock>(new LastLayer(params.hidden_size, 1, params.out_channels, params.is_chroma));
        }

        struct ggml_tensor* patchify(struct ggml_context* ctx,
                                     struct ggml_tensor* x,
                                     int64_t patch_size) {
            // x: [N, C, H, W]
            // return: [N, h*w, C * patch_size * patch_size]
            int64_t N = x->ne[3];
            int64_t C = x->ne[2];
            int64_t H = x->ne[1];
            int64_t W = x->ne[0];
            int64_t p = patch_size;
            int64_t h = H / patch_size;
            int64_t w = W / patch_size;

            GGML_ASSERT(h * p == H && w * p == W);

            x = ggml_reshape_4d(ctx, x, p, w, p, h * C * N);       // [N*C*h, p, w, p]
            x = ggml_cont(ctx, ggml_permute(ctx, x, 0, 2, 1, 3));  // [N*C*h, w, p, p]
            x = ggml_reshape_4d(ctx, x, p * p, w * h, C, N);       // [N, C, h*w, p*p]
            x = ggml_cont(ctx, ggml_permute(ctx, x, 0, 2, 1, 3));  // [N, h*w, C, p*p]
            x = ggml_reshape_3d(ctx, x, p * p * C, w * h, N);      // [N, h*w, C*p*p]
            return x;
        }

        struct ggml_tensor* unpatchify(struct ggml_context* ctx,
                                       struct ggml_tensor* x,
                                       int64_t h,
                                       int64_t w,
                                       int64_t patch_size) {
            // x: [N, h*w, C*patch_size*patch_size]
            // return: [N, C, H, W]
            int64_t N = x->ne[2];
            int64_t C = x->ne[0] / patch_size / patch_size;
            int64_t H = h * patch_size;
            int64_t W = w * patch_size;
            int64_t p = patch_size;

            GGML_ASSERT(C * p * p == x->ne[0]);

            x = ggml_reshape_4d(ctx, x, p * p, C, w * h, N);       // [N, h*w, C, p*p]
            x = ggml_cont(ctx, ggml_permute(ctx, x, 0, 2, 1, 3));  // [N, C, h*w, p*p]
            x = ggml_reshape_4d(ctx, x, p, p, w, h * C * N);       // [N*C*h, w, p, p]
            x = ggml_cont(ctx, ggml_permute(ctx, x, 0, 2, 1, 3));  // [N*C*h, p, w, p]
            x = ggml_reshape_4d(ctx, x, W, H, C, N);               // [N, C, h*p, w*p]

            return x;
        }

        struct ggml_tensor* forward_orig(struct ggml_context* ctx,
                                         ggml_backend_t backend,
                                         struct ggml_tensor* img,
                                         struct ggml_tensor* txt,
                                         struct ggml_tensor* timesteps,
                                         struct ggml_tensor* y,
                                         struct ggml_tensor* guidance,
                                         struct ggml_tensor* pe,
                                         struct ggml_tensor* mod_index_arange = NULL,
                                         std::vector<int> skip_layers         = {}) {
            auto img_in      = std::dynamic_pointer_cast<Linear>(blocks["img_in"]);
            auto txt_in      = std::dynamic_pointer_cast<Linear>(blocks["txt_in"]);
            auto final_layer = std::dynamic_pointer_cast<LastLayer>(blocks["final_layer"]);

            img = img_in->forward(ctx, img);
            struct ggml_tensor* vec;
            struct ggml_tensor* txt_img_mask = NULL;
            if (params.is_chroma) {
                int64_t mod_index_length = 344;
                auto approx              = std::dynamic_pointer_cast<ChromaApproximator>(blocks["distilled_guidance_layer"]);
                auto distill_timestep    = ggml_nn_timestep_embedding(ctx, timesteps, 16, 10000, 1000.f);
                auto distill_guidance    = ggml_nn_timestep_embedding(ctx, guidance, 16, 10000, 1000.f);

                // auto mod_index_arange  = ggml_arange(ctx, 0, (float)mod_index_length, 1);
                // ggml_arange tot working on a lot of backends, precomputing it on CPU instead
                GGML_ASSERT(arange != NULL);
                auto modulation_index = ggml_nn_timestep_embedding(ctx, mod_index_arange, 32, 10000, 1000.f);  // [1, 344, 32]

                // Batch broadcast (will it ever be useful)
                modulation_index = ggml_repeat(ctx, modulation_index, ggml_new_tensor_3d(ctx, GGML_TYPE_F32, modulation_index->ne[0], modulation_index->ne[1], img->ne[2]));  // [N, 344, 32]

                auto timestep_guidance = ggml_concat(ctx, distill_timestep, distill_guidance, 0);  // [N, 1, 32]
                timestep_guidance      = ggml_repeat(ctx, timestep_guidance, modulation_index);    // [N, 344, 32]

                vec = ggml_concat(ctx, timestep_guidance, modulation_index, 0);  // [N, 344, 64]
                // Permute for consistency with non-distilled modulation implementation
                vec = ggml_cont(ctx, ggml_permute(ctx, vec, 0, 2, 1, 3));  // [344, N, 64]
                vec = approx->forward(ctx, vec);                           // [344, N, hidden_size]

                if (y != NULL) {
                    txt_img_mask = ggml_pad(ctx, y, img->ne[1], 0, 0, 0);
                }
            } else {
                auto time_in   = std::dynamic_pointer_cast<MLPEmbedder>(blocks["time_in"]);
                auto vector_in = std::dynamic_pointer_cast<MLPEmbedder>(blocks["vector_in"]);
                vec            = time_in->forward(ctx, ggml_nn_timestep_embedding(ctx, timesteps, 256, 10000, 1000.f));
                if (params.guidance_embed) {
                    GGML_ASSERT(guidance != NULL);
                    auto guidance_in = std::dynamic_pointer_cast<MLPEmbedder>(blocks["guidance_in"]);
                    // bf16 and fp16 result is different
                    auto g_in = ggml_nn_timestep_embedding(ctx, guidance, 256, 10000, 1000.f);
                    vec       = ggml_add(ctx, vec, guidance_in->forward(ctx, g_in));
                }

                vec = ggml_add(ctx, vec, vector_in->forward(ctx, y));
            }

            txt = txt_in->forward(ctx, txt);

            for (int i = 0; i < params.depth; i++) {
                if (skip_layers.size() > 0 && std::find(skip_layers.begin(), skip_layers.end(), i) != skip_layers.end()) {
                    continue;
                }

                auto block = std::dynamic_pointer_cast<DoubleStreamBlock>(blocks["double_blocks." + std::to_string(i)]);

                auto img_txt = block->forward(ctx, backend, img, txt, vec, pe, txt_img_mask);
                img          = img_txt.first;   // [N, n_img_token, hidden_size]
                txt          = img_txt.second;  // [N, n_txt_token, hidden_size]
            }

            auto txt_img = ggml_concat(ctx, txt, img, 1);  // [N, n_txt_token + n_img_token, hidden_size]
            for (int i = 0; i < params.depth_single_blocks; i++) {
                if (skip_layers.size() > 0 && std::find(skip_layers.begin(), skip_layers.end(), i + params.depth) != skip_layers.end()) {
                    continue;
                }
                auto block = std::dynamic_pointer_cast<SingleStreamBlock>(blocks["single_blocks." + std::to_string(i)]);

                txt_img = block->forward(ctx, backend, txt_img, vec, pe, txt_img_mask);
            }

            txt_img = ggml_cont(ctx, ggml_permute(ctx, txt_img, 0, 2, 1, 3));  // [n_txt_token + n_img_token, N, hidden_size]
            img     = ggml_view_3d(ctx,
                                   txt_img,
                                   txt_img->ne[0],
                                   txt_img->ne[1],
                                   img->ne[1],
                                   txt_img->nb[1],
                                   txt_img->nb[2],
                                   txt_img->nb[2] * txt->ne[1]);           // [n_img_token, N, hidden_size]
            img     = ggml_cont(ctx, ggml_permute(ctx, img, 0, 2, 1, 3));  // [N, n_img_token, hidden_size]

            img = final_layer->forward(ctx, img, vec);  // (N, T, patch_size ** 2 * out_channels)
            return img;
        }

        struct ggml_tensor* process_img(struct ggml_context* ctx,
                                        struct ggml_tensor* x) {
            int64_t W          = x->ne[0];
            int64_t H          = x->ne[1];
            int64_t patch_size = 2;
            int pad_h          = (patch_size - H % patch_size) % patch_size;
            int pad_w          = (patch_size - W % patch_size) % patch_size;
            x                  = ggml_pad(ctx, x, pad_w, pad_h, 0, 0);  // [N, C, H + pad_h, W + pad_w]

            // img = rearrange(x, "b c (h ph) (w pw) -> b (h w) (c ph pw)", ph=patch_size, pw=patch_size)
            auto img = patchify(ctx, x, patch_size);  // [N, h*w, C * patch_size * patch_size]
            return img;
        }

        struct ggml_tensor* forward(struct ggml_context* ctx,
                                    ggml_backend_t backend,
                                    struct ggml_tensor* x,
                                    struct ggml_tensor* timestep,
                                    struct ggml_tensor* context,
                                    struct ggml_tensor* c_concat,
                                    struct ggml_tensor* y,
                                    struct ggml_tensor* guidance,
                                    struct ggml_tensor* pe,
                                    struct ggml_tensor* mod_index_arange  = NULL,
                                    std::vector<ggml_tensor*> ref_latents = {},
                                    std::vector<int> skip_layers          = {},
                                    SDVersion version            = VERSION_FLUX) {
            // Forward pass of DiT.
            // x: (N, C, H, W) tensor of spatial inputs (images or latent representations of images)
            // timestep: (N,) tensor of diffusion timesteps
            // context: (N, L, D)
            // c_concat: NULL, or for (N,C+M, H, W) for Fill
            // y: (N, adm_in_channels) tensor of class labels
            // guidance: (N,)
            // pe: (L, d_head/2, 2, 2)
            // return: (N, C, H, W)

            GGML_ASSERT(x->ne[3] == 1);

            int64_t W          = x->ne[0];
            int64_t H          = x->ne[1];
            int64_t C          = x->ne[2];
            int64_t patch_size = 2;
            int pad_h          = (patch_size - H % patch_size) % patch_size;
            int pad_w          = (patch_size - W % patch_size) % patch_size;

            auto img            = process_img(ctx, x);
            uint64_t img_tokens = img->ne[1];

            if (version == VERSION_FLUX_FILL) {
                GGML_ASSERT(c_concat != NULL);
                ggml_tensor* masked = ggml_view_4d(ctx, c_concat, c_concat->ne[0], c_concat->ne[1], C, 1, c_concat->nb[1], c_concat->nb[2], c_concat->nb[3], 0);
                ggml_tensor* mask   = ggml_view_4d(ctx, c_concat, c_concat->ne[0], c_concat->ne[1], 8 * 8, 1, c_concat->nb[1], c_concat->nb[2], c_concat->nb[3], c_concat->nb[2] * C);

                masked = process_img(ctx, masked);
                mask   = process_img(ctx, mask);

                img = ggml_concat(ctx, img, ggml_concat(ctx, masked, mask, 0), 0);
            } else if (version == VERSION_FLEX_2) {
                GGML_ASSERT(c_concat != NULL);
                ggml_tensor* masked  = ggml_view_4d(ctx, c_concat, c_concat->ne[0], c_concat->ne[1], C, 1, c_concat->nb[1], c_concat->nb[2], c_concat->nb[3], 0);
                ggml_tensor* mask    = ggml_view_4d(ctx, c_concat, c_concat->ne[0], c_concat->ne[1], 1, 1, c_concat->nb[1], c_concat->nb[2], c_concat->nb[3], c_concat->nb[2] * C);
                ggml_tensor* control = ggml_view_4d(ctx, c_concat, c_concat->ne[0], c_concat->ne[1], C, 1, c_concat->nb[1], c_concat->nb[2], c_concat->nb[3], c_concat->nb[2] * (C + 1));

                masked  = ggml_pad(ctx, masked, pad_w, pad_h, 0, 0);
                mask    = ggml_pad(ctx, mask, pad_w, pad_h, 0, 0);
                control = ggml_pad(ctx, control, pad_w, pad_h, 0, 0);

                masked  = patchify(ctx, masked, patch_size);
                mask    = patchify(ctx, mask, patch_size);
                control = patchify(ctx, control, patch_size);

                img = ggml_concat(ctx, img, ggml_concat(ctx, ggml_concat(ctx, masked, mask, 0), control, 0), 0);
            } else if (version == VERSION_FLUX_CONTROLS) {
                GGML_ASSERT(c_concat != NULL);

                ggml_tensor* control = ggml_pad(ctx, c_concat, pad_w, pad_h, 0, 0);

                control = patchify(ctx, control, patch_size);

                img = ggml_concat(ctx, img, control, 0);
            }

            if (ref_latents.size() > 0) {
                for (ggml_tensor* ref : ref_latents) {
                    ref = process_img(ctx, ref);
                    img = ggml_concat(ctx, img, ref, 1);
                }
            }

            auto out = forward_orig(ctx, backend, img, context, timestep, y, guidance, pe, mod_index_arange, skip_layers);  // [N, num_tokens, C * patch_size * patch_size]
            if (out->ne[1] > img_tokens) {
                out = ggml_cont(ctx, ggml_permute(ctx, out, 0, 2, 1, 3));  // [num_tokens, N, C * patch_size * patch_size]
                out = ggml_view_3d(ctx, out, out->ne[0], out->ne[1], img_tokens, out->nb[1], out->nb[2], 0);
                out = ggml_cont(ctx, ggml_permute(ctx, out, 0, 2, 1, 3));  // [N, h*w, C * patch_size * patch_size]
            }

            // rearrange(out, "b (h w) (c ph pw) -> b c (h ph) (w pw)", h=h_len, w=w_len, ph=2, pw=2)
            out = unpatchify(ctx, out, (H + pad_h) / patch_size, (W + pad_w) / patch_size, patch_size);  // [N, C, H + pad_h, W + pad_w]

            return out;
        }
    };

    struct FluxRunner : public GGMLRunner {
    public:
        FluxParams flux_params;
        Flux flux;
        std::vector<float> pe_vec;
        std::vector<float> mod_index_arange_vec;  // for cache
        SDVersion version;
        bool use_mask = false;

        FluxRunner(ggml_backend_t backend,
<<<<<<< HEAD
                   std::map<std::string, enum ggml_type>& tensor_types = empty_tensor_types,
                   const std::string prefix                            = "",
                   SDVersion version                                   = VERSION_FLUX,
                   bool flash_attn                                     = false,
                   bool use_mask                                       = false)
            : GGMLRunner(backend), version(version), use_mask(use_mask) {
=======
                   bool offload_params_to_cpu,
                   const String2GGMLType& tensor_types = {},
                   const std::string prefix            = "",
                   SDVersion version                   = VERSION_FLUX,
                   bool flash_attn                     = false,
                   bool use_mask                       = false)
            : GGMLRunner(backend, offload_params_to_cpu), use_mask(use_mask) {
>>>>>>> 35843c77
            flux_params.flash_attn          = flash_attn;
            flux_params.guidance_embed      = false;
            flux_params.depth               = 0;
            flux_params.depth_single_blocks = 0;
            if (version == VERSION_FLUX_FILL) {
                flux_params.in_channels = 384;
            } else if (version == VERSION_FLUX_CONTROLS) {
                flux_params.in_channels = 128;
            } else if (version == VERSION_FLEX_2) {
                flux_params.in_channels = 196;
            }
            for (auto pair : tensor_types) {
                std::string tensor_name = pair.first;
                if (!starts_with(tensor_name, prefix))
                    continue;
                if (tensor_name.find("guidance_in.in_layer.weight") != std::string::npos) {
                    // not schnell
                    flux_params.guidance_embed = true;
                }
                if (tensor_name.find("distilled_guidance_layer.in_proj.weight") != std::string::npos) {
                    // Chroma
                    flux_params.is_chroma = true;
                }
                size_t db = tensor_name.find("double_blocks.");
                if (db != std::string::npos) {
                    tensor_name     = tensor_name.substr(db);  // remove prefix
                    int block_depth = atoi(tensor_name.substr(14, tensor_name.find(".", 14)).c_str());
                    if (block_depth + 1 > flux_params.depth) {
                        flux_params.depth = block_depth + 1;
                    }
                }
                size_t sb = tensor_name.find("single_blocks.");
                if (sb != std::string::npos) {
                    tensor_name     = tensor_name.substr(sb);  // remove prefix
                    int block_depth = atoi(tensor_name.substr(14, tensor_name.find(".", 14)).c_str());
                    if (block_depth + 1 > flux_params.depth_single_blocks) {
                        flux_params.depth_single_blocks = block_depth + 1;
                    }
                }
            }

            LOG_INFO("Flux blocks: %d double, %d single", flux_params.depth, flux_params.depth_single_blocks);
            if (flux_params.is_chroma) {
                LOG_INFO("Using pruned modulation (Chroma)");
            } else if (!flux_params.guidance_embed) {
                LOG_INFO("Flux guidance is disabled (Schnell mode)");
            }

            flux = Flux(flux_params);
            flux.init(params_ctx, tensor_types, prefix);
        }

        std::string get_desc() {
            return "flux";
        }

        void get_param_tensors(std::map<std::string, struct ggml_tensor*>& tensors, const std::string prefix) {
            flux.get_param_tensors(tensors, prefix);
        }

        struct ggml_cgraph* build_graph(struct ggml_tensor* x,
                                        struct ggml_tensor* timesteps,
                                        struct ggml_tensor* context,
                                        struct ggml_tensor* c_concat,
                                        struct ggml_tensor* y,
                                        struct ggml_tensor* guidance,
                                        std::vector<ggml_tensor*> ref_latents = {},
                                        bool increase_ref_index               = false,
                                        std::vector<int> skip_layers          = {}) {
            GGML_ASSERT(x->ne[3] == 1);
            struct ggml_cgraph* gf = ggml_new_graph_custom(compute_ctx, FLUX_GRAPH_SIZE, false);

            struct ggml_tensor* mod_index_arange = NULL;

            x       = to_backend(x);
            context = to_backend(context);
            if (c_concat != NULL) {
                c_concat = to_backend(c_concat);
            }
            if (flux_params.is_chroma) {
                guidance = ggml_set_f32(guidance, 0);

                if (!use_mask) {
                    y = NULL;
                }

                // ggml_arange is not working on some backends, precompute it
                mod_index_arange_vec = arange(0, 344);
                mod_index_arange     = ggml_new_tensor_1d(compute_ctx, GGML_TYPE_F32, mod_index_arange_vec.size());
                set_backend_tensor_data(mod_index_arange, mod_index_arange_vec.data());
            }
            y = to_backend(y);

            timesteps = to_backend(timesteps);
            if (flux_params.guidance_embed || flux_params.is_chroma) {
                guidance = to_backend(guidance);
            }
            for (int i = 0; i < ref_latents.size(); i++) {
                ref_latents[i] = to_backend(ref_latents[i]);
            }

            pe_vec      = Rope::gen_flux_pe(x->ne[1],
                                            x->ne[0],
                                            2,
                                            x->ne[3],
                                            context->ne[1],
                                            ref_latents,
                                            increase_ref_index,
                                            flux_params.theta,
                                            flux_params.axes_dim);
            int pos_len = pe_vec.size() / flux_params.axes_dim_sum / 2;
            // LOG_DEBUG("pos_len %d", pos_len);
            auto pe = ggml_new_tensor_4d(compute_ctx, GGML_TYPE_F32, 2, 2, flux_params.axes_dim_sum / 2, pos_len);
            // pe->data = pe_vec.data();
            // print_ggml_tensor(pe);
            // pe->data = NULL;
            set_backend_tensor_data(pe, pe_vec.data());

            struct ggml_tensor* out = flux.forward(compute_ctx,
                                                   runtime_backend,
                                                   x,
                                                   timesteps,
                                                   context,
                                                   c_concat,
                                                   y,
                                                   guidance,
                                                   pe,
                                                   mod_index_arange,
                                                   ref_latents,
                                                   skip_layers,
                                                   version);

            ggml_build_forward_expand(gf, out);

            return gf;
        }

        void compute(int n_threads,
                     struct ggml_tensor* x,
                     struct ggml_tensor* timesteps,
                     struct ggml_tensor* context,
                     struct ggml_tensor* c_concat,
                     struct ggml_tensor* y,
                     struct ggml_tensor* guidance,
                     std::vector<ggml_tensor*> ref_latents = {},
                     bool increase_ref_index               = false,
                     struct ggml_tensor** output           = NULL,
                     struct ggml_context* output_ctx       = NULL,
                     std::vector<int> skip_layers          = std::vector<int>()) {
            // x: [N, in_channels, h, w]
            // timesteps: [N, ]
            // context: [N, max_position, hidden_size]
            // y: [N, adm_in_channels] or [1, adm_in_channels]
            // guidance: [N, ]
            auto get_graph = [&]() -> struct ggml_cgraph* {
                return build_graph(x, timesteps, context, c_concat, y, guidance, ref_latents, increase_ref_index, skip_layers);
            };

            GGMLRunner::compute(get_graph, n_threads, false, output, output_ctx);
        }

        void test() {
            struct ggml_init_params params;
            params.mem_size   = static_cast<size_t>(20 * 1024 * 1024);  // 20 MB
            params.mem_buffer = NULL;
            params.no_alloc   = false;

            struct ggml_context* work_ctx = ggml_init(params);
            GGML_ASSERT(work_ctx != NULL);

            {
                // cpu f16:
                // cuda f16: nan
                // cuda q8_0: pass
                auto x = ggml_new_tensor_4d(work_ctx, GGML_TYPE_F32, 16, 16, 16, 1);
                ggml_set_f32(x, 0.01f);
                // print_ggml_tensor(x);

                std::vector<float> timesteps_vec(1, 999.f);
                auto timesteps = vector_to_ggml_tensor(work_ctx, timesteps_vec);

                std::vector<float> guidance_vec(1, 3.5f);
                auto guidance = vector_to_ggml_tensor(work_ctx, guidance_vec);

                auto context = ggml_new_tensor_3d(work_ctx, GGML_TYPE_F32, 4096, 256, 1);
                ggml_set_f32(context, 0.01f);
                // print_ggml_tensor(context);

                auto y = ggml_new_tensor_2d(work_ctx, GGML_TYPE_F32, 768, 1);
                ggml_set_f32(y, 0.01f);
                // print_ggml_tensor(y);

                struct ggml_tensor* out = NULL;

                int t0 = ggml_time_ms();
                compute(8, x, timesteps, context, NULL, y, guidance, {}, false, &out, work_ctx);
                int t1 = ggml_time_ms();

                print_ggml_tensor(out);
                LOG_DEBUG("flux test done in %dms", t1 - t0);
            }
        }

        static void load_from_file_and_test(const std::string& file_path) {
            // ggml_backend_t backend    = ggml_backend_cuda_init(0);
            ggml_backend_t backend           = ggml_backend_cpu_init();
            ggml_type model_data_type        = GGML_TYPE_Q8_0;
            std::shared_ptr<FluxRunner> flux = std::shared_ptr<FluxRunner>(new FluxRunner(backend, false));
            {
                LOG_INFO("loading from '%s'", file_path.c_str());

                flux->alloc_params_buffer();
                std::map<std::string, ggml_tensor*> tensors;
                flux->get_param_tensors(tensors, "model.diffusion_model");

                ModelLoader model_loader;
                if (!model_loader.init_from_file(file_path, "model.diffusion_model.")) {
                    LOG_ERROR("init model loader from file failed: '%s'", file_path.c_str());
                    return;
                }

                bool success = model_loader.load_tensors(tensors);

                if (!success) {
                    LOG_ERROR("load tensors from model loader failed");
                    return;
                }

                LOG_INFO("flux model loaded");
            }
            flux->test();
        }
    };

}  // namespace Flux

#endif  // __FLUX_HPP__<|MERGE_RESOLUTION|>--- conflicted
+++ resolved
@@ -615,6 +615,7 @@
         bool guidance_embed         = true;
         bool flash_attn             = true;
         bool is_chroma              = false;
+        SDVersion version           = VERSION_FLUX;
     };
 
     struct Flux : public GGMLBlock {
@@ -718,8 +719,9 @@
             auto img_in      = std::dynamic_pointer_cast<Linear>(blocks["img_in"]);
             auto txt_in      = std::dynamic_pointer_cast<Linear>(blocks["txt_in"]);
             auto final_layer = std::dynamic_pointer_cast<LastLayer>(blocks["final_layer"]);
-
+            
             img = img_in->forward(ctx, img);
+
             struct ggml_tensor* vec;
             struct ggml_tensor* txt_img_mask = NULL;
             if (params.is_chroma) {
@@ -826,8 +828,7 @@
                                     struct ggml_tensor* pe,
                                     struct ggml_tensor* mod_index_arange  = NULL,
                                     std::vector<ggml_tensor*> ref_latents = {},
-                                    std::vector<int> skip_layers          = {},
-                                    SDVersion version            = VERSION_FLUX) {
+                                    std::vector<int> skip_layers          = {}) {
             // Forward pass of DiT.
             // x: (N, C, H, W) tensor of spatial inputs (images or latent representations of images)
             // timestep: (N,) tensor of diffusion timesteps
@@ -850,7 +851,7 @@
             auto img            = process_img(ctx, x);
             uint64_t img_tokens = img->ne[1];
 
-            if (version == VERSION_FLUX_FILL) {
+            if (params.version == VERSION_FLUX_FILL) {
                 GGML_ASSERT(c_concat != NULL);
                 ggml_tensor* masked = ggml_view_4d(ctx, c_concat, c_concat->ne[0], c_concat->ne[1], C, 1, c_concat->nb[1], c_concat->nb[2], c_concat->nb[3], 0);
                 ggml_tensor* mask   = ggml_view_4d(ctx, c_concat, c_concat->ne[0], c_concat->ne[1], 8 * 8, 1, c_concat->nb[1], c_concat->nb[2], c_concat->nb[3], c_concat->nb[2] * C);
@@ -859,7 +860,7 @@
                 mask   = process_img(ctx, mask);
 
                 img = ggml_concat(ctx, img, ggml_concat(ctx, masked, mask, 0), 0);
-            } else if (version == VERSION_FLEX_2) {
+            } else if (params.version == VERSION_FLEX_2) {
                 GGML_ASSERT(c_concat != NULL);
                 ggml_tensor* masked  = ggml_view_4d(ctx, c_concat, c_concat->ne[0], c_concat->ne[1], C, 1, c_concat->nb[1], c_concat->nb[2], c_concat->nb[3], 0);
                 ggml_tensor* mask    = ggml_view_4d(ctx, c_concat, c_concat->ne[0], c_concat->ne[1], 1, 1, c_concat->nb[1], c_concat->nb[2], c_concat->nb[3], c_concat->nb[2] * C);
@@ -874,13 +875,11 @@
                 control = patchify(ctx, control, patch_size);
 
                 img = ggml_concat(ctx, img, ggml_concat(ctx, ggml_concat(ctx, masked, mask, 0), control, 0), 0);
-            } else if (version == VERSION_FLUX_CONTROLS) {
+            } else if (params.version == VERSION_FLUX_CONTROLS) {
                 GGML_ASSERT(c_concat != NULL);
 
                 ggml_tensor* control = ggml_pad(ctx, c_concat, pad_w, pad_h, 0, 0);
-
                 control = patchify(ctx, control, patch_size);
-
                 img = ggml_concat(ctx, img, control, 0);
             }
 
@@ -892,6 +891,7 @@
             }
 
             auto out = forward_orig(ctx, backend, img, context, timestep, y, guidance, pe, mod_index_arange, skip_layers);  // [N, num_tokens, C * patch_size * patch_size]
+
             if (out->ne[1] > img_tokens) {
                 out = ggml_cont(ctx, ggml_permute(ctx, out, 0, 2, 1, 3));  // [num_tokens, N, C * patch_size * patch_size]
                 out = ggml_view_3d(ctx, out, out->ne[0], out->ne[1], img_tokens, out->nb[1], out->nb[2], 0);
@@ -915,22 +915,14 @@
         bool use_mask = false;
 
         FluxRunner(ggml_backend_t backend,
-<<<<<<< HEAD
-                   std::map<std::string, enum ggml_type>& tensor_types = empty_tensor_types,
-                   const std::string prefix                            = "",
-                   SDVersion version                                   = VERSION_FLUX,
-                   bool flash_attn                                     = false,
-                   bool use_mask                                       = false)
-            : GGMLRunner(backend), version(version), use_mask(use_mask) {
-=======
                    bool offload_params_to_cpu,
                    const String2GGMLType& tensor_types = {},
                    const std::string prefix            = "",
                    SDVersion version                   = VERSION_FLUX,
                    bool flash_attn                     = false,
                    bool use_mask                       = false)
-            : GGMLRunner(backend, offload_params_to_cpu), use_mask(use_mask) {
->>>>>>> 35843c77
+            : GGMLRunner(backend, offload_params_to_cpu), version(version), use_mask(use_mask) {
+            flux_params.version = version;
             flux_params.flash_attn          = flash_attn;
             flux_params.guidance_embed      = false;
             flux_params.depth               = 0;
@@ -1060,8 +1052,7 @@
                                                    pe,
                                                    mod_index_arange,
                                                    ref_latents,
-                                                   skip_layers,
-                                                   version);
+                                                   skip_layers);
 
             ggml_build_forward_expand(gf, out);
 
