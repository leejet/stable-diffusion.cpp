#ifndef __FLUX_HPP__
#define __FLUX_HPP__

#include <vector>

#include "ggml_extend.hpp"
#include "model.h"
#include "rope.hpp"

#define FLUX_GRAPH_SIZE 10240

namespace Flux {

    struct MLPEmbedder : public UnaryBlock {
    public:
        MLPEmbedder(int64_t in_dim, int64_t hidden_dim) {
            blocks["in_layer"]  = std::shared_ptr<GGMLBlock>(new Linear(in_dim, hidden_dim, true));
            blocks["out_layer"] = std::shared_ptr<GGMLBlock>(new Linear(hidden_dim, hidden_dim, true));
        }

        struct ggml_tensor* forward(struct ggml_context* ctx, struct ggml_tensor* x) {
            // x: [..., in_dim]
            // return: [..., hidden_dim]
            auto in_layer  = std::dynamic_pointer_cast<Linear>(blocks["in_layer"]);
            auto out_layer = std::dynamic_pointer_cast<Linear>(blocks["out_layer"]);

            x = in_layer->forward(ctx, x);
            x = ggml_silu_inplace(ctx, x);
            x = out_layer->forward(ctx, x);
            return x;
        }
    };

    class RMSNorm : public UnaryBlock {
    protected:
        int64_t hidden_size;
        float eps;

        void init_params(struct ggml_context* ctx, const String2GGMLType& tensor_types = {}, const std::string prefix = "") {
            ggml_type wtype = GGML_TYPE_F32;
            params["scale"] = ggml_new_tensor_1d(ctx, wtype, hidden_size);
        }

    public:
        RMSNorm(int64_t hidden_size,
                float eps = 1e-06f)
            : hidden_size(hidden_size),
              eps(eps) {}

        struct ggml_tensor* forward(struct ggml_context* ctx, struct ggml_tensor* x) {
            struct ggml_tensor* w = params["scale"];
            x                     = ggml_rms_norm(ctx, x, eps);
            x                     = ggml_mul(ctx, x, w);
            return x;
        }
    };

    struct QKNorm : public GGMLBlock {
    public:
        QKNorm(int64_t dim) {
            blocks["query_norm"] = std::shared_ptr<GGMLBlock>(new RMSNorm(dim));
            blocks["key_norm"]   = std::shared_ptr<GGMLBlock>(new RMSNorm(dim));
        }

        struct ggml_tensor* query_norm(struct ggml_context* ctx, struct ggml_tensor* x) {
            // x: [..., dim]
            // return: [..., dim]
            auto norm = std::dynamic_pointer_cast<RMSNorm>(blocks["query_norm"]);

            x = norm->forward(ctx, x);
            return x;
        }

        struct ggml_tensor* key_norm(struct ggml_context* ctx, struct ggml_tensor* x) {
            // x: [..., dim]
            // return: [..., dim]
            auto norm = std::dynamic_pointer_cast<RMSNorm>(blocks["key_norm"]);

            x = norm->forward(ctx, x);
            return x;
        }
    };

    __STATIC_INLINE__ struct ggml_tensor* apply_rope(struct ggml_context* ctx,
                                                     struct ggml_tensor* x,
                                                     struct ggml_tensor* pe) {
        // x: [N, L, n_head, d_head]
        // pe: [L, d_head/2, 2, 2]
        int64_t d_head = x->ne[0];
        int64_t n_head = x->ne[1];
        int64_t L      = x->ne[2];
        int64_t N      = x->ne[3];
        x              = ggml_cont(ctx, ggml_permute(ctx, x, 0, 2, 1, 3));       // [N, n_head, L, d_head]
        x              = ggml_reshape_4d(ctx, x, 2, d_head / 2, L, n_head * N);  // [N * n_head, L, d_head/2, 2]
        x              = ggml_cont(ctx, ggml_permute(ctx, x, 3, 0, 1, 2));       // [2, N * n_head, L, d_head/2]

        int64_t offset = x->nb[2] * x->ne[2];
        auto x_0       = ggml_view_3d(ctx, x, x->ne[0], x->ne[1], x->ne[2], x->nb[1], x->nb[2], offset * 0);  // [N * n_head, L, d_head/2]
        auto x_1       = ggml_view_3d(ctx, x, x->ne[0], x->ne[1], x->ne[2], x->nb[1], x->nb[2], offset * 1);  // [N * n_head, L, d_head/2]
        x_0            = ggml_reshape_4d(ctx, x_0, 1, x_0->ne[0], x_0->ne[1], x_0->ne[2]);                    // [N * n_head, L, d_head/2, 1]
        x_1            = ggml_reshape_4d(ctx, x_1, 1, x_1->ne[0], x_1->ne[1], x_1->ne[2]);                    // [N * n_head, L, d_head/2, 1]
        auto temp_x    = ggml_new_tensor_4d(ctx, x_0->type, 2, x_0->ne[1], x_0->ne[2], x_0->ne[3]);
        x_0            = ggml_repeat(ctx, x_0, temp_x);  // [N * n_head, L, d_head/2, 2]
        x_1            = ggml_repeat(ctx, x_1, temp_x);  // [N * n_head, L, d_head/2, 2]

        pe        = ggml_cont(ctx, ggml_permute(ctx, pe, 3, 0, 1, 2));  // [2, L, d_head/2, 2]
        offset    = pe->nb[2] * pe->ne[2];
        auto pe_0 = ggml_view_3d(ctx, pe, pe->ne[0], pe->ne[1], pe->ne[2], pe->nb[1], pe->nb[2], offset * 0);  // [L, d_head/2, 2]
        auto pe_1 = ggml_view_3d(ctx, pe, pe->ne[0], pe->ne[1], pe->ne[2], pe->nb[1], pe->nb[2], offset * 1);  // [L, d_head/2, 2]

        auto x_out = ggml_add_inplace(ctx, ggml_mul(ctx, x_0, pe_0), ggml_mul(ctx, x_1, pe_1));  // [N * n_head, L, d_head/2, 2]
        x_out      = ggml_reshape_3d(ctx, x_out, d_head, L, n_head * N);                         // [N*n_head, L, d_head]
        return x_out;
    }

    __STATIC_INLINE__ struct ggml_tensor* attention(struct ggml_context* ctx,
                                                    ggml_backend_t backend,
                                                    struct ggml_tensor* q,
                                                    struct ggml_tensor* k,
                                                    struct ggml_tensor* v,
                                                    struct ggml_tensor* pe,
                                                    struct ggml_tensor* mask,
                                                    bool flash_attn) {
        // q,k,v: [N, L, n_head, d_head]
        // pe: [L, d_head/2, 2, 2]
        // return: [N, L, n_head*d_head]
        q = apply_rope(ctx, q, pe);  // [N*n_head, L, d_head]
        k = apply_rope(ctx, k, pe);  // [N*n_head, L, d_head]

        auto x = ggml_nn_attention_ext(ctx, backend, q, k, v, v->ne[1], mask, false, true, flash_attn);  // [N, L, n_head*d_head]
        return x;
    }

    struct SelfAttention : public GGMLBlock {
    public:
        int64_t num_heads;
        bool flash_attn;

    public:
        SelfAttention(int64_t dim,
                      int64_t num_heads = 8,
                      bool qkv_bias     = false,
                      bool flash_attn   = false)
            : num_heads(num_heads) {
            int64_t head_dim = dim / num_heads;
            blocks["qkv"]    = std::shared_ptr<GGMLBlock>(new Linear(dim, dim * 3, qkv_bias));
            blocks["norm"]   = std::shared_ptr<GGMLBlock>(new QKNorm(head_dim));
            blocks["proj"]   = std::shared_ptr<GGMLBlock>(new Linear(dim, dim));
        }

        std::vector<struct ggml_tensor*> pre_attention(struct ggml_context* ctx, struct ggml_tensor* x) {
            auto qkv_proj = std::dynamic_pointer_cast<Linear>(blocks["qkv"]);
            auto norm     = std::dynamic_pointer_cast<QKNorm>(blocks["norm"]);

            auto qkv         = qkv_proj->forward(ctx, x);
            auto qkv_vec     = split_qkv(ctx, qkv);
            int64_t head_dim = qkv_vec[0]->ne[0] / num_heads;
            auto q           = ggml_reshape_4d(ctx, qkv_vec[0], head_dim, num_heads, qkv_vec[0]->ne[1], qkv_vec[0]->ne[2]);
            auto k           = ggml_reshape_4d(ctx, qkv_vec[1], head_dim, num_heads, qkv_vec[1]->ne[1], qkv_vec[1]->ne[2]);
            auto v           = ggml_reshape_4d(ctx, qkv_vec[2], head_dim, num_heads, qkv_vec[2]->ne[1], qkv_vec[2]->ne[2]);
            q                = norm->query_norm(ctx, q);
            k                = norm->key_norm(ctx, k);
            return {q, k, v};
        }

        struct ggml_tensor* post_attention(struct ggml_context* ctx, struct ggml_tensor* x) {
            auto proj = std::dynamic_pointer_cast<Linear>(blocks["proj"]);

            x = proj->forward(ctx, x);  // [N, n_token, dim]
            return x;
        }

        struct ggml_tensor* forward(struct ggml_context* ctx,
                                    ggml_backend_t backend,
                                    struct ggml_tensor* x,
                                    struct ggml_tensor* pe,
                                    struct ggml_tensor* mask) {
            // x: [N, n_token, dim]
            // pe: [n_token, d_head/2, 2, 2]
            // return [N, n_token, dim]
            auto qkv = pre_attention(ctx, x);                                                  // q,k,v: [N, n_token, n_head, d_head]
            x        = attention(ctx, backend, qkv[0], qkv[1], qkv[2], pe, mask, flash_attn);  // [N, n_token, dim]
            x        = post_attention(ctx, x);                                                 // [N, n_token, dim]
            return x;
        }
    };

    struct ModulationOut {
        ggml_tensor* shift = NULL;
        ggml_tensor* scale = NULL;
        ggml_tensor* gate  = NULL;

        ModulationOut(ggml_tensor* shift = NULL, ggml_tensor* scale = NULL, ggml_tensor* gate = NULL)
            : shift(shift), scale(scale), gate(gate) {}

        ModulationOut(struct ggml_context* ctx, ggml_tensor* vec, int64_t offset) {
            int64_t stride = vec->nb[1] * vec->ne[1];
            shift          = ggml_view_2d(ctx, vec, vec->ne[0], vec->ne[1], vec->nb[1], stride * (offset + 0));  // [N, dim]
            scale          = ggml_view_2d(ctx, vec, vec->ne[0], vec->ne[1], vec->nb[1], stride * (offset + 1));  // [N, dim]
            gate           = ggml_view_2d(ctx, vec, vec->ne[0], vec->ne[1], vec->nb[1], stride * (offset + 2));  // [N, dim]
        }
    };

    struct Modulation : public GGMLBlock {
    public:
        bool is_double;
        int multiplier;

    public:
        Modulation(int64_t dim, bool is_double)
            : is_double(is_double) {
            multiplier    = is_double ? 6 : 3;
            blocks["lin"] = std::shared_ptr<GGMLBlock>(new Linear(dim, dim * multiplier));
        }

        std::vector<ModulationOut> forward(struct ggml_context* ctx, struct ggml_tensor* vec) {
            // x: [N, dim]
            // return: [ModulationOut, ModulationOut]
            auto lin = std::dynamic_pointer_cast<Linear>(blocks["lin"]);

            auto out = ggml_silu(ctx, vec);
            out      = lin->forward(ctx, out);  // [N, multiplier*dim]

            auto m = ggml_reshape_3d(ctx, out, vec->ne[0], multiplier, vec->ne[1]);  // [N, multiplier, dim]
            m      = ggml_cont(ctx, ggml_permute(ctx, m, 0, 2, 1, 3));               // [multiplier, N, dim]

            ModulationOut m_0 = ModulationOut(ctx, m, 0);
            if (is_double) {
                return {m_0, ModulationOut(ctx, m, 3)};
            }

            return {m_0, ModulationOut()};
        }
    };

    __STATIC_INLINE__ struct ggml_tensor* modulate(struct ggml_context* ctx,
                                                   struct ggml_tensor* x,
                                                   struct ggml_tensor* shift,
                                                   struct ggml_tensor* scale) {
        // x: [N, L, C]
        // scale: [N, C]
        // shift: [N, C]
        scale = ggml_reshape_3d(ctx, scale, scale->ne[0], 1, scale->ne[1]);  // [N, 1, C]
        shift = ggml_reshape_3d(ctx, shift, shift->ne[0], 1, shift->ne[1]);  // [N, 1, C]
        x     = ggml_add(ctx, x, ggml_mul(ctx, x, scale));
        x     = ggml_add(ctx, x, shift);
        return x;
    }

    struct DoubleStreamBlock : public GGMLBlock {
        bool flash_attn;
        bool prune_mod;
        int idx = 0;

    public:
        DoubleStreamBlock(int64_t hidden_size,
                          int64_t num_heads,
                          float mlp_ratio,
                          int idx         = 0,
                          bool qkv_bias   = false,
                          bool flash_attn = false,
                          bool prune_mod  = false)
            : idx(idx), flash_attn(flash_attn), prune_mod(prune_mod) {
            int64_t mlp_hidden_dim = hidden_size * mlp_ratio;
            if (!prune_mod) {
                blocks["img_mod"] = std::shared_ptr<GGMLBlock>(new Modulation(hidden_size, true));
            }
            blocks["img_norm1"] = std::shared_ptr<GGMLBlock>(new LayerNorm(hidden_size, 1e-6f, false));
            blocks["img_attn"]  = std::shared_ptr<GGMLBlock>(new SelfAttention(hidden_size, num_heads, qkv_bias, flash_attn));

            blocks["img_norm2"] = std::shared_ptr<GGMLBlock>(new LayerNorm(hidden_size, 1e-6f, false));
            blocks["img_mlp.0"] = std::shared_ptr<GGMLBlock>(new Linear(hidden_size, mlp_hidden_dim));
            // img_mlp.1 is nn.GELU(approximate="tanh")
            blocks["img_mlp.2"] = std::shared_ptr<GGMLBlock>(new Linear(mlp_hidden_dim, hidden_size));

            if (!prune_mod) {
                blocks["txt_mod"] = std::shared_ptr<GGMLBlock>(new Modulation(hidden_size, true));
            }
            blocks["txt_norm1"] = std::shared_ptr<GGMLBlock>(new LayerNorm(hidden_size, 1e-6f, false));
            blocks["txt_attn"]  = std::shared_ptr<GGMLBlock>(new SelfAttention(hidden_size, num_heads, qkv_bias, flash_attn));

            blocks["txt_norm2"] = std::shared_ptr<GGMLBlock>(new LayerNorm(hidden_size, 1e-6f, false));
            blocks["txt_mlp.0"] = std::shared_ptr<GGMLBlock>(new Linear(hidden_size, mlp_hidden_dim));
            // img_mlp.1 is nn.GELU(approximate="tanh")
            blocks["txt_mlp.2"] = std::shared_ptr<GGMLBlock>(new Linear(mlp_hidden_dim, hidden_size));
        }

        std::vector<ModulationOut> get_distil_img_mod(struct ggml_context* ctx, struct ggml_tensor* vec) {
            // TODO: not hardcoded?
            const int single_blocks_count = 38;
            const int double_blocks_count = 19;

            int64_t offset = 6 * idx + 3 * single_blocks_count;
            return {ModulationOut(ctx, vec, offset), ModulationOut(ctx, vec, offset + 3)};
        }

        std::vector<ModulationOut> get_distil_txt_mod(struct ggml_context* ctx, struct ggml_tensor* vec) {
            // TODO: not hardcoded?
            const int single_blocks_count = 38;
            const int double_blocks_count = 19;

            int64_t offset = 6 * idx + 6 * double_blocks_count + 3 * single_blocks_count;
            return {ModulationOut(ctx, vec, offset), ModulationOut(ctx, vec, offset + 3)};
        }

        std::pair<struct ggml_tensor*, struct ggml_tensor*> forward(struct ggml_context* ctx,
                                                                    ggml_backend_t backend,
                                                                    struct ggml_tensor* img,
                                                                    struct ggml_tensor* txt,
                                                                    struct ggml_tensor* vec,
                                                                    struct ggml_tensor* pe,
                                                                    struct ggml_tensor* mask = NULL) {
            // img: [N, n_img_token, hidden_size]
            // txt: [N, n_txt_token, hidden_size]
            // pe: [n_img_token + n_txt_token, d_head/2, 2, 2]
            // return: ([N, n_img_token, hidden_size], [N, n_txt_token, hidden_size])
            auto img_norm1 = std::dynamic_pointer_cast<LayerNorm>(blocks["img_norm1"]);
            auto img_attn  = std::dynamic_pointer_cast<SelfAttention>(blocks["img_attn"]);

            auto img_norm2 = std::dynamic_pointer_cast<LayerNorm>(blocks["img_norm2"]);
            auto img_mlp_0 = std::dynamic_pointer_cast<Linear>(blocks["img_mlp.0"]);
            auto img_mlp_2 = std::dynamic_pointer_cast<Linear>(blocks["img_mlp.2"]);

            auto txt_norm1 = std::dynamic_pointer_cast<LayerNorm>(blocks["txt_norm1"]);
            auto txt_attn  = std::dynamic_pointer_cast<SelfAttention>(blocks["txt_attn"]);

            auto txt_norm2 = std::dynamic_pointer_cast<LayerNorm>(blocks["txt_norm2"]);
            auto txt_mlp_0 = std::dynamic_pointer_cast<Linear>(blocks["txt_mlp.0"]);
            auto txt_mlp_2 = std::dynamic_pointer_cast<Linear>(blocks["txt_mlp.2"]);

            std::vector<ModulationOut> img_mods;
            if (prune_mod) {
                img_mods = get_distil_img_mod(ctx, vec);
            } else {
                auto img_mod = std::dynamic_pointer_cast<Modulation>(blocks["img_mod"]);
                img_mods     = img_mod->forward(ctx, vec);
            }
            ModulationOut img_mod1 = img_mods[0];
            ModulationOut img_mod2 = img_mods[1];
            std::vector<ModulationOut> txt_mods;
            if (prune_mod) {
                txt_mods = get_distil_txt_mod(ctx, vec);
            } else {
                auto txt_mod = std::dynamic_pointer_cast<Modulation>(blocks["txt_mod"]);
                txt_mods     = txt_mod->forward(ctx, vec);
            }
            ModulationOut txt_mod1 = txt_mods[0];
            ModulationOut txt_mod2 = txt_mods[1];

            // prepare image for attention
            auto img_modulated = img_norm1->forward(ctx, img);
            img_modulated      = Flux::modulate(ctx, img_modulated, img_mod1.shift, img_mod1.scale);
            auto img_qkv       = img_attn->pre_attention(ctx, img_modulated);  // q,k,v: [N, n_img_token, n_head, d_head]
            auto img_q         = img_qkv[0];
            auto img_k         = img_qkv[1];
            auto img_v         = img_qkv[2];

            // prepare txt for attention
            auto txt_modulated = txt_norm1->forward(ctx, txt);
            txt_modulated      = Flux::modulate(ctx, txt_modulated, txt_mod1.shift, txt_mod1.scale);
            auto txt_qkv       = txt_attn->pre_attention(ctx, txt_modulated);  // q,k,v: [N, n_txt_token, n_head, d_head]
            auto txt_q         = txt_qkv[0];
            auto txt_k         = txt_qkv[1];
            auto txt_v         = txt_qkv[2];

            // run actual attention
            auto q = ggml_concat(ctx, txt_q, img_q, 2);  // [N, n_txt_token + n_img_token, n_head, d_head]
            auto k = ggml_concat(ctx, txt_k, img_k, 2);  // [N, n_txt_token + n_img_token, n_head, d_head]
            auto v = ggml_concat(ctx, txt_v, img_v, 2);  // [N, n_txt_token + n_img_token, n_head, d_head]

            auto attn         = attention(ctx, backend, q, k, v, pe, mask, flash_attn);  // [N, n_txt_token + n_img_token, n_head*d_head]
            attn              = ggml_cont(ctx, ggml_permute(ctx, attn, 0, 2, 1, 3));     // [n_txt_token + n_img_token, N, hidden_size]
            auto txt_attn_out = ggml_view_3d(ctx,
                                             attn,
                                             attn->ne[0],
                                             attn->ne[1],
                                             txt->ne[1],
                                             attn->nb[1],
                                             attn->nb[2],
                                             0);                                              // [n_txt_token, N, hidden_size]
            txt_attn_out      = ggml_cont(ctx, ggml_permute(ctx, txt_attn_out, 0, 2, 1, 3));  // [N, n_txt_token, hidden_size]
            auto img_attn_out = ggml_view_3d(ctx,
                                             attn,
                                             attn->ne[0],
                                             attn->ne[1],
                                             img->ne[1],
                                             attn->nb[1],
                                             attn->nb[2],
                                             attn->nb[2] * txt->ne[1]);                       // [n_img_token, N, hidden_size]
            img_attn_out      = ggml_cont(ctx, ggml_permute(ctx, img_attn_out, 0, 2, 1, 3));  // [N, n_img_token, hidden_size]

            // calculate the img bloks
            img = ggml_add(ctx, img, ggml_mul(ctx, img_attn->post_attention(ctx, img_attn_out), img_mod1.gate));

            auto img_mlp_out = img_mlp_0->forward(ctx, Flux::modulate(ctx, img_norm2->forward(ctx, img), img_mod2.shift, img_mod2.scale));
            img_mlp_out      = ggml_gelu_inplace(ctx, img_mlp_out);
            img_mlp_out      = img_mlp_2->forward(ctx, img_mlp_out);

            img = ggml_add(ctx, img, ggml_mul(ctx, img_mlp_out, img_mod2.gate));

            // calculate the txt bloks
            txt = ggml_add(ctx, txt, ggml_mul(ctx, txt_attn->post_attention(ctx, txt_attn_out), txt_mod1.gate));

            auto txt_mlp_out = txt_mlp_0->forward(ctx, Flux::modulate(ctx, txt_norm2->forward(ctx, txt), txt_mod2.shift, txt_mod2.scale));
            txt_mlp_out      = ggml_gelu_inplace(ctx, txt_mlp_out);
            txt_mlp_out      = txt_mlp_2->forward(ctx, txt_mlp_out);

            txt = ggml_add(ctx, txt, ggml_mul(ctx, txt_mlp_out, txt_mod2.gate));

            return {img, txt};
        }
    };

    struct SingleStreamBlock : public GGMLBlock {
    public:
        int64_t num_heads;
        int64_t hidden_size;
        int64_t mlp_hidden_dim;
        bool flash_attn;
        bool prune_mod;
        int idx = 0;

    public:
        SingleStreamBlock(int64_t hidden_size,
                          int64_t num_heads,
                          float mlp_ratio = 4.0f,
                          int idx         = 0,
                          float qk_scale  = 0.f,
                          bool flash_attn = false,
                          bool prune_mod  = false)
            : hidden_size(hidden_size), num_heads(num_heads), idx(idx), flash_attn(flash_attn), prune_mod(prune_mod) {
            int64_t head_dim = hidden_size / num_heads;
            float scale      = qk_scale;
            if (scale <= 0.f) {
                scale = 1 / sqrt((float)head_dim);
            }
            mlp_hidden_dim = hidden_size * mlp_ratio;

            blocks["linear1"]  = std::shared_ptr<GGMLBlock>(new Linear(hidden_size, hidden_size * 3 + mlp_hidden_dim));
            blocks["linear2"]  = std::shared_ptr<GGMLBlock>(new Linear(hidden_size + mlp_hidden_dim, hidden_size));
            blocks["norm"]     = std::shared_ptr<GGMLBlock>(new QKNorm(head_dim));
            blocks["pre_norm"] = std::shared_ptr<GGMLBlock>(new LayerNorm(hidden_size, 1e-6f, false));
            // mlp_act is nn.GELU(approximate="tanh")
            if (!prune_mod) {
                blocks["modulation"] = std::shared_ptr<GGMLBlock>(new Modulation(hidden_size, false));
            }
        }

        ModulationOut get_distil_mod(struct ggml_context* ctx, struct ggml_tensor* vec) {
            int64_t offset = 3 * idx;
            return ModulationOut(ctx, vec, offset);
        }

        struct ggml_tensor* forward(struct ggml_context* ctx,
                                    ggml_backend_t backend,
                                    struct ggml_tensor* x,
                                    struct ggml_tensor* vec,
                                    struct ggml_tensor* pe,
                                    struct ggml_tensor* mask = NULL) {
            // x: [N, n_token, hidden_size]
            // pe: [n_token, d_head/2, 2, 2]
            // return: [N, n_token, hidden_size]

            auto linear1  = std::dynamic_pointer_cast<Linear>(blocks["linear1"]);
            auto linear2  = std::dynamic_pointer_cast<Linear>(blocks["linear2"]);
            auto norm     = std::dynamic_pointer_cast<QKNorm>(blocks["norm"]);
            auto pre_norm = std::dynamic_pointer_cast<LayerNorm>(blocks["pre_norm"]);
            ModulationOut mod;
            if (prune_mod) {
                mod = get_distil_mod(ctx, vec);
            } else {
                auto modulation = std::dynamic_pointer_cast<Modulation>(blocks["modulation"]);

                mod = modulation->forward(ctx, vec)[0];
            }
            auto x_mod   = Flux::modulate(ctx, pre_norm->forward(ctx, x), mod.shift, mod.scale);
            auto qkv_mlp = linear1->forward(ctx, x_mod);                            // [N, n_token, hidden_size * 3 + mlp_hidden_dim]
            qkv_mlp      = ggml_cont(ctx, ggml_permute(ctx, qkv_mlp, 2, 0, 1, 3));  // [hidden_size * 3 + mlp_hidden_dim, N, n_token]

            auto qkv = ggml_view_3d(ctx,
                                    qkv_mlp,
                                    qkv_mlp->ne[0],
                                    qkv_mlp->ne[1],
                                    hidden_size * 3,
                                    qkv_mlp->nb[1],
                                    qkv_mlp->nb[2],
                                    0);                                     // [hidden_size * 3 , N, n_token]
            qkv      = ggml_cont(ctx, ggml_permute(ctx, qkv, 1, 2, 0, 3));  // [N, n_token, hidden_size * 3]
            auto mlp = ggml_view_3d(ctx,
                                    qkv_mlp,
                                    qkv_mlp->ne[0],
                                    qkv_mlp->ne[1],
                                    mlp_hidden_dim,
                                    qkv_mlp->nb[1],
                                    qkv_mlp->nb[2],
                                    qkv_mlp->nb[2] * hidden_size * 3);      // [mlp_hidden_dim , N, n_token]
            mlp      = ggml_cont(ctx, ggml_permute(ctx, mlp, 1, 2, 0, 3));  // [N, n_token, mlp_hidden_dim]

            auto qkv_vec     = split_qkv(ctx, qkv);  // q,k,v: [N, n_token, hidden_size]
            int64_t head_dim = hidden_size / num_heads;
            auto q           = ggml_reshape_4d(ctx, qkv_vec[0], head_dim, num_heads, qkv_vec[0]->ne[1], qkv_vec[0]->ne[2]);  // [N, n_token, n_head, d_head]
            auto k           = ggml_reshape_4d(ctx, qkv_vec[1], head_dim, num_heads, qkv_vec[1]->ne[1], qkv_vec[1]->ne[2]);  // [N, n_token, n_head, d_head]
            auto v           = ggml_reshape_4d(ctx, qkv_vec[2], head_dim, num_heads, qkv_vec[2]->ne[1], qkv_vec[2]->ne[2]);  // [N, n_token, n_head, d_head]
            q                = norm->query_norm(ctx, q);
            k                = norm->key_norm(ctx, k);
            auto attn        = attention(ctx, backend, q, k, v, pe, mask, flash_attn);  // [N, n_token, hidden_size]

            auto attn_mlp = ggml_concat(ctx, attn, ggml_gelu_inplace(ctx, mlp), 0);  // [N, n_token, hidden_size + mlp_hidden_dim]
            auto output   = linear2->forward(ctx, attn_mlp);                         // [N, n_token, hidden_size]

            output = ggml_add(ctx, x, ggml_mul(ctx, output, mod.gate));
            return output;
        }
    };

    struct LastLayer : public GGMLBlock {
        bool prune_mod;

    public:
        LastLayer(int64_t hidden_size,
                  int64_t patch_size,
                  int64_t out_channels,
                  bool prune_mod = false)
            : prune_mod(prune_mod) {
            blocks["norm_final"] = std::shared_ptr<GGMLBlock>(new LayerNorm(hidden_size, 1e-06f, false));
            blocks["linear"]     = std::shared_ptr<GGMLBlock>(new Linear(hidden_size, patch_size * patch_size * out_channels));
            if (!prune_mod) {
                blocks["adaLN_modulation.1"] = std::shared_ptr<GGMLBlock>(new Linear(hidden_size, 2 * hidden_size));
            }
        }

        ModulationOut get_distil_mod(struct ggml_context* ctx, struct ggml_tensor* vec) {
            int64_t offset = vec->ne[2] - 2;
            int64_t stride = vec->nb[1] * vec->ne[1];
            auto shift     = ggml_view_2d(ctx, vec, vec->ne[0], vec->ne[1], vec->nb[1], stride * (offset + 0));  // [N, dim]
            auto scale     = ggml_view_2d(ctx, vec, vec->ne[0], vec->ne[1], vec->nb[1], stride * (offset + 1));  // [N, dim]
            // No gate
            return ModulationOut(shift, scale, NULL);
        }

        struct ggml_tensor* forward(struct ggml_context* ctx,
                                    struct ggml_tensor* x,
                                    struct ggml_tensor* c) {
            // x: [N, n_token, hidden_size]
            // c: [N, hidden_size]
            // return: [N, n_token, patch_size * patch_size * out_channels]
            auto norm_final = std::dynamic_pointer_cast<LayerNorm>(blocks["norm_final"]);
            auto linear     = std::dynamic_pointer_cast<Linear>(blocks["linear"]);
            struct ggml_tensor *shift, *scale;
            if (prune_mod) {
                auto mod = get_distil_mod(ctx, c);
                shift    = mod.shift;
                scale    = mod.scale;
            } else {
                auto adaLN_modulation_1 = std::dynamic_pointer_cast<Linear>(blocks["adaLN_modulation.1"]);

                auto m = adaLN_modulation_1->forward(ctx, ggml_silu(ctx, c));  // [N, 2 * hidden_size]
                m      = ggml_reshape_3d(ctx, m, c->ne[0], 2, c->ne[1]);       // [N, 2, hidden_size]
                m      = ggml_cont(ctx, ggml_permute(ctx, m, 0, 2, 1, 3));     // [2, N, hidden_size]

                int64_t offset = m->nb[1] * m->ne[1];
                shift          = ggml_view_2d(ctx, m, m->ne[0], m->ne[1], m->nb[1], offset * 0);  // [N, hidden_size]
                scale          = ggml_view_2d(ctx, m, m->ne[0], m->ne[1], m->nb[1], offset * 1);  // [N, hidden_size]
            }

            x = Flux::modulate(ctx, norm_final->forward(ctx, x), shift, scale);
            x = linear->forward(ctx, x);

            return x;
        }
    };

    struct ChromaApproximator : public GGMLBlock {
        int64_t inner_size = 5120;
        int64_t n_layers   = 5;
        ChromaApproximator(int64_t in_channels = 64, int64_t hidden_size = 3072) {
            blocks["in_proj"] = std::shared_ptr<GGMLBlock>(new Linear(in_channels, inner_size, true));
            for (int i = 0; i < n_layers; i++) {
                blocks["norms." + std::to_string(i)]  = std::shared_ptr<GGMLBlock>(new RMSNorm(inner_size));
                blocks["layers." + std::to_string(i)] = std::shared_ptr<GGMLBlock>(new MLPEmbedder(inner_size, inner_size));
            }
            blocks["out_proj"] = std::shared_ptr<GGMLBlock>(new Linear(inner_size, hidden_size, true));
        }

        struct ggml_tensor* forward(struct ggml_context* ctx, struct ggml_tensor* x) {
            auto in_proj  = std::dynamic_pointer_cast<Linear>(blocks["in_proj"]);
            auto out_proj = std::dynamic_pointer_cast<Linear>(blocks["out_proj"]);

            x = in_proj->forward(ctx, x);
            for (int i = 0; i < n_layers; i++) {
                auto norm  = std::dynamic_pointer_cast<RMSNorm>(blocks["norms." + std::to_string(i)]);
                auto embed = std::dynamic_pointer_cast<MLPEmbedder>(blocks["layers." + std::to_string(i)]);
                x          = ggml_add_inplace(ctx, x, embed->forward(ctx, norm->forward(ctx, x)));
            }
            x = out_proj->forward(ctx, x);

            return x;
        }
    };

    struct FluxParams {
        int64_t in_channels         = 64;
        int64_t out_channels        = 64;
        int64_t vec_in_dim          = 768;
        int64_t context_in_dim      = 4096;
        int64_t hidden_size         = 3072;
        float mlp_ratio             = 4.0f;
        int64_t num_heads           = 24;
        int64_t depth               = 19;
        int64_t depth_single_blocks = 38;
        std::vector<int> axes_dim   = {16, 56, 56};
        int64_t axes_dim_sum        = 128;
        int theta                   = 10000;
        bool qkv_bias               = true;
        bool guidance_embed         = true;
        bool flash_attn             = true;
        bool is_chroma              = false;
    };

    struct Flux : public GGMLBlock {
    public:
<<<<<<< HEAD
        std::vector<float> linspace(float start, float end, int num) {
            std::vector<float> result(num);
            float step = (end - start) / (num - 1);
            for (int i = 0; i < num; ++i) {
                result[i] = start + i * step;
            }
            return result;
        }

        std::vector<std::vector<float>> transpose(const std::vector<std::vector<float>>& mat) {
            int rows = mat.size();
            int cols = mat[0].size();
            std::vector<std::vector<float>> transposed(cols, std::vector<float>(rows));
            for (int i = 0; i < rows; ++i) {
                for (int j = 0; j < cols; ++j) {
                    transposed[j][i] = mat[i][j];
                }
            }
            return transposed;
        }

        std::vector<float> flatten(const std::vector<std::vector<float>>& vec) {
            std::vector<float> flat_vec;
            for (const auto& sub_vec : vec) {
                flat_vec.insert(flat_vec.end(), sub_vec.begin(), sub_vec.end());
            }
            return flat_vec;
        }

        std::vector<std::vector<float>> rope(const std::vector<float>& pos, int dim, int theta) {
            assert(dim % 2 == 0);
            int half_dim = dim / 2;

            std::vector<float> scale = linspace(0, (dim * 1.0f - 2) / dim, half_dim);

            std::vector<float> omega(half_dim);
            for (int i = 0; i < half_dim; ++i) {
                omega[i] = 1.0 / std::pow(theta, scale[i]);
            }

            int pos_size = pos.size();
            std::vector<std::vector<float>> out(pos_size, std::vector<float>(half_dim));
            for (int i = 0; i < pos_size; ++i) {
                for (int j = 0; j < half_dim; ++j) {
                    out[i][j] = pos[i] * omega[j];
                }
            }

            std::vector<std::vector<float>> result(pos_size, std::vector<float>(half_dim * 4));
            for (int i = 0; i < pos_size; ++i) {
                for (int j = 0; j < half_dim; ++j) {
                    result[i][4 * j]     = std::cos(out[i][j]);
                    result[i][4 * j + 1] = -std::sin(out[i][j]);
                    result[i][4 * j + 2] = std::sin(out[i][j]);
                    result[i][4 * j + 3] = std::cos(out[i][j]);
                }
            }

            return result;
        }

        // Generate IDs for image patches and text
        std::vector<std::vector<float>> gen_txt_ids(int bs, int context_len) {
            return std::vector<std::vector<float>>(bs * context_len, std::vector<float>(3, 0.0));
        }

        std::vector<std::vector<float>> gen_img_ids(int h, int w, int patch_size, int bs, int index = 0, int h_offset = 0, int w_offset = 0) {
            int h_len = (h + (patch_size / 2)) / patch_size;
            int w_len = (w + (patch_size / 2)) / patch_size;

            std::vector<std::vector<float>> img_ids(h_len * w_len, std::vector<float>(3, 0.0));

            std::vector<float> row_ids = linspace(h_offset, h_len - 1 + h_offset, h_len);
            std::vector<float> col_ids = linspace(w_offset, w_len - 1 + w_offset, w_len);

            for (int i = 0; i < h_len; ++i) {
                for (int j = 0; j < w_len; ++j) {
                    img_ids[i * w_len + j][0] = index;
                    img_ids[i * w_len + j][1] = row_ids[i];
                    img_ids[i * w_len + j][2] = col_ids[j];
                }
            }

            std::vector<std::vector<float>> img_ids_repeated(bs * img_ids.size(), std::vector<float>(3));
            for (int i = 0; i < bs; ++i) {
                for (int j = 0; j < img_ids.size(); ++j) {
                    img_ids_repeated[i * img_ids.size() + j] = img_ids[j];
                }
            }
            return img_ids_repeated;
        }

        std::vector<std::vector<float>> concat_ids(const std::vector<std::vector<float>>& a,
                                                   const std::vector<std::vector<float>>& b,
                                                   int bs) {
            size_t a_len = a.size() / bs;
            size_t b_len = b.size() / bs;
            std::vector<std::vector<float>> ids(a.size() + b.size(), std::vector<float>(3));
            for (int i = 0; i < bs; ++i) {
                for (int j = 0; j < a_len; ++j) {
                    ids[i * (a_len + b_len) + j] = a[i * a_len + j];
                }
                for (int j = 0; j < b_len; ++j) {
                    ids[i * (a_len + b_len) + a_len + j] = b[i * b_len + j];
                }
            }
            return ids;
        }
        std::vector<std::vector<float>> gen_ids(int h, int w, int patch_size, int bs, int context_len, std::vector<std::pair<ggml_tensor*, int>> ref_latents) {
            auto txt_ids = gen_txt_ids(bs, context_len);
            auto img_ids = gen_img_ids(h, w, patch_size, bs);
            auto ids     = concat_ids(txt_ids, img_ids, bs);

            std::unordered_map<int, std::pair<uint64_t, uint64_t>> offsets;
            offsets[0] = {h, w};

            for (const auto& ref_pair : ref_latents) {
                ggml_tensor* ref    = ref_pair.first;
                const int ref_index = ref_pair.second;

                if (offsets.find(ref_index) == offsets.end()) {
                    offsets[ref_index] = std::make_pair(0, 0);
                }

                uint64_t h_offset = offsets[ref_index].first;
                uint64_t w_offset = offsets[ref_index].second;

                uint64_t curr_h = 0;
                uint64_t curr_w = 0;
                if (ref->ne[1] + h_offset > ref->ne[0] + w_offset) {
                    curr_w = w_offset;
                } else {
                    curr_h = h_offset;
                }

                auto ref_ids = gen_img_ids(ref->ne[1], ref->ne[0], patch_size, bs, ref_index, curr_h, curr_w);
                ids          = concat_ids(ids, ref_ids, bs);

                // Update offsets
                offsets[ref_index].first  = std::max(h_offset, ref->ne[1] + curr_h);
                offsets[ref_index].second = std::max(w_offset, ref->ne[0] + curr_w);
            }

            return ids;
        }

        // Generate positional embeddings
        std::vector<float> gen_pe(int h, int w, int patch_size, int bs, int context_len, std::vector<std::pair<struct ggml_tensor*, int>> ref_latents, int theta, const std::vector<int>& axes_dim) {
            std::vector<std::vector<float>> ids       = gen_ids(h, w, patch_size, bs, context_len, ref_latents);
            std::vector<std::vector<float>> trans_ids = transpose(ids);
            size_t pos_len                            = ids.size();
            int num_axes                              = axes_dim.size();
            for (int i = 0; i < pos_len; i++) {
                // std::cout << trans_ids[0][i] << " " << trans_ids[1][i] << " " << trans_ids[2][i] << std::endl;
            }

            int emb_dim = 0;
            for (int d : axes_dim)
                emb_dim += d / 2;

            std::vector<std::vector<float>> emb(bs * pos_len, std::vector<float>(emb_dim * 2 * 2, 0.0));
            int offset = 0;
            for (int i = 0; i < num_axes; ++i) {
                std::vector<std::vector<float>> rope_emb = rope(trans_ids[i], axes_dim[i], theta);  // [bs*pos_len, axes_dim[i]/2 * 2 * 2]
                for (int b = 0; b < bs; ++b) {
                    for (int j = 0; j < pos_len; ++j) {
                        for (int k = 0; k < rope_emb[0].size(); ++k) {
                            emb[b * pos_len + j][offset + k] = rope_emb[j][k];
                        }
                    }
                }
                offset += rope_emb[0].size();
            }

            return flatten(emb);
        }

    public:
=======
>>>>>>> f8fe4e7d
        FluxParams params;
        Flux() {}
        Flux(FluxParams params)
            : params(params) {
            blocks["img_in"] = std::shared_ptr<GGMLBlock>(new Linear(params.in_channels, params.hidden_size, true));
            if (params.is_chroma) {
                blocks["distilled_guidance_layer"] = std::shared_ptr<GGMLBlock>(new ChromaApproximator(params.in_channels, params.hidden_size));
            } else {
                blocks["time_in"]   = std::shared_ptr<GGMLBlock>(new MLPEmbedder(256, params.hidden_size));
                blocks["vector_in"] = std::shared_ptr<GGMLBlock>(new MLPEmbedder(params.vec_in_dim, params.hidden_size));
                if (params.guidance_embed) {
                    blocks["guidance_in"] = std::shared_ptr<GGMLBlock>(new MLPEmbedder(256, params.hidden_size));
                }
            }
            blocks["txt_in"] = std::shared_ptr<GGMLBlock>(new Linear(params.context_in_dim, params.hidden_size, true));

            for (int i = 0; i < params.depth; i++) {
                blocks["double_blocks." + std::to_string(i)] = std::shared_ptr<GGMLBlock>(new DoubleStreamBlock(params.hidden_size,
                                                                                                                params.num_heads,
                                                                                                                params.mlp_ratio,
                                                                                                                i,
                                                                                                                params.qkv_bias,
                                                                                                                params.flash_attn,
                                                                                                                params.is_chroma));
            }

            for (int i = 0; i < params.depth_single_blocks; i++) {
                blocks["single_blocks." + std::to_string(i)] = std::shared_ptr<GGMLBlock>(new SingleStreamBlock(params.hidden_size,
                                                                                                                params.num_heads,
                                                                                                                params.mlp_ratio,
                                                                                                                i,
                                                                                                                0.f,
                                                                                                                params.flash_attn,
                                                                                                                params.is_chroma));
            }

            blocks["final_layer"] = std::shared_ptr<GGMLBlock>(new LastLayer(params.hidden_size, 1, params.out_channels, params.is_chroma));
        }

        struct ggml_tensor* patchify(struct ggml_context* ctx,
                                     struct ggml_tensor* x,
                                     int64_t patch_size) {
            // x: [N, C, H, W]
            // return: [N, h*w, C * patch_size * patch_size]
            int64_t N = x->ne[3];
            int64_t C = x->ne[2];
            int64_t H = x->ne[1];
            int64_t W = x->ne[0];
            int64_t p = patch_size;
            int64_t h = H / patch_size;
            int64_t w = W / patch_size;

            GGML_ASSERT(h * p == H && w * p == W);

            x = ggml_reshape_4d(ctx, x, p, w, p, h * C * N);       // [N*C*h, p, w, p]
            x = ggml_cont(ctx, ggml_permute(ctx, x, 0, 2, 1, 3));  // [N*C*h, w, p, p]
            x = ggml_reshape_4d(ctx, x, p * p, w * h, C, N);       // [N, C, h*w, p*p]
            x = ggml_cont(ctx, ggml_permute(ctx, x, 0, 2, 1, 3));  // [N, h*w, C, p*p]
            x = ggml_reshape_3d(ctx, x, p * p * C, w * h, N);      // [N, h*w, C*p*p]
            return x;
        }

        struct ggml_tensor* unpatchify(struct ggml_context* ctx,
                                       struct ggml_tensor* x,
                                       int64_t h,
                                       int64_t w,
                                       int64_t patch_size) {
            // x: [N, h*w, C*patch_size*patch_size]
            // return: [N, C, H, W]
            int64_t N = x->ne[2];
            int64_t C = x->ne[0] / patch_size / patch_size;
            int64_t H = h * patch_size;
            int64_t W = w * patch_size;
            int64_t p = patch_size;

            GGML_ASSERT(C * p * p == x->ne[0]);

            x = ggml_reshape_4d(ctx, x, p * p, C, w * h, N);       // [N, h*w, C, p*p]
            x = ggml_cont(ctx, ggml_permute(ctx, x, 0, 2, 1, 3));  // [N, C, h*w, p*p]
            x = ggml_reshape_4d(ctx, x, p, p, w, h * C * N);       // [N*C*h, w, p, p]
            x = ggml_cont(ctx, ggml_permute(ctx, x, 0, 2, 1, 3));  // [N*C*h, p, w, p]
            x = ggml_reshape_4d(ctx, x, W, H, C, N);               // [N, C, h*p, w*p]

            return x;
        }

        struct ggml_tensor* forward_orig(struct ggml_context* ctx,
                                         ggml_backend_t backend,
                                         struct ggml_tensor* img,
                                         struct ggml_tensor* txt,
                                         struct ggml_tensor* timesteps,
                                         struct ggml_tensor* y,
                                         struct ggml_tensor* guidance,
                                         struct ggml_tensor* pe,
                                         struct ggml_tensor* mod_index_arange = NULL,
                                         std::vector<int> skip_layers         = {}) {
            auto img_in      = std::dynamic_pointer_cast<Linear>(blocks["img_in"]);
            auto txt_in      = std::dynamic_pointer_cast<Linear>(blocks["txt_in"]);
            auto final_layer = std::dynamic_pointer_cast<LastLayer>(blocks["final_layer"]);

            img = img_in->forward(ctx, img);
            struct ggml_tensor* vec;
            struct ggml_tensor* txt_img_mask = NULL;
            if (params.is_chroma) {
                int64_t mod_index_length = 344;
                auto approx              = std::dynamic_pointer_cast<ChromaApproximator>(blocks["distilled_guidance_layer"]);
                auto distill_timestep    = ggml_nn_timestep_embedding(ctx, timesteps, 16, 10000, 1000.f);
                auto distill_guidance    = ggml_nn_timestep_embedding(ctx, guidance, 16, 10000, 1000.f);

                // auto mod_index_arange  = ggml_arange(ctx, 0, (float)mod_index_length, 1);
                // ggml_arange tot working on a lot of backends, precomputing it on CPU instead
                GGML_ASSERT(arange != NULL);
                auto modulation_index = ggml_nn_timestep_embedding(ctx, mod_index_arange, 32, 10000, 1000.f);  // [1, 344, 32]

                // Batch broadcast (will it ever be useful)
                modulation_index = ggml_repeat(ctx, modulation_index, ggml_new_tensor_3d(ctx, GGML_TYPE_F32, modulation_index->ne[0], modulation_index->ne[1], img->ne[2]));  // [N, 344, 32]

                auto timestep_guidance = ggml_concat(ctx, distill_timestep, distill_guidance, 0);  // [N, 1, 32]
                timestep_guidance      = ggml_repeat(ctx, timestep_guidance, modulation_index);    // [N, 344, 32]

                vec = ggml_concat(ctx, timestep_guidance, modulation_index, 0);  // [N, 344, 64]
                // Permute for consistency with non-distilled modulation implementation
                vec = ggml_cont(ctx, ggml_permute(ctx, vec, 0, 2, 1, 3));  // [344, N, 64]
                vec = approx->forward(ctx, vec);                           // [344, N, hidden_size]

                if (y != NULL) {
                    txt_img_mask = ggml_pad(ctx, y, img->ne[1], 0, 0, 0);
                }
            } else {
                auto time_in   = std::dynamic_pointer_cast<MLPEmbedder>(blocks["time_in"]);
                auto vector_in = std::dynamic_pointer_cast<MLPEmbedder>(blocks["vector_in"]);
                vec            = time_in->forward(ctx, ggml_nn_timestep_embedding(ctx, timesteps, 256, 10000, 1000.f));
                if (params.guidance_embed) {
                    GGML_ASSERT(guidance != NULL);
                    auto guidance_in = std::dynamic_pointer_cast<MLPEmbedder>(blocks["guidance_in"]);
                    // bf16 and fp16 result is different
                    auto g_in = ggml_nn_timestep_embedding(ctx, guidance, 256, 10000, 1000.f);
                    vec       = ggml_add(ctx, vec, guidance_in->forward(ctx, g_in));
                }

                vec = ggml_add(ctx, vec, vector_in->forward(ctx, y));
            }

            txt = txt_in->forward(ctx, txt);

            for (int i = 0; i < params.depth; i++) {
                if (skip_layers.size() > 0 && std::find(skip_layers.begin(), skip_layers.end(), i) != skip_layers.end()) {
                    continue;
                }

                auto block = std::dynamic_pointer_cast<DoubleStreamBlock>(blocks["double_blocks." + std::to_string(i)]);

                auto img_txt = block->forward(ctx, backend, img, txt, vec, pe, txt_img_mask);
                img          = img_txt.first;   // [N, n_img_token, hidden_size]
                txt          = img_txt.second;  // [N, n_txt_token, hidden_size]
            }

            auto txt_img = ggml_concat(ctx, txt, img, 1);  // [N, n_txt_token + n_img_token, hidden_size]
            for (int i = 0; i < params.depth_single_blocks; i++) {
                if (skip_layers.size() > 0 && std::find(skip_layers.begin(), skip_layers.end(), i + params.depth) != skip_layers.end()) {
                    continue;
                }
                auto block = std::dynamic_pointer_cast<SingleStreamBlock>(blocks["single_blocks." + std::to_string(i)]);

                txt_img = block->forward(ctx, backend, txt_img, vec, pe, txt_img_mask);
            }

            txt_img = ggml_cont(ctx, ggml_permute(ctx, txt_img, 0, 2, 1, 3));  // [n_txt_token + n_img_token, N, hidden_size]
            img     = ggml_view_3d(ctx,
                                   txt_img,
                                   txt_img->ne[0],
                                   txt_img->ne[1],
                                   img->ne[1],
                                   txt_img->nb[1],
                                   txt_img->nb[2],
                                   txt_img->nb[2] * txt->ne[1]);           // [n_img_token, N, hidden_size]
            img     = ggml_cont(ctx, ggml_permute(ctx, img, 0, 2, 1, 3));  // [N, n_img_token, hidden_size]

            img = final_layer->forward(ctx, img, vec);  // (N, T, patch_size ** 2 * out_channels)
            return img;
        }

        struct ggml_tensor* process_img(struct ggml_context* ctx,
                                        struct ggml_tensor* x) {
            int64_t W          = x->ne[0];
            int64_t H          = x->ne[1];
            int64_t patch_size = 2;
            int pad_h          = (patch_size - H % patch_size) % patch_size;
            int pad_w          = (patch_size - W % patch_size) % patch_size;
            x                  = ggml_pad(ctx, x, pad_w, pad_h, 0, 0);  // [N, C, H + pad_h, W + pad_w]

            // img = rearrange(x, "b c (h ph) (w pw) -> b (h w) (c ph pw)", ph=patch_size, pw=patch_size)
            auto img = patchify(ctx, x, patch_size);  // [N, h*w, C * patch_size * patch_size]
            return img;
        }

        struct ggml_tensor* forward(struct ggml_context* ctx,
                                    ggml_backend_t backend,
                                    struct ggml_tensor* x,
                                    struct ggml_tensor* timestep,
                                    struct ggml_tensor* context,
                                    struct ggml_tensor* c_concat,
                                    struct ggml_tensor* y,
                                    struct ggml_tensor* guidance,
                                    struct ggml_tensor* pe,
                                    struct ggml_tensor* mod_index_arange                         = NULL,
                                    std::vector<std::pair<struct ggml_tensor*, int>> ref_latents = {},
                                    std::vector<int> skip_layers                                 = {}) {
            // Forward pass of DiT.
            // x: (N, C, H, W) tensor of spatial inputs (images or latent representations of images)
            // timestep: (N,) tensor of diffusion timesteps
            // context: (N, L, D)
            // c_concat: NULL, or for (N,C+M, H, W) for Fill
            // y: (N, adm_in_channels) tensor of class labels
            // guidance: (N,)
            // pe: (L, d_head/2, 2, 2)
            // return: (N, C, H, W)

            GGML_ASSERT(x->ne[3] == 1);

            int64_t W          = x->ne[0];
            int64_t H          = x->ne[1];
            int64_t C          = x->ne[2];
            int64_t patch_size = 2;
            int pad_h          = (patch_size - H % patch_size) % patch_size;
            int pad_w          = (patch_size - W % patch_size) % patch_size;

            auto img            = process_img(ctx, x);
            uint64_t img_tokens = img->ne[1];

            if (c_concat != NULL) {
                ggml_tensor* masked = ggml_view_4d(ctx, c_concat, c_concat->ne[0], c_concat->ne[1], C, 1, c_concat->nb[1], c_concat->nb[2], c_concat->nb[3], 0);
                ggml_tensor* mask   = ggml_view_4d(ctx, c_concat, c_concat->ne[0], c_concat->ne[1], 8 * 8, 1, c_concat->nb[1], c_concat->nb[2], c_concat->nb[3], c_concat->nb[2] * C);

                masked = process_img(ctx, masked);
                mask   = process_img(ctx, mask);

                img = ggml_concat(ctx, img, ggml_concat(ctx, masked, mask, 0), 0);
            }

            if (ref_latents.size() > 0) {
                for (auto& ref_pair : ref_latents) {
                    struct ggml_tensor* ref = ref_pair.first;
                    ref                     = process_img(ctx, ref);
                    img                     = ggml_concat(ctx, img, ref, 1);
                }
            }

            auto out = forward_orig(ctx, backend, img, context, timestep, y, guidance, pe, mod_index_arange, skip_layers);  // [N, num_tokens, C * patch_size * patch_size]
            if (out->ne[1] > img_tokens) {
                out = ggml_cont(ctx, ggml_permute(ctx, out, 0, 2, 1, 3));  // [num_tokens, N, C * patch_size * patch_size]
                out = ggml_view_3d(ctx, out, out->ne[0], out->ne[1], img_tokens, out->nb[1], out->nb[2], 0);
                out = ggml_cont(ctx, ggml_permute(ctx, out, 0, 2, 1, 3));  // [N, h*w, C * patch_size * patch_size]
            }

            // rearrange(out, "b (h w) (c ph pw) -> b c (h ph) (w pw)", h=h_len, w=w_len, ph=2, pw=2)
            out = unpatchify(ctx, out, (H + pad_h) / patch_size, (W + pad_w) / patch_size, patch_size);  // [N, C, H + pad_h, W + pad_w]

            return out;
        }
    };

    struct FluxRunner : public GGMLRunner {
    public:
        FluxParams flux_params;
        Flux flux;
        std::vector<float> pe_vec;
        std::vector<float> mod_index_arange_vec;  // for cache
        SDVersion version;
        bool use_mask = false;

        FluxRunner(ggml_backend_t backend,
                   bool offload_params_to_cpu,
                   const String2GGMLType& tensor_types = {},
                   const std::string prefix            = "",
                   SDVersion version                   = VERSION_FLUX,
                   bool flash_attn                     = false,
                   bool use_mask                       = false)
            : GGMLRunner(backend, offload_params_to_cpu), use_mask(use_mask) {
            flux_params.flash_attn          = flash_attn;
            flux_params.guidance_embed      = false;
            flux_params.depth               = 0;
            flux_params.depth_single_blocks = 0;
            if (version == VERSION_FLUX_FILL) {
                flux_params.in_channels = 384;
            }
            for (auto pair : tensor_types) {
                std::string tensor_name = pair.first;
                if (!starts_with(tensor_name, prefix))
                    continue;
                if (tensor_name.find("guidance_in.in_layer.weight") != std::string::npos) {
                    // not schnell
                    flux_params.guidance_embed = true;
                }
                if (tensor_name.find("distilled_guidance_layer.in_proj.weight") != std::string::npos) {
                    // Chroma
                    flux_params.is_chroma = true;
                }
                size_t db = tensor_name.find("double_blocks.");
                if (db != std::string::npos) {
                    tensor_name     = tensor_name.substr(db);  // remove prefix
                    int block_depth = atoi(tensor_name.substr(14, tensor_name.find(".", 14)).c_str());
                    if (block_depth + 1 > flux_params.depth) {
                        flux_params.depth = block_depth + 1;
                    }
                }
                size_t sb = tensor_name.find("single_blocks.");
                if (sb != std::string::npos) {
                    tensor_name     = tensor_name.substr(sb);  // remove prefix
                    int block_depth = atoi(tensor_name.substr(14, tensor_name.find(".", 14)).c_str());
                    if (block_depth + 1 > flux_params.depth_single_blocks) {
                        flux_params.depth_single_blocks = block_depth + 1;
                    }
                }
            }

            LOG_INFO("Flux blocks: %d double, %d single", flux_params.depth, flux_params.depth_single_blocks);
            if (flux_params.is_chroma) {
                LOG_INFO("Using pruned modulation (Chroma)");
            } else if (!flux_params.guidance_embed) {
                LOG_INFO("Flux guidance is disabled (Schnell mode)");
            }

            flux = Flux(flux_params);
            flux.init(params_ctx, tensor_types, prefix);
        }

        std::string get_desc() {
            return "flux";
        }

        void get_param_tensors(std::map<std::string, struct ggml_tensor*>& tensors, const std::string prefix) {
            flux.get_param_tensors(tensors, prefix);
        }

        struct ggml_cgraph* build_graph(struct ggml_tensor* x,
                                        struct ggml_tensor* timesteps,
                                        struct ggml_tensor* context,
                                        struct ggml_tensor* c_concat,
                                        struct ggml_tensor* y,
                                        struct ggml_tensor* guidance,
                                        std::vector<std::pair<struct ggml_tensor*, int>> ref_latents = {},
                                        std::vector<int> skip_layers                                 = {}) {
            GGML_ASSERT(x->ne[3] == 1);
            struct ggml_cgraph* gf = ggml_new_graph_custom(compute_ctx, FLUX_GRAPH_SIZE, false);

            struct ggml_tensor* mod_index_arange = NULL;

            x       = to_backend(x);
            context = to_backend(context);
            if (c_concat != NULL) {
                c_concat = to_backend(c_concat);
            }
            if (flux_params.is_chroma) {
                guidance = ggml_set_f32(guidance, 0);

                if (!use_mask) {
                    y = NULL;
                }

                // ggml_arange is not working on some backends, precompute it
                mod_index_arange_vec = arange(0, 344);
                mod_index_arange     = ggml_new_tensor_1d(compute_ctx, GGML_TYPE_F32, mod_index_arange_vec.size());
                set_backend_tensor_data(mod_index_arange, mod_index_arange_vec.data());
            }
            y = to_backend(y);

            timesteps = to_backend(timesteps);
            if (flux_params.guidance_embed || flux_params.is_chroma) {
                guidance = to_backend(guidance);
            }
            for (int i = 0; i < ref_latents.size(); i++) {
                ref_latents[i].first = to_backend(ref_latents[i].first);
            }

            pe_vec      = Rope::gen_flux_pe(x->ne[1],
                                            x->ne[0],
                                            2,
                                            x->ne[3],
                                            context->ne[1],
                                            ref_latents,
                                            flux_params.theta,
                                            flux_params.axes_dim);
            int pos_len = pe_vec.size() / flux_params.axes_dim_sum / 2;
            // LOG_DEBUG("pos_len %d", pos_len);
            auto pe = ggml_new_tensor_4d(compute_ctx, GGML_TYPE_F32, 2, 2, flux_params.axes_dim_sum / 2, pos_len);
            // pe->data = pe_vec.data();
            // print_ggml_tensor(pe);
            // pe->data = NULL;
            set_backend_tensor_data(pe, pe_vec.data());

            struct ggml_tensor* out = flux.forward(compute_ctx,
                                                   runtime_backend,
                                                   x,
                                                   timesteps,
                                                   context,
                                                   c_concat,
                                                   y,
                                                   guidance,
                                                   pe,
                                                   mod_index_arange,
                                                   ref_latents,
                                                   skip_layers);

            ggml_build_forward_expand(gf, out);

            return gf;
        }

        void compute(int n_threads,
                     struct ggml_tensor* x,
                     struct ggml_tensor* timesteps,
                     struct ggml_tensor* context,
                     struct ggml_tensor* c_concat,
                     struct ggml_tensor* y,
                     struct ggml_tensor* guidance,
                     std::vector<std::pair<struct ggml_tensor*, int>> ref_latents = {},
                     struct ggml_tensor** output                                  = NULL,
                     struct ggml_context* output_ctx                              = NULL,
                     std::vector<int> skip_layers                                 = std::vector<int>()) {
            // x: [N, in_channels, h, w]
            // timesteps: [N, ]
            // context: [N, max_position, hidden_size]
            // y: [N, adm_in_channels] or [1, adm_in_channels]
            // guidance: [N, ]
            auto get_graph = [&]() -> struct ggml_cgraph* {
                return build_graph(x, timesteps, context, c_concat, y, guidance, ref_latents, skip_layers);
            };

            GGMLRunner::compute(get_graph, n_threads, false, output, output_ctx);
        }

        void test() {
            struct ggml_init_params params;
            params.mem_size   = static_cast<size_t>(20 * 1024 * 1024);  // 20 MB
            params.mem_buffer = NULL;
            params.no_alloc   = false;

            struct ggml_context* work_ctx = ggml_init(params);
            GGML_ASSERT(work_ctx != NULL);

            {
                // cpu f16:
                // cuda f16: nan
                // cuda q8_0: pass
                auto x = ggml_new_tensor_4d(work_ctx, GGML_TYPE_F32, 16, 16, 16, 1);
                ggml_set_f32(x, 0.01f);
                // print_ggml_tensor(x);

                std::vector<float> timesteps_vec(1, 999.f);
                auto timesteps = vector_to_ggml_tensor(work_ctx, timesteps_vec);

                std::vector<float> guidance_vec(1, 3.5f);
                auto guidance = vector_to_ggml_tensor(work_ctx, guidance_vec);

                auto context = ggml_new_tensor_3d(work_ctx, GGML_TYPE_F32, 4096, 256, 1);
                ggml_set_f32(context, 0.01f);
                // print_ggml_tensor(context);

                auto y = ggml_new_tensor_2d(work_ctx, GGML_TYPE_F32, 768, 1);
                ggml_set_f32(y, 0.01f);
                // print_ggml_tensor(y);

                struct ggml_tensor* out = NULL;

                int t0 = ggml_time_ms();
                compute(8, x, timesteps, context, NULL, y, guidance, {}, &out, work_ctx);
                int t1 = ggml_time_ms();

                print_ggml_tensor(out);
                LOG_DEBUG("flux test done in %dms", t1 - t0);
            }
        }

        static void load_from_file_and_test(const std::string& file_path) {
            // ggml_backend_t backend    = ggml_backend_cuda_init(0);
            ggml_backend_t backend           = ggml_backend_cpu_init();
            ggml_type model_data_type        = GGML_TYPE_Q8_0;
            std::shared_ptr<FluxRunner> flux = std::shared_ptr<FluxRunner>(new FluxRunner(backend, false));
            {
                LOG_INFO("loading from '%s'", file_path.c_str());

                flux->alloc_params_buffer();
                std::map<std::string, ggml_tensor*> tensors;
                flux->get_param_tensors(tensors, "model.diffusion_model");

                ModelLoader model_loader;
                if (!model_loader.init_from_file(file_path, "model.diffusion_model.")) {
                    LOG_ERROR("init model loader from file failed: '%s'", file_path.c_str());
                    return;
                }

                bool success = model_loader.load_tensors(tensors);

                if (!success) {
                    LOG_ERROR("load tensors from model loader failed");
                    return;
                }

                LOG_INFO("flux model loaded");
            }
            flux->test();
        }
    };

}  // namespace Flux

#endif  // __FLUX_HPP__<|MERGE_RESOLUTION|>--- conflicted
+++ resolved
@@ -619,187 +619,6 @@
 
     struct Flux : public GGMLBlock {
     public:
-<<<<<<< HEAD
-        std::vector<float> linspace(float start, float end, int num) {
-            std::vector<float> result(num);
-            float step = (end - start) / (num - 1);
-            for (int i = 0; i < num; ++i) {
-                result[i] = start + i * step;
-            }
-            return result;
-        }
-
-        std::vector<std::vector<float>> transpose(const std::vector<std::vector<float>>& mat) {
-            int rows = mat.size();
-            int cols = mat[0].size();
-            std::vector<std::vector<float>> transposed(cols, std::vector<float>(rows));
-            for (int i = 0; i < rows; ++i) {
-                for (int j = 0; j < cols; ++j) {
-                    transposed[j][i] = mat[i][j];
-                }
-            }
-            return transposed;
-        }
-
-        std::vector<float> flatten(const std::vector<std::vector<float>>& vec) {
-            std::vector<float> flat_vec;
-            for (const auto& sub_vec : vec) {
-                flat_vec.insert(flat_vec.end(), sub_vec.begin(), sub_vec.end());
-            }
-            return flat_vec;
-        }
-
-        std::vector<std::vector<float>> rope(const std::vector<float>& pos, int dim, int theta) {
-            assert(dim % 2 == 0);
-            int half_dim = dim / 2;
-
-            std::vector<float> scale = linspace(0, (dim * 1.0f - 2) / dim, half_dim);
-
-            std::vector<float> omega(half_dim);
-            for (int i = 0; i < half_dim; ++i) {
-                omega[i] = 1.0 / std::pow(theta, scale[i]);
-            }
-
-            int pos_size = pos.size();
-            std::vector<std::vector<float>> out(pos_size, std::vector<float>(half_dim));
-            for (int i = 0; i < pos_size; ++i) {
-                for (int j = 0; j < half_dim; ++j) {
-                    out[i][j] = pos[i] * omega[j];
-                }
-            }
-
-            std::vector<std::vector<float>> result(pos_size, std::vector<float>(half_dim * 4));
-            for (int i = 0; i < pos_size; ++i) {
-                for (int j = 0; j < half_dim; ++j) {
-                    result[i][4 * j]     = std::cos(out[i][j]);
-                    result[i][4 * j + 1] = -std::sin(out[i][j]);
-                    result[i][4 * j + 2] = std::sin(out[i][j]);
-                    result[i][4 * j + 3] = std::cos(out[i][j]);
-                }
-            }
-
-            return result;
-        }
-
-        // Generate IDs for image patches and text
-        std::vector<std::vector<float>> gen_txt_ids(int bs, int context_len) {
-            return std::vector<std::vector<float>>(bs * context_len, std::vector<float>(3, 0.0));
-        }
-
-        std::vector<std::vector<float>> gen_img_ids(int h, int w, int patch_size, int bs, int index = 0, int h_offset = 0, int w_offset = 0) {
-            int h_len = (h + (patch_size / 2)) / patch_size;
-            int w_len = (w + (patch_size / 2)) / patch_size;
-
-            std::vector<std::vector<float>> img_ids(h_len * w_len, std::vector<float>(3, 0.0));
-
-            std::vector<float> row_ids = linspace(h_offset, h_len - 1 + h_offset, h_len);
-            std::vector<float> col_ids = linspace(w_offset, w_len - 1 + w_offset, w_len);
-
-            for (int i = 0; i < h_len; ++i) {
-                for (int j = 0; j < w_len; ++j) {
-                    img_ids[i * w_len + j][0] = index;
-                    img_ids[i * w_len + j][1] = row_ids[i];
-                    img_ids[i * w_len + j][2] = col_ids[j];
-                }
-            }
-
-            std::vector<std::vector<float>> img_ids_repeated(bs * img_ids.size(), std::vector<float>(3));
-            for (int i = 0; i < bs; ++i) {
-                for (int j = 0; j < img_ids.size(); ++j) {
-                    img_ids_repeated[i * img_ids.size() + j] = img_ids[j];
-                }
-            }
-            return img_ids_repeated;
-        }
-
-        std::vector<std::vector<float>> concat_ids(const std::vector<std::vector<float>>& a,
-                                                   const std::vector<std::vector<float>>& b,
-                                                   int bs) {
-            size_t a_len = a.size() / bs;
-            size_t b_len = b.size() / bs;
-            std::vector<std::vector<float>> ids(a.size() + b.size(), std::vector<float>(3));
-            for (int i = 0; i < bs; ++i) {
-                for (int j = 0; j < a_len; ++j) {
-                    ids[i * (a_len + b_len) + j] = a[i * a_len + j];
-                }
-                for (int j = 0; j < b_len; ++j) {
-                    ids[i * (a_len + b_len) + a_len + j] = b[i * b_len + j];
-                }
-            }
-            return ids;
-        }
-        std::vector<std::vector<float>> gen_ids(int h, int w, int patch_size, int bs, int context_len, std::vector<std::pair<ggml_tensor*, int>> ref_latents) {
-            auto txt_ids = gen_txt_ids(bs, context_len);
-            auto img_ids = gen_img_ids(h, w, patch_size, bs);
-            auto ids     = concat_ids(txt_ids, img_ids, bs);
-
-            std::unordered_map<int, std::pair<uint64_t, uint64_t>> offsets;
-            offsets[0] = {h, w};
-
-            for (const auto& ref_pair : ref_latents) {
-                ggml_tensor* ref    = ref_pair.first;
-                const int ref_index = ref_pair.second;
-
-                if (offsets.find(ref_index) == offsets.end()) {
-                    offsets[ref_index] = std::make_pair(0, 0);
-                }
-
-                uint64_t h_offset = offsets[ref_index].first;
-                uint64_t w_offset = offsets[ref_index].second;
-
-                uint64_t curr_h = 0;
-                uint64_t curr_w = 0;
-                if (ref->ne[1] + h_offset > ref->ne[0] + w_offset) {
-                    curr_w = w_offset;
-                } else {
-                    curr_h = h_offset;
-                }
-
-                auto ref_ids = gen_img_ids(ref->ne[1], ref->ne[0], patch_size, bs, ref_index, curr_h, curr_w);
-                ids          = concat_ids(ids, ref_ids, bs);
-
-                // Update offsets
-                offsets[ref_index].first  = std::max(h_offset, ref->ne[1] + curr_h);
-                offsets[ref_index].second = std::max(w_offset, ref->ne[0] + curr_w);
-            }
-
-            return ids;
-        }
-
-        // Generate positional embeddings
-        std::vector<float> gen_pe(int h, int w, int patch_size, int bs, int context_len, std::vector<std::pair<struct ggml_tensor*, int>> ref_latents, int theta, const std::vector<int>& axes_dim) {
-            std::vector<std::vector<float>> ids       = gen_ids(h, w, patch_size, bs, context_len, ref_latents);
-            std::vector<std::vector<float>> trans_ids = transpose(ids);
-            size_t pos_len                            = ids.size();
-            int num_axes                              = axes_dim.size();
-            for (int i = 0; i < pos_len; i++) {
-                // std::cout << trans_ids[0][i] << " " << trans_ids[1][i] << " " << trans_ids[2][i] << std::endl;
-            }
-
-            int emb_dim = 0;
-            for (int d : axes_dim)
-                emb_dim += d / 2;
-
-            std::vector<std::vector<float>> emb(bs * pos_len, std::vector<float>(emb_dim * 2 * 2, 0.0));
-            int offset = 0;
-            for (int i = 0; i < num_axes; ++i) {
-                std::vector<std::vector<float>> rope_emb = rope(trans_ids[i], axes_dim[i], theta);  // [bs*pos_len, axes_dim[i]/2 * 2 * 2]
-                for (int b = 0; b < bs; ++b) {
-                    for (int j = 0; j < pos_len; ++j) {
-                        for (int k = 0; k < rope_emb[0].size(); ++k) {
-                            emb[b * pos_len + j][offset + k] = rope_emb[j][k];
-                        }
-                    }
-                }
-                offset += rope_emb[0].size();
-            }
-
-            return flatten(emb);
-        }
-
-    public:
-=======
->>>>>>> f8fe4e7d
         FluxParams params;
         Flux() {}
         Flux(FluxParams params)
