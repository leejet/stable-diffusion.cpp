#ifndef __FLUX_HPP__
#define __FLUX_HPP__

#include <memory>
#include <vector>

#include "ggml_extend.hpp"
#include "model.h"
#include "rope.hpp"

#define FLUX_GRAPH_SIZE 10240

namespace Flux {

    struct MLPEmbedder : public UnaryBlock {
    public:
        MLPEmbedder(int64_t in_dim, int64_t hidden_dim, bool bias = true) {
            blocks["in_layer"]  = std::shared_ptr<GGMLBlock>(new Linear(in_dim, hidden_dim, bias));
            blocks["out_layer"] = std::shared_ptr<GGMLBlock>(new Linear(hidden_dim, hidden_dim, bias));
        }

<<<<<<< HEAD
        struct ggml_tensor* forward(struct ggml_context* ctx, struct ggml_tensor* x) override {
=======
        struct ggml_tensor* forward(GGMLRunnerContext* ctx, struct ggml_tensor* x) override {
>>>>>>> 11ab0952
            // x: [..., in_dim]
            // return: [..., hidden_dim]
            auto in_layer  = std::dynamic_pointer_cast<Linear>(blocks["in_layer"]);
            auto out_layer = std::dynamic_pointer_cast<Linear>(blocks["out_layer"]);

            x = in_layer->forward(ctx, x);
            x = ggml_silu_inplace(ctx->ggml_ctx, x);
            x = out_layer->forward(ctx, x);
            return x;
        }
    };

    class RMSNorm : public UnaryBlock {
    protected:
        int64_t hidden_size;
        float eps;

<<<<<<< HEAD
        void init_params(struct ggml_context* ctx, const String2GGMLType& tensor_types = {}, const std::string prefix = "") override {
=======
        void init_params(struct ggml_context* ctx, const String2TensorStorage& tensor_storage_map = {}, const std::string prefix = "") override {
>>>>>>> 11ab0952
            ggml_type wtype = GGML_TYPE_F32;
            params["scale"] = ggml_new_tensor_1d(ctx, wtype, hidden_size);
        }

    public:
        RMSNorm(int64_t hidden_size,
                float eps = 1e-06f)
            : hidden_size(hidden_size),
              eps(eps) {}

<<<<<<< HEAD
        struct ggml_tensor* forward(struct ggml_context* ctx, struct ggml_tensor* x) override {
=======
        struct ggml_tensor* forward(GGMLRunnerContext* ctx, struct ggml_tensor* x) override {
>>>>>>> 11ab0952
            struct ggml_tensor* w = params["scale"];
            x                     = ggml_rms_norm(ctx->ggml_ctx, x, eps);
            x                     = ggml_mul(ctx->ggml_ctx, x, w);
            return x;
        }
    };

    struct QKNorm : public GGMLBlock {
    public:
        QKNorm(int64_t dim) {
            blocks["query_norm"] = std::shared_ptr<GGMLBlock>(new RMSNorm(dim));
            blocks["key_norm"]   = std::shared_ptr<GGMLBlock>(new RMSNorm(dim));
        }

        struct ggml_tensor* query_norm(GGMLRunnerContext* ctx, struct ggml_tensor* x) {
            // x: [..., dim]
            // return: [..., dim]
            auto norm = std::dynamic_pointer_cast<RMSNorm>(blocks["query_norm"]);

            x = norm->forward(ctx, x);
            return x;
        }

        struct ggml_tensor* key_norm(GGMLRunnerContext* ctx, struct ggml_tensor* x) {
            // x: [..., dim]
            // return: [..., dim]
            auto norm = std::dynamic_pointer_cast<RMSNorm>(blocks["key_norm"]);

            x = norm->forward(ctx, x);
            return x;
        }
    };

    struct SelfAttention : public GGMLBlock {
    public:
        int64_t num_heads;

    public:
        SelfAttention(int64_t dim,
                      int64_t num_heads = 8,
                      bool qkv_bias     = false,
                      bool proj_bias    = true)
            : num_heads(num_heads) {
            int64_t head_dim = dim / num_heads;
            blocks["qkv"]    = std::shared_ptr<GGMLBlock>(new Linear(dim, dim * 3, qkv_bias));
            blocks["norm"]   = std::shared_ptr<GGMLBlock>(new QKNorm(head_dim));
            blocks["proj"]   = std::shared_ptr<GGMLBlock>(new Linear(dim, dim, proj_bias));
        }

        std::vector<struct ggml_tensor*> pre_attention(GGMLRunnerContext* ctx, struct ggml_tensor* x) {
            auto qkv_proj = std::dynamic_pointer_cast<Linear>(blocks["qkv"]);
            auto norm     = std::dynamic_pointer_cast<QKNorm>(blocks["norm"]);

            auto qkv         = qkv_proj->forward(ctx, x);
            auto qkv_vec     = split_qkv(ctx->ggml_ctx, qkv);
            int64_t head_dim = qkv_vec[0]->ne[0] / num_heads;
            auto q           = ggml_reshape_4d(ctx->ggml_ctx, qkv_vec[0], head_dim, num_heads, qkv_vec[0]->ne[1], qkv_vec[0]->ne[2]);
            auto k           = ggml_reshape_4d(ctx->ggml_ctx, qkv_vec[1], head_dim, num_heads, qkv_vec[1]->ne[1], qkv_vec[1]->ne[2]);
            auto v           = ggml_reshape_4d(ctx->ggml_ctx, qkv_vec[2], head_dim, num_heads, qkv_vec[2]->ne[1], qkv_vec[2]->ne[2]);
            q                = norm->query_norm(ctx, q);
            k                = norm->key_norm(ctx, k);
            return {q, k, v};
        }

        struct ggml_tensor* post_attention(GGMLRunnerContext* ctx, struct ggml_tensor* x) {
            auto proj = std::dynamic_pointer_cast<Linear>(blocks["proj"]);

            x = proj->forward(ctx, x);  // [N, n_token, dim]
            return x;
        }

        struct ggml_tensor* forward(GGMLRunnerContext* ctx,
                                    struct ggml_tensor* x,
                                    struct ggml_tensor* pe,
                                    struct ggml_tensor* mask) {
            // x: [N, n_token, dim]
            // pe: [n_token, d_head/2, 2, 2]
            // return [N, n_token, dim]
            auto qkv = pre_attention(ctx, x);                                   // q,k,v: [N, n_token, n_head, d_head]
            x        = Rope::attention(ctx, qkv[0], qkv[1], qkv[2], pe, mask);  // [N, n_token, dim]
            x        = post_attention(ctx, x);                                  // [N, n_token, dim]
            return x;
        }
    };

    struct MLP : public UnaryBlock {
        bool use_mlp_silu_act;

    public:
        MLP(int64_t hidden_size, int64_t intermediate_size, bool use_mlp_silu_act = false, bool bias = false)
            : use_mlp_silu_act(use_mlp_silu_act) {
            int64_t mlp_mult_factor = use_mlp_silu_act ? 2 : 1;
            blocks["0"]             = std::make_shared<Linear>(hidden_size, intermediate_size * mlp_mult_factor, bias);
            blocks["2"]             = std::make_shared<Linear>(intermediate_size, hidden_size, bias);
        }

        struct ggml_tensor* forward(GGMLRunnerContext* ctx, struct ggml_tensor* x) {
            auto mlp_0 = std::dynamic_pointer_cast<Linear>(blocks["0"]);
            auto mlp_2 = std::dynamic_pointer_cast<Linear>(blocks["2"]);

            x = mlp_0->forward(ctx, x);
            if (use_mlp_silu_act) {
                x = ggml_ext_silu_act(ctx->ggml_ctx, x);
            } else {
                x = ggml_gelu_inplace(ctx->ggml_ctx, x);
            }
            x = mlp_2->forward(ctx, x);
            return x;
        }
    };

    struct YakMLP : public UnaryBlock {
    public:
        YakMLP(int64_t hidden_size, int64_t intermediate_size, bool bias = true) {
            blocks["gate_proj"] = std::make_shared<Linear>(hidden_size, intermediate_size, bias);
            blocks["up_proj"]   = std::make_shared<Linear>(hidden_size, intermediate_size, bias);
            blocks["down_proj"] = std::make_shared<Linear>(intermediate_size, hidden_size, bias);
        }

        struct ggml_tensor* forward(GGMLRunnerContext* ctx, struct ggml_tensor* x) {
            auto gate_proj = std::dynamic_pointer_cast<Linear>(blocks["gate_proj"]);
            auto up_proj   = std::dynamic_pointer_cast<Linear>(blocks["up_proj"]);
            auto down_proj = std::dynamic_pointer_cast<Linear>(blocks["down_proj"]);

            auto gate = gate_proj->forward(ctx, x);
            gate      = ggml_silu_inplace(ctx->ggml_ctx, gate);
            x         = up_proj->forward(ctx, x);
            x         = ggml_mul(ctx->ggml_ctx, x, gate);
            x         = down_proj->forward(ctx, x);
            return x;
        }
    };

    struct ModulationOut {
        ggml_tensor* shift = nullptr;
        ggml_tensor* scale = nullptr;
        ggml_tensor* gate  = nullptr;

        ModulationOut(ggml_tensor* shift = nullptr, ggml_tensor* scale = nullptr, ggml_tensor* gate = nullptr)
            : shift(shift), scale(scale), gate(gate) {}

        ModulationOut(GGMLRunnerContext* ctx, ggml_tensor* vec, int64_t offset) {
            int64_t stride = vec->nb[1] * vec->ne[1];
            shift          = ggml_view_2d(ctx->ggml_ctx, vec, vec->ne[0], vec->ne[1], vec->nb[1], stride * (offset + 0));  // [N, dim]
            scale          = ggml_view_2d(ctx->ggml_ctx, vec, vec->ne[0], vec->ne[1], vec->nb[1], stride * (offset + 1));  // [N, dim]
            gate           = ggml_view_2d(ctx->ggml_ctx, vec, vec->ne[0], vec->ne[1], vec->nb[1], stride * (offset + 2));  // [N, dim]
        }
    };

    struct Modulation : public GGMLBlock {
    public:
        bool is_double;
        int multiplier;

    public:
        Modulation(int64_t dim, bool is_double, bool bias = true)
            : is_double(is_double) {
            multiplier    = is_double ? 6 : 3;
            blocks["lin"] = std::shared_ptr<GGMLBlock>(new Linear(dim, dim * multiplier, bias));
        }

        std::vector<ModulationOut> forward(GGMLRunnerContext* ctx, struct ggml_tensor* vec) {
            // x: [N, dim]
            // return: [ModulationOut, ModulationOut]
            auto lin = std::dynamic_pointer_cast<Linear>(blocks["lin"]);

            auto out = ggml_silu(ctx->ggml_ctx, vec);
            out      = lin->forward(ctx, out);  // [N, multiplier*dim]

            auto m = ggml_reshape_3d(ctx->ggml_ctx, out, vec->ne[0], multiplier, vec->ne[1]);  // [N, multiplier, dim]
            m      = ggml_cont(ctx->ggml_ctx, ggml_permute(ctx->ggml_ctx, m, 0, 2, 1, 3));     // [multiplier, N, dim]

            ModulationOut m_0 = ModulationOut(ctx, m, 0);
            if (is_double) {
                return {m_0, ModulationOut(ctx, m, 3)};
            }

            return {m_0, ModulationOut()};
        }
    };

    __STATIC_INLINE__ struct ggml_tensor* modulate(struct ggml_context* ctx,
                                                   struct ggml_tensor* x,
                                                   struct ggml_tensor* shift,
                                                   struct ggml_tensor* scale) {
        // x: [N, L, C]
        // scale: [N, C]
        // shift: [N, C]
        scale = ggml_reshape_3d(ctx, scale, scale->ne[0], 1, scale->ne[1]);  // [N, 1, C]
        shift = ggml_reshape_3d(ctx, shift, shift->ne[0], 1, shift->ne[1]);  // [N, 1, C]
        x     = ggml_add(ctx, x, ggml_mul(ctx, x, scale));
        x     = ggml_add(ctx, x, shift);
        return x;
    }

    struct DoubleStreamBlock : public GGMLBlock {
        bool prune_mod;
        int idx = 0;

    public:
        DoubleStreamBlock(int64_t hidden_size,
                          int64_t num_heads,
                          float mlp_ratio,
                          int idx               = 0,
                          bool qkv_bias         = false,
                          bool prune_mod        = false,
                          bool share_modulation = false,
                          bool mlp_proj_bias    = true,
                          bool use_yak_mlp      = false,
                          bool use_mlp_silu_act = false)
            : idx(idx), prune_mod(prune_mod) {
            int64_t mlp_hidden_dim = hidden_size * mlp_ratio;

            if (!prune_mod && !share_modulation) {
                blocks["img_mod"] = std::shared_ptr<GGMLBlock>(new Modulation(hidden_size, true));
            }
            blocks["img_norm1"] = std::shared_ptr<GGMLBlock>(new LayerNorm(hidden_size, 1e-6f, false));
            blocks["img_attn"]  = std::shared_ptr<GGMLBlock>(new SelfAttention(hidden_size, num_heads, qkv_bias, mlp_proj_bias));

            blocks["img_norm2"] = std::shared_ptr<GGMLBlock>(new LayerNorm(hidden_size, 1e-6f, false));
            if (use_yak_mlp) {
                blocks["img_mlp"] = std::shared_ptr<GGMLBlock>(new YakMLP(hidden_size, mlp_hidden_dim, mlp_proj_bias));
            } else {
                blocks["img_mlp"] = std::shared_ptr<GGMLBlock>(new MLP(hidden_size, mlp_hidden_dim, use_mlp_silu_act, mlp_proj_bias));
            }

            if (!prune_mod && !share_modulation) {
                blocks["txt_mod"] = std::shared_ptr<GGMLBlock>(new Modulation(hidden_size, true));
            }
            blocks["txt_norm1"] = std::shared_ptr<GGMLBlock>(new LayerNorm(hidden_size, 1e-6f, false));
            blocks["txt_attn"]  = std::shared_ptr<GGMLBlock>(new SelfAttention(hidden_size, num_heads, qkv_bias, mlp_proj_bias));

            blocks["txt_norm2"] = std::shared_ptr<GGMLBlock>(new LayerNorm(hidden_size, 1e-6f, false));
            if (use_yak_mlp) {
                blocks["txt_mlp"] = std::shared_ptr<GGMLBlock>(new YakMLP(hidden_size, mlp_hidden_dim, mlp_proj_bias));
            } else {
                blocks["txt_mlp"] = std::shared_ptr<GGMLBlock>(new MLP(hidden_size, mlp_hidden_dim, use_mlp_silu_act, mlp_proj_bias));
            }
        }

        std::vector<ModulationOut> get_distil_img_mod(GGMLRunnerContext* ctx, struct ggml_tensor* vec) {
            // TODO: not hardcoded?
            const int single_blocks_count = 38;
            const int double_blocks_count = 19;

            int64_t offset = 6 * idx + 3 * single_blocks_count;
            return {ModulationOut(ctx, vec, offset), ModulationOut(ctx, vec, offset + 3)};
        }

        std::vector<ModulationOut> get_distil_txt_mod(GGMLRunnerContext* ctx, struct ggml_tensor* vec) {
            // TODO: not hardcoded?
            const int single_blocks_count = 38;
            const int double_blocks_count = 19;

            int64_t offset = 6 * idx + 6 * double_blocks_count + 3 * single_blocks_count;
            return {ModulationOut(ctx, vec, offset), ModulationOut(ctx, vec, offset + 3)};
        }

        std::pair<struct ggml_tensor*, struct ggml_tensor*> forward(GGMLRunnerContext* ctx,
                                                                    struct ggml_tensor* img,
                                                                    struct ggml_tensor* txt,
                                                                    struct ggml_tensor* vec,
                                                                    struct ggml_tensor* pe,
<<<<<<< HEAD
                                                                    struct ggml_tensor* mask = nullptr) {
=======
                                                                    struct ggml_tensor* mask            = nullptr,
                                                                    std::vector<ModulationOut> img_mods = {},
                                                                    std::vector<ModulationOut> txt_mods = {}) {
>>>>>>> 11ab0952
            // img: [N, n_img_token, hidden_size]
            // txt: [N, n_txt_token, hidden_size]
            // pe: [n_img_token + n_txt_token, d_head/2, 2, 2]
            // return: ([N, n_img_token, hidden_size], [N, n_txt_token, hidden_size])
            auto img_norm1 = std::dynamic_pointer_cast<LayerNorm>(blocks["img_norm1"]);
            auto img_attn  = std::dynamic_pointer_cast<SelfAttention>(blocks["img_attn"]);

            auto img_norm2 = std::dynamic_pointer_cast<LayerNorm>(blocks["img_norm2"]);
            auto img_mlp   = std::dynamic_pointer_cast<UnaryBlock>(blocks["img_mlp"]);

            auto txt_norm1 = std::dynamic_pointer_cast<LayerNorm>(blocks["txt_norm1"]);
            auto txt_attn  = std::dynamic_pointer_cast<SelfAttention>(blocks["txt_attn"]);

            auto txt_norm2 = std::dynamic_pointer_cast<LayerNorm>(blocks["txt_norm2"]);
            auto txt_mlp   = std::dynamic_pointer_cast<UnaryBlock>(blocks["txt_mlp"]);

            if (img_mods.empty()) {
                if (prune_mod) {
                    img_mods = get_distil_img_mod(ctx, vec);
                } else {
                    auto img_mod = std::dynamic_pointer_cast<Modulation>(blocks["img_mod"]);
                    img_mods     = img_mod->forward(ctx, vec);
                }
            }
            ModulationOut img_mod1 = img_mods[0];
            ModulationOut img_mod2 = img_mods[1];
            if (txt_mods.empty()) {
                if (prune_mod) {
                    txt_mods = get_distil_txt_mod(ctx, vec);
                } else {
                    auto txt_mod = std::dynamic_pointer_cast<Modulation>(blocks["txt_mod"]);
                    txt_mods     = txt_mod->forward(ctx, vec);
                }
            }
            ModulationOut txt_mod1 = txt_mods[0];
            ModulationOut txt_mod2 = txt_mods[1];

            // prepare image for attention
            auto img_modulated = img_norm1->forward(ctx, img);
            img_modulated      = Flux::modulate(ctx->ggml_ctx, img_modulated, img_mod1.shift, img_mod1.scale);
            auto img_qkv       = img_attn->pre_attention(ctx, img_modulated);  // q,k,v: [N, n_img_token, n_head, d_head]
            auto img_q         = img_qkv[0];
            auto img_k         = img_qkv[1];
            auto img_v         = img_qkv[2];

            // prepare txt for attention
            auto txt_modulated = txt_norm1->forward(ctx, txt);
            txt_modulated      = Flux::modulate(ctx->ggml_ctx, txt_modulated, txt_mod1.shift, txt_mod1.scale);
            auto txt_qkv       = txt_attn->pre_attention(ctx, txt_modulated);  // q,k,v: [N, n_txt_token, n_head, d_head]
            auto txt_q         = txt_qkv[0];
            auto txt_k         = txt_qkv[1];
            auto txt_v         = txt_qkv[2];

            // run actual attention
            auto q = ggml_concat(ctx->ggml_ctx, txt_q, img_q, 2);  // [N, n_txt_token + n_img_token, n_head, d_head]
            auto k = ggml_concat(ctx->ggml_ctx, txt_k, img_k, 2);  // [N, n_txt_token + n_img_token, n_head, d_head]
            auto v = ggml_concat(ctx->ggml_ctx, txt_v, img_v, 2);  // [N, n_txt_token + n_img_token, n_head, d_head]

            auto attn         = Rope::attention(ctx, q, k, v, pe, mask);                                  // [N, n_txt_token + n_img_token, n_head*d_head]
            attn              = ggml_cont(ctx->ggml_ctx, ggml_permute(ctx->ggml_ctx, attn, 0, 2, 1, 3));  // [n_txt_token + n_img_token, N, hidden_size]
            auto txt_attn_out = ggml_view_3d(ctx->ggml_ctx,
                                             attn,
                                             attn->ne[0],
                                             attn->ne[1],
                                             txt->ne[1],
                                             attn->nb[1],
                                             attn->nb[2],
                                             0);                                                                  // [n_txt_token, N, hidden_size]
            txt_attn_out      = ggml_cont(ctx->ggml_ctx, ggml_permute(ctx->ggml_ctx, txt_attn_out, 0, 2, 1, 3));  // [N, n_txt_token, hidden_size]
            auto img_attn_out = ggml_view_3d(ctx->ggml_ctx,
                                             attn,
                                             attn->ne[0],
                                             attn->ne[1],
                                             img->ne[1],
                                             attn->nb[1],
                                             attn->nb[2],
                                             attn->nb[2] * txt->ne[1]);                                           // [n_img_token, N, hidden_size]
            img_attn_out      = ggml_cont(ctx->ggml_ctx, ggml_permute(ctx->ggml_ctx, img_attn_out, 0, 2, 1, 3));  // [N, n_img_token, hidden_size]

            // calculate the img bloks
            img = ggml_add(ctx->ggml_ctx, img, ggml_mul(ctx->ggml_ctx, img_attn->post_attention(ctx, img_attn_out), img_mod1.gate));

            auto img_mlp_out = img_mlp->forward(ctx, Flux::modulate(ctx->ggml_ctx, img_norm2->forward(ctx, img), img_mod2.shift, img_mod2.scale));

            img = ggml_add(ctx->ggml_ctx, img, ggml_mul(ctx->ggml_ctx, img_mlp_out, img_mod2.gate));

            // calculate the txt bloks
            txt = ggml_add(ctx->ggml_ctx, txt, ggml_mul(ctx->ggml_ctx, txt_attn->post_attention(ctx, txt_attn_out), txt_mod1.gate));

            auto txt_mlp_out = txt_mlp->forward(ctx, Flux::modulate(ctx->ggml_ctx, txt_norm2->forward(ctx, txt), txt_mod2.shift, txt_mod2.scale));
            txt              = ggml_add(ctx->ggml_ctx, txt, ggml_mul(ctx->ggml_ctx, txt_mlp_out, txt_mod2.gate));

            return {img, txt};
        }
    };

    struct SingleStreamBlock : public GGMLBlock {
    public:
        int64_t num_heads;
        int64_t hidden_size;
        int64_t mlp_hidden_dim;
        bool prune_mod;
        int idx = 0;
        bool use_yak_mlp;
        bool use_mlp_silu_act;
        int64_t mlp_mult_factor;

    public:
        SingleStreamBlock(int64_t hidden_size,
                          int64_t num_heads,
                          float mlp_ratio       = 4.0f,
                          int idx               = 0,
                          float qk_scale        = 0.f,
                          bool prune_mod        = false,
                          bool share_modulation = false,
                          bool mlp_proj_bias    = true,
                          bool use_yak_mlp      = false,
                          bool use_mlp_silu_act = false)
            : hidden_size(hidden_size), num_heads(num_heads), idx(idx), prune_mod(prune_mod), use_yak_mlp(use_yak_mlp), use_mlp_silu_act(use_mlp_silu_act) {
            int64_t head_dim = hidden_size / num_heads;
            float scale      = qk_scale;
            if (scale <= 0.f) {
                scale = 1 / sqrt((float)head_dim);
            }
            mlp_hidden_dim  = hidden_size * mlp_ratio;
            mlp_mult_factor = 1;
            if (use_yak_mlp || use_mlp_silu_act) {
                mlp_mult_factor = 2;
            }

            blocks["linear1"]  = std::shared_ptr<GGMLBlock>(new Linear(hidden_size, hidden_size * 3 + mlp_hidden_dim * mlp_mult_factor, mlp_proj_bias));
            blocks["linear2"]  = std::shared_ptr<GGMLBlock>(new Linear(hidden_size + mlp_hidden_dim, hidden_size, mlp_proj_bias));
            blocks["norm"]     = std::shared_ptr<GGMLBlock>(new QKNorm(head_dim));
            blocks["pre_norm"] = std::shared_ptr<GGMLBlock>(new LayerNorm(hidden_size, 1e-6f, false));
            // mlp_act is nn.GELU(approximate="tanh")
            if (!prune_mod && !share_modulation) {
                blocks["modulation"] = std::shared_ptr<GGMLBlock>(new Modulation(hidden_size, false));
            }
        }

        ModulationOut get_distil_mod(GGMLRunnerContext* ctx, struct ggml_tensor* vec) {
            int64_t offset = 3 * idx;
            return {ctx, vec, offset};
        }

        struct ggml_tensor* forward(GGMLRunnerContext* ctx,
                                    struct ggml_tensor* x,
                                    struct ggml_tensor* vec,
                                    struct ggml_tensor* pe,
<<<<<<< HEAD
                                    struct ggml_tensor* mask = nullptr) {
=======
                                    struct ggml_tensor* mask        = nullptr,
                                    std::vector<ModulationOut> mods = {}) {
>>>>>>> 11ab0952
            // x: [N, n_token, hidden_size]
            // pe: [n_token, d_head/2, 2, 2]
            // return: [N, n_token, hidden_size]

            auto linear1  = std::dynamic_pointer_cast<Linear>(blocks["linear1"]);
            auto linear2  = std::dynamic_pointer_cast<Linear>(blocks["linear2"]);
            auto norm     = std::dynamic_pointer_cast<QKNorm>(blocks["norm"]);
            auto pre_norm = std::dynamic_pointer_cast<LayerNorm>(blocks["pre_norm"]);

            ModulationOut mod;
            if (!mods.empty()) {
                mod = mods[0];
            } else {
                if (prune_mod) {
                    mod = get_distil_mod(ctx, vec);
                } else {
                    auto modulation = std::dynamic_pointer_cast<Modulation>(blocks["modulation"]);

                    mod = modulation->forward(ctx, vec)[0];
                }
            }

            auto x_mod   = Flux::modulate(ctx->ggml_ctx, pre_norm->forward(ctx, x), mod.shift, mod.scale);
            auto qkv_mlp = linear1->forward(ctx, x_mod);                                                // [N, n_token, hidden_size * 3 + mlp_hidden_dim]
            qkv_mlp      = ggml_cont(ctx->ggml_ctx, ggml_permute(ctx->ggml_ctx, qkv_mlp, 2, 0, 1, 3));  // [hidden_size * 3 + mlp_hidden_dim, N, n_token]

            auto qkv = ggml_view_3d(ctx->ggml_ctx,
                                    qkv_mlp,
                                    qkv_mlp->ne[0],
                                    qkv_mlp->ne[1],
                                    hidden_size * 3,
                                    qkv_mlp->nb[1],
                                    qkv_mlp->nb[2],
                                    0);                                                         // [hidden_size * 3 , N, n_token]
            qkv      = ggml_cont(ctx->ggml_ctx, ggml_permute(ctx->ggml_ctx, qkv, 1, 2, 0, 3));  // [N, n_token, hidden_size * 3]
            auto mlp = ggml_view_3d(ctx->ggml_ctx,
                                    qkv_mlp,
                                    qkv_mlp->ne[0],
                                    qkv_mlp->ne[1],
                                    mlp_hidden_dim * mlp_mult_factor,
                                    qkv_mlp->nb[1],
                                    qkv_mlp->nb[2],
                                    qkv_mlp->nb[2] * hidden_size * 3);                          // [mlp_hidden_dim*mlp_mult_factor , N, n_token]
            mlp      = ggml_cont(ctx->ggml_ctx, ggml_permute(ctx->ggml_ctx, mlp, 1, 2, 0, 3));  // [N, n_token, mlp_hidden_dim*mlp_mult_factor]

            auto qkv_vec     = split_qkv(ctx->ggml_ctx, qkv);  // q,k,v: [N, n_token, hidden_size]
            int64_t head_dim = hidden_size / num_heads;
            auto q           = ggml_reshape_4d(ctx->ggml_ctx, qkv_vec[0], head_dim, num_heads, qkv_vec[0]->ne[1], qkv_vec[0]->ne[2]);  // [N, n_token, n_head, d_head]
            auto k           = ggml_reshape_4d(ctx->ggml_ctx, qkv_vec[1], head_dim, num_heads, qkv_vec[1]->ne[1], qkv_vec[1]->ne[2]);  // [N, n_token, n_head, d_head]
            auto v           = ggml_reshape_4d(ctx->ggml_ctx, qkv_vec[2], head_dim, num_heads, qkv_vec[2]->ne[1], qkv_vec[2]->ne[2]);  // [N, n_token, n_head, d_head]
            q                = norm->query_norm(ctx, q);
            k                = norm->key_norm(ctx, k);
            auto attn        = Rope::attention(ctx, q, k, v, pe, mask);  // [N, n_token, hidden_size]

            if (use_yak_mlp) {
                mlp = ggml_ext_silu_act(ctx->ggml_ctx, mlp, false);
            } else if (use_mlp_silu_act) {
                mlp = ggml_ext_silu_act(ctx->ggml_ctx, mlp);
            } else {
                mlp = ggml_gelu_inplace(ctx->ggml_ctx, mlp);
            }
            auto attn_mlp = ggml_concat(ctx->ggml_ctx, attn, mlp, 0);  // [N, n_token, hidden_size + mlp_hidden_dim]
            auto output   = linear2->forward(ctx, attn_mlp);           // [N, n_token, hidden_size]

            output = ggml_add(ctx->ggml_ctx, x, ggml_mul(ctx->ggml_ctx, output, mod.gate));
            return output;
        }
    };

    struct LastLayer : public GGMLBlock {
        bool prune_mod;

    public:
        LastLayer(int64_t hidden_size,
                  int64_t patch_size,
                  int64_t out_channels,
                  bool prune_mod = false,
                  bool bias      = true)
            : prune_mod(prune_mod) {
            blocks["norm_final"] = std::shared_ptr<GGMLBlock>(new LayerNorm(hidden_size, 1e-06f, false));
            blocks["linear"]     = std::shared_ptr<GGMLBlock>(new Linear(hidden_size, patch_size * patch_size * out_channels, bias));
            if (!prune_mod) {
                blocks["adaLN_modulation.1"] = std::shared_ptr<GGMLBlock>(new Linear(hidden_size, 2 * hidden_size, bias));
            }
        }

        ModulationOut get_distil_mod(GGMLRunnerContext* ctx, struct ggml_tensor* vec) {
            int64_t offset = vec->ne[2] - 2;
            int64_t stride = vec->nb[1] * vec->ne[1];
            auto shift     = ggml_view_2d(ctx->ggml_ctx, vec, vec->ne[0], vec->ne[1], vec->nb[1], stride * (offset + 0));  // [N, dim]
            auto scale     = ggml_view_2d(ctx->ggml_ctx, vec, vec->ne[0], vec->ne[1], vec->nb[1], stride * (offset + 1));  // [N, dim]
            // No gate
            return {shift, scale, nullptr};
        }

        struct ggml_tensor* forward(GGMLRunnerContext* ctx,
                                    struct ggml_tensor* x,
                                    struct ggml_tensor* c) {
            // x: [N, n_token, hidden_size]
            // c: [N, hidden_size]
            // return: [N, n_token, patch_size * patch_size * out_channels]
            auto norm_final = std::dynamic_pointer_cast<LayerNorm>(blocks["norm_final"]);
            auto linear     = std::dynamic_pointer_cast<Linear>(blocks["linear"]);
            struct ggml_tensor *shift, *scale;
            if (prune_mod) {
                auto mod = get_distil_mod(ctx, c);
                shift    = mod.shift;
                scale    = mod.scale;
            } else {
                auto adaLN_modulation_1 = std::dynamic_pointer_cast<Linear>(blocks["adaLN_modulation.1"]);

                auto m = adaLN_modulation_1->forward(ctx, ggml_silu(ctx->ggml_ctx, c));         // [N, 2 * hidden_size]
                m      = ggml_reshape_3d(ctx->ggml_ctx, m, c->ne[0], 2, c->ne[1]);              // [N, 2, hidden_size]
                m      = ggml_cont(ctx->ggml_ctx, ggml_permute(ctx->ggml_ctx, m, 0, 2, 1, 3));  // [2, N, hidden_size]

                int64_t offset = m->nb[1] * m->ne[1];
                shift          = ggml_view_2d(ctx->ggml_ctx, m, m->ne[0], m->ne[1], m->nb[1], offset * 0);  // [N, hidden_size]
                scale          = ggml_view_2d(ctx->ggml_ctx, m, m->ne[0], m->ne[1], m->nb[1], offset * 1);  // [N, hidden_size]
            }

            x = Flux::modulate(ctx->ggml_ctx, norm_final->forward(ctx, x), shift, scale);
            x = linear->forward(ctx, x);

            return x;
        }
    };

    struct ChromaApproximator : public GGMLBlock {
        int64_t inner_size = 5120;
        int64_t n_layers   = 5;
        ChromaApproximator(int64_t in_channels = 64, int64_t hidden_size = 3072) {
            blocks["in_proj"] = std::shared_ptr<GGMLBlock>(new Linear(in_channels, inner_size, true));
            for (int i = 0; i < n_layers; i++) {
                blocks["norms." + std::to_string(i)]  = std::shared_ptr<GGMLBlock>(new RMSNorm(inner_size));
                blocks["layers." + std::to_string(i)] = std::shared_ptr<GGMLBlock>(new MLPEmbedder(inner_size, inner_size));
            }
            blocks["out_proj"] = std::shared_ptr<GGMLBlock>(new Linear(inner_size, hidden_size, true));
        }

        struct ggml_tensor* forward(GGMLRunnerContext* ctx, struct ggml_tensor* x) {
            auto in_proj  = std::dynamic_pointer_cast<Linear>(blocks["in_proj"]);
            auto out_proj = std::dynamic_pointer_cast<Linear>(blocks["out_proj"]);

            x = in_proj->forward(ctx, x);
            for (int i = 0; i < n_layers; i++) {
                auto norm  = std::dynamic_pointer_cast<RMSNorm>(blocks["norms." + std::to_string(i)]);
                auto embed = std::dynamic_pointer_cast<MLPEmbedder>(blocks["layers." + std::to_string(i)]);
                x          = ggml_add_inplace(ctx->ggml_ctx, x, embed->forward(ctx, norm->forward(ctx, x)));
            }
            x = out_proj->forward(ctx, x);

            return x;
        }
    };

    struct NerfEmbedder : public GGMLBlock {
        NerfEmbedder(int64_t in_channels,
                     int64_t hidden_size_input,
                     int64_t max_freqs) {
            blocks["embedder.0"] = std::make_shared<Linear>(in_channels + max_freqs * max_freqs, hidden_size_input);
        }

        struct ggml_tensor* forward(GGMLRunnerContext* ctx,
                                    struct ggml_tensor* x,
                                    struct ggml_tensor* dct) {
            // x: (B, P^2, C)
            // dct: (1, P^2, max_freqs^2)
            // return: (B, P^2, hidden_size_input)
            auto embedder = std::dynamic_pointer_cast<Linear>(blocks["embedder.0"]);

            dct = ggml_repeat_4d(ctx->ggml_ctx, dct, dct->ne[0], dct->ne[1], x->ne[2], x->ne[3]);
            x   = ggml_concat(ctx->ggml_ctx, x, dct, 0);
            x   = embedder->forward(ctx, x);

            return x;
        }
    };

    struct NerfGLUBlock : public GGMLBlock {
        int64_t mlp_ratio;
        NerfGLUBlock(int64_t hidden_size_s,
                     int64_t hidden_size_x,
                     int64_t mlp_ratio)
            : mlp_ratio(mlp_ratio) {
            int64_t total_params      = 3 * hidden_size_x * hidden_size_x * mlp_ratio;
            blocks["param_generator"] = std::make_shared<Linear>(hidden_size_s, total_params);
            blocks["norm"]            = std::make_shared<RMSNorm>(hidden_size_x);
        }

        struct ggml_tensor* forward(GGMLRunnerContext* ctx,
                                    struct ggml_tensor* x,
                                    struct ggml_tensor* s) {
            // x: (batch_size, n_token, hidden_size_x)
            // s: (batch_size, hidden_size_s)
            // return: (batch_size, n_token, hidden_size_x)
            auto param_generator = std::dynamic_pointer_cast<Linear>(blocks["param_generator"]);
            auto norm            = std::dynamic_pointer_cast<RMSNorm>(blocks["norm"]);

            int64_t batch_size    = x->ne[2];
            int64_t hidden_size_x = x->ne[0];

            auto mlp_params = param_generator->forward(ctx, s);
            auto fc_params  = ggml_ext_chunk(ctx->ggml_ctx, mlp_params, 3, 0);
            auto fc1_gate   = ggml_reshape_3d(ctx->ggml_ctx, fc_params[0], hidden_size_x * mlp_ratio, hidden_size_x, batch_size);
            auto fc1_value  = ggml_reshape_3d(ctx->ggml_ctx, fc_params[1], hidden_size_x * mlp_ratio, hidden_size_x, batch_size);
            auto fc2        = ggml_reshape_3d(ctx->ggml_ctx, fc_params[2], hidden_size_x, mlp_ratio * hidden_size_x, batch_size);

            fc1_gate  = ggml_cont(ctx->ggml_ctx, ggml_ext_torch_permute(ctx->ggml_ctx, fc1_gate, 1, 0, 2, 3));  // [batch_size, hidden_size_x*mlp_ratio, hidden_size_x]
            fc1_gate  = ggml_l2_norm(ctx->ggml_ctx, fc1_gate, 1e-12f);
            fc1_value = ggml_cont(ctx->ggml_ctx, ggml_ext_torch_permute(ctx->ggml_ctx, fc1_value, 1, 0, 2, 3));  // [batch_size, hidden_size_x*mlp_ratio, hidden_size_x]
            fc1_value = ggml_l2_norm(ctx->ggml_ctx, fc1_value, 1e-12f);
            fc2       = ggml_cont(ctx->ggml_ctx, ggml_ext_torch_permute(ctx->ggml_ctx, fc2, 1, 0, 2, 3));  // [batch_size, hidden_size_x, hidden_size_x*mlp_ratio]
            fc2       = ggml_l2_norm(ctx->ggml_ctx, fc2, 1e-12f);

            auto res_x = x;
            x          = norm->forward(ctx, x);  // [batch_size, n_token, hidden_size_x]

            auto x1 = ggml_mul_mat(ctx->ggml_ctx, fc1_gate, x);  // [batch_size, n_token, hidden_size_x*mlp_ratio]
            x1      = ggml_silu_inplace(ctx->ggml_ctx, x1);

            auto x2 = ggml_mul_mat(ctx->ggml_ctx, fc1_value, x);  // [batch_size, n_token, hidden_size_x*mlp_ratio]

            x = ggml_mul_inplace(ctx->ggml_ctx, x1, x2);  // [batch_size, n_token, hidden_size_x*mlp_ratio]

            x = ggml_mul_mat(ctx->ggml_ctx, fc2, x);  // [batch_size, n_token, hidden_size_x]

            x = ggml_add_inplace(ctx->ggml_ctx, x, res_x);

            return x;
        }
    };

    struct NerfFinalLayer : public GGMLBlock {
        NerfFinalLayer(int64_t hidden_size,
                       int64_t out_channels) {
            blocks["norm"]   = std::make_shared<RMSNorm>(hidden_size);
            blocks["linear"] = std::make_shared<Linear>(hidden_size, out_channels);
        }

        struct ggml_tensor* forward(GGMLRunnerContext* ctx,
                                    struct ggml_tensor* x) {
            auto norm   = std::dynamic_pointer_cast<RMSNorm>(blocks["norm"]);
            auto linear = std::dynamic_pointer_cast<Linear>(blocks["linear"]);

            x = norm->forward(ctx, x);
            x = linear->forward(ctx, x);

            return x;
        }
    };

    struct NerfFinalLayerConv : public GGMLBlock {
        NerfFinalLayerConv(int64_t hidden_size,
                           int64_t out_channels) {
            blocks["norm"] = std::make_shared<RMSNorm>(hidden_size);
            blocks["conv"] = std::make_shared<Conv2d>(hidden_size, out_channels, std::pair{3, 3}, std::pair{1, 1}, std::pair{1, 1});
        }

        struct ggml_tensor* forward(GGMLRunnerContext* ctx,
                                    struct ggml_tensor* x) {
            // x: [N, C, H, W]
            auto norm = std::dynamic_pointer_cast<RMSNorm>(blocks["norm"]);
            auto conv = std::dynamic_pointer_cast<Conv2d>(blocks["conv"]);

            x = ggml_cont(ctx->ggml_ctx, ggml_ext_torch_permute(ctx->ggml_ctx, x, 2, 0, 1, 3));  // [N, H, W, C]
            x = norm->forward(ctx, x);
            x = ggml_cont(ctx->ggml_ctx, ggml_ext_torch_permute(ctx->ggml_ctx, x, 1, 2, 0, 3));  // [N, C, H, W]
            x = conv->forward(ctx, x);

            return x;
        }
    };

    struct ChromaRadianceParams {
        int64_t nerf_hidden_size = 64;
        int64_t nerf_mlp_ratio   = 4;
        int64_t nerf_depth       = 4;
        int64_t nerf_max_freqs   = 8;
    };

    struct FluxParams {
        SDVersion version           = VERSION_FLUX;
        bool is_chroma              = false;
        int64_t patch_size          = 2;
        int64_t in_channels         = 64;
        int64_t out_channels        = 64;
        int64_t vec_in_dim          = 768;
        int64_t context_in_dim      = 4096;
        int64_t hidden_size         = 3072;
        float mlp_ratio             = 4.0f;
        int64_t num_heads           = 24;
        int64_t depth               = 19;
        int64_t depth_single_blocks = 38;
        std::vector<int> axes_dim   = {16, 56, 56};
        int64_t axes_dim_sum        = 128;
        int theta                   = 10000;
        bool qkv_bias               = true;
        bool guidance_embed         = true;
        int64_t in_dim              = 64;
        bool disable_bias           = false;
        bool share_modulation       = false;
        bool semantic_txt_norm      = false;
        bool use_yak_mlp            = false;
        bool use_mlp_silu_act       = false;
        float ref_index_scale       = 1.f;
        ChromaRadianceParams chroma_radiance_params;
    };

    struct Flux : public GGMLBlock {
    public:
        FluxParams params;
        Flux() {}
        Flux(FluxParams params)
            : params(params) {
            if (params.version == VERSION_CHROMA_RADIANCE) {
                std::pair<int, int> kernel_size = {(int)params.patch_size, (int)params.patch_size};
                std::pair<int, int> stride      = kernel_size;

                blocks["img_in_patch"] = std::make_shared<Conv2d>(params.in_channels,
                                                                  params.hidden_size,
                                                                  kernel_size,
                                                                  stride);
            } else {
                blocks["img_in"] = std::make_shared<Linear>(params.in_channels, params.hidden_size, !params.disable_bias);
            }
            if (params.is_chroma) {
                blocks["distilled_guidance_layer"] = std::make_shared<ChromaApproximator>(params.in_dim, params.hidden_size);
            } else {
                blocks["time_in"] = std::make_shared<MLPEmbedder>(256, params.hidden_size, !params.disable_bias);
                if (params.vec_in_dim > 0) {
                    blocks["vector_in"] = std::make_shared<MLPEmbedder>(params.vec_in_dim, params.hidden_size, !params.disable_bias);
                }
                if (params.guidance_embed) {
                    blocks["guidance_in"] = std::make_shared<MLPEmbedder>(256, params.hidden_size, !params.disable_bias);
                }
            }
            if (params.semantic_txt_norm) {
                blocks["txt_norm"] = std::make_shared<RMSNorm>(params.context_in_dim);
            }
            blocks["txt_in"] = std::make_shared<Linear>(params.context_in_dim, params.hidden_size, !params.disable_bias);

            for (int i = 0; i < params.depth; i++) {
                blocks["double_blocks." + std::to_string(i)] = std::make_shared<DoubleStreamBlock>(params.hidden_size,
                                                                                                   params.num_heads,
                                                                                                   params.mlp_ratio,
                                                                                                   i,
                                                                                                   params.qkv_bias,
                                                                                                   params.is_chroma,
                                                                                                   params.share_modulation,
                                                                                                   !params.disable_bias,
                                                                                                   params.use_yak_mlp,
                                                                                                   params.use_mlp_silu_act);
            }

            for (int i = 0; i < params.depth_single_blocks; i++) {
                blocks["single_blocks." + std::to_string(i)] = std::make_shared<SingleStreamBlock>(params.hidden_size,
                                                                                                   params.num_heads,
                                                                                                   params.mlp_ratio,
                                                                                                   i,
                                                                                                   0.f,
                                                                                                   params.is_chroma,
                                                                                                   params.share_modulation,
                                                                                                   !params.disable_bias,
                                                                                                   params.use_yak_mlp,
                                                                                                   params.use_mlp_silu_act);
            }

            if (params.version == VERSION_CHROMA_RADIANCE) {
                blocks["nerf_image_embedder"] = std::make_shared<NerfEmbedder>(params.in_channels,
                                                                               params.chroma_radiance_params.nerf_hidden_size,
                                                                               params.chroma_radiance_params.nerf_max_freqs);

                for (int i = 0; i < params.chroma_radiance_params.nerf_depth; i++) {
                    blocks["nerf_blocks." + std::to_string(i)] = std::make_shared<NerfGLUBlock>(params.hidden_size,
                                                                                                params.chroma_radiance_params.nerf_hidden_size,
                                                                                                params.chroma_radiance_params.nerf_mlp_ratio);
                }

                blocks["nerf_final_layer_conv"] = std::make_shared<NerfFinalLayerConv>(params.chroma_radiance_params.nerf_hidden_size,
                                                                                       params.in_channels);

            } else {
                blocks["final_layer"] = std::make_shared<LastLayer>(params.hidden_size, 1, params.out_channels, params.is_chroma, !params.disable_bias);
            }

            if (params.share_modulation) {
                blocks["double_stream_modulation_img"] = std::make_shared<Modulation>(params.hidden_size, true, !params.disable_bias);
                blocks["double_stream_modulation_txt"] = std::make_shared<Modulation>(params.hidden_size, true, !params.disable_bias);
                blocks["single_stream_modulation"]     = std::make_shared<Modulation>(params.hidden_size, false, !params.disable_bias);
            }
        }

        struct ggml_tensor* pad_to_patch_size(struct ggml_context* ctx,
                                              struct ggml_tensor* x) {
            int64_t W = x->ne[0];
            int64_t H = x->ne[1];

            int pad_h = (params.patch_size - H % params.patch_size) % params.patch_size;
            int pad_w = (params.patch_size - W % params.patch_size) % params.patch_size;
            x         = ggml_pad(ctx, x, pad_w, pad_h, 0, 0);  // [N, C, H + pad_h, W + pad_w]
            return x;
        }

        struct ggml_tensor* patchify(struct ggml_context* ctx,
                                     struct ggml_tensor* x) {
            // x: [N, C, H, W]
            // return: [N, h*w, C * patch_size * patch_size]
            int64_t N = x->ne[3];
            int64_t C = x->ne[2];
            int64_t H = x->ne[1];
            int64_t W = x->ne[0];
            int64_t p = params.patch_size;
            int64_t h = H / params.patch_size;
            int64_t w = W / params.patch_size;

            GGML_ASSERT(h * p == H && w * p == W);

            x = ggml_reshape_4d(ctx, x, p, w, p, h * C * N);       // [N*C*h, p, w, p]
            x = ggml_cont(ctx, ggml_permute(ctx, x, 0, 2, 1, 3));  // [N*C*h, w, p, p]
            x = ggml_reshape_4d(ctx, x, p * p, w * h, C, N);       // [N, C, h*w, p*p]
            x = ggml_cont(ctx, ggml_permute(ctx, x, 0, 2, 1, 3));  // [N, h*w, C, p*p]
            x = ggml_reshape_3d(ctx, x, p * p * C, w * h, N);      // [N, h*w, C*p*p]
            return x;
        }

        struct ggml_tensor* process_img(struct ggml_context* ctx,
                                        struct ggml_tensor* x) {
            // img = rearrange(x, "b c (h ph) (w pw) -> b (h w) (c ph pw)", ph=patch_size, pw=patch_size)
            x = pad_to_patch_size(ctx, x);
            x = patchify(ctx, x);
            return x;
        }

        struct ggml_tensor* unpatchify(struct ggml_context* ctx,
                                       struct ggml_tensor* x,
                                       int64_t h,
                                       int64_t w) {
            // x: [N, h*w, C*patch_size*patch_size]
            // return: [N, C, H, W]
            int64_t N = x->ne[2];
            int64_t C = x->ne[0] / params.patch_size / params.patch_size;
            int64_t H = h * params.patch_size;
            int64_t W = w * params.patch_size;
            int64_t p = params.patch_size;

            GGML_ASSERT(C * p * p == x->ne[0]);

            x = ggml_reshape_4d(ctx, x, p * p, C, w * h, N);       // [N, h*w, C, p*p]
            x = ggml_cont(ctx, ggml_permute(ctx, x, 0, 2, 1, 3));  // [N, C, h*w, p*p]
            x = ggml_reshape_4d(ctx, x, p, p, w, h * C * N);       // [N*C*h, w, p, p]
            x = ggml_cont(ctx, ggml_permute(ctx, x, 0, 2, 1, 3));  // [N*C*h, p, w, p]
            x = ggml_reshape_4d(ctx, x, W, H, C, N);               // [N, C, h*p, w*p]

            return x;
        }

        struct ggml_tensor* forward_orig(GGMLRunnerContext* ctx,
                                         struct ggml_tensor* img,
                                         struct ggml_tensor* txt,
                                         struct ggml_tensor* timesteps,
                                         struct ggml_tensor* y,
                                         struct ggml_tensor* guidance,
                                         struct ggml_tensor* pe,
                                         struct ggml_tensor* mod_index_arange = nullptr,
                                         std::vector<int> skip_layers         = {}) {
            auto img_in      = std::dynamic_pointer_cast<Linear>(blocks["img_in"]);
            auto txt_in      = std::dynamic_pointer_cast<Linear>(blocks["txt_in"]);
            auto final_layer = std::dynamic_pointer_cast<LastLayer>(blocks["final_layer"]);

            if (img_in) {
                img = img_in->forward(ctx, img);
            }

            struct ggml_tensor* vec;
            struct ggml_tensor* txt_img_mask = nullptr;
            if (params.is_chroma) {
                int64_t mod_index_length = 344;
                auto approx              = std::dynamic_pointer_cast<ChromaApproximator>(blocks["distilled_guidance_layer"]);
                auto distill_timestep    = ggml_ext_timestep_embedding(ctx->ggml_ctx, timesteps, 16, 10000, 1000.f);
                auto distill_guidance    = ggml_ext_timestep_embedding(ctx->ggml_ctx, guidance, 16, 10000, 1000.f);

                // auto mod_index_arange  = ggml_arange(ctx, 0, (float)mod_index_length, 1);
                // ggml_arange tot working on a lot of backends, precomputing it on CPU instead
<<<<<<< HEAD
                GGML_ASSERT(arange != nullptr);
                auto modulation_index = ggml_nn_timestep_embedding(ctx, mod_index_arange, 32, 10000, 1000.f);  // [1, 344, 32]
=======
                GGML_ASSERT(mod_index_arange != nullptr);
                auto modulation_index = ggml_ext_timestep_embedding(ctx->ggml_ctx, mod_index_arange, 32, 10000, 1000.f);  // [1, 344, 32]
>>>>>>> 11ab0952

                // Batch broadcast (will it ever be useful)
                modulation_index = ggml_repeat(ctx->ggml_ctx, modulation_index, ggml_new_tensor_3d(ctx->ggml_ctx, GGML_TYPE_F32, modulation_index->ne[0], modulation_index->ne[1], img->ne[2]));  // [N, 344, 32]

                auto timestep_guidance = ggml_concat(ctx->ggml_ctx, distill_timestep, distill_guidance, 0);  // [N, 1, 32]
                timestep_guidance      = ggml_repeat(ctx->ggml_ctx, timestep_guidance, modulation_index);    // [N, 344, 32]

                vec = ggml_concat(ctx->ggml_ctx, timestep_guidance, modulation_index, 0);  // [N, 344, 64]
                // Permute for consistency with non-distilled modulation implementation
                vec = ggml_cont(ctx->ggml_ctx, ggml_permute(ctx->ggml_ctx, vec, 0, 2, 1, 3));  // [344, N, 64]
                vec = approx->forward(ctx, vec);                                               // [344, N, hidden_size]

                if (y != nullptr) {
<<<<<<< HEAD
                    txt_img_mask = ggml_pad(ctx, y, img->ne[1], 0, 0, 0);
=======
                    txt_img_mask = ggml_pad(ctx->ggml_ctx, y, img->ne[1], 0, 0, 0);
>>>>>>> 11ab0952
                }
            } else {
                auto time_in = std::dynamic_pointer_cast<MLPEmbedder>(blocks["time_in"]);
                vec          = time_in->forward(ctx, ggml_ext_timestep_embedding(ctx->ggml_ctx, timesteps, 256, 10000, 1000.f));
                if (params.guidance_embed) {
                    GGML_ASSERT(guidance != nullptr);
                    auto guidance_in = std::dynamic_pointer_cast<MLPEmbedder>(blocks["guidance_in"]);
                    // bf16 and fp16 result is different
                    auto g_in = ggml_ext_timestep_embedding(ctx->ggml_ctx, guidance, 256, 10000, 1000.f);
                    vec       = ggml_add(ctx->ggml_ctx, vec, guidance_in->forward(ctx, g_in));
                }

                if (params.vec_in_dim > 0) {
                    auto vector_in = std::dynamic_pointer_cast<MLPEmbedder>(blocks["vector_in"]);
                    vec            = ggml_add(ctx->ggml_ctx, vec, vector_in->forward(ctx, y));
                }
            }

            std::vector<ModulationOut> ds_img_mods;
            std::vector<ModulationOut> ds_txt_mods;
            std::vector<ModulationOut> ss_mods;
            if (params.share_modulation) {
                auto double_stream_modulation_img = std::dynamic_pointer_cast<Modulation>(blocks["double_stream_modulation_img"]);
                auto double_stream_modulation_txt = std::dynamic_pointer_cast<Modulation>(blocks["double_stream_modulation_txt"]);
                auto single_stream_modulation     = std::dynamic_pointer_cast<Modulation>(blocks["single_stream_modulation"]);

                ds_img_mods = double_stream_modulation_img->forward(ctx, vec);
                ds_txt_mods = double_stream_modulation_txt->forward(ctx, vec);
                ss_mods     = single_stream_modulation->forward(ctx, vec);
            }

            if (params.semantic_txt_norm) {
                auto semantic_txt_norm = std::dynamic_pointer_cast<RMSNorm>(blocks["txt_norm"]);

                txt = semantic_txt_norm->forward(ctx, txt);
            }

            txt = txt_in->forward(ctx, txt);

            for (int i = 0; i < params.depth; i++) {
                if (skip_layers.size() > 0 && std::find(skip_layers.begin(), skip_layers.end(), i) != skip_layers.end()) {
                    continue;
                }

                auto block = std::dynamic_pointer_cast<DoubleStreamBlock>(blocks["double_blocks." + std::to_string(i)]);

                auto img_txt = block->forward(ctx, img, txt, vec, pe, txt_img_mask, ds_img_mods, ds_txt_mods);
                img          = img_txt.first;   // [N, n_img_token, hidden_size]
                txt          = img_txt.second;  // [N, n_txt_token, hidden_size]
            }

            auto txt_img = ggml_concat(ctx->ggml_ctx, txt, img, 1);  // [N, n_txt_token + n_img_token, hidden_size]
            for (int i = 0; i < params.depth_single_blocks; i++) {
                if (skip_layers.size() > 0 && std::find(skip_layers.begin(), skip_layers.end(), i + params.depth) != skip_layers.end()) {
                    continue;
                }
                auto block = std::dynamic_pointer_cast<SingleStreamBlock>(blocks["single_blocks." + std::to_string(i)]);

                txt_img = block->forward(ctx, txt_img, vec, pe, txt_img_mask, ss_mods);
            }

            txt_img = ggml_cont(ctx->ggml_ctx, ggml_permute(ctx->ggml_ctx, txt_img, 0, 2, 1, 3));  // [n_txt_token + n_img_token, N, hidden_size]
            img     = ggml_view_3d(ctx->ggml_ctx,
                                   txt_img,
                                   txt_img->ne[0],
                                   txt_img->ne[1],
                                   img->ne[1],
                                   txt_img->nb[1],
                                   txt_img->nb[2],
                                   txt_img->nb[2] * txt->ne[1]);                               // [n_img_token, N, hidden_size]
            img     = ggml_cont(ctx->ggml_ctx, ggml_permute(ctx->ggml_ctx, img, 0, 2, 1, 3));  // [N, n_img_token, hidden_size]

            if (final_layer) {
                img = final_layer->forward(ctx, img, vec);  // (N, T, patch_size ** 2 * out_channels)
            }

            return img;
        }

        struct ggml_tensor* forward_chroma_radiance(GGMLRunnerContext* ctx,
                                                    struct ggml_tensor* x,
                                                    struct ggml_tensor* timestep,
                                                    struct ggml_tensor* context,
                                                    struct ggml_tensor* c_concat,
                                                    struct ggml_tensor* y,
                                                    struct ggml_tensor* guidance,
                                                    struct ggml_tensor* pe,
                                                    struct ggml_tensor* mod_index_arange  = nullptr,
                                                    struct ggml_tensor* dct               = nullptr,
                                                    std::vector<ggml_tensor*> ref_latents = {},
                                                    std::vector<int> skip_layers          = {}) {
            GGML_ASSERT(x->ne[3] == 1);

            int64_t W          = x->ne[0];
            int64_t H          = x->ne[1];
            int64_t C          = x->ne[2];
            int64_t patch_size = params.patch_size;
            int pad_h          = (patch_size - H % patch_size) % patch_size;
            int pad_w          = (patch_size - W % patch_size) % patch_size;

            auto img      = pad_to_patch_size(ctx->ggml_ctx, x);
            auto orig_img = img;

<<<<<<< HEAD
        struct ggml_tensor* forward(struct ggml_context* ctx,
                                    ggml_backend_t backend,
                                    struct ggml_tensor* x,
                                    struct ggml_tensor* timestep,
                                    struct ggml_tensor* context,
                                    struct ggml_tensor* c_concat,
                                    struct ggml_tensor* y,
                                    struct ggml_tensor* guidance,
                                    struct ggml_tensor* pe,
                                    struct ggml_tensor* mod_index_arange  = nullptr,
                                    std::vector<ggml_tensor*> ref_latents = {},
                                    std::vector<int> skip_layers          = {}) {
            // Forward pass of DiT.
            // x: (N, C, H, W) tensor of spatial inputs (images or latent representations of images)
            // timestep: (N,) tensor of diffusion timesteps
            // context: (N, L, D)
            // c_concat: nullptr, or for (N,C+M, H, W) for Fill
            // y: (N, adm_in_channels) tensor of class labels
            // guidance: (N,)
            // pe: (L, d_head/2, 2, 2)
            // return: (N, C, H, W)
=======
            auto img_in_patch = std::dynamic_pointer_cast<Conv2d>(blocks["img_in_patch"]);
>>>>>>> 11ab0952

            img = img_in_patch->forward(ctx, img);                                                       // [N, hidden_size, H/patch_size, W/patch_size]
            img = ggml_reshape_3d(ctx->ggml_ctx, img, img->ne[0] * img->ne[1], img->ne[2], img->ne[3]);  // [N, hidden_size, H/patch_size*W/patch_size]
            img = ggml_cont(ctx->ggml_ctx, ggml_ext_torch_permute(ctx->ggml_ctx, img, 1, 0, 2, 3));      // [N, H/patch_size*W/patch_size, hidden_size]

            auto out = forward_orig(ctx, img, context, timestep, y, guidance, pe, mod_index_arange, skip_layers);  // [N, n_img_token, hidden_size]

            // nerf decode
            auto nerf_image_embedder   = std::dynamic_pointer_cast<NerfEmbedder>(blocks["nerf_image_embedder"]);
            auto nerf_final_layer_conv = std::dynamic_pointer_cast<NerfFinalLayerConv>(blocks["nerf_final_layer_conv"]);

            auto nerf_pixels    = patchify(ctx->ggml_ctx, orig_img);  // [N, num_patches, C * patch_size * patch_size]
            int64_t num_patches = nerf_pixels->ne[1];
            nerf_pixels         = ggml_reshape_3d(ctx->ggml_ctx,
                                                  nerf_pixels,
                                                  nerf_pixels->ne[0] / C,
                                                  C,
                                                  nerf_pixels->ne[1] * nerf_pixels->ne[2]);                                  // [N*num_patches, C, patch_size*patch_size]
            nerf_pixels         = ggml_cont(ctx->ggml_ctx, ggml_ext_torch_permute(ctx->ggml_ctx, nerf_pixels, 1, 0, 2, 3));  // [N*num_patches, patch_size*patch_size, C]

            auto nerf_hidden = ggml_reshape_2d(ctx->ggml_ctx, out, out->ne[0], out->ne[1] * out->ne[2]);  // [N*num_patches, hidden_size]
            auto img_dct     = nerf_image_embedder->forward(ctx, nerf_pixels, dct);                       // [N*num_patches, patch_size*patch_size, nerf_hidden_size]

            for (int i = 0; i < params.chroma_radiance_params.nerf_depth; i++) {
                auto block = std::dynamic_pointer_cast<NerfGLUBlock>(blocks["nerf_blocks." + std::to_string(i)]);

                img_dct = block->forward(ctx, img_dct, nerf_hidden);
            }

            img_dct = ggml_cont(ctx->ggml_ctx, ggml_ext_torch_permute(ctx->ggml_ctx, img_dct, 1, 0, 2, 3));                                 // [N*num_patches, nerf_hidden_size, patch_size*patch_size]
            img_dct = ggml_reshape_3d(ctx->ggml_ctx, img_dct, img_dct->ne[0] * img_dct->ne[1], num_patches, img_dct->ne[2] / num_patches);  // [N, num_patches, nerf_hidden_size*patch_size*patch_size]
            img_dct = unpatchify(ctx->ggml_ctx, img_dct, (H + pad_h) / patch_size, (W + pad_w) / patch_size);                               // [N, nerf_hidden_size, H, W]

            out = nerf_final_layer_conv->forward(ctx, img_dct);  // [N, C, H, W]

            return out;
        }

        struct ggml_tensor* forward_flux_chroma(GGMLRunnerContext* ctx,
                                                struct ggml_tensor* x,
                                                struct ggml_tensor* timestep,
                                                struct ggml_tensor* context,
                                                struct ggml_tensor* c_concat,
                                                struct ggml_tensor* y,
                                                struct ggml_tensor* guidance,
                                                struct ggml_tensor* pe,
                                                struct ggml_tensor* mod_index_arange  = nullptr,
                                                struct ggml_tensor* dct               = nullptr,
                                                std::vector<ggml_tensor*> ref_latents = {},
                                                std::vector<int> skip_layers          = {}) {
            GGML_ASSERT(x->ne[3] == 1);

            int64_t W          = x->ne[0];
            int64_t H          = x->ne[1];
            int64_t C          = x->ne[2];
            int64_t patch_size = params.patch_size;
            int pad_h          = (patch_size - H % patch_size) % patch_size;
            int pad_w          = (patch_size - W % patch_size) % patch_size;

            auto img            = process_img(ctx->ggml_ctx, x);
            uint64_t img_tokens = img->ne[1];

            if (params.version == VERSION_FLUX_FILL) {
                GGML_ASSERT(c_concat != nullptr);
<<<<<<< HEAD
                ggml_tensor* masked = ggml_view_4d(ctx, c_concat, c_concat->ne[0], c_concat->ne[1], C, 1, c_concat->nb[1], c_concat->nb[2], c_concat->nb[3], 0);
                ggml_tensor* mask   = ggml_view_4d(ctx, c_concat, c_concat->ne[0], c_concat->ne[1], 8 * 8, 1, c_concat->nb[1], c_concat->nb[2], c_concat->nb[3], c_concat->nb[2] * C);
=======
                ggml_tensor* masked = ggml_view_4d(ctx->ggml_ctx, c_concat, c_concat->ne[0], c_concat->ne[1], C, 1, c_concat->nb[1], c_concat->nb[2], c_concat->nb[3], 0);
                ggml_tensor* mask   = ggml_view_4d(ctx->ggml_ctx, c_concat, c_concat->ne[0], c_concat->ne[1], 8 * 8, 1, c_concat->nb[1], c_concat->nb[2], c_concat->nb[3], c_concat->nb[2] * C);
>>>>>>> 11ab0952

                masked = process_img(ctx->ggml_ctx, masked);
                mask   = process_img(ctx->ggml_ctx, mask);

                img = ggml_concat(ctx->ggml_ctx, img, ggml_concat(ctx->ggml_ctx, masked, mask, 0), 0);
            } else if (params.version == VERSION_FLEX_2) {
                GGML_ASSERT(c_concat != nullptr);
<<<<<<< HEAD
                ggml_tensor* masked  = ggml_view_4d(ctx, c_concat, c_concat->ne[0], c_concat->ne[1], C, 1, c_concat->nb[1], c_concat->nb[2], c_concat->nb[3], 0);
                ggml_tensor* mask    = ggml_view_4d(ctx, c_concat, c_concat->ne[0], c_concat->ne[1], 1, 1, c_concat->nb[1], c_concat->nb[2], c_concat->nb[3], c_concat->nb[2] * C);
                ggml_tensor* control = ggml_view_4d(ctx, c_concat, c_concat->ne[0], c_concat->ne[1], C, 1, c_concat->nb[1], c_concat->nb[2], c_concat->nb[3], c_concat->nb[2] * (C + 1));

                masked  = ggml_pad(ctx, masked, pad_w, pad_h, 0, 0);
                mask    = ggml_pad(ctx, mask, pad_w, pad_h, 0, 0);
                control = ggml_pad(ctx, control, pad_w, pad_h, 0, 0);
=======
                ggml_tensor* masked  = ggml_view_4d(ctx->ggml_ctx, c_concat, c_concat->ne[0], c_concat->ne[1], C, 1, c_concat->nb[1], c_concat->nb[2], c_concat->nb[3], 0);
                ggml_tensor* mask    = ggml_view_4d(ctx->ggml_ctx, c_concat, c_concat->ne[0], c_concat->ne[1], 1, 1, c_concat->nb[1], c_concat->nb[2], c_concat->nb[3], c_concat->nb[2] * C);
                ggml_tensor* control = ggml_view_4d(ctx->ggml_ctx, c_concat, c_concat->ne[0], c_concat->ne[1], C, 1, c_concat->nb[1], c_concat->nb[2], c_concat->nb[3], c_concat->nb[2] * (C + 1));
>>>>>>> 11ab0952

                masked  = process_img(ctx->ggml_ctx, masked);
                mask    = process_img(ctx->ggml_ctx, mask);
                control = process_img(ctx->ggml_ctx, control);

                img = ggml_concat(ctx->ggml_ctx, img, ggml_concat(ctx->ggml_ctx, ggml_concat(ctx->ggml_ctx, masked, mask, 0), control, 0), 0);
            } else if (params.version == VERSION_FLUX_CONTROLS) {
                GGML_ASSERT(c_concat != nullptr);

                auto control = process_img(ctx->ggml_ctx, c_concat);
                img          = ggml_concat(ctx->ggml_ctx, img, control, 0);
            }

            if (ref_latents.size() > 0) {
                for (ggml_tensor* ref : ref_latents) {
                    ref = process_img(ctx->ggml_ctx, ref);
                    img = ggml_concat(ctx->ggml_ctx, img, ref, 1);
                }
            }

            auto out = forward_orig(ctx, img, context, timestep, y, guidance, pe, mod_index_arange, skip_layers);  // [N, num_tokens, C * patch_size * patch_size]

            if (out->ne[1] > img_tokens) {
                out = ggml_cont(ctx->ggml_ctx, ggml_permute(ctx->ggml_ctx, out, 0, 2, 1, 3));  // [num_tokens, N, C * patch_size * patch_size]
                out = ggml_view_3d(ctx->ggml_ctx, out, out->ne[0], out->ne[1], img_tokens, out->nb[1], out->nb[2], 0);
                out = ggml_cont(ctx->ggml_ctx, ggml_permute(ctx->ggml_ctx, out, 0, 2, 1, 3));  // [N, h*w, C * patch_size * patch_size]
            }

            // rearrange(out, "b (h w) (c ph pw) -> b c (h ph) (w pw)", h=h_len, w=w_len, ph=2, pw=2)
            out = unpatchify(ctx->ggml_ctx, out, (H + pad_h) / patch_size, (W + pad_w) / patch_size);  // [N, C, H + pad_h, W + pad_w]
            return out;
        }

        struct ggml_tensor* forward(GGMLRunnerContext* ctx,
                                    struct ggml_tensor* x,
                                    struct ggml_tensor* timestep,
                                    struct ggml_tensor* context,
                                    struct ggml_tensor* c_concat,
                                    struct ggml_tensor* y,
                                    struct ggml_tensor* guidance,
                                    struct ggml_tensor* pe,
                                    struct ggml_tensor* mod_index_arange  = nullptr,
                                    struct ggml_tensor* dct               = nullptr,
                                    std::vector<ggml_tensor*> ref_latents = {},
                                    std::vector<int> skip_layers          = {}) {
            // Forward pass of DiT.
            // x: (N, C, H, W) tensor of spatial inputs (images or latent representations of images)
            // timestep: (N,) tensor of diffusion timesteps
            // context: (N, L, D)
            // c_concat: nullptr, or for (N,C+M, H, W) for Fill
            // y: (N, adm_in_channels) tensor of class labels
            // guidance: (N,)
            // pe: (L, d_head/2, 2, 2)
            // return: (N, C, H, W)

            if (params.version == VERSION_CHROMA_RADIANCE) {
                return forward_chroma_radiance(ctx,
                                               x,
                                               timestep,
                                               context,
                                               c_concat,
                                               y,
                                               guidance,
                                               pe,
                                               mod_index_arange,
                                               dct,
                                               ref_latents,
                                               skip_layers);
            } else {
                return forward_flux_chroma(ctx,
                                           x,
                                           timestep,
                                           context,
                                           c_concat,
                                           y,
                                           guidance,
                                           pe,
                                           mod_index_arange,
                                           dct,
                                           ref_latents,
                                           skip_layers);
            }
        }
    };

    struct FluxRunner : public GGMLRunner {
    public:
        FluxParams flux_params;
        Flux flux;
        std::vector<float> pe_vec;
        std::vector<float> mod_index_arange_vec;
        std::vector<float> dct_vec;
        SDVersion version;
        bool use_mask = false;

        FluxRunner(ggml_backend_t backend,
                   bool offload_params_to_cpu,
                   const String2TensorStorage& tensor_storage_map = {},
                   const std::string prefix                       = "",
                   SDVersion version                              = VERSION_FLUX,
                   bool use_mask                                  = false)
            : GGMLRunner(backend, offload_params_to_cpu), version(version), use_mask(use_mask) {
            flux_params.version             = version;
            flux_params.guidance_embed      = false;
            flux_params.depth               = 0;
            flux_params.depth_single_blocks = 0;
            if (version == VERSION_FLUX_FILL) {
                flux_params.in_channels = 384;
            } else if (version == VERSION_FLUX_CONTROLS) {
                flux_params.in_channels = 128;
            } else if (version == VERSION_FLEX_2) {
                flux_params.in_channels = 196;
            } else if (version == VERSION_CHROMA_RADIANCE) {
                flux_params.in_channels = 3;
                flux_params.patch_size  = 16;
            } else if (version == VERSION_OVIS_IMAGE) {
                flux_params.semantic_txt_norm = true;
                flux_params.use_yak_mlp       = true;
                flux_params.context_in_dim    = 2048;
                flux_params.vec_in_dim        = 0;
            } else if (sd_version_is_flux2(version)) {
                flux_params.context_in_dim   = 15360;
                flux_params.in_channels      = 128;
                flux_params.hidden_size      = 6144;
                flux_params.num_heads        = 48;
                flux_params.patch_size       = 1;
                flux_params.out_channels     = 128;
                flux_params.mlp_ratio        = 3.f;
                flux_params.theta            = 2000;
                flux_params.axes_dim         = {32, 32, 32, 32};
                flux_params.vec_in_dim       = 0;
                flux_params.qkv_bias         = false;
                flux_params.disable_bias     = true;
                flux_params.share_modulation = true;
                flux_params.ref_index_scale  = 10.f;
                flux_params.use_mlp_silu_act = true;
            }
            for (auto pair : tensor_storage_map) {
                std::string tensor_name = pair.first;
                if (!starts_with(tensor_name, prefix))
                    continue;
                if (tensor_name.find("guidance_in.in_layer.weight") != std::string::npos) {
                    // not schnell
                    flux_params.guidance_embed = true;
                }
                if (tensor_name.find("distilled_guidance_layer.in_proj.weight") != std::string::npos) {
                    // Chroma
                    flux_params.is_chroma = true;
                }
                size_t db = tensor_name.find("double_blocks.");
                if (db != std::string::npos) {
                    tensor_name     = tensor_name.substr(db);  // remove prefix
                    int block_depth = atoi(tensor_name.substr(14, tensor_name.find(".", 14)).c_str());
                    if (block_depth + 1 > flux_params.depth) {
                        flux_params.depth = block_depth + 1;
                    }
                }
                size_t sb = tensor_name.find("single_blocks.");
                if (sb != std::string::npos) {
                    tensor_name     = tensor_name.substr(sb);  // remove prefix
                    int block_depth = atoi(tensor_name.substr(14, tensor_name.find(".", 14)).c_str());
                    if (block_depth + 1 > flux_params.depth_single_blocks) {
                        flux_params.depth_single_blocks = block_depth + 1;
                    }
                }
            }

            LOG_INFO("Flux blocks: %d double, %d single", flux_params.depth, flux_params.depth_single_blocks);
            if (flux_params.is_chroma) {
                LOG_INFO("Using pruned modulation (Chroma)");
            } else if (!flux_params.guidance_embed) {
                LOG_INFO("Flux guidance is disabled (Schnell mode)");
            }

            flux = Flux(flux_params);
            flux.init(params_ctx, tensor_storage_map, prefix);
        }

        std::string get_desc() override {
            return "flux";
        }

        void get_param_tensors(std::map<std::string, struct ggml_tensor*>& tensors, const std::string prefix) {
            flux.get_param_tensors(tensors, prefix);
        }

        std::vector<float> fetch_dct_pos(int patch_size, int max_freqs) {
            const float PI = 3.14159265358979323846f;

            std::vector<float> pos(patch_size);
            for (int i = 0; i < patch_size; ++i) {
                pos[i] = static_cast<float>(i) / static_cast<float>(patch_size - 1);
            }

            std::vector<float> pos_x(patch_size * patch_size);
            std::vector<float> pos_y(patch_size * patch_size);
            for (int i = 0; i < patch_size; ++i) {
                for (int j = 0; j < patch_size; ++j) {
                    pos_x[i * patch_size + j] = pos[j];
                    pos_y[i * patch_size + j] = pos[i];
                }
            }

            std::vector<float> freqs(max_freqs);
            for (int i = 0; i < max_freqs; ++i) {
                freqs[i] = static_cast<float>(i);
            }

            std::vector<float> coeffs(max_freqs * max_freqs);
            for (int fx = 0; fx < max_freqs; ++fx) {
                for (int fy = 0; fy < max_freqs; ++fy) {
                    coeffs[fx * max_freqs + fy] = 1.0f / (1.0f + freqs[fx] * freqs[fy]);
                }
            }

            int num_positions = patch_size * patch_size;
            int num_features  = max_freqs * max_freqs;
            std::vector<float> dct(num_positions * num_features);

            for (int p = 0; p < num_positions; ++p) {
                float px = pos_x[p];
                float py = pos_y[p];

                for (int fx = 0; fx < max_freqs; ++fx) {
                    float cx = std::cos(px * freqs[fx] * PI);
                    for (int fy = 0; fy < max_freqs; ++fy) {
                        float cy                                      = std::cos(py * freqs[fy] * PI);
                        float val                                     = cx * cy * coeffs[fx * max_freqs + fy];
                        dct[p * num_features + (fx * max_freqs + fy)] = val;
                    }
                }
            }

            return dct;
        }

        struct ggml_cgraph* build_graph(struct ggml_tensor* x,
                                        struct ggml_tensor* timesteps,
                                        struct ggml_tensor* context,
                                        struct ggml_tensor* c_concat,
                                        struct ggml_tensor* y,
                                        struct ggml_tensor* guidance,
                                        std::vector<ggml_tensor*> ref_latents = {},
                                        bool increase_ref_index               = false,
                                        std::vector<int> skip_layers          = {}) {
            GGML_ASSERT(x->ne[3] == 1);
            struct ggml_cgraph* gf = new_graph_custom(FLUX_GRAPH_SIZE);

            struct ggml_tensor* mod_index_arange = nullptr;
<<<<<<< HEAD
=======
            struct ggml_tensor* dct              = nullptr;  // for chroma radiance
>>>>>>> 11ab0952

            x       = to_backend(x);
            context = to_backend(context);
            if (c_concat != nullptr) {
                c_concat = to_backend(c_concat);
            }
            if (flux_params.is_chroma) {
                guidance = ggml_set_f32(guidance, 0);

                if (!use_mask) {
                    y = nullptr;
                }

                // ggml_arange is not working on some backends, precompute it
                mod_index_arange_vec = arange(0, 344);
                mod_index_arange     = ggml_new_tensor_1d(compute_ctx, GGML_TYPE_F32, mod_index_arange_vec.size());
                set_backend_tensor_data(mod_index_arange, mod_index_arange_vec.data());
            }
            y = to_backend(y);

            timesteps = to_backend(timesteps);
            if (flux_params.guidance_embed || flux_params.is_chroma) {
                guidance = to_backend(guidance);
            }
            for (int i = 0; i < ref_latents.size(); i++) {
                ref_latents[i] = to_backend(ref_latents[i]);
            }

            std::set<int> txt_arange_dims;
            if (sd_version_is_flux2(version)) {
                txt_arange_dims    = {3};
                increase_ref_index = true;
            } else if (version == VERSION_OVIS_IMAGE) {
                txt_arange_dims = {1, 2};
            }

            pe_vec      = Rope::gen_flux_pe(x->ne[1],
                                            x->ne[0],
                                            flux_params.patch_size,
                                            x->ne[3],
                                            context->ne[1],
                                            txt_arange_dims,
                                            ref_latents,
                                            increase_ref_index,
                                            flux_params.ref_index_scale,
                                            flux_params.theta,
                                            flux_params.axes_dim);
            int pos_len = pe_vec.size() / flux_params.axes_dim_sum / 2;
            // LOG_DEBUG("pos_len %d", pos_len);
            auto pe = ggml_new_tensor_4d(compute_ctx, GGML_TYPE_F32, 2, 2, flux_params.axes_dim_sum / 2, pos_len);
            // pe->data = pe_vec.data();
            // print_ggml_tensor(pe);
            // pe->data = nullptr;
            set_backend_tensor_data(pe, pe_vec.data());

            if (version == VERSION_CHROMA_RADIANCE) {
                int64_t patch_size     = flux_params.patch_size;
                int64_t nerf_max_freqs = flux_params.chroma_radiance_params.nerf_max_freqs;
                dct_vec                = fetch_dct_pos(patch_size, nerf_max_freqs);
                dct                    = ggml_new_tensor_2d(compute_ctx, GGML_TYPE_F32, nerf_max_freqs * nerf_max_freqs, patch_size * patch_size);
                // dct->data = dct_vec.data();
                // print_ggml_tensor(dct);
                // dct->data = nullptr;
                set_backend_tensor_data(dct, dct_vec.data());
            }

            auto runner_ctx = get_context();

            struct ggml_tensor* out = flux.forward(&runner_ctx,
                                                   x,
                                                   timesteps,
                                                   context,
                                                   c_concat,
                                                   y,
                                                   guidance,
                                                   pe,
                                                   mod_index_arange,
                                                   dct,
                                                   ref_latents,
                                                   skip_layers);

            ggml_build_forward_expand(gf, out);

            return gf;
        }

        bool compute(int n_threads,
                     struct ggml_tensor* x,
                     struct ggml_tensor* timesteps,
                     struct ggml_tensor* context,
                     struct ggml_tensor* c_concat,
                     struct ggml_tensor* y,
                     struct ggml_tensor* guidance,
                     std::vector<ggml_tensor*> ref_latents = {},
                     bool increase_ref_index               = false,
                     struct ggml_tensor** output           = nullptr,
                     struct ggml_context* output_ctx       = nullptr,
                     std::vector<int> skip_layers          = std::vector<int>()) {
            // x: [N, in_channels, h, w]
            // timesteps: [N, ]
            // context: [N, max_position, hidden_size]
            // y: [N, adm_in_channels] or [1, adm_in_channels]
            // guidance: [N, ]
            auto get_graph = [&]() -> struct ggml_cgraph* {
                return build_graph(x, timesteps, context, c_concat, y, guidance, ref_latents, increase_ref_index, skip_layers);
            };

            return GGMLRunner::compute(get_graph, n_threads, false, output, output_ctx);
        }

        void test() {
            struct ggml_init_params params;
<<<<<<< HEAD
            params.mem_size   = static_cast<size_t>(20 * 1024 * 1024);  // 20 MB
=======
            params.mem_size   = static_cast<size_t>(1024 * 1024) * 1024;  // 1GB
>>>>>>> 11ab0952
            params.mem_buffer = nullptr;
            params.no_alloc   = false;

            struct ggml_context* work_ctx = ggml_init(params);
            GGML_ASSERT(work_ctx != nullptr);

            {
                // cpu f16:
                // cuda f16: nan
                // cuda q8_0: pass
                auto x = ggml_new_tensor_4d(work_ctx, GGML_TYPE_F32, 16, 16, 128, 1);
                // ggml_set_f32(x, 0.01f);
                // auto x = load_tensor_from_file(work_ctx, "chroma_x.bin");
                // print_ggml_tensor(x);

                std::vector<float> timesteps_vec(1, 1.f);
                auto timesteps = vector_to_ggml_tensor(work_ctx, timesteps_vec);

                std::vector<float> guidance_vec(1, 0.f);
                auto guidance = vector_to_ggml_tensor(work_ctx, guidance_vec);

                auto context = ggml_new_tensor_3d(work_ctx, GGML_TYPE_F32, 15360, 256, 1);
                // ggml_set_f32(context, 0.01f);
                // auto context = load_tensor_from_file(work_ctx, "chroma_context.bin");
                // print_ggml_tensor(context);

                // auto y = ggml_new_tensor_2d(work_ctx, GGML_TYPE_F32, 768, 1);
                // ggml_set_f32(y, 0.01f);
                auto y = nullptr;
                // print_ggml_tensor(y);

                struct ggml_tensor* out = nullptr;

                int t0 = ggml_time_ms();
                compute(8, x, timesteps, context, nullptr, y, guidance, {}, false, &out, work_ctx);
                int t1 = ggml_time_ms();

                print_ggml_tensor(out);
                LOG_DEBUG("flux test done in %dms", t1 - t0);
            }
        }

        static void load_from_file_and_test(const std::string& file_path) {
<<<<<<< HEAD
            // ggml_backend_t backend    = ggml_backend_cuda_init(0);
            ggml_backend_t backend           = ggml_backend_cpu_init();
            ggml_type model_data_type        = GGML_TYPE_Q8_0;
            std::shared_ptr<FluxRunner> flux = std::make_shared<FluxRunner>(backend, false);
            {
                LOG_INFO("loading from '%s'", file_path.c_str());

                flux->alloc_params_buffer();
                std::map<std::string, ggml_tensor*> tensors;
                flux->get_param_tensors(tensors, "model.diffusion_model");
=======
            // ggml_backend_t backend = ggml_backend_cuda_init(0);
            ggml_backend_t backend    = ggml_backend_cpu_init();
            ggml_type model_data_type = GGML_TYPE_COUNT;

            ModelLoader model_loader;
            if (!model_loader.init_from_file_and_convert_name(file_path, "model.diffusion_model.")) {
                LOG_ERROR("init model loader from file failed: '%s'", file_path.c_str());
                return;
            }
>>>>>>> 11ab0952

            auto& tensor_storage_map = model_loader.get_tensor_storage_map();
            if (model_data_type != GGML_TYPE_COUNT) {
                for (auto& [name, tensor_storage] : tensor_storage_map) {
                    if (ends_with(name, "weight")) {
                        tensor_storage.expected_type = model_data_type;
                    }
                }
            }

            std::shared_ptr<FluxRunner> flux = std::make_shared<FluxRunner>(backend,
                                                                            false,
                                                                            tensor_storage_map,
                                                                            "model.diffusion_model",
                                                                            VERSION_FLUX2,
                                                                            false);

            flux->alloc_params_buffer();
            std::map<std::string, ggml_tensor*> tensors;
            flux->get_param_tensors(tensors, "model.diffusion_model");

            bool success = model_loader.load_tensors(tensors);

            if (!success) {
                LOG_ERROR("load tensors from model loader failed");
                return;
            }

            LOG_INFO("flux model loaded");
            flux->test();
        }
    };

}  // namespace Flux

#endif  // __FLUX_HPP__<|MERGE_RESOLUTION|>--- conflicted
+++ resolved
@@ -19,11 +19,7 @@
             blocks["out_layer"] = std::shared_ptr<GGMLBlock>(new Linear(hidden_dim, hidden_dim, bias));
         }
 
-<<<<<<< HEAD
-        struct ggml_tensor* forward(struct ggml_context* ctx, struct ggml_tensor* x) override {
-=======
         struct ggml_tensor* forward(GGMLRunnerContext* ctx, struct ggml_tensor* x) override {
->>>>>>> 11ab0952
             // x: [..., in_dim]
             // return: [..., hidden_dim]
             auto in_layer  = std::dynamic_pointer_cast<Linear>(blocks["in_layer"]);
@@ -41,11 +37,7 @@
         int64_t hidden_size;
         float eps;
 
-<<<<<<< HEAD
-        void init_params(struct ggml_context* ctx, const String2GGMLType& tensor_types = {}, const std::string prefix = "") override {
-=======
         void init_params(struct ggml_context* ctx, const String2TensorStorage& tensor_storage_map = {}, const std::string prefix = "") override {
->>>>>>> 11ab0952
             ggml_type wtype = GGML_TYPE_F32;
             params["scale"] = ggml_new_tensor_1d(ctx, wtype, hidden_size);
         }
@@ -56,11 +48,7 @@
             : hidden_size(hidden_size),
               eps(eps) {}
 
-<<<<<<< HEAD
-        struct ggml_tensor* forward(struct ggml_context* ctx, struct ggml_tensor* x) override {
-=======
         struct ggml_tensor* forward(GGMLRunnerContext* ctx, struct ggml_tensor* x) override {
->>>>>>> 11ab0952
             struct ggml_tensor* w = params["scale"];
             x                     = ggml_rms_norm(ctx->ggml_ctx, x, eps);
             x                     = ggml_mul(ctx->ggml_ctx, x, w);
@@ -324,13 +312,9 @@
                                                                     struct ggml_tensor* txt,
                                                                     struct ggml_tensor* vec,
                                                                     struct ggml_tensor* pe,
-<<<<<<< HEAD
-                                                                    struct ggml_tensor* mask = nullptr) {
-=======
                                                                     struct ggml_tensor* mask            = nullptr,
                                                                     std::vector<ModulationOut> img_mods = {},
                                                                     std::vector<ModulationOut> txt_mods = {}) {
->>>>>>> 11ab0952
             // img: [N, n_img_token, hidden_size]
             // txt: [N, n_txt_token, hidden_size]
             // pe: [n_img_token + n_txt_token, d_head/2, 2, 2]
@@ -480,12 +464,8 @@
                                     struct ggml_tensor* x,
                                     struct ggml_tensor* vec,
                                     struct ggml_tensor* pe,
-<<<<<<< HEAD
-                                    struct ggml_tensor* mask = nullptr) {
-=======
                                     struct ggml_tensor* mask        = nullptr,
                                     std::vector<ModulationOut> mods = {}) {
->>>>>>> 11ab0952
             // x: [N, n_token, hidden_size]
             // pe: [n_token, d_head/2, 2, 2]
             // return: [N, n_token, hidden_size]
@@ -969,13 +949,8 @@
 
                 // auto mod_index_arange  = ggml_arange(ctx, 0, (float)mod_index_length, 1);
                 // ggml_arange tot working on a lot of backends, precomputing it on CPU instead
-<<<<<<< HEAD
-                GGML_ASSERT(arange != nullptr);
-                auto modulation_index = ggml_nn_timestep_embedding(ctx, mod_index_arange, 32, 10000, 1000.f);  // [1, 344, 32]
-=======
                 GGML_ASSERT(mod_index_arange != nullptr);
                 auto modulation_index = ggml_ext_timestep_embedding(ctx->ggml_ctx, mod_index_arange, 32, 10000, 1000.f);  // [1, 344, 32]
->>>>>>> 11ab0952
 
                 // Batch broadcast (will it ever be useful)
                 modulation_index = ggml_repeat(ctx->ggml_ctx, modulation_index, ggml_new_tensor_3d(ctx->ggml_ctx, GGML_TYPE_F32, modulation_index->ne[0], modulation_index->ne[1], img->ne[2]));  // [N, 344, 32]
@@ -989,11 +964,7 @@
                 vec = approx->forward(ctx, vec);                                               // [344, N, hidden_size]
 
                 if (y != nullptr) {
-<<<<<<< HEAD
-                    txt_img_mask = ggml_pad(ctx, y, img->ne[1], 0, 0, 0);
-=======
                     txt_img_mask = ggml_pad(ctx->ggml_ctx, y, img->ne[1], 0, 0, 0);
->>>>>>> 11ab0952
                 }
             } else {
                 auto time_in = std::dynamic_pointer_cast<MLPEmbedder>(blocks["time_in"]);
@@ -1097,31 +1068,7 @@
             auto img      = pad_to_patch_size(ctx->ggml_ctx, x);
             auto orig_img = img;
 
-<<<<<<< HEAD
-        struct ggml_tensor* forward(struct ggml_context* ctx,
-                                    ggml_backend_t backend,
-                                    struct ggml_tensor* x,
-                                    struct ggml_tensor* timestep,
-                                    struct ggml_tensor* context,
-                                    struct ggml_tensor* c_concat,
-                                    struct ggml_tensor* y,
-                                    struct ggml_tensor* guidance,
-                                    struct ggml_tensor* pe,
-                                    struct ggml_tensor* mod_index_arange  = nullptr,
-                                    std::vector<ggml_tensor*> ref_latents = {},
-                                    std::vector<int> skip_layers          = {}) {
-            // Forward pass of DiT.
-            // x: (N, C, H, W) tensor of spatial inputs (images or latent representations of images)
-            // timestep: (N,) tensor of diffusion timesteps
-            // context: (N, L, D)
-            // c_concat: nullptr, or for (N,C+M, H, W) for Fill
-            // y: (N, adm_in_channels) tensor of class labels
-            // guidance: (N,)
-            // pe: (L, d_head/2, 2, 2)
-            // return: (N, C, H, W)
-=======
             auto img_in_patch = std::dynamic_pointer_cast<Conv2d>(blocks["img_in_patch"]);
->>>>>>> 11ab0952
 
             img = img_in_patch->forward(ctx, img);                                                       // [N, hidden_size, H/patch_size, W/patch_size]
             img = ggml_reshape_3d(ctx->ggml_ctx, img, img->ne[0] * img->ne[1], img->ne[2], img->ne[3]);  // [N, hidden_size, H/patch_size*W/patch_size]
@@ -1186,13 +1133,8 @@
 
             if (params.version == VERSION_FLUX_FILL) {
                 GGML_ASSERT(c_concat != nullptr);
-<<<<<<< HEAD
-                ggml_tensor* masked = ggml_view_4d(ctx, c_concat, c_concat->ne[0], c_concat->ne[1], C, 1, c_concat->nb[1], c_concat->nb[2], c_concat->nb[3], 0);
-                ggml_tensor* mask   = ggml_view_4d(ctx, c_concat, c_concat->ne[0], c_concat->ne[1], 8 * 8, 1, c_concat->nb[1], c_concat->nb[2], c_concat->nb[3], c_concat->nb[2] * C);
-=======
                 ggml_tensor* masked = ggml_view_4d(ctx->ggml_ctx, c_concat, c_concat->ne[0], c_concat->ne[1], C, 1, c_concat->nb[1], c_concat->nb[2], c_concat->nb[3], 0);
                 ggml_tensor* mask   = ggml_view_4d(ctx->ggml_ctx, c_concat, c_concat->ne[0], c_concat->ne[1], 8 * 8, 1, c_concat->nb[1], c_concat->nb[2], c_concat->nb[3], c_concat->nb[2] * C);
->>>>>>> 11ab0952
 
                 masked = process_img(ctx->ggml_ctx, masked);
                 mask   = process_img(ctx->ggml_ctx, mask);
@@ -1200,19 +1142,9 @@
                 img = ggml_concat(ctx->ggml_ctx, img, ggml_concat(ctx->ggml_ctx, masked, mask, 0), 0);
             } else if (params.version == VERSION_FLEX_2) {
                 GGML_ASSERT(c_concat != nullptr);
-<<<<<<< HEAD
-                ggml_tensor* masked  = ggml_view_4d(ctx, c_concat, c_concat->ne[0], c_concat->ne[1], C, 1, c_concat->nb[1], c_concat->nb[2], c_concat->nb[3], 0);
-                ggml_tensor* mask    = ggml_view_4d(ctx, c_concat, c_concat->ne[0], c_concat->ne[1], 1, 1, c_concat->nb[1], c_concat->nb[2], c_concat->nb[3], c_concat->nb[2] * C);
-                ggml_tensor* control = ggml_view_4d(ctx, c_concat, c_concat->ne[0], c_concat->ne[1], C, 1, c_concat->nb[1], c_concat->nb[2], c_concat->nb[3], c_concat->nb[2] * (C + 1));
-
-                masked  = ggml_pad(ctx, masked, pad_w, pad_h, 0, 0);
-                mask    = ggml_pad(ctx, mask, pad_w, pad_h, 0, 0);
-                control = ggml_pad(ctx, control, pad_w, pad_h, 0, 0);
-=======
                 ggml_tensor* masked  = ggml_view_4d(ctx->ggml_ctx, c_concat, c_concat->ne[0], c_concat->ne[1], C, 1, c_concat->nb[1], c_concat->nb[2], c_concat->nb[3], 0);
                 ggml_tensor* mask    = ggml_view_4d(ctx->ggml_ctx, c_concat, c_concat->ne[0], c_concat->ne[1], 1, 1, c_concat->nb[1], c_concat->nb[2], c_concat->nb[3], c_concat->nb[2] * C);
                 ggml_tensor* control = ggml_view_4d(ctx->ggml_ctx, c_concat, c_concat->ne[0], c_concat->ne[1], C, 1, c_concat->nb[1], c_concat->nb[2], c_concat->nb[3], c_concat->nb[2] * (C + 1));
->>>>>>> 11ab0952
 
                 masked  = process_img(ctx->ggml_ctx, masked);
                 mask    = process_img(ctx->ggml_ctx, mask);
@@ -1462,10 +1394,7 @@
             struct ggml_cgraph* gf = new_graph_custom(FLUX_GRAPH_SIZE);
 
             struct ggml_tensor* mod_index_arange = nullptr;
-<<<<<<< HEAD
-=======
             struct ggml_tensor* dct              = nullptr;  // for chroma radiance
->>>>>>> 11ab0952
 
             x       = to_backend(x);
             context = to_backend(context);
@@ -1578,11 +1507,7 @@
 
         void test() {
             struct ggml_init_params params;
-<<<<<<< HEAD
-            params.mem_size   = static_cast<size_t>(20 * 1024 * 1024);  // 20 MB
-=======
             params.mem_size   = static_cast<size_t>(1024 * 1024) * 1024;  // 1GB
->>>>>>> 11ab0952
             params.mem_buffer = nullptr;
             params.no_alloc   = false;
 
@@ -1626,18 +1551,6 @@
         }
 
         static void load_from_file_and_test(const std::string& file_path) {
-<<<<<<< HEAD
-            // ggml_backend_t backend    = ggml_backend_cuda_init(0);
-            ggml_backend_t backend           = ggml_backend_cpu_init();
-            ggml_type model_data_type        = GGML_TYPE_Q8_0;
-            std::shared_ptr<FluxRunner> flux = std::make_shared<FluxRunner>(backend, false);
-            {
-                LOG_INFO("loading from '%s'", file_path.c_str());
-
-                flux->alloc_params_buffer();
-                std::map<std::string, ggml_tensor*> tensors;
-                flux->get_param_tensors(tensors, "model.diffusion_model");
-=======
             // ggml_backend_t backend = ggml_backend_cuda_init(0);
             ggml_backend_t backend    = ggml_backend_cpu_init();
             ggml_type model_data_type = GGML_TYPE_COUNT;
@@ -1647,7 +1560,6 @@
                 LOG_ERROR("init model loader from file failed: '%s'", file_path.c_str());
                 return;
             }
->>>>>>> 11ab0952
 
             auto& tensor_storage_map = model_loader.get_tensor_storage_map();
             if (model_data_type != GGML_TYPE_COUNT) {
