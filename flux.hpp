#ifndef __FLUX_HPP__
#define __FLUX_HPP__

#include <vector>

#include "ggml_extend.hpp"
#include "model.h"

#define FLUX_GRAPH_SIZE 10240

namespace Flux {

    struct MLPEmbedder : public UnaryBlock {
    public:
        MLPEmbedder(int64_t in_dim, int64_t hidden_dim) {
            blocks["in_layer"]  = std::shared_ptr<GGMLBlock>(new Linear(in_dim, hidden_dim, true));
            blocks["out_layer"] = std::shared_ptr<GGMLBlock>(new Linear(hidden_dim, hidden_dim, true));
        }

        struct ggml_tensor* forward(struct ggml_context* ctx, struct ggml_tensor* x) {
            // x: [..., in_dim]
            // return: [..., hidden_dim]
            auto in_layer  = std::dynamic_pointer_cast<Linear>(blocks["in_layer"]);
            auto out_layer = std::dynamic_pointer_cast<Linear>(blocks["out_layer"]);

            x = in_layer->forward(ctx, x);
            x = ggml_silu_inplace(ctx, x);
            x = out_layer->forward(ctx, x);
            return x;
        }
    };

    class RMSNorm : public UnaryBlock {
    protected:
        int64_t hidden_size;
        float eps;

        void init_params(struct ggml_context* ctx, std::map<std::string, enum ggml_type>& tensor_types, const std::string prefix = "") {
            ggml_type wtype = GGML_TYPE_F32;  //(tensor_types.find(prefix + "scale") != tensor_types.end()) ? tensor_types[prefix + "scale"] : GGML_TYPE_F32;
            params["scale"] = ggml_new_tensor_1d(ctx, wtype, hidden_size);
        }

    public:
        RMSNorm(int64_t hidden_size,
                float eps = 1e-06f)
            : hidden_size(hidden_size),
              eps(eps) {}

        struct ggml_tensor* forward(struct ggml_context* ctx, struct ggml_tensor* x) {
            struct ggml_tensor* w = params["scale"];
            x                     = ggml_rms_norm(ctx, x, eps);
            x                     = ggml_mul(ctx, x, w);
            return x;
        }
    };

    struct QKNorm : public GGMLBlock {
    public:
        QKNorm(int64_t dim) {
            blocks["query_norm"] = std::shared_ptr<GGMLBlock>(new RMSNorm(dim));
            blocks["key_norm"]   = std::shared_ptr<GGMLBlock>(new RMSNorm(dim));
        }

        struct ggml_tensor* query_norm(struct ggml_context* ctx, struct ggml_tensor* x) {
            // x: [..., dim]
            // return: [..., dim]
            auto norm = std::dynamic_pointer_cast<RMSNorm>(blocks["query_norm"]);

            x = norm->forward(ctx, x);
            return x;
        }

        struct ggml_tensor* key_norm(struct ggml_context* ctx, struct ggml_tensor* x) {
            // x: [..., dim]
            // return: [..., dim]
            auto norm = std::dynamic_pointer_cast<RMSNorm>(blocks["key_norm"]);

            x = norm->forward(ctx, x);
            return x;
        }
    };

    __STATIC_INLINE__ struct ggml_tensor* apply_rope(struct ggml_context* ctx,
                                                     struct ggml_tensor* x,
                                                     struct ggml_tensor* pe) {
        // x: [N, L, n_head, d_head]
        // pe: [L, d_head/2, 2, 2]
        int64_t d_head = x->ne[0];
        int64_t n_head = x->ne[1];
        int64_t L      = x->ne[2];
        int64_t N      = x->ne[3];
        x              = ggml_cont(ctx, ggml_permute(ctx, x, 0, 2, 1, 3));       // [N, n_head, L, d_head]
        x              = ggml_reshape_4d(ctx, x, 2, d_head / 2, L, n_head * N);  // [N * n_head, L, d_head/2, 2]
        x              = ggml_cont(ctx, ggml_permute(ctx, x, 3, 0, 1, 2));       // [2, N * n_head, L, d_head/2]

        int64_t offset = x->nb[2] * x->ne[2];
        auto x_0       = ggml_view_3d(ctx, x, x->ne[0], x->ne[1], x->ne[2], x->nb[1], x->nb[2], offset * 0);  // [N * n_head, L, d_head/2]
        auto x_1       = ggml_view_3d(ctx, x, x->ne[0], x->ne[1], x->ne[2], x->nb[1], x->nb[2], offset * 1);  // [N * n_head, L, d_head/2]
        x_0            = ggml_reshape_4d(ctx, x_0, 1, x_0->ne[0], x_0->ne[1], x_0->ne[2]);                    // [N * n_head, L, d_head/2, 1]
        x_1            = ggml_reshape_4d(ctx, x_1, 1, x_1->ne[0], x_1->ne[1], x_1->ne[2]);                    // [N * n_head, L, d_head/2, 1]
        auto temp_x    = ggml_new_tensor_4d(ctx, x_0->type, 2, x_0->ne[1], x_0->ne[2], x_0->ne[3]);
        x_0            = ggml_repeat(ctx, x_0, temp_x);  // [N * n_head, L, d_head/2, 2]
        x_1            = ggml_repeat(ctx, x_1, temp_x);  // [N * n_head, L, d_head/2, 2]

        pe        = ggml_cont(ctx, ggml_permute(ctx, pe, 3, 0, 1, 2));  // [2, L, d_head/2, 2]
        offset    = pe->nb[2] * pe->ne[2];
        auto pe_0 = ggml_view_3d(ctx, pe, pe->ne[0], pe->ne[1], pe->ne[2], pe->nb[1], pe->nb[2], offset * 0);  // [L, d_head/2, 2]
        auto pe_1 = ggml_view_3d(ctx, pe, pe->ne[0], pe->ne[1], pe->ne[2], pe->nb[1], pe->nb[2], offset * 1);  // [L, d_head/2, 2]

        auto x_out = ggml_add_inplace(ctx, ggml_mul(ctx, x_0, pe_0), ggml_mul(ctx, x_1, pe_1));  // [N * n_head, L, d_head/2, 2]
        x_out      = ggml_reshape_3d(ctx, x_out, d_head, L, n_head * N);                         // [N*n_head, L, d_head]
        return x_out;
    }

    __STATIC_INLINE__ struct ggml_tensor* attention(struct ggml_context* ctx,
                                                    struct ggml_tensor* q,
                                                    struct ggml_tensor* k,
                                                    struct ggml_tensor* v,
                                                    struct ggml_tensor* pe,
                                                    struct ggml_tensor* mask,
                                                    bool flash_attn) {
        // q,k,v: [N, L, n_head, d_head]
        // pe: [L, d_head/2, 2, 2]
        // return: [N, L, n_head*d_head]
        q = apply_rope(ctx, q, pe);  // [N*n_head, L, d_head]
        k = apply_rope(ctx, k, pe);  // [N*n_head, L, d_head]

        auto x = ggml_nn_attention_ext(ctx, q, k, v, v->ne[1], mask, false, true, flash_attn);  // [N, L, n_head*d_head]
        return x;
    }

    struct SelfAttention : public GGMLBlock {
    public:
        int64_t num_heads;
        bool flash_attn;

    public:
        SelfAttention(int64_t dim,
                      int64_t num_heads = 8,
                      bool qkv_bias     = false,
                      bool flash_attn   = false)
            : num_heads(num_heads) {
            int64_t head_dim = dim / num_heads;
            blocks["qkv"]    = std::shared_ptr<GGMLBlock>(new Linear(dim, dim * 3, qkv_bias));
            blocks["norm"]   = std::shared_ptr<GGMLBlock>(new QKNorm(head_dim));
            blocks["proj"]   = std::shared_ptr<GGMLBlock>(new Linear(dim, dim));
        }

        std::vector<struct ggml_tensor*> pre_attention(struct ggml_context* ctx, struct ggml_tensor* x) {
            auto qkv_proj = std::dynamic_pointer_cast<Linear>(blocks["qkv"]);
            auto norm     = std::dynamic_pointer_cast<QKNorm>(blocks["norm"]);

            auto qkv         = qkv_proj->forward(ctx, x);
            auto qkv_vec     = split_qkv(ctx, qkv);
            int64_t head_dim = qkv_vec[0]->ne[0] / num_heads;
            auto q           = ggml_reshape_4d(ctx, qkv_vec[0], head_dim, num_heads, qkv_vec[0]->ne[1], qkv_vec[0]->ne[2]);
            auto k           = ggml_reshape_4d(ctx, qkv_vec[1], head_dim, num_heads, qkv_vec[1]->ne[1], qkv_vec[1]->ne[2]);
            auto v           = ggml_reshape_4d(ctx, qkv_vec[2], head_dim, num_heads, qkv_vec[2]->ne[1], qkv_vec[2]->ne[2]);
            q                = norm->query_norm(ctx, q);
            k                = norm->key_norm(ctx, k);
            return {q, k, v};
        }

        struct ggml_tensor* post_attention(struct ggml_context* ctx, struct ggml_tensor* x) {
            auto proj = std::dynamic_pointer_cast<Linear>(blocks["proj"]);

            x = proj->forward(ctx, x);  // [N, n_token, dim]
            return x;
        }

        struct ggml_tensor* forward(struct ggml_context* ctx, struct ggml_tensor* x, struct ggml_tensor* pe, struct ggml_tensor* mask) {
            // x: [N, n_token, dim]
            // pe: [n_token, d_head/2, 2, 2]
            // return [N, n_token, dim]
            auto qkv = pre_attention(ctx, x);                                         // q,k,v: [N, n_token, n_head, d_head]
            x        = attention(ctx, qkv[0], qkv[1], qkv[2], pe, mask, flash_attn);  // [N, n_token, dim]
            x        = post_attention(ctx, x);                                        // [N, n_token, dim]
            return x;
        }
    };

    struct ModulationOut {
        ggml_tensor* shift = NULL;
        ggml_tensor* scale = NULL;
        ggml_tensor* gate  = NULL;

        ModulationOut(ggml_tensor* shift = NULL, ggml_tensor* scale = NULL, ggml_tensor* gate = NULL)
            : shift(shift), scale(scale), gate(gate) {}

        ModulationOut(struct ggml_context* ctx, ggml_tensor* vec, int64_t offset) {
            int64_t stride = vec->nb[1] * vec->ne[1];
            shift          = ggml_view_2d(ctx, vec, vec->ne[0], vec->ne[1], vec->nb[1], stride * (offset + 0));  // [N, dim]
            scale          = ggml_view_2d(ctx, vec, vec->ne[0], vec->ne[1], vec->nb[1], stride * (offset + 1));  // [N, dim]
            gate           = ggml_view_2d(ctx, vec, vec->ne[0], vec->ne[1], vec->nb[1], stride * (offset + 2));  // [N, dim]
        }
    };

    struct Modulation : public GGMLBlock {
    public:
        bool is_double;
        int multiplier;

    public:
        Modulation(int64_t dim, bool is_double)
            : is_double(is_double) {
            multiplier    = is_double ? 6 : 3;
            blocks["lin"] = std::shared_ptr<GGMLBlock>(new Linear(dim, dim * multiplier));
        }

        std::vector<ModulationOut> forward(struct ggml_context* ctx, struct ggml_tensor* vec) {
            // x: [N, dim]
            // return: [ModulationOut, ModulationOut]
            auto lin = std::dynamic_pointer_cast<Linear>(blocks["lin"]);

            auto out = ggml_silu(ctx, vec);
            out      = lin->forward(ctx, out);  // [N, multiplier*dim]

            auto m = ggml_reshape_3d(ctx, out, vec->ne[0], multiplier, vec->ne[1]);  // [N, multiplier, dim]
            m      = ggml_cont(ctx, ggml_permute(ctx, m, 0, 2, 1, 3));               // [multiplier, N, dim]

            ModulationOut m_0 = ModulationOut(ctx, m, 0);
            if (is_double) {
                return {m_0, ModulationOut(ctx, m, 3)};
            }

            return {m_0, ModulationOut()};
        }
    };

    __STATIC_INLINE__ struct ggml_tensor* modulate(struct ggml_context* ctx,
                                                   struct ggml_tensor* x,
                                                   struct ggml_tensor* shift,
                                                   struct ggml_tensor* scale) {
        // x: [N, L, C]
        // scale: [N, C]
        // shift: [N, C]
        scale = ggml_reshape_3d(ctx, scale, scale->ne[0], 1, scale->ne[1]);  // [N, 1, C]
        shift = ggml_reshape_3d(ctx, shift, shift->ne[0], 1, shift->ne[1]);  // [N, 1, C]
        x     = ggml_add(ctx, x, ggml_mul(ctx, x, scale));
        x     = ggml_add(ctx, x, shift);
        return x;
    }

    struct DoubleStreamBlock : public GGMLBlock {
        bool flash_attn;
        bool prune_mod;
        int idx = 0;

    public:
        DoubleStreamBlock(int64_t hidden_size,
                          int64_t num_heads,
                          float mlp_ratio,
                          int idx         = 0,
                          bool qkv_bias   = false,
                          bool flash_attn = false,
                          bool prune_mod  = false)
            : idx(idx), flash_attn(flash_attn), prune_mod(prune_mod) {
            int64_t mlp_hidden_dim = hidden_size * mlp_ratio;
            if (!prune_mod) {
                blocks["img_mod"] = std::shared_ptr<GGMLBlock>(new Modulation(hidden_size, true));
            }
            blocks["img_norm1"] = std::shared_ptr<GGMLBlock>(new LayerNorm(hidden_size, 1e-6f, false));
            blocks["img_attn"]  = std::shared_ptr<GGMLBlock>(new SelfAttention(hidden_size, num_heads, qkv_bias, flash_attn));

            blocks["img_norm2"] = std::shared_ptr<GGMLBlock>(new LayerNorm(hidden_size, 1e-6f, false));
            blocks["img_mlp.0"] = std::shared_ptr<GGMLBlock>(new Linear(hidden_size, mlp_hidden_dim));
            // img_mlp.1 is nn.GELU(approximate="tanh")
            blocks["img_mlp.2"] = std::shared_ptr<GGMLBlock>(new Linear(mlp_hidden_dim, hidden_size));

            if (!prune_mod) {
                blocks["txt_mod"] = std::shared_ptr<GGMLBlock>(new Modulation(hidden_size, true));
            }
            blocks["txt_norm1"] = std::shared_ptr<GGMLBlock>(new LayerNorm(hidden_size, 1e-6f, false));
            blocks["txt_attn"]  = std::shared_ptr<GGMLBlock>(new SelfAttention(hidden_size, num_heads, qkv_bias, flash_attn));

            blocks["txt_norm2"] = std::shared_ptr<GGMLBlock>(new LayerNorm(hidden_size, 1e-6f, false));
            blocks["txt_mlp.0"] = std::shared_ptr<GGMLBlock>(new Linear(hidden_size, mlp_hidden_dim));
            // img_mlp.1 is nn.GELU(approximate="tanh")
            blocks["txt_mlp.2"] = std::shared_ptr<GGMLBlock>(new Linear(mlp_hidden_dim, hidden_size));
        }

        std::vector<ModulationOut> get_distil_img_mod(struct ggml_context* ctx, struct ggml_tensor* vec) {
            // TODO: not hardcoded?
            const int single_blocks_count = 38;
            const int double_blocks_count = 19;

            int64_t offset = 6 * idx + 3 * single_blocks_count;
            return {ModulationOut(ctx, vec, offset), ModulationOut(ctx, vec, offset + 3)};
        }

        std::vector<ModulationOut> get_distil_txt_mod(struct ggml_context* ctx, struct ggml_tensor* vec) {
            // TODO: not hardcoded?
            const int single_blocks_count = 38;
            const int double_blocks_count = 19;

            int64_t offset = 6 * idx + 6 * double_blocks_count + 3 * single_blocks_count;
            return {ModulationOut(ctx, vec, offset), ModulationOut(ctx, vec, offset + 3)};
        }

        std::pair<struct ggml_tensor*, struct ggml_tensor*> forward(struct ggml_context* ctx,
                                                                    struct ggml_tensor* img,
                                                                    struct ggml_tensor* txt,
                                                                    struct ggml_tensor* vec,
                                                                    struct ggml_tensor* pe,
                                                                    struct ggml_tensor* mask = NULL) {
            // img: [N, n_img_token, hidden_size]
            // txt: [N, n_txt_token, hidden_size]
            // pe: [n_img_token + n_txt_token, d_head/2, 2, 2]
            // return: ([N, n_img_token, hidden_size], [N, n_txt_token, hidden_size])
            auto img_norm1 = std::dynamic_pointer_cast<LayerNorm>(blocks["img_norm1"]);
            auto img_attn  = std::dynamic_pointer_cast<SelfAttention>(blocks["img_attn"]);

            auto img_norm2 = std::dynamic_pointer_cast<LayerNorm>(blocks["img_norm2"]);
            auto img_mlp_0 = std::dynamic_pointer_cast<Linear>(blocks["img_mlp.0"]);
            auto img_mlp_2 = std::dynamic_pointer_cast<Linear>(blocks["img_mlp.2"]);

            auto txt_norm1 = std::dynamic_pointer_cast<LayerNorm>(blocks["txt_norm1"]);
            auto txt_attn  = std::dynamic_pointer_cast<SelfAttention>(blocks["txt_attn"]);

            auto txt_norm2 = std::dynamic_pointer_cast<LayerNorm>(blocks["txt_norm2"]);
            auto txt_mlp_0 = std::dynamic_pointer_cast<Linear>(blocks["txt_mlp.0"]);
            auto txt_mlp_2 = std::dynamic_pointer_cast<Linear>(blocks["txt_mlp.2"]);

            std::vector<ModulationOut> img_mods;
            if (prune_mod) {
                img_mods = get_distil_img_mod(ctx, vec);
            } else {
                auto img_mod = std::dynamic_pointer_cast<Modulation>(blocks["img_mod"]);
                img_mods     = img_mod->forward(ctx, vec);
            }
            ModulationOut img_mod1 = img_mods[0];
            ModulationOut img_mod2 = img_mods[1];
            std::vector<ModulationOut> txt_mods;
            if (prune_mod) {
                txt_mods = get_distil_txt_mod(ctx, vec);
            } else {
                auto txt_mod = std::dynamic_pointer_cast<Modulation>(blocks["txt_mod"]);
                txt_mods     = txt_mod->forward(ctx, vec);
            }
            ModulationOut txt_mod1 = txt_mods[0];
            ModulationOut txt_mod2 = txt_mods[1];

            // prepare image for attention
            auto img_modulated = img_norm1->forward(ctx, img);
            img_modulated      = Flux::modulate(ctx, img_modulated, img_mod1.shift, img_mod1.scale);
            auto img_qkv       = img_attn->pre_attention(ctx, img_modulated);  // q,k,v: [N, n_img_token, n_head, d_head]
            auto img_q         = img_qkv[0];
            auto img_k         = img_qkv[1];
            auto img_v         = img_qkv[2];

            // prepare txt for attention
            auto txt_modulated = txt_norm1->forward(ctx, txt);
            txt_modulated      = Flux::modulate(ctx, txt_modulated, txt_mod1.shift, txt_mod1.scale);
            auto txt_qkv       = txt_attn->pre_attention(ctx, txt_modulated);  // q,k,v: [N, n_txt_token, n_head, d_head]
            auto txt_q         = txt_qkv[0];
            auto txt_k         = txt_qkv[1];
            auto txt_v         = txt_qkv[2];

            // run actual attention
            auto q = ggml_concat(ctx, txt_q, img_q, 2);  // [N, n_txt_token + n_img_token, n_head, d_head]
            auto k = ggml_concat(ctx, txt_k, img_k, 2);  // [N, n_txt_token + n_img_token, n_head, d_head]
            auto v = ggml_concat(ctx, txt_v, img_v, 2);  // [N, n_txt_token + n_img_token, n_head, d_head]

            auto attn         = attention(ctx, q, k, v, pe, mask, flash_attn);        // [N, n_txt_token + n_img_token, n_head*d_head]
            attn              = ggml_cont(ctx, ggml_permute(ctx, attn, 0, 2, 1, 3));  // [n_txt_token + n_img_token, N, hidden_size]
            auto txt_attn_out = ggml_view_3d(ctx,
                                             attn,
                                             attn->ne[0],
                                             attn->ne[1],
                                             txt->ne[1],
                                             attn->nb[1],
                                             attn->nb[2],
                                             0);                                              // [n_txt_token, N, hidden_size]
            txt_attn_out      = ggml_cont(ctx, ggml_permute(ctx, txt_attn_out, 0, 2, 1, 3));  // [N, n_txt_token, hidden_size]
            auto img_attn_out = ggml_view_3d(ctx,
                                             attn,
                                             attn->ne[0],
                                             attn->ne[1],
                                             img->ne[1],
                                             attn->nb[1],
                                             attn->nb[2],
                                             attn->nb[2] * txt->ne[1]);                       // [n_img_token, N, hidden_size]
            img_attn_out      = ggml_cont(ctx, ggml_permute(ctx, img_attn_out, 0, 2, 1, 3));  // [N, n_img_token, hidden_size]

            // calculate the img bloks
            img = ggml_add(ctx, img, ggml_mul(ctx, img_attn->post_attention(ctx, img_attn_out), img_mod1.gate));

            auto img_mlp_out = img_mlp_0->forward(ctx, Flux::modulate(ctx, img_norm2->forward(ctx, img), img_mod2.shift, img_mod2.scale));
            img_mlp_out      = ggml_gelu_inplace(ctx, img_mlp_out);
            img_mlp_out      = img_mlp_2->forward(ctx, img_mlp_out);

            img = ggml_add(ctx, img, ggml_mul(ctx, img_mlp_out, img_mod2.gate));

            // calculate the txt bloks
            txt = ggml_add(ctx, txt, ggml_mul(ctx, txt_attn->post_attention(ctx, txt_attn_out), txt_mod1.gate));

            auto txt_mlp_out = txt_mlp_0->forward(ctx, Flux::modulate(ctx, txt_norm2->forward(ctx, txt), txt_mod2.shift, txt_mod2.scale));
            txt_mlp_out      = ggml_gelu_inplace(ctx, txt_mlp_out);
            txt_mlp_out      = txt_mlp_2->forward(ctx, txt_mlp_out);

            txt = ggml_add(ctx, txt, ggml_mul(ctx, txt_mlp_out, txt_mod2.gate));

            return {img, txt};
        }
    };

    struct SingleStreamBlock : public GGMLBlock {
    public:
        int64_t num_heads;
        int64_t hidden_size;
        int64_t mlp_hidden_dim;
        bool flash_attn;
        bool prune_mod;
        int idx = 0;

    public:
        SingleStreamBlock(int64_t hidden_size,
                          int64_t num_heads,
                          float mlp_ratio = 4.0f,
                          int idx         = 0,
                          float qk_scale  = 0.f,
                          bool flash_attn = false,
                          bool prune_mod  = false)
            : hidden_size(hidden_size), num_heads(num_heads), idx(idx), flash_attn(flash_attn), prune_mod(prune_mod) {
            int64_t head_dim = hidden_size / num_heads;
            float scale      = qk_scale;
            if (scale <= 0.f) {
                scale = 1 / sqrt((float)head_dim);
            }
            mlp_hidden_dim = hidden_size * mlp_ratio;

            blocks["linear1"]  = std::shared_ptr<GGMLBlock>(new Linear(hidden_size, hidden_size * 3 + mlp_hidden_dim));
            blocks["linear2"]  = std::shared_ptr<GGMLBlock>(new Linear(hidden_size + mlp_hidden_dim, hidden_size));
            blocks["norm"]     = std::shared_ptr<GGMLBlock>(new QKNorm(head_dim));
            blocks["pre_norm"] = std::shared_ptr<GGMLBlock>(new LayerNorm(hidden_size, 1e-6f, false));
            // mlp_act is nn.GELU(approximate="tanh")
            if (!prune_mod) {
                blocks["modulation"] = std::shared_ptr<GGMLBlock>(new Modulation(hidden_size, false));
            }
        }

        ModulationOut get_distil_mod(struct ggml_context* ctx, struct ggml_tensor* vec) {
            int64_t offset = 3 * idx;
            return ModulationOut(ctx, vec, offset);
        }

        struct ggml_tensor* forward(struct ggml_context* ctx,
                                    struct ggml_tensor* x,
                                    struct ggml_tensor* vec,
                                    struct ggml_tensor* pe,
                                    struct ggml_tensor* mask = NULL) {
            // x: [N, n_token, hidden_size]
            // pe: [n_token, d_head/2, 2, 2]
            // return: [N, n_token, hidden_size]

            auto linear1  = std::dynamic_pointer_cast<Linear>(blocks["linear1"]);
            auto linear2  = std::dynamic_pointer_cast<Linear>(blocks["linear2"]);
            auto norm     = std::dynamic_pointer_cast<QKNorm>(blocks["norm"]);
            auto pre_norm = std::dynamic_pointer_cast<LayerNorm>(blocks["pre_norm"]);
            ModulationOut mod;
            if (prune_mod) {
                mod = get_distil_mod(ctx, vec);
            } else {
                auto modulation = std::dynamic_pointer_cast<Modulation>(blocks["modulation"]);

                mod = modulation->forward(ctx, vec)[0];
            }
            auto x_mod   = Flux::modulate(ctx, pre_norm->forward(ctx, x), mod.shift, mod.scale);
            auto qkv_mlp = linear1->forward(ctx, x_mod);                            // [N, n_token, hidden_size * 3 + mlp_hidden_dim]
            qkv_mlp      = ggml_cont(ctx, ggml_permute(ctx, qkv_mlp, 2, 0, 1, 3));  // [hidden_size * 3 + mlp_hidden_dim, N, n_token]

            auto qkv = ggml_view_3d(ctx,
                                    qkv_mlp,
                                    qkv_mlp->ne[0],
                                    qkv_mlp->ne[1],
                                    hidden_size * 3,
                                    qkv_mlp->nb[1],
                                    qkv_mlp->nb[2],
                                    0);                                     // [hidden_size * 3 , N, n_token]
            qkv      = ggml_cont(ctx, ggml_permute(ctx, qkv, 1, 2, 0, 3));  // [N, n_token, hidden_size * 3]
            auto mlp = ggml_view_3d(ctx,
                                    qkv_mlp,
                                    qkv_mlp->ne[0],
                                    qkv_mlp->ne[1],
                                    mlp_hidden_dim,
                                    qkv_mlp->nb[1],
                                    qkv_mlp->nb[2],
                                    qkv_mlp->nb[2] * hidden_size * 3);      // [mlp_hidden_dim , N, n_token]
            mlp      = ggml_cont(ctx, ggml_permute(ctx, mlp, 1, 2, 0, 3));  // [N, n_token, mlp_hidden_dim]

            auto qkv_vec     = split_qkv(ctx, qkv);  // q,k,v: [N, n_token, hidden_size]
            int64_t head_dim = hidden_size / num_heads;
            auto q           = ggml_reshape_4d(ctx, qkv_vec[0], head_dim, num_heads, qkv_vec[0]->ne[1], qkv_vec[0]->ne[2]);  // [N, n_token, n_head, d_head]
            auto k           = ggml_reshape_4d(ctx, qkv_vec[1], head_dim, num_heads, qkv_vec[1]->ne[1], qkv_vec[1]->ne[2]);  // [N, n_token, n_head, d_head]
            auto v           = ggml_reshape_4d(ctx, qkv_vec[2], head_dim, num_heads, qkv_vec[2]->ne[1], qkv_vec[2]->ne[2]);  // [N, n_token, n_head, d_head]
            q                = norm->query_norm(ctx, q);
            k                = norm->key_norm(ctx, k);
            auto attn        = attention(ctx, q, k, v, pe, mask, flash_attn);  // [N, n_token, hidden_size]

            auto attn_mlp = ggml_concat(ctx, attn, ggml_gelu_inplace(ctx, mlp), 0);  // [N, n_token, hidden_size + mlp_hidden_dim]
            auto output   = linear2->forward(ctx, attn_mlp);                         // [N, n_token, hidden_size]

            output = ggml_add(ctx, x, ggml_mul(ctx, output, mod.gate));
            return output;
        }
    };

    struct LastLayer : public GGMLBlock {
        bool prune_mod;

    public:
        LastLayer(int64_t hidden_size,
                  int64_t patch_size,
                  int64_t out_channels,
                  bool prune_mod = false) : prune_mod(prune_mod) {
            blocks["norm_final"] = std::shared_ptr<GGMLBlock>(new LayerNorm(hidden_size, 1e-06f, false));
            blocks["linear"]     = std::shared_ptr<GGMLBlock>(new Linear(hidden_size, patch_size * patch_size * out_channels));
            if (!prune_mod) {
                blocks["adaLN_modulation.1"] = std::shared_ptr<GGMLBlock>(new Linear(hidden_size, 2 * hidden_size));
            }
        }

        ModulationOut get_distil_mod(struct ggml_context* ctx, struct ggml_tensor* vec) {
            int64_t offset = vec->ne[2] - 2;
            int64_t stride = vec->nb[1] * vec->ne[1];
            auto shift     = ggml_view_2d(ctx, vec, vec->ne[0], vec->ne[1], vec->nb[1], stride * (offset + 0));  // [N, dim]
            auto scale     = ggml_view_2d(ctx, vec, vec->ne[0], vec->ne[1], vec->nb[1], stride * (offset + 1));  // [N, dim]
            // No gate
            return ModulationOut(shift, scale, NULL);
        }

        struct ggml_tensor* forward(struct ggml_context* ctx,
                                    struct ggml_tensor* x,
                                    struct ggml_tensor* c) {
            // x: [N, n_token, hidden_size]
            // c: [N, hidden_size]
            // return: [N, n_token, patch_size * patch_size * out_channels]
            auto norm_final = std::dynamic_pointer_cast<LayerNorm>(blocks["norm_final"]);
            auto linear     = std::dynamic_pointer_cast<Linear>(blocks["linear"]);
            struct ggml_tensor *shift, *scale;
            if (prune_mod) {
                auto mod = get_distil_mod(ctx, c);
                shift    = mod.shift;
                scale    = mod.scale;
            } else {
                auto adaLN_modulation_1 = std::dynamic_pointer_cast<Linear>(blocks["adaLN_modulation.1"]);

                auto m = adaLN_modulation_1->forward(ctx, ggml_silu(ctx, c));  // [N, 2 * hidden_size]
                m      = ggml_reshape_3d(ctx, m, c->ne[0], 2, c->ne[1]);       // [N, 2, hidden_size]
                m      = ggml_cont(ctx, ggml_permute(ctx, m, 0, 2, 1, 3));     // [2, N, hidden_size]

                int64_t offset = m->nb[1] * m->ne[1];
                shift          = ggml_view_2d(ctx, m, m->ne[0], m->ne[1], m->nb[1], offset * 0);  // [N, hidden_size]
                scale          = ggml_view_2d(ctx, m, m->ne[0], m->ne[1], m->nb[1], offset * 1);  // [N, hidden_size]
            }

            x = Flux::modulate(ctx, norm_final->forward(ctx, x), shift, scale);
            x = linear->forward(ctx, x);

            return x;
        }
    };

    struct ChromaApproximator : public GGMLBlock {
        int64_t inner_size = 5120;
        int64_t n_layers   = 5;
        ChromaApproximator(int64_t in_channels = 64, int64_t hidden_size = 3072) {
            blocks["in_proj"] = std::shared_ptr<GGMLBlock>(new Linear(in_channels, inner_size, true));
            for (int i = 0; i < n_layers; i++) {
                blocks["norms." + std::to_string(i)]  = std::shared_ptr<GGMLBlock>(new RMSNorm(inner_size));
                blocks["layers." + std::to_string(i)] = std::shared_ptr<GGMLBlock>(new MLPEmbedder(inner_size, inner_size));
            }
            blocks["out_proj"] = std::shared_ptr<GGMLBlock>(new Linear(inner_size, hidden_size, true));
        }

        struct ggml_tensor* forward(struct ggml_context* ctx, struct ggml_tensor* x) {
            auto in_proj  = std::dynamic_pointer_cast<Linear>(blocks["in_proj"]);
            auto out_proj = std::dynamic_pointer_cast<Linear>(blocks["out_proj"]);

            x = in_proj->forward(ctx, x);
            for (int i = 0; i < n_layers; i++) {
                auto norm  = std::dynamic_pointer_cast<RMSNorm>(blocks["norms." + std::to_string(i)]);
                auto embed = std::dynamic_pointer_cast<MLPEmbedder>(blocks["layers." + std::to_string(i)]);
                x          = ggml_add_inplace(ctx, x, embed->forward(ctx, norm->forward(ctx, x)));
            }
            x = out_proj->forward(ctx, x);

            return x;
        }
    };

    struct FluxParams {
        int64_t in_channels         = 64;
        int64_t out_channels        = 64;
        int64_t vec_in_dim          = 768;
        int64_t context_in_dim      = 4096;
        int64_t hidden_size         = 3072;
        float mlp_ratio             = 4.0f;
        int64_t num_heads           = 24;
        int64_t depth               = 19;
        int64_t depth_single_blocks = 38;
        std::vector<int> axes_dim   = {16, 56, 56};
        int64_t axes_dim_sum        = 128;
        int theta                   = 10000;
        bool qkv_bias               = true;
        bool guidance_embed         = true;
        bool flash_attn             = true;
        bool is_chroma              = false;
    };

    struct Flux : public GGMLBlock {
    public:
        std::vector<float> linspace(float start, float end, int num) {
            std::vector<float> result(num);
            float step = (end - start) / (num - 1);
            for (int i = 0; i < num; ++i) {
                result[i] = start + i * step;
            }
            return result;
        }

        std::vector<std::vector<float>> transpose(const std::vector<std::vector<float>>& mat) {
            int rows = mat.size();
            int cols = mat[0].size();
            std::vector<std::vector<float>> transposed(cols, std::vector<float>(rows));
            for (int i = 0; i < rows; ++i) {
                for (int j = 0; j < cols; ++j) {
                    transposed[j][i] = mat[i][j];
                }
            }
            return transposed;
        }

        std::vector<float> flatten(const std::vector<std::vector<float>>& vec) {
            std::vector<float> flat_vec;
            for (const auto& sub_vec : vec) {
                flat_vec.insert(flat_vec.end(), sub_vec.begin(), sub_vec.end());
            }
            return flat_vec;
        }

        std::vector<std::vector<float>> rope(const std::vector<float>& pos, int dim, int theta) {
            assert(dim % 2 == 0);
            int half_dim = dim / 2;

            std::vector<float> scale = linspace(0, (dim * 1.0f - 2) / dim, half_dim);

            std::vector<float> omega(half_dim);
            for (int i = 0; i < half_dim; ++i) {
                omega[i] = 1.0 / std::pow(theta, scale[i]);
            }

            int pos_size = pos.size();
            std::vector<std::vector<float>> out(pos_size, std::vector<float>(half_dim));
            for (int i = 0; i < pos_size; ++i) {
                for (int j = 0; j < half_dim; ++j) {
                    out[i][j] = pos[i] * omega[j];
                }
            }

            std::vector<std::vector<float>> result(pos_size, std::vector<float>(half_dim * 4));
            for (int i = 0; i < pos_size; ++i) {
                for (int j = 0; j < half_dim; ++j) {
                    result[i][4 * j]     = std::cos(out[i][j]);
                    result[i][4 * j + 1] = -std::sin(out[i][j]);
                    result[i][4 * j + 2] = std::sin(out[i][j]);
                    result[i][4 * j + 3] = std::cos(out[i][j]);
                }
            }

            return result;
        }

        // Generate IDs for image patches and text
        std::vector<std::vector<float>> gen_txt_ids(int bs, int context_len) {
            return std::vector<std::vector<float>>(bs * context_len, std::vector<float>(3, 0.0));
        }

        std::vector<std::vector<float>> gen_img_ids(int h, int w, int patch_size, int bs, int index = 0, int h_offset = 0, int w_offset = 0) {
            int h_len = (h + (patch_size / 2)) / patch_size;
            int w_len = (w + (patch_size / 2)) / patch_size;

            std::vector<std::vector<float>> img_ids(h_len * w_len, std::vector<float>(3, 0.0));

            std::vector<float> row_ids = linspace(h_offset, h_len - 1 + h_offset, h_len);
            std::vector<float> col_ids = linspace(w_offset, w_len - 1 + w_offset, w_len);

            for (int i = 0; i < h_len; ++i) {
                for (int j = 0; j < w_len; ++j) {
                    img_ids[i * w_len + j][0] = index;
                    img_ids[i * w_len + j][1] = row_ids[i];
                    img_ids[i * w_len + j][2] = col_ids[j];
                }
            }

            std::vector<std::vector<float>> img_ids_repeated(bs * img_ids.size(), std::vector<float>(3));
            for (int i = 0; i < bs; ++i) {
                for (int j = 0; j < img_ids.size(); ++j) {
                    img_ids_repeated[i * img_ids.size() + j] = img_ids[j];
                }
            }
            return img_ids_repeated;
        }

        std::vector<std::vector<float>> concat_ids(const std::vector<std::vector<float>>& a,
                                                   const std::vector<std::vector<float>>& b,
                                                   int bs) {
            size_t a_len = a.size() / bs;
            size_t b_len = b.size() / bs;
            std::vector<std::vector<float>> ids(a.size() + b.size(), std::vector<float>(3));
            for (int i = 0; i < bs; ++i) {
                for (int j = 0; j < a_len; ++j) {
                    ids[i * (a_len + b_len) + j] = a[i * a_len + j];
                }
                for (int j = 0; j < b_len; ++j) {
                    ids[i * (a_len + b_len) + a_len + j] = b[i * b_len + j];
                }
            }
            return ids;
        }

        std::vector<std::vector<float>> gen_ids(int h, int w, int patch_size, int bs, int context_len, std::vector<ggml_tensor*> ref_latents) {
            auto txt_ids = gen_txt_ids(bs, context_len);
            auto img_ids = gen_img_ids(h, w, patch_size, bs);

            auto ids = concat_ids(txt_ids, img_ids, bs);
            uint64_t curr_h_offset = 0;
            uint64_t curr_w_offset = 0;
            for (ggml_tensor* ref : ref_latents) {
                uint64_t h_offset = 0;
                uint64_t w_offset = 0;
                if (ref->ne[1] + curr_h_offset > ref->ne[0] + curr_w_offset) {
                    w_offset = curr_w_offset;
                } else {
                    h_offset = curr_h_offset;
                }

                auto ref_ids = gen_img_ids(ref->ne[1], ref->ne[0], patch_size, bs, 1, h_offset, w_offset);
                ids = concat_ids(ids, ref_ids, bs);

                curr_h_offset = std::max(curr_h_offset, ref->ne[1] + h_offset);
                curr_w_offset = std::max(curr_w_offset, ref->ne[0] + w_offset);
            }
            return ids;
        }


        // Generate positional embeddings
        std::vector<float> gen_pe(int h, int w, int patch_size, int bs, int context_len, std::vector<ggml_tensor*> ref_latents, int theta, const std::vector<int>& axes_dim) {
            std::vector<std::vector<float>> ids       = gen_ids(h, w, patch_size, bs, context_len, ref_latents);
            std::vector<std::vector<float>> trans_ids = transpose(ids);
            size_t pos_len                            = ids.size();
            int num_axes                              = axes_dim.size();
            for (int i = 0; i < pos_len; i++) {
                // std::cout << trans_ids[0][i] << " " << trans_ids[1][i] << " " << trans_ids[2][i] << std::endl;
            }

            int emb_dim = 0;
            for (int d : axes_dim)
                emb_dim += d / 2;

            std::vector<std::vector<float>> emb(bs * pos_len, std::vector<float>(emb_dim * 2 * 2, 0.0));
            int offset = 0;
            for (int i = 0; i < num_axes; ++i) {
                std::vector<std::vector<float>> rope_emb = rope(trans_ids[i], axes_dim[i], theta);  // [bs*pos_len, axes_dim[i]/2 * 2 * 2]
                for (int b = 0; b < bs; ++b) {
                    for (int j = 0; j < pos_len; ++j) {
                        for (int k = 0; k < rope_emb[0].size(); ++k) {
                            emb[b * pos_len + j][offset + k] = rope_emb[j][k];
                        }
                    }
                }
                offset += rope_emb[0].size();
            }

            return flatten(emb);
        }

    public:
        FluxParams params;
        Flux() {}
        Flux(FluxParams params)
            : params(params) {
            int64_t pe_dim = params.hidden_size / params.num_heads;

            blocks["img_in"] = std::shared_ptr<GGMLBlock>(new Linear(params.in_channels, params.hidden_size, true));
            if (params.is_chroma) {
                blocks["distilled_guidance_layer"] = std::shared_ptr<GGMLBlock>(new ChromaApproximator(params.in_channels, params.hidden_size));
            } else {
                blocks["time_in"]   = std::shared_ptr<GGMLBlock>(new MLPEmbedder(256, params.hidden_size));
                blocks["vector_in"] = std::shared_ptr<GGMLBlock>(new MLPEmbedder(params.vec_in_dim, params.hidden_size));
                if (params.guidance_embed) {
                    blocks["guidance_in"] = std::shared_ptr<GGMLBlock>(new MLPEmbedder(256, params.hidden_size));
                }
            }
            blocks["txt_in"] = std::shared_ptr<GGMLBlock>(new Linear(params.context_in_dim, params.hidden_size, true));

            for (int i = 0; i < params.depth; i++) {
                blocks["double_blocks." + std::to_string(i)] = std::shared_ptr<GGMLBlock>(new DoubleStreamBlock(params.hidden_size,
                                                                                                                params.num_heads,
                                                                                                                params.mlp_ratio,
                                                                                                                i,
                                                                                                                params.qkv_bias,
                                                                                                                params.flash_attn,
                                                                                                                params.is_chroma));
            }

            for (int i = 0; i < params.depth_single_blocks; i++) {
                blocks["single_blocks." + std::to_string(i)] = std::shared_ptr<GGMLBlock>(new SingleStreamBlock(params.hidden_size,
                                                                                                                params.num_heads,
                                                                                                                params.mlp_ratio,
                                                                                                                i,
                                                                                                                0.f,
                                                                                                                params.flash_attn,
                                                                                                                params.is_chroma));
            }

            blocks["final_layer"] = std::shared_ptr<GGMLBlock>(new LastLayer(params.hidden_size, 1, params.out_channels, params.is_chroma));
        }

        struct ggml_tensor* patchify(struct ggml_context* ctx,
                                     struct ggml_tensor* x,
                                     int64_t patch_size) {
            // x: [N, C, H, W]
            // return: [N, h*w, C * patch_size * patch_size]
            int64_t N = x->ne[3];
            int64_t C = x->ne[2];
            int64_t H = x->ne[1];
            int64_t W = x->ne[0];
            int64_t p = patch_size;
            int64_t h = H / patch_size;
            int64_t w = W / patch_size;

            GGML_ASSERT(h * p == H && w * p == W);

            x = ggml_reshape_4d(ctx, x, p, w, p, h * C * N);       // [N*C*h, p, w, p]
            x = ggml_cont(ctx, ggml_permute(ctx, x, 0, 2, 1, 3));  // [N*C*h, w, p, p]
            x = ggml_reshape_4d(ctx, x, p * p, w * h, C, N);       // [N, C, h*w, p*p]
            x = ggml_cont(ctx, ggml_permute(ctx, x, 0, 2, 1, 3));  // [N, h*w, C, p*p]
            x = ggml_reshape_3d(ctx, x, p * p * C, w * h, N);      // [N, h*w, C*p*p]
            return x;
        }

        struct ggml_tensor* unpatchify(struct ggml_context* ctx,
                                       struct ggml_tensor* x,
                                       int64_t h,
                                       int64_t w,
                                       int64_t patch_size) {
            // x: [N, h*w, C*patch_size*patch_size]
            // return: [N, C, H, W]
            int64_t N = x->ne[2];
            int64_t C = x->ne[0] / patch_size / patch_size;
            int64_t H = h * patch_size;
            int64_t W = w * patch_size;
            int64_t p = patch_size;

            GGML_ASSERT(C * p * p == x->ne[0]);

            x = ggml_reshape_4d(ctx, x, p * p, C, w * h, N);       // [N, h*w, C, p*p]
            x = ggml_cont(ctx, ggml_permute(ctx, x, 0, 2, 1, 3));  // [N, C, h*w, p*p]
            x = ggml_reshape_4d(ctx, x, p, p, w, h * C * N);       // [N*C*h, w, p, p]
            x = ggml_cont(ctx, ggml_permute(ctx, x, 0, 2, 1, 3));  // [N*C*h, p, w, p]
            x = ggml_reshape_4d(ctx, x, W, H, C, N);               // [N, C, h*p, w*p]

            return x;
        }

        struct ggml_tensor* forward_orig(struct ggml_context* ctx,
                                         struct ggml_tensor* img,
                                         struct ggml_tensor* txt,
                                         struct ggml_tensor* timesteps,
                                         struct ggml_tensor* y,
                                         struct ggml_tensor* guidance,
                                         struct ggml_tensor* pe,
<<<<<<< HEAD
                                         struct ggml_tensor* arange   = NULL,
                                         std::vector<int> skip_layers = std::vector<int>()) {
=======
                                         std::vector<int> skip_layers = {}) {
>>>>>>> 884e23ee
            auto img_in      = std::dynamic_pointer_cast<Linear>(blocks["img_in"]);
            auto txt_in      = std::dynamic_pointer_cast<Linear>(blocks["txt_in"]);
            auto final_layer = std::dynamic_pointer_cast<LastLayer>(blocks["final_layer"]);

            img = img_in->forward(ctx, img);
            struct ggml_tensor* vec;
            struct ggml_tensor* txt_img_mask = NULL;
            if (params.is_chroma) {
                int64_t mod_index_length = 344;
                auto approx              = std::dynamic_pointer_cast<ChromaApproximator>(blocks["distilled_guidance_layer"]);
                auto distill_timestep    = ggml_nn_timestep_embedding(ctx, timesteps, 16, 10000, 1000.f);
                auto distill_guidance    = ggml_nn_timestep_embedding(ctx, guidance, 16, 10000, 1000.f);

                // auto arange          = ggml_arange(ctx, 0, (float)mod_index_length, 1); // Not working on a lot of backends, precomputing it on CPU instead
                GGML_ASSERT(arange != NULL);
                auto modulation_index = ggml_nn_timestep_embedding(ctx, arange, 32, 10000, 1000.f);  // [1, 344, 32]

                // Batch broadcast (will it ever be useful)
                modulation_index = ggml_repeat(ctx, modulation_index, ggml_new_tensor_3d(ctx, GGML_TYPE_F32, modulation_index->ne[0], modulation_index->ne[1], img->ne[2]));  // [N, 344, 32]

                auto timestep_guidance = ggml_concat(ctx, distill_timestep, distill_guidance, 0);  // [N, 1, 32]
                timestep_guidance      = ggml_repeat(ctx, timestep_guidance, modulation_index);    // [N, 344, 32]

                vec = ggml_concat(ctx, timestep_guidance, modulation_index, 0);  // [N, 344, 64]
                // Permute for consistency with non-distilled modulation implementation
                vec = ggml_cont(ctx, ggml_permute(ctx, vec, 0, 2, 1, 3));  // [344, N, 64]
                vec = approx->forward(ctx, vec);                           // [344, N, hidden_size]

                if (y != NULL) {
                    txt_img_mask = ggml_pad(ctx, y, img->ne[1], 0, 0, 0);
                }
            } else {
                auto time_in   = std::dynamic_pointer_cast<MLPEmbedder>(blocks["time_in"]);
                auto vector_in = std::dynamic_pointer_cast<MLPEmbedder>(blocks["vector_in"]);
                vec            = time_in->forward(ctx, ggml_nn_timestep_embedding(ctx, timesteps, 256, 10000, 1000.f));
                if (params.guidance_embed) {
                    GGML_ASSERT(guidance != NULL);
                    auto guidance_in = std::dynamic_pointer_cast<MLPEmbedder>(blocks["guidance_in"]);
                    // bf16 and fp16 result is different
                    auto g_in = ggml_nn_timestep_embedding(ctx, guidance, 256, 10000, 1000.f);
                    vec       = ggml_add(ctx, vec, guidance_in->forward(ctx, g_in));
                }

                vec = ggml_add(ctx, vec, vector_in->forward(ctx, y));
            }

            txt = txt_in->forward(ctx, txt);

            for (int i = 0; i < params.depth; i++) {
                if (skip_layers.size() > 0 && std::find(skip_layers.begin(), skip_layers.end(), i) != skip_layers.end()) {
                    continue;
                }

                auto block = std::dynamic_pointer_cast<DoubleStreamBlock>(blocks["double_blocks." + std::to_string(i)]);

                auto img_txt = block->forward(ctx, img, txt, vec, pe, txt_img_mask);
                img          = img_txt.first;   // [N, n_img_token, hidden_size]
                txt          = img_txt.second;  // [N, n_txt_token, hidden_size]
            }

            auto txt_img = ggml_concat(ctx, txt, img, 1);  // [N, n_txt_token + n_img_token, hidden_size]
            for (int i = 0; i < params.depth_single_blocks; i++) {
                if (skip_layers.size() > 0 && std::find(skip_layers.begin(), skip_layers.end(), i + params.depth) != skip_layers.end()) {
                    continue;
                }
                auto block = std::dynamic_pointer_cast<SingleStreamBlock>(blocks["single_blocks." + std::to_string(i)]);

                txt_img = block->forward(ctx, txt_img, vec, pe, txt_img_mask);
            }

            txt_img = ggml_cont(ctx, ggml_permute(ctx, txt_img, 0, 2, 1, 3));  // [n_txt_token + n_img_token, N, hidden_size]
            img     = ggml_view_3d(ctx,
                                   txt_img,
                                   txt_img->ne[0],
                                   txt_img->ne[1],
                                   img->ne[1],
                                   txt_img->nb[1],
                                   txt_img->nb[2],
                                   txt_img->nb[2] * txt->ne[1]);           // [n_img_token, N, hidden_size]
            img     = ggml_cont(ctx, ggml_permute(ctx, img, 0, 2, 1, 3));  // [N, n_img_token, hidden_size]

            img = final_layer->forward(ctx, img, vec);  // (N, T, patch_size ** 2 * out_channels)
            return img;
        }

        struct ggml_tensor* process_img(struct ggml_context* ctx,
                                        struct ggml_tensor* x) {

            int64_t W          = x->ne[0];
            int64_t H          = x->ne[1];
            int64_t patch_size = 2;
            int pad_h          = (patch_size - H % patch_size) % patch_size;
            int pad_w          = (patch_size - W % patch_size) % patch_size;
            x                  = ggml_pad(ctx, x, pad_w, pad_h, 0, 0);  // [N, C, H + pad_h, W + pad_w]

            // img = rearrange(x, "b c (h ph) (w pw) -> b (h w) (c ph pw)", ph=patch_size, pw=patch_size)
            auto img = patchify(ctx, x, patch_size);  // [N, h*w, C * patch_size * patch_size]
            return img;
        }

        struct ggml_tensor* forward(struct ggml_context* ctx,
                                    struct ggml_tensor* x,
                                    struct ggml_tensor* timestep,
                                    struct ggml_tensor* context,
                                    struct ggml_tensor* c_concat,
                                    struct ggml_tensor* y,
                                    struct ggml_tensor* guidance,
                                    struct ggml_tensor* pe,
<<<<<<< HEAD
                                    struct ggml_tensor* arange   = NULL,
                                    std::vector<int> skip_layers = std::vector<int>()) {
=======
                                    std::vector<ggml_tensor*> ref_latents = {},
                                    std::vector<int> skip_layers = {}) {
>>>>>>> 884e23ee
            // Forward pass of DiT.
            // x: (N, C, H, W) tensor of spatial inputs (images or latent representations of images)
            // timestep: (N,) tensor of diffusion timesteps
            // context: (N, L, D)
            // c_concat: NULL, or for (N,C+M, H, W) for Fill
            // y: (N, adm_in_channels) tensor of class labels
            // guidance: (N,)
            // pe: (L, d_head/2, 2, 2)
            // return: (N, C, H, W)

            GGML_ASSERT(x->ne[3] == 1);

            int64_t W          = x->ne[0];
            int64_t H          = x->ne[1];
            int64_t C          = x->ne[2];
            int64_t patch_size = 2;
            int pad_h          = (patch_size - H % patch_size) % patch_size;
            int pad_w          = (patch_size - W % patch_size) % patch_size;

            auto img = process_img(ctx, x);
            uint64_t img_tokens = img->ne[1];

            if (c_concat != NULL) {
                ggml_tensor* masked = ggml_view_4d(ctx, c_concat, c_concat->ne[0], c_concat->ne[1], C, 1, c_concat->nb[1], c_concat->nb[2], c_concat->nb[3], 0);
                ggml_tensor* mask   = ggml_view_4d(ctx, c_concat, c_concat->ne[0], c_concat->ne[1], 8 * 8, 1, c_concat->nb[1], c_concat->nb[2], c_concat->nb[3], c_concat->nb[2] * C);

                masked = process_img(ctx, masked);
                mask = process_img(ctx, mask);

                img = ggml_concat(ctx, img, ggml_concat(ctx, masked, mask, 0), 0);
            }

<<<<<<< HEAD
            auto out = forward_orig(ctx, img, context, timestep, y, guidance, pe, arange, skip_layers);  // [N, h*w, C * patch_size * patch_size]
=======
            if (ref_latents.size() > 0) {
                for (ggml_tensor* ref : ref_latents) {
                    ref = process_img(ctx, ref);
                    img = ggml_concat(ctx, img, ref, 1);
                }
            }

            auto out = forward_orig(ctx, img, context, timestep, y, guidance, pe, skip_layers);  // [N, num_tokens, C * patch_size * patch_size]
            if (out->ne[1] > img_tokens) {
                out = ggml_cont(ctx, ggml_permute(ctx, out, 0, 2, 1, 3)); // [num_tokens, N, C * patch_size * patch_size]
                out = ggml_view_3d(ctx, out, out->ne[0], out->ne[1], img_tokens, out->nb[1], out->nb[2], 0);
                out = ggml_cont(ctx, ggml_permute(ctx, out, 0, 2, 1, 3)); // [N, h*w, C * patch_size * patch_size]
            }
>>>>>>> 884e23ee

            // rearrange(out, "b (h w) (c ph pw) -> b c (h ph) (w pw)", h=h_len, w=w_len, ph=2, pw=2)
            out = unpatchify(ctx, out, (H + pad_h) / patch_size, (W + pad_w) / patch_size, patch_size);  // [N, C, H + pad_h, W + pad_w]

            return out;
        }
    };

    struct FluxRunner : public GGMLRunner {
        static std::map<std::string, enum ggml_type> empty_tensor_types;

    public:
        FluxParams flux_params;
        Flux flux;
        std::vector<float> pe_vec, range;  // for cache
        SDVersion version;

        FluxRunner(ggml_backend_t backend,
                   std::map<std::string, enum ggml_type>& tensor_types = empty_tensor_types,
                   const std::string prefix                            = "",
                   SDVersion version                                   = VERSION_FLUX,
                   bool flash_attn                                     = false)
            : GGMLRunner(backend) {
            flux_params.flash_attn          = flash_attn;
            flux_params.guidance_embed      = false;
            flux_params.depth               = 0;
            flux_params.depth_single_blocks = 0;
            if (version == VERSION_FLUX_FILL) {
                flux_params.in_channels = 384;
            }
            for (auto pair : tensor_types) {
                std::string tensor_name = pair.first;
                if (tensor_name.find("model.diffusion_model.") == std::string::npos)
                    continue;
                if (tensor_name.find("guidance_in.in_layer.weight") != std::string::npos) {
                    // not schnell
                    flux_params.guidance_embed = true;
                }
                if (tensor_name.find("distilled_guidance_layer.in_proj.weight") != std::string::npos) {
                    // Chroma
                    flux_params.is_chroma = true;
                }
                size_t db = tensor_name.find("double_blocks.");
                if (db != std::string::npos) {
                    tensor_name     = tensor_name.substr(db);  // remove prefix
                    int block_depth = atoi(tensor_name.substr(14, tensor_name.find(".", 14)).c_str());
                    if (block_depth + 1 > flux_params.depth) {
                        flux_params.depth = block_depth + 1;
                    }
                }
                size_t sb = tensor_name.find("single_blocks.");
                if (sb != std::string::npos) {
                    tensor_name     = tensor_name.substr(sb);  // remove prefix
                    int block_depth = atoi(tensor_name.substr(14, tensor_name.find(".", 14)).c_str());
                    if (block_depth + 1 > flux_params.depth_single_blocks) {
                        flux_params.depth_single_blocks = block_depth + 1;
                    }
                }
            }

            LOG_INFO("Flux blocks: %d double, %d single", flux_params.depth, flux_params.depth_single_blocks);
            if (flux_params.is_chroma) {
                LOG_INFO("Using pruned modulation (Chroma)");
            } else if (!flux_params.guidance_embed) {
                LOG_INFO("Flux guidance is disabled (Schnell mode)");
            }

            flux = Flux(flux_params);
            flux.init(params_ctx, tensor_types, prefix);
        }

        std::string get_desc() {
            return "flux";
        }

        void get_param_tensors(std::map<std::string, struct ggml_tensor*>& tensors, const std::string prefix) {
            flux.get_param_tensors(tensors, prefix);
        }

        struct ggml_cgraph* build_graph(struct ggml_tensor* x,
                                        struct ggml_tensor* timesteps,
                                        struct ggml_tensor* context,
                                        struct ggml_tensor* c_concat,
                                        struct ggml_tensor* y,
                                        struct ggml_tensor* guidance,
                                        std::vector<ggml_tensor*> ref_latents = {},
                                        std::vector<int> skip_layers = std::vector<int>()) {
            GGML_ASSERT(x->ne[3] == 1);
            struct ggml_cgraph* gf = ggml_new_graph_custom(compute_ctx, FLUX_GRAPH_SIZE, false);

            struct ggml_tensor* precompute_arange = NULL;

            x       = to_backend(x);
            context = to_backend(context);
            if (c_concat != NULL) {
                c_concat = to_backend(c_concat);
            }
            if (flux_params.is_chroma) {
                const char* SD_CHROMA_ENABLE_GUIDANCE = getenv("SD_CHROMA_ENABLE_GUIDANCE");
                bool disable_guidance                 = true;
                if (SD_CHROMA_ENABLE_GUIDANCE != NULL) {
                    std::string enable_guidance_str = SD_CHROMA_ENABLE_GUIDANCE;
                    if (enable_guidance_str == "ON" || enable_guidance_str == "TRUE") {
                        LOG_WARN("Chroma guidance has been enabled. Image might be broken. (SD_CHROMA_ENABLE_GUIDANCE env variable to \"OFF\" to disable)", SD_CHROMA_ENABLE_GUIDANCE);
                        disable_guidance = false;
                    } else if (enable_guidance_str != "OFF" && enable_guidance_str != "FALSE") {
                        LOG_WARN("SD_CHROMA_ENABLE_GUIDANCE environment variable has unexpected value. Assuming default (\"OFF\"). (Expected \"ON\"/\"TRUE\" or\"OFF\"/\"FALSE\", got \"%s\")", SD_CHROMA_ENABLE_GUIDANCE);
                    }
                }
                if (disable_guidance) {
                    LOG_DEBUG("Forcing guidance to 0 for chroma model (SD_CHROMA_ENABLE_GUIDANCE env variable to \"ON\" to enable)");
                    guidance = ggml_set_f32(guidance, 0);
                }


                const char* SD_CHROMA_USE_DIT_MASK = getenv("SD_CHROMA_USE_DIT_MASK");
                if (SD_CHROMA_USE_DIT_MASK != nullptr) {
                    std::string sd_chroma_use_DiT_mask_str = SD_CHROMA_USE_DIT_MASK;
                    if (sd_chroma_use_DiT_mask_str == "OFF" || sd_chroma_use_DiT_mask_str == "FALSE") {
                        y = NULL;
                    } else if (sd_chroma_use_DiT_mask_str != "ON" && sd_chroma_use_DiT_mask_str != "TRUE") {
                        LOG_WARN("SD_CHROMA_USE_DIT_MASK environment variable has unexpected value. Assuming default (\"ON\"). (Expected \"ON\"/\"TRUE\" or\"OFF\"/\"FALSE\", got \"%s\")", SD_CHROMA_USE_DIT_MASK);
                    }
                }

                // ggml_arrange is not working on some backends, and y isn't used, so let's reuse y to precompute it
                range             = arange(0, 344);
                precompute_arange = ggml_new_tensor_1d(compute_ctx, GGML_TYPE_F32, range.size());
                set_backend_tensor_data(precompute_arange, range.data());
                // y = NULL;
            }
            y = to_backend(y);

            timesteps = to_backend(timesteps);
            if (flux_params.guidance_embed || flux_params.is_chroma) {
                guidance = to_backend(guidance);
            }
            for (int i = 0; i < ref_latents.size(); i++) {
                ref_latents[i] = to_backend(ref_latents[i]);
            }

            pe_vec      = flux.gen_pe(x->ne[1], x->ne[0], 2, x->ne[3], context->ne[1], ref_latents, flux_params.theta, flux_params.axes_dim);
            int pos_len = pe_vec.size() / flux_params.axes_dim_sum / 2;
            // LOG_DEBUG("pos_len %d", pos_len);
            auto pe = ggml_new_tensor_4d(compute_ctx, GGML_TYPE_F32, 2, 2, flux_params.axes_dim_sum / 2, pos_len);
            // pe->data = pe_vec.data();
            // print_ggml_tensor(pe);
            // pe->data = NULL;
            set_backend_tensor_data(pe, pe_vec.data());

            struct ggml_tensor* out = flux.forward(compute_ctx,
                                                   x,
                                                   timesteps,
                                                   context,
                                                   c_concat,
                                                   y,
                                                   guidance,
                                                   pe,
<<<<<<< HEAD
                                                   precompute_arange,
=======
                                                   ref_latents,
>>>>>>> 884e23ee
                                                   skip_layers);

            ggml_build_forward_expand(gf, out);

            return gf;
        }

        void compute(int n_threads,
                     struct ggml_tensor* x,
                     struct ggml_tensor* timesteps,
                     struct ggml_tensor* context,
                     struct ggml_tensor* c_concat,
                     struct ggml_tensor* y,
                     struct ggml_tensor* guidance,
                     std::vector<ggml_tensor*> ref_latents = {},
                     struct ggml_tensor** output     = NULL,
                     struct ggml_context* output_ctx = NULL,
                     std::vector<int> skip_layers    = std::vector<int>()) {
            // x: [N, in_channels, h, w]
            // timesteps: [N, ]
            // context: [N, max_position, hidden_size]
            // y: [N, adm_in_channels] or [1, adm_in_channels]
            // guidance: [N, ]
            auto get_graph = [&]() -> struct ggml_cgraph* {
                return build_graph(x, timesteps, context, c_concat, y, guidance, ref_latents, skip_layers);
            };

            GGMLRunner::compute(get_graph, n_threads, false, output, output_ctx);
        }

        void test() {
            struct ggml_init_params params;
            params.mem_size   = static_cast<size_t>(20 * 1024 * 1024);  // 20 MB
            params.mem_buffer = NULL;
            params.no_alloc   = false;

            struct ggml_context* work_ctx = ggml_init(params);
            GGML_ASSERT(work_ctx != NULL);

            {
                // cpu f16:
                // cuda f16: nan
                // cuda q8_0: pass
                auto x = ggml_new_tensor_4d(work_ctx, GGML_TYPE_F32, 16, 16, 16, 1);
                ggml_set_f32(x, 0.01f);
                // print_ggml_tensor(x);

                std::vector<float> timesteps_vec(1, 999.f);
                auto timesteps = vector_to_ggml_tensor(work_ctx, timesteps_vec);

                std::vector<float> guidance_vec(1, 3.5f);
                auto guidance = vector_to_ggml_tensor(work_ctx, guidance_vec);

                auto context = ggml_new_tensor_3d(work_ctx, GGML_TYPE_F32, 4096, 256, 1);
                ggml_set_f32(context, 0.01f);
                // print_ggml_tensor(context);

                auto y = ggml_new_tensor_2d(work_ctx, GGML_TYPE_F32, 768, 1);
                ggml_set_f32(y, 0.01f);
                // print_ggml_tensor(y);

                struct ggml_tensor* out = NULL;

                int t0 = ggml_time_ms();
                compute(8, x, timesteps, context, NULL, y, guidance, {}, &out, work_ctx);
                int t1 = ggml_time_ms();

                print_ggml_tensor(out);
                LOG_DEBUG("flux test done in %dms", t1 - t0);
            }
        }

        static void load_from_file_and_test(const std::string& file_path) {
            // ggml_backend_t backend    = ggml_backend_cuda_init(0);
            ggml_backend_t backend           = ggml_backend_cpu_init();
            ggml_type model_data_type        = GGML_TYPE_Q8_0;
            std::shared_ptr<FluxRunner> flux = std::shared_ptr<FluxRunner>(new FluxRunner(backend));
            {
                LOG_INFO("loading from '%s'", file_path.c_str());

                flux->alloc_params_buffer();
                std::map<std::string, ggml_tensor*> tensors;
                flux->get_param_tensors(tensors, "model.diffusion_model");

                ModelLoader model_loader;
                if (!model_loader.init_from_file(file_path, "model.diffusion_model.")) {
                    LOG_ERROR("init model loader from file failed: '%s'", file_path.c_str());
                    return;
                }

                bool success = model_loader.load_tensors(tensors, backend);

                if (!success) {
                    LOG_ERROR("load tensors from model loader failed");
                    return;
                }

                LOG_INFO("flux model loaded");
            }
            flux->test();
        }
    };

}  // namespace Flux

#endif  // __FLUX_HPP__<|MERGE_RESOLUTION|>--- conflicted
+++ resolved
@@ -872,12 +872,8 @@
                                          struct ggml_tensor* y,
                                          struct ggml_tensor* guidance,
                                          struct ggml_tensor* pe,
-<<<<<<< HEAD
                                          struct ggml_tensor* arange   = NULL,
-                                         std::vector<int> skip_layers = std::vector<int>()) {
-=======
                                          std::vector<int> skip_layers = {}) {
->>>>>>> 884e23ee
             auto img_in      = std::dynamic_pointer_cast<Linear>(blocks["img_in"]);
             auto txt_in      = std::dynamic_pointer_cast<Linear>(blocks["txt_in"]);
             auto final_layer = std::dynamic_pointer_cast<LastLayer>(blocks["final_layer"]);
@@ -986,13 +982,9 @@
                                     struct ggml_tensor* y,
                                     struct ggml_tensor* guidance,
                                     struct ggml_tensor* pe,
-<<<<<<< HEAD
                                     struct ggml_tensor* arange   = NULL,
-                                    std::vector<int> skip_layers = std::vector<int>()) {
-=======
                                     std::vector<ggml_tensor*> ref_latents = {},
                                     std::vector<int> skip_layers = {}) {
->>>>>>> 884e23ee
             // Forward pass of DiT.
             // x: (N, C, H, W) tensor of spatial inputs (images or latent representations of images)
             // timestep: (N,) tensor of diffusion timesteps
@@ -1025,9 +1017,6 @@
                 img = ggml_concat(ctx, img, ggml_concat(ctx, masked, mask, 0), 0);
             }
 
-<<<<<<< HEAD
-            auto out = forward_orig(ctx, img, context, timestep, y, guidance, pe, arange, skip_layers);  // [N, h*w, C * patch_size * patch_size]
-=======
             if (ref_latents.size() > 0) {
                 for (ggml_tensor* ref : ref_latents) {
                     ref = process_img(ctx, ref);
@@ -1035,13 +1024,12 @@
                 }
             }
 
-            auto out = forward_orig(ctx, img, context, timestep, y, guidance, pe, skip_layers);  // [N, num_tokens, C * patch_size * patch_size]
+            auto out = forward_orig(ctx, img, context, timestep, y, guidance, pe, arange, skip_layers);  // [N, num_tokens, C * patch_size * patch_size]
             if (out->ne[1] > img_tokens) {
                 out = ggml_cont(ctx, ggml_permute(ctx, out, 0, 2, 1, 3)); // [num_tokens, N, C * patch_size * patch_size]
                 out = ggml_view_3d(ctx, out, out->ne[0], out->ne[1], img_tokens, out->nb[1], out->nb[2], 0);
                 out = ggml_cont(ctx, ggml_permute(ctx, out, 0, 2, 1, 3)); // [N, h*w, C * patch_size * patch_size]
             }
->>>>>>> 884e23ee
 
             // rearrange(out, "b (h w) (c ph pw) -> b c (h ph) (w pw)", h=h_len, w=w_len, ph=2, pw=2)
             out = unpatchify(ctx, out, (H + pad_h) / patch_size, (W + pad_w) / patch_size, patch_size);  // [N, C, H + pad_h, W + pad_w]
@@ -1200,11 +1188,8 @@
                                                    y,
                                                    guidance,
                                                    pe,
-<<<<<<< HEAD
                                                    precompute_arange,
-=======
                                                    ref_latents,
->>>>>>> 884e23ee
                                                    skip_layers);
 
             ggml_build_forward_expand(gf, out);
