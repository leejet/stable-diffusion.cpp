<p align="center">
  <img src="./assets/cat_with_sd_cpp_42.png" width="360x">
</p>

# stable-diffusion.cpp

Inference of Stable Diffusion and Flux in pure C/C++

## Features

- Plain C/C++ implementation based on [ggml](https://github.com/ggerganov/ggml), working in the same way as [llama.cpp](https://github.com/ggerganov/llama.cpp)
- Super lightweight and without external dependencies
- SD1.x, SD2.x, SDXL and SD3 support
    - !!!The VAE in SDXL encounters NaN issues under FP16, but unfortunately, the ggml_conv_2d only operates under FP16. Hence, a parameter is needed to specify the VAE that has fixed the FP16 NaN issue. You can find it here: [SDXL VAE FP16 Fix](https://huggingface.co/madebyollin/sdxl-vae-fp16-fix/blob/main/sdxl_vae.safetensors).
- [Flux-dev/Flux-schnell Support](./docs/flux.md)

- [SD-Turbo](https://huggingface.co/stabilityai/sd-turbo) and [SDXL-Turbo](https://huggingface.co/stabilityai/sdxl-turbo) support
- [PhotoMaker](https://github.com/TencentARC/PhotoMaker) support.
- 16-bit, 32-bit float support
- 2-bit, 3-bit, 4-bit, 5-bit and 8-bit integer quantization support
- Accelerated memory-efficient CPU inference
    - Only requires ~2.3GB when using txt2img with fp16 precision to generate a 512x512 image, enabling Flash Attention just requires ~1.8GB.
- AVX, AVX2 and AVX512 support for x86 architectures
- Full CUDA, Metal and SYCL backend for GPU acceleration.
- Can load ckpt, safetensors and diffusers models/checkpoints. Standalone VAEs models
    - No need to convert to `.ggml` or `.gguf` anymore!
- Flash Attention for memory usage optimization (only cpu for now)
- Original `txt2img` and `img2img` mode
- Negative prompt
- [stable-diffusion-webui](https://github.com/AUTOMATIC1111/stable-diffusion-webui) style tokenizer (not all the features, only token weighting for now)
- LoRA support, same as [stable-diffusion-webui](https://github.com/AUTOMATIC1111/stable-diffusion-webui/wiki/Features#lora)
- Latent Consistency Models support (LCM/LCM-LoRA)
- Faster and memory efficient latent decoding with [TAESD](https://github.com/madebyollin/taesd)
- Upscale images generated with [ESRGAN](https://github.com/xinntao/Real-ESRGAN)
- VAE tiling processing for reduce memory usage
- Control Net support with SD 1.5
- Sampling method
    - `Euler A`
    - `Euler`
    - `Heun`
    - `DPM2`
    - `DPM++ 2M`
    - [`DPM++ 2M v2`](https://github.com/AUTOMATIC1111/stable-diffusion-webui/discussions/8457)
    - `DPM++ 2S a`
    - [`LCM`](https://github.com/AUTOMATIC1111/stable-diffusion-webui/issues/13952)
- Cross-platform reproducibility (`--rng cuda`, consistent with the `stable-diffusion-webui GPU RNG`)
- Embedds generation parameters into png output as webui-compatible text string
- Supported platforms
    - Linux
    - Mac OS
    - Windows
    - Android (via Termux)

### TODO

- [ ] More sampling methods
- [ ] Make inference faster
    - The current implementation of ggml_conv_2d is slow and has high memory usage
- [ ] Continuing to reduce memory usage (quantizing the weights of ggml_conv_2d)
- [ ] Implement Inpainting support

## Usage

For most users, you can download the built executable program from the latest [release](https://github.com/leejet/stable-diffusion.cpp/releases/latest).
If the built product does not meet your requirements, you can choose to build it manually.

### Get the Code

```
git clone --recursive https://github.com/leejet/stable-diffusion.cpp
cd stable-diffusion.cpp
```

- If you have already cloned the repository, you can use the following command to update the repository to the latest code.

```
cd stable-diffusion.cpp
git pull origin master
git submodule init
git submodule update
```

### Download weights

- download original weights(.ckpt or .safetensors). For example
    - Stable Diffusion v1.4 from https://huggingface.co/CompVis/stable-diffusion-v-1-4-original
    - Stable Diffusion v1.5 from https://huggingface.co/runwayml/stable-diffusion-v1-5
    - Stable Diffuison v2.1 from https://huggingface.co/stabilityai/stable-diffusion-2-1
    - Stable Diffusion 3 2B from https://huggingface.co/stabilityai/stable-diffusion-3-medium

    ```shell
    curl -L -O https://huggingface.co/CompVis/stable-diffusion-v-1-4-original/resolve/main/sd-v1-4.ckpt
    # curl -L -O https://huggingface.co/runwayml/stable-diffusion-v1-5/resolve/main/v1-5-pruned-emaonly.safetensors
    # curl -L -O https://huggingface.co/stabilityai/stable-diffusion-2-1/resolve/main/v2-1_768-nonema-pruned.safetensors
    # curl -L -O https://huggingface.co/stabilityai/stable-diffusion-3-medium/resolve/main/sd3_medium_incl_clips_t5xxlfp16.safetensors
    ```

### Build

#### Build from scratch

```shell
mkdir build
cd build
cmake ..
cmake --build . --config Release
```

##### Using OpenBLAS

```
cmake .. -DGGML_OPENBLAS=ON
cmake --build . --config Release
```

##### Using CUBLAS

This provides BLAS acceleration using the CUDA cores of your Nvidia GPU. Make sure to have the CUDA toolkit installed. You can download it from your Linux distro's package manager (e.g. `apt install nvidia-cuda-toolkit`) or from here: [CUDA Toolkit](https://developer.nvidia.com/cuda-downloads). Recommended to have at least 4 GB of VRAM.

```
cmake .. -DSD_CUBLAS=ON
cmake --build . --config Release
```

##### Using HipBLAS
This provides BLAS acceleration using the ROCm cores of your AMD GPU. Make sure to have the ROCm toolkit installed.

Windows User Refer to [docs/hipBLAS_on_Windows.md](docs%2FhipBLAS_on_Windows.md) for a comprehensive guide.

```
cmake .. -G "Ninja" -DCMAKE_C_COMPILER=clang -DCMAKE_CXX_COMPILER=clang++ -DSD_HIPBLAS=ON -DCMAKE_BUILD_TYPE=Release -DAMDGPU_TARGETS=gfx1100
cmake --build . --config Release
```


##### Using Metal

Using Metal makes the computation run on the GPU. Currently, there are some issues with Metal when performing operations on very large matrices, making it highly inefficient at the moment. Performance improvements are expected in the near future.

```
cmake .. -DSD_METAL=ON
cmake --build . --config Release
```

##### Using SYCL

Using SYCL makes the computation run on the Intel GPU. Please make sure you have installed the related driver and [Intel® oneAPI Base toolkit](https://www.intel.com/content/www/us/en/developer/tools/oneapi/base-toolkit.html) before start. More details and steps can refer to [llama.cpp SYCL backend](https://github.com/ggerganov/llama.cpp/blob/master/docs/backend/SYCL.md#linux).

```
# Export relevant ENV variables
source /opt/intel/oneapi/setvars.sh

# Option 1: Use FP32 (recommended for better performance in most cases)
cmake .. -DSD_SYCL=ON -DCMAKE_C_COMPILER=icx -DCMAKE_CXX_COMPILER=icpx

# Option 2: Use FP16
cmake .. -DSD_SYCL=ON -DCMAKE_C_COMPILER=icx -DCMAKE_CXX_COMPILER=icpx -DGGML_SYCL_F16=ON

cmake --build . --config Release
```

Example of text2img by using SYCL backend:

- download `stable-diffusion` model weight, refer to [download-weight](#download-weights).

- run `./bin/sd -m ../models/sd3_medium_incl_clips_t5xxlfp16.safetensors --cfg-scale 5 --steps 30 --sampling-method euler  -H 512 -W 512 --seed 42 -p "fantasy medieval village world inside a glass sphere , high detail, fantasy, realistic, light effect, hyper detail, volumetric lighting, cinematic, macro, depth of field, blur, red light and clouds from the back, highly detailed epic cinematic concept art cg render made in maya, blender and photoshop, octane render, excellent composition, dynamic dramatic cinematic lighting, aesthetic, very inspirational, world inside a glass sphere by james gurney by artgerm with james jean, joe fenton and tristan eaton by ross tran, fine details, 4k resolution"`

<p align="center">
  <img src="./assets/sycl_sd3_output.png" width="360x">
</p>

> [!NOTE]
> Try to set smaller image height and width (for example, `-H 512 -W 512`) if you meet `Provided range is out of integer limits. Pass '-fno-sycl-id-queries-fit-in-int' to disable range check.`


##### Using Flash Attention

Enabling flash attention reduces memory usage by at least 400 MB. At the moment, it is not supported when CUBLAS is enabled because the kernel implementation is missing.

```
cmake .. -DSD_FLASH_ATTN=ON
cmake --build . --config Release
```

### Run

```
usage: ./bin/sd [arguments]

arguments:
  -h, --help                         show this help message and exit
  -M, --mode [MODEL]                 run mode (txt2img or img2img or convert, default: txt2img)
  -t, --threads N                    number of threads to use during computation (default: -1).
                                     If threads <= 0, then threads will be set to the number of CPU physical cores
  -m, --model [MODEL]                path to model
  --vae [VAE]                        path to vae
  --taesd [TAESD_PATH]               path to taesd. Using Tiny AutoEncoder for fast decoding (low quality)
  --control-net [CONTROL_PATH]       path to control net model
  --embd-dir [EMBEDDING_PATH]        path to embeddings.
  --stacked-id-embd-dir [DIR]        path to PHOTOMAKER stacked id embeddings.
  --input-id-images-dir [DIR]        path to PHOTOMAKER input id images dir.
  --normalize-input                  normalize PHOTOMAKER input id images
  --upscale-model [ESRGAN_PATH]      path to esrgan model. Upscale images after generate, just RealESRGAN_x4plus_anime_6B supported by now.
  --upscale-repeats                  Run the ESRGAN upscaler this many times (default 1)
  --type [TYPE]                      weight type (f32, f16, q4_0, q4_1, q5_0, q5_1, q8_0, q2_k, q3_k, q4_k)
                                     If not specified, the default is the type of the weight file.
  --lora-model-dir [DIR]             lora model directory
  -i, --init-img [IMAGE]             path to the input image, required by img2img
  --control-image [IMAGE]            path to image condition, control net
  -o, --output OUTPUT                path to write result image to (default: ./output.png)
  -p, --prompt [PROMPT]              the prompt to render
  -n, --negative-prompt PROMPT       the negative prompt (default: "")
  --cfg-scale SCALE                  unconditional guidance scale: (default: 7.0)
  --strength STRENGTH                strength for noising/unnoising (default: 0.75)
  --style-ratio STYLE-RATIO          strength for keeping input identity (default: 20%)
  --control-strength STRENGTH        strength to apply Control Net (default: 0.9)
                                     1.0 corresponds to full destruction of information in init image
  -H, --height H                     image height, in pixel space (default: 512)
  -W, --width W                      image width, in pixel space (default: 512)
  --sampling-method {euler, euler_a, heun, dpm2, dpm++2s_a, dpm++2m, dpm++2mv2, ipndm, ipndm_v, lcm}
                                     sampling method (default: "euler_a")
  --steps  STEPS                     number of sample steps (default: 20)
  --rng {std_default, cuda}          RNG (default: cuda)
  -s SEED, --seed SEED               RNG seed (default: 42, use random seed for < 0)
  -b, --batch-count COUNT            number of images to generate.
<<<<<<< HEAD
  --schedule {discrete, karras, exponential, ays} Denoiser sigma schedule (default: discrete)
=======
  --schedule {discrete, karras, ays, gits} Denoiser sigma schedule (default: discrete)
>>>>>>> d00c9484
  --clip-skip N                      ignore last layers of CLIP network; 1 ignores none, 2 ignores one layer (default: -1)
                                     <= 0 represents unspecified, will be 1 for SD1.x, 2 for SD2.x
  --vae-tiling                       process vae in tiles to reduce memory usage
  --control-net-cpu                  keep controlnet in cpu (for low vram)
  --canny                            apply canny preprocessor (edge detection)
  --color                            Colors the logging tags according to level
  -v, --verbose                      print extra info
```

#### txt2img example

```sh
./bin/sd -m ../models/sd-v1-4.ckpt -p "a lovely cat"
# ./bin/sd -m ../models/v1-5-pruned-emaonly.safetensors -p "a lovely cat"
# ./bin/sd -m ../models/sd_xl_base_1.0.safetensors --vae ../models/sdxl_vae-fp16-fix.safetensors -H 1024 -W 1024 -p "a lovely cat" -v
# ./bin/sd -m ../models/sd3_medium_incl_clips_t5xxlfp16.safetensors -H 1024 -W 1024 -p 'a lovely cat holding a sign says \"Stable Diffusion CPP\"' --cfg-scale 4.5 --sampling-method euler -v
# ./bin/sd --diffusion-model  ../models/flux1-dev-q3_k.gguf --vae ../models/ae.sft --clip_l ../models/clip_l.safetensors --t5xxl ../models/t5xxl_fp16.safetensors  -p "a lovely cat holding a sign says 'flux.cpp'" --cfg-scale 1.0 --sampling-method euler -v
```

Using formats of different precisions will yield results of varying quality.

| f32  | f16  |q8_0  |q5_0  |q5_1  |q4_0  |q4_1  |
| ----  |----  |----  |----  |----  |----  |----  |
| ![](./assets/f32.png) |![](./assets/f16.png) |![](./assets/q8_0.png) |![](./assets/q5_0.png) |![](./assets/q5_1.png) |![](./assets/q4_0.png) |![](./assets/q4_1.png) |

#### img2img example

- `./output.png` is the image generated from the above txt2img pipeline


```
./bin/sd --mode img2img -m ../models/sd-v1-4.ckpt -p "cat with blue eyes" -i ./output.png -o ./img2img_output.png --strength 0.4
```

<p align="center">
  <img src="./assets/img2img_output.png" width="256x">
</p>

## More Guides

- [LoRA](./docs/lora.md)
- [LCM/LCM-LoRA](./docs/lcm.md)
- [Using PhotoMaker to personalize image generation](./docs/photo_maker.md)
- [Using ESRGAN to upscale results](./docs/esrgan.md)
- [Using TAESD to faster decoding](./docs/taesd.md)
- [Docker](./docs/docker.md)
- [Quantization and GGUF](./docs/quantization_and_gguf.md)

## Bindings

These projects wrap `stable-diffusion.cpp` for easier use in other languages/frameworks.

* Golang: [seasonjs/stable-diffusion](https://github.com/seasonjs/stable-diffusion)
* C#: [DarthAffe/StableDiffusion.NET](https://github.com/DarthAffe/StableDiffusion.NET)

## UIs

These projects use `stable-diffusion.cpp` as a backend for their image generation.

- [Jellybox](https://jellybox.com)

## Contributors

Thank you to all the people who have already contributed to stable-diffusion.cpp!

[![Contributors](https://contrib.rocks/image?repo=leejet/stable-diffusion.cpp)](https://github.com/leejet/stable-diffusion.cpp/graphs/contributors)

## References

- [ggml](https://github.com/ggerganov/ggml)
- [stable-diffusion](https://github.com/CompVis/stable-diffusion)
- [sd3-ref](https://github.com/Stability-AI/sd3-ref)
- [stable-diffusion-stability-ai](https://github.com/Stability-AI/stablediffusion)
- [stable-diffusion-webui](https://github.com/AUTOMATIC1111/stable-diffusion-webui)
- [ComfyUI](https://github.com/comfyanonymous/ComfyUI)
- [k-diffusion](https://github.com/crowsonkb/k-diffusion)
- [latent-consistency-model](https://github.com/luosiallen/latent-consistency-model)
- [generative-models](https://github.com/Stability-AI/generative-models/)
- [PhotoMaker](https://github.com/TencentARC/PhotoMaker)<|MERGE_RESOLUTION|>--- conflicted
+++ resolved
@@ -223,11 +223,7 @@
   --rng {std_default, cuda}          RNG (default: cuda)
   -s SEED, --seed SEED               RNG seed (default: 42, use random seed for < 0)
   -b, --batch-count COUNT            number of images to generate.
-<<<<<<< HEAD
-  --schedule {discrete, karras, exponential, ays} Denoiser sigma schedule (default: discrete)
-=======
-  --schedule {discrete, karras, ays, gits} Denoiser sigma schedule (default: discrete)
->>>>>>> d00c9484
+  --schedule {discrete, karras, exponential, ays, gits} Denoiser sigma schedule (default: discrete)
   --clip-skip N                      ignore last layers of CLIP network; 1 ignores none, 2 ignores one layer (default: -1)
                                      <= 0 represents unspecified, will be 1 for SD1.x, 2 for SD2.x
   --vae-tiling                       process vae in tiles to reduce memory usage
