<p align="center">
  <img src="./assets/a%20lovely%20cat.png" width="256x">
</p>

# stable-diffusion.cpp

Inference of [Stable Diffusion](https://github.com/CompVis/stable-diffusion) in pure C/C++

## Features

- Plain C/C++ implementation based on [ggml](https://github.com/ggerganov/ggml), working in the same way as [llama.cpp](https://github.com/ggerganov/llama.cpp)
- Super lightweight and without external dependencies
- SD1.x, SD2.x and SDXL support
    - !!!The VAE in SDXL encounters NaN issues under FP16, but unfortunately, the ggml_conv_2d only operates under FP16. Hence, a parameter is needed to specify the VAE that has fixed the FP16 NaN issue. You can find it here: [SDXL VAE FP16 Fix](https://huggingface.co/madebyollin/sdxl-vae-fp16-fix/blob/main/sdxl_vae.safetensors).

- [SD-Turbo](https://huggingface.co/stabilityai/sd-turbo) and [SDXL-Turbo](https://huggingface.co/stabilityai/sdxl-turbo) support
- 16-bit, 32-bit float support
- 4-bit, 5-bit and 8-bit integer quantization support
- Accelerated memory-efficient CPU inference
    - Only requires ~2.3GB when using txt2img with fp16 precision to generate a 512x512 image, enabling Flash Attention just requires ~1.8GB.
- AVX, AVX2 and AVX512 support for x86 architectures
- Full CUDA and Metal backend for GPU acceleration.
- Can load ckpt, safetensors and diffusers models/checkpoints. Standalone VAEs models
    - No need to convert to `.ggml` or `.gguf` anymore!
- Flash Attention for memory usage optimization (only cpu for now)
- Original `txt2img` and `img2img` mode
- Negative prompt
- [stable-diffusion-webui](https://github.com/AUTOMATIC1111/stable-diffusion-webui) style tokenizer (not all the features, only token weighting for now)
- LoRA support, same as [stable-diffusion-webui](https://github.com/AUTOMATIC1111/stable-diffusion-webui/wiki/Features#lora)
- Latent Consistency Models support (LCM/LCM-LoRA)
- Faster and memory efficient latent decoding with [TAESD](https://github.com/madebyollin/taesd)
- Upscale images generated with [ESRGAN](https://github.com/xinntao/Real-ESRGAN)
- VAE tiling processing for reduce memory usage
- Control Net support with SD 1.5
- Sampling method
    - `Euler A`
    - `Euler`
    - `Heun`
    - `DPM2`
    - `DPM++ 2M`
    - [`DPM++ 2M v2`](https://github.com/AUTOMATIC1111/stable-diffusion-webui/discussions/8457)
    - `DPM++ 2S a`
    - [`LCM`](https://github.com/AUTOMATIC1111/stable-diffusion-webui/issues/13952)
- Cross-platform reproducibility (`--rng cuda`, consistent with the `stable-diffusion-webui GPU RNG`)
- Embedds generation parameters into png output as webui-compatible text string
- Supported platforms
    - Linux
    - Mac OS
    - Windows
    - Android (via Termux)

### TODO

- [ ] More sampling methods
- [ ] Make inference faster
    - The current implementation of ggml_conv_2d is slow and has high memory usage
- [ ] Continuing to reduce memory usage (quantizing the weights of ggml_conv_2d)
- [ ] Implement Inpainting support
- [ ] k-quants support

## Usage

### Get the Code

```
git clone --recursive https://github.com/leejet/stable-diffusion.cpp
cd stable-diffusion.cpp
```

- If you have already cloned the repository, you can use the following command to update the repository to the latest code.

```
cd stable-diffusion.cpp
git pull origin master
git submodule init
git submodule update
```

### Download weights

- download original weights(.ckpt or .safetensors). For example
    - Stable Diffusion v1.4 from https://huggingface.co/CompVis/stable-diffusion-v-1-4-original
    - Stable Diffusion v1.5 from https://huggingface.co/runwayml/stable-diffusion-v1-5
    - Stable Diffuison v2.1 from https://huggingface.co/stabilityai/stable-diffusion-2-1

    ```shell
    curl -L -O https://huggingface.co/CompVis/stable-diffusion-v-1-4-original/resolve/main/sd-v1-4.ckpt
    # curl -L -O https://huggingface.co/runwayml/stable-diffusion-v1-5/resolve/main/v1-5-pruned-emaonly.safetensors
    # curl -L -O https://huggingface.co/stabilityai/stable-diffusion-2-1/resolve/main/v2-1_768-nonema-pruned.safetensors
    ```

### Build

#### Build from scratch

```shell
mkdir build
cd build
cmake ..
cmake --build . --config Release
```

##### Using OpenBLAS

```
cmake .. -DGGML_OPENBLAS=ON
cmake --build . --config Release
```

##### Using CUBLAS

This provides BLAS acceleration using the CUDA cores of your Nvidia GPU. Make sure to have the CUDA toolkit installed. You can download it from your Linux distro's package manager (e.g. `apt install nvidia-cuda-toolkit`) or from here: [CUDA Toolkit](https://developer.nvidia.com/cuda-downloads). Recommended to have at least 4 GB of VRAM.

```
cmake .. -DSD_CUBLAS=ON
cmake --build . --config Release
```

##### Using HipBLAS
This provides BLAS acceleration using the ROCm cores of your AMD GPU. Make sure to have the ROCm toolkit installed.

Windows User Refer to [docs/hipBLAS_on_Windows.md](docs%2FhipBLAS_on_Windows.md) for a comprehensive guide.

```
cmake .. -G "Ninja" -DCMAKE_C_COMPILER=clang -DCMAKE_CXX_COMPILER=clang++ -DSD_HIPBLAS=ON -DCMAKE_BUILD_TYPE=Release -DAMDGPU_TARGETS=gfx1100
cmake --build . --config Release
```


##### Using Metal

Using Metal makes the computation run on the GPU. Currently, there are some issues with Metal when performing operations on very large matrices, making it highly inefficient at the moment. Performance improvements are expected in the near future.

```
cmake .. -DSD_METAL=ON
cmake --build . --config Release
```

##### Using Flash Attention

Enabling flash attention reduces memory usage by at least 400 MB. At the moment, it is not supported when CUBLAS is enabled because the kernel implementation is missing.

```
cmake .. -DSD_FLASH_ATTN=ON
cmake --build . --config Release
```

### Run

```
usage: ./bin/sd [arguments]

arguments:
  -h, --help                         show this help message and exit
  -M, --mode [MODEL]                 run mode (txt2img or img2img or convert, default: txt2img)
  -t, --threads N                    number of threads to use during computation (default: -1).
                                     If threads <= 0, then threads will be set to the number of CPU physical cores
  -m, --model [MODEL]                path to model
  --vae [VAE]                        path to vae
  --taesd [TAESD_PATH]               path to taesd. Using Tiny AutoEncoder for fast decoding (low quality)
  --control-net [CONTROL_PATH]       path to control net model
  --embd-dir [EMBEDDING_PATH]        path to embeddings.
  --upscale-model [ESRGAN_PATH]      path to esrgan model. Upscale images after generate, just RealESRGAN_x4plus_anime_6B supported by now.
  --type [TYPE]                      weight type (f32, f16, q4_0, q4_1, q5_0, q5_1, q8_0)
                                     If not specified, the default is the type of the weight file.
  --lora-model-dir [DIR]             lora model directory
  -i, --init-img [IMAGE]             path to the input image, required by img2img
  --control-image [IMAGE]            path to image condition, control net
  -o, --output OUTPUT                path to write result image to (default: ./output.png)
  -p, --prompt [PROMPT]              the prompt to render
  -n, --negative-prompt PROMPT       the negative prompt (default: "")
  --cfg-scale SCALE                  unconditional guidance scale: (default: 7.0)
  --strength STRENGTH                strength for noising/unnoising (default: 0.75)
  --control-strength STRENGTH        strength to apply Control Net (default: 0.9)
                                     1.0 corresponds to full destruction of information in init image
  -H, --height H                     image height, in pixel space (default: 512)
  -W, --width W                      image width, in pixel space (default: 512)
  --sampling-method {euler, euler_a, heun, dpm2, dpm++2s_a, dpm++2m, dpm++2mv2, lcm}
                                     sampling method (default: "euler_a")
  --steps  STEPS                     number of sample steps (default: 20)
  --rng {std_default, cuda}          RNG (default: cuda)
  -s SEED, --seed SEED               RNG seed (default: 42, use random seed for < 0)
  -b, --batch-count COUNT            number of images to generate.
  --schedule {discrete, karras}      Denoiser sigma schedule (default: discrete)
<<<<<<< HEAD
  --clip-skip N                      number of layers to skip of clip model (default: -1)
=======
  --clip-skip N                      ignore last layers of CLIP network; 1 ignores none, 2 ignores one layer (default: -1)
                                     <= 0 represents unspecified, will be 1 for SD1.x, 2 for SD2.x
>>>>>>> c6071fa8
  --vae-tiling                       process vae in tiles to reduce memory usage
  --control-net-cpu                  keep controlnet in cpu (for low vram)
  -v, --verbose                      print extra info
```

#### Quantization

You can specify the model weight type using the `--type` parameter. The weights are automatically converted when loading the model.

- `f16` for 16-bit floating-point
- `f32` for 32-bit floating-point
- `q8_0` for 8-bit integer quantization
- `q5_0` or `q5_1` for 5-bit integer quantization
- `q4_0` or `q4_1` for 4-bit integer quantization

#### Convert to GGUF

You can also convert weights in the formats `ckpt/safetensors/diffusers` to gguf and perform quantization in advance, avoiding the need for quantization every time you load them.

For example:

```sh
./bin/sd -M convert -m ../models/v1-5-pruned-emaonly.safetensors -o  ../models/v1-5-pruned-emaonly.q8_0.gguf -v --type q8_0
```

#### txt2img example

```sh
./bin/sd -m ../models/sd-v1-4.ckpt -p "a lovely cat"
# ./bin/sd -m ../models/v1-5-pruned-emaonly.safetensors -p "a lovely cat"
# ./bin/sd -m ../models/sd_xl_base_1.0.safetensors --vae ../models/sdxl_vae-fp16-fix.safetensors -H 1024 -W 1024 -p "a lovely cat" -v
```

Using formats of different precisions will yield results of varying quality.

| f32  | f16  |q8_0  |q5_0  |q5_1  |q4_0  |q4_1  |
| ----  |----  |----  |----  |----  |----  |----  |
| ![](./assets/f32.png) |![](./assets/f16.png) |![](./assets/q8_0.png) |![](./assets/q5_0.png) |![](./assets/q5_1.png) |![](./assets/q4_0.png) |![](./assets/q4_1.png) |

#### img2img example

- `./output.png` is the image generated from the above txt2img pipeline


```
./bin/sd --mode img2img -m ../models/sd-v1-4.ckpt -p "cat with blue eyes" -i ./output.png -o ./img2img_output.png --strength 0.4
```

<p align="center">
  <img src="./assets/img2img_output.png" width="256x">
</p>

#### with LoRA

- You can specify the directory where the lora weights are stored via `--lora-model-dir`. If not specified, the default is the current working directory.

- LoRA is specified via prompt, just like [stable-diffusion-webui](https://github.com/AUTOMATIC1111/stable-diffusion-webui/wiki/Features#lora).

Here's a simple example:

```
./bin/sd -m ../models/v1-5-pruned-emaonly.safetensors -p "a lovely cat<lora:marblesh:1>" --lora-model-dir ../models
```

`../models/marblesh.safetensors` or `../models/marblesh.ckpt` will be applied to the model

#### LCM/LCM-LoRA

- Download LCM-LoRA form https://huggingface.co/latent-consistency/lcm-lora-sdv1-5
- Specify LCM-LoRA by adding `<lora:lcm-lora-sdv1-5:1>` to prompt
- It's advisable to set `--cfg-scale` to `1.0` instead of the default `7.0`. For `--steps`, a range of `2-8` steps is recommended. For `--sampling-method`, `lcm`/`euler_a` is recommended.

Here's a simple example:

```
./bin/sd -m ../models/v1-5-pruned-emaonly.safetensors -p "a lovely cat<lora:lcm-lora-sdv1-5:1>" --steps 4 --lora-model-dir ../models -v --cfg-scale 1
```

| without LCM-LoRA (--cfg-scale 7)  | with LCM-LoRA (--cfg-scale 1)  |
| ----  |----    |
| ![](./assets/without_lcm.png) |![](./assets/with_lcm.png)  |

#### Using TAESD to faster decoding

You can use TAESD to accelerate the decoding of latent images by following these steps:

- Download the model [weights](https://huggingface.co/madebyollin/taesd/blob/main/diffusion_pytorch_model.safetensors).

Or curl

```bash
curl -L -O https://huggingface.co/madebyollin/taesd/blob/main/diffusion_pytorch_model.safetensors
```

- Specify the model path using the `--taesd PATH` parameter. example:

```bash
sd -m ../models/v1-5-pruned-emaonly.safetensors -p "a lovely cat" --taesd ../models/diffusion_pytorch_model.safetensors
```

#### Using ESRGAN to upscale results

You can use ESRGAN to upscale the generated images. At the moment, only the [RealESRGAN_x4plus_anime_6B.pth](https://github.com/xinntao/Real-ESRGAN/releases/download/v0.2.2.4/RealESRGAN_x4plus_anime_6B.pth) model is supported. Support for more models of this architecture will be added soon.

- Specify the model path using the `--upscale-model PATH` parameter. example:

```bash
sd -m ../models/v1-5-pruned-emaonly.safetensors -p "a lovely cat" --upscale-model ../models/RealESRGAN_x4plus_anime_6B.pth
```

### Docker

#### Building using Docker

```shell
docker build -t sd .
```

#### Run

```shell
docker run -v /path/to/models:/models -v /path/to/output/:/output sd [args...]
# For example
# docker run -v ./models:/models -v ./build:/output sd -m /models/sd-v1-4.ckpt -p "a lovely cat" -v -o /output/output.png
```

## Memory Requirements

| precision | f32  | f16  |q8_0  |q5_0  |q5_1  |q4_0  |q4_1  |
| ----         | ----  |----  |----  |----  |----  |----  |----  |
|  **Memory** (txt2img - 512 x 512) | ~2.8G | ~2.3G | ~2.1G | ~2.0G | ~2.0G | ~2.0G | ~2.0G |
|  **Memory** (txt2img - 512 x 512) *with Flash Attention* | ~2.4G | ~1.9G | ~1.6G | ~1.5G | ~1.5G | ~1.5G | ~1.5G |

## Contributors

Thank you to all the people who have already contributed to stable-diffusion.cpp!

[![Contributors](https://contrib.rocks/image?repo=leejet/stable-diffusion.cpp)](https://github.com/leejet/stable-diffusion.cpp/graphs/contributors)

## References

- [ggml](https://github.com/ggerganov/ggml)
- [stable-diffusion](https://github.com/CompVis/stable-diffusion)
- [stable-diffusion-stability-ai](https://github.com/Stability-AI/stablediffusion)
- [stable-diffusion-webui](https://github.com/AUTOMATIC1111/stable-diffusion-webui)
- [k-diffusion](https://github.com/crowsonkb/k-diffusion)
- [latent-consistency-model](https://github.com/luosiallen/latent-consistency-model)
- [generative-models](https://github.com/Stability-AI/generative-models/)<|MERGE_RESOLUTION|>--- conflicted
+++ resolved
@@ -182,12 +182,8 @@
   -s SEED, --seed SEED               RNG seed (default: 42, use random seed for < 0)
   -b, --batch-count COUNT            number of images to generate.
   --schedule {discrete, karras}      Denoiser sigma schedule (default: discrete)
-<<<<<<< HEAD
-  --clip-skip N                      number of layers to skip of clip model (default: -1)
-=======
   --clip-skip N                      ignore last layers of CLIP network; 1 ignores none, 2 ignores one layer (default: -1)
                                      <= 0 represents unspecified, will be 1 for SD1.x, 2 for SD2.x
->>>>>>> c6071fa8
   --vae-tiling                       process vae in tiles to reduce memory usage
   --control-net-cpu                  keep controlnet in cpu (for low vram)
   -v, --verbose                      print extra info
