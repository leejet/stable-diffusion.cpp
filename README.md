<p align="center">
  <img src="./assets/cat_with_sd_cpp_42.png" width="360x">
</p>

# stable-diffusion.cpp

Diffusion model(SD,Flux,Wan,...) inference in pure C/C++

***Note that this project is under active development. \
API and command-line option may change frequently.***

## Features

- Plain C/C++ implementation based on [ggml](https://github.com/ggerganov/ggml), working in the same way as [llama.cpp](https://github.com/ggerganov/llama.cpp)
- Super lightweight and without external dependencies
- Supported models
  - Image Models
    - SD1.x, SD2.x, [SD-Turbo](https://huggingface.co/stabilityai/sd-turbo)
    - SDXL, [SDXL-Turbo](https://huggingface.co/stabilityai/sdxl-turbo)
      - !!!The VAE in SDXL encounters NaN issues under FP16, but unfortunately, the ggml_conv_2d only operates under FP16. Hence, a parameter is needed to specify the VAE that has fixed the FP16 NaN issue. You can find it here: [SDXL VAE FP16 Fix](https://huggingface.co/madebyollin/sdxl-vae-fp16-fix/blob/main/sdxl_vae.safetensors).
    - [SD3/SD3.5](./docs/sd3.md)
    - [Flux-dev/Flux-schnell](./docs/flux.md)
    - [Chroma](./docs/chroma.md)
  - Image Edit Models
    - [FLUX.1-Kontext-dev](./docs/kontext.md)
  - Video Models
    - [Wan2.1/Wan2.2](./docs/wan.md)
  - [PhotoMaker](https://github.com/TencentARC/PhotoMaker) support.
  - Control Net support with SD 1.5
  - LoRA support, same as [stable-diffusion-webui](https://github.com/AUTOMATIC1111/stable-diffusion-webui/wiki/Features#lora)
  - Latent Consistency Models support (LCM/LCM-LoRA)
  - Faster and memory efficient latent decoding with [TAESD](https://github.com/madebyollin/taesd)
  - Upscale images generated with [ESRGAN](https://github.com/xinntao/Real-ESRGAN)
- 16-bit, 32-bit float support
- 2-bit, 3-bit, 4-bit, 5-bit and 8-bit integer quantization support
- Accelerated memory-efficient CPU inference
    - Only requires ~2.3GB when using txt2img with fp16 precision to generate a 512x512 image, enabling Flash Attention just requires ~1.8GB.
- AVX, AVX2 and AVX512 support for x86 architectures
- Full CUDA, Metal, Vulkan, OpenCL and SYCL backend for GPU acceleration.
- Can load ckpt, safetensors and diffusers models/checkpoints. Standalone VAEs models
    - No need to convert to `.ggml` or `.gguf` anymore!
- Flash Attention for memory usage optimization
- Negative prompt
- [stable-diffusion-webui](https://github.com/AUTOMATIC1111/stable-diffusion-webui) style tokenizer (not all the features, only token weighting for now)
- VAE tiling processing for reduce memory usage
- Sampling method
    - `Euler A`
    - `Euler`
    - `Heun`
    - `DPM2`
    - `DPM++ 2M`
    - [`DPM++ 2M v2`](https://github.com/AUTOMATIC1111/stable-diffusion-webui/discussions/8457)
    - `DPM++ 2S a`
    - [`LCM`](https://github.com/AUTOMATIC1111/stable-diffusion-webui/issues/13952)
- Cross-platform reproducibility (`--rng cuda`, consistent with the `stable-diffusion-webui GPU RNG`)
- Embedds generation parameters into png output as webui-compatible text string
- Supported platforms
    - Linux
    - Mac OS
    - Windows
    - Android (via Termux, [Local Diffusion](https://github.com/rmatif/Local-Diffusion))

## Usage

For most users, you can download the built executable program from the latest [release](https://github.com/leejet/stable-diffusion.cpp/releases/latest).
If the built product does not meet your requirements, you can choose to build it manually.

### Get the Code

```
git clone --recursive https://github.com/leejet/stable-diffusion.cpp
cd stable-diffusion.cpp
```

- If you have already cloned the repository, you can use the following command to update the repository to the latest code.

```
cd stable-diffusion.cpp
git pull origin master
git submodule init
git submodule update
```

### Download weights

- download original weights(.ckpt or .safetensors). For example
    - Stable Diffusion v1.4 from https://huggingface.co/CompVis/stable-diffusion-v-1-4-original
    - Stable Diffusion v1.5 from https://huggingface.co/runwayml/stable-diffusion-v1-5
    - Stable Diffuison v2.1 from https://huggingface.co/stabilityai/stable-diffusion-2-1
    - Stable Diffusion 3 2B from https://huggingface.co/stabilityai/stable-diffusion-3-medium

    ```shell
    curl -L -O https://huggingface.co/CompVis/stable-diffusion-v-1-4-original/resolve/main/sd-v1-4.ckpt
    # curl -L -O https://huggingface.co/runwayml/stable-diffusion-v1-5/resolve/main/v1-5-pruned-emaonly.safetensors
    # curl -L -O https://huggingface.co/stabilityai/stable-diffusion-2-1/resolve/main/v2-1_768-nonema-pruned.safetensors
    # curl -L -O https://huggingface.co/stabilityai/stable-diffusion-3-medium/resolve/main/sd3_medium_incl_clips_t5xxlfp16.safetensors
    ```

### Build

#### Build from scratch

```shell
mkdir build
cd build
cmake ..
cmake --build . --config Release
```

##### Using OpenBLAS

```
cmake .. -DGGML_OPENBLAS=ON
cmake --build . --config Release
```

##### Using CUDA

This provides BLAS acceleration using the CUDA cores of your Nvidia GPU. Make sure to have the CUDA toolkit installed. You can download it from your Linux distro's package manager (e.g. `apt install nvidia-cuda-toolkit`) or from here: [CUDA Toolkit](https://developer.nvidia.com/cuda-downloads). Recommended to have at least 4 GB of VRAM.

```
cmake .. -DSD_CUDA=ON
cmake --build . --config Release
```

##### Using HipBLAS
This provides BLAS acceleration using the ROCm cores of your AMD GPU. Make sure to have the ROCm toolkit installed.

Windows User Refer to [docs/hipBLAS_on_Windows.md](docs%2FhipBLAS_on_Windows.md) for a comprehensive guide.

```
export GFX_NAME=$(rocminfo | grep -m 1 -E "gfx[^0]{1}" | sed -e 's/ *Name: *//' | awk '{$1=$1; print}' || echo "rocminfo missing")
echo $GFX_NAME
cmake .. -G "Ninja" -DCMAKE_C_COMPILER=clang -DCMAKE_CXX_COMPILER=clang++ -DSD_HIPBLAS=ON -DCMAKE_BUILD_TYPE=Release -DGPU_TARGETS=$GFX_NAME -DCMAKE_BUILD_WITH_INSTALL_RPATH=ON
cmake --build . --config Release
```

##### Using MUSA

This provides BLAS acceleration using the MUSA cores of your Moore Threads GPU. Make sure to have the MUSA toolkit installed.

```bash
cmake .. -DCMAKE_C_COMPILER=/usr/local/musa/bin/clang -DCMAKE_CXX_COMPILER=/usr/local/musa/bin/clang++ -DSD_MUSA=ON -DCMAKE_BUILD_TYPE=Release
cmake --build . --config Release
```

##### Using Metal

Using Metal makes the computation run on the GPU. Currently, there are some issues with Metal when performing operations on very large matrices, making it highly inefficient at the moment. Performance improvements are expected in the near future.

```
cmake .. -DSD_METAL=ON
cmake --build . --config Release
```

##### Using Vulkan

Install Vulkan SDK from https://www.lunarg.com/vulkan-sdk/.

```
cmake .. -DSD_VULKAN=ON
cmake --build . --config Release
```

##### Using OpenCL (for Adreno GPU)

Currently, it supports only Adreno GPUs and is primarily optimized for Q4_0 type

To build for Windows ARM please refers to [Windows 11 Arm64
](https://github.com/ggml-org/llama.cpp/blob/master/docs/backend/OPENCL.md#windows-11-arm64)

Building for Android:

  Android NDK:
       Download and install the Android NDK from the [official Android developer site](https://developer.android.com/ndk/downloads).

Setup OpenCL Dependencies for NDK:

You need to provide OpenCL headers and the ICD loader library to your NDK sysroot.

*   OpenCL Headers:
    ```bash
    # In a temporary working directory
    git clone https://github.com/KhronosGroup/OpenCL-Headers
    cd OpenCL-Headers
    # Replace <YOUR_NDK_PATH> with your actual NDK installation path
    # e.g., cp -r CL /path/to/android-ndk-r26c/toolchains/llvm/prebuilt/linux-x86_64/sysroot/usr/include
    sudo cp -r CL <YOUR_NDK_PATH>/toolchains/llvm/prebuilt/linux-x86_64/sysroot/usr/include
    cd ..
    ```

*   OpenCL ICD Loader:
    ```bash
    # In the same temporary working directory
    git clone https://github.com/KhronosGroup/OpenCL-ICD-Loader
    cd OpenCL-ICD-Loader
    mkdir build_ndk && cd build_ndk

    # Replace <YOUR_NDK_PATH> in the CMAKE_TOOLCHAIN_FILE and OPENCL_ICD_LOADER_HEADERS_DIR
    cmake .. -G Ninja -DCMAKE_BUILD_TYPE=Release \
      -DCMAKE_TOOLCHAIN_FILE=<YOUR_NDK_PATH>/build/cmake/android.toolchain.cmake \
      -DOPENCL_ICD_LOADER_HEADERS_DIR=<YOUR_NDK_PATH>/toolchains/llvm/prebuilt/linux-x86_64/sysroot/usr/include \
      -DANDROID_ABI=arm64-v8a \
      -DANDROID_PLATFORM=24 \
      -DANDROID_STL=c++_shared

    ninja
    # Replace <YOUR_NDK_PATH>
    # e.g., cp libOpenCL.so /path/to/android-ndk-r26c/toolchains/llvm/prebuilt/linux-x86_64/sysroot/usr/lib/aarch64-linux-android
    sudo cp libOpenCL.so <YOUR_NDK_PATH>/toolchains/llvm/prebuilt/linux-x86_64/sysroot/usr/lib/aarch64-linux-android
    cd ../..
    ```

Build `stable-diffusion.cpp` for Android with OpenCL:

```bash
mkdir build-android && cd build-android

# Replace <YOUR_NDK_PATH> with your actual NDK installation path
# e.g., -DCMAKE_TOOLCHAIN_FILE=/path/to/android-ndk-r26c/build/cmake/android.toolchain.cmake
cmake .. -G Ninja \
  -DCMAKE_TOOLCHAIN_FILE=<YOUR_NDK_PATH>/build/cmake/android.toolchain.cmake \
  -DANDROID_ABI=arm64-v8a \
  -DANDROID_PLATFORM=android-28 \
  -DGGML_OPENMP=OFF \
  -DSD_OPENCL=ON

ninja
```
*(Note: Don't forget to include `LD_LIBRARY_PATH=/vendor/lib64` in your command line before running the binary)*

##### Using SYCL

Using SYCL makes the computation run on the Intel GPU. Please make sure you have installed the related driver and [Intel® oneAPI Base toolkit](https://www.intel.com/content/www/us/en/developer/tools/oneapi/base-toolkit.html) before start. More details and steps can refer to [llama.cpp SYCL backend](https://github.com/ggerganov/llama.cpp/blob/master/docs/backend/SYCL.md#linux).

```
# Export relevant ENV variables
source /opt/intel/oneapi/setvars.sh

# Option 1: Use FP32 (recommended for better performance in most cases)
cmake .. -DSD_SYCL=ON -DCMAKE_C_COMPILER=icx -DCMAKE_CXX_COMPILER=icpx

# Option 2: Use FP16
cmake .. -DSD_SYCL=ON -DCMAKE_C_COMPILER=icx -DCMAKE_CXX_COMPILER=icpx -DGGML_SYCL_F16=ON

cmake --build . --config Release
```

Example of text2img by using SYCL backend:

- download `stable-diffusion` model weight, refer to [download-weight](#download-weights).

- run `./bin/sd -m ../models/sd3_medium_incl_clips_t5xxlfp16.safetensors --cfg-scale 5 --steps 30 --sampling-method euler  -H 1024 -W 1024 --seed 42 -p "fantasy medieval village world inside a glass sphere , high detail, fantasy, realistic, light effect, hyper detail, volumetric lighting, cinematic, macro, depth of field, blur, red light and clouds from the back, highly detailed epic cinematic concept art cg render made in maya, blender and photoshop, octane render, excellent composition, dynamic dramatic cinematic lighting, aesthetic, very inspirational, world inside a glass sphere by james gurney by artgerm with james jean, joe fenton and tristan eaton by ross tran, fine details, 4k resolution"`

<p align="center">
  <img src="./assets/sycl_sd3_output.png" width="360x">
</p>



##### Using Flash Attention

Enabling flash attention for the diffusion model reduces memory usage by varying amounts of MB.
eg.:
 - flux 768x768 ~600mb
 - SD2 768x768 ~1400mb

For most backends, it slows things down, but for cuda it generally speeds it up too.
At the moment, it is only supported for some models and some backends (like cpu, cuda/rocm, metal).

Run by adding `--diffusion-fa` to the arguments and watch for:
```
[INFO ] stable-diffusion.cpp:312  - Using flash attention in the diffusion model
```
and the compute buffer shrink in the debug log:
```
[DEBUG] ggml_extend.hpp:1004 - flux compute buffer size: 650.00 MB(VRAM)
```

### Run

```
usage: ./bin/sd [arguments]

arguments:
  -h, --help                         show this help message and exit
  -M, --mode [MODE]                  run mode, one of: [img_gen, vid_gen, convert], default: img_gen
  -t, --threads N                    number of threads to use during computation (default: -1)
                                     If threads <= 0, then threads will be set to the number of CPU physical cores
  --offload-to-cpu                   place the weights in RAM to save VRAM, and automatically load them into VRAM when needed
  -m, --model [MODEL]                path to full model
  --diffusion-model                  path to the standalone diffusion model
  --high-noise-diffusion-model       path to the standalone high noise diffusion model
  --clip_l                           path to the clip-l text encoder
  --clip_g                           path to the clip-g text encoder
  --clip_vision                      path to the clip-vision encoder
  --t5xxl                            path to the t5xxl text encoder
  --vae [VAE]                        path to vae
  --taesd [TAESD_PATH]               path to taesd. Using Tiny AutoEncoder for fast decoding (low quality)
  --control-net [CONTROL_PATH]       path to control net model
  --embd-dir [EMBEDDING_PATH]        path to embeddings
  --upscale-model [ESRGAN_PATH]      path to esrgan model. Upscale images after generate, just RealESRGAN_x4plus_anime_6B supported by now
  --upscale-repeats                  Run the ESRGAN upscaler this many times (default 1)
  --type [TYPE]                      weight type (examples: f32, f16, q4_0, q4_1, q5_0, q5_1, q8_0, q2_K, q3_K, q4_K)
                                     If not specified, the default is the type of the weight file
  --tensor-type-rules [EXPRESSION]   weight type per tensor pattern (example: "^vae\.=f16,model\.=q8_0")
  --lora-model-dir [DIR]             lora model directory
  -i, --init-img [IMAGE]             path to the init image, required by img2img
  --mask [MASK]                      path to the mask image, required by img2img with mask
  -i, --end-img [IMAGE]              path to the end image, required by flf2v
  --control-image [IMAGE]            path to image condition, control net
  -r, --ref-image [PATH]             reference image for Flux Kontext models (can be used multiple times)
  --control-video [PATH]             path to control video frames, It must be a directory path.
                                     The video frames inside should be stored as images in lexicographical (character) order
                                     For example, if the control video path is `frames`, the directory contain images such as 00.png, 01.png, 鈥?etc.
  --increase-ref-index               automatically increase the indices of references images based on the order they are listed (starting with 1).
  -o, --output OUTPUT                path to write result image to (default: ./output.png)
  -p, --prompt [PROMPT]              the prompt to render
  -n, --negative-prompt PROMPT       the negative prompt (default: "")
  --cfg-scale SCALE                  unconditional guidance scale: (default: 7.0)
  --img-cfg-scale SCALE              image guidance scale for inpaint or instruct-pix2pix models: (default: same as --cfg-scale)
  --guidance SCALE                   distilled guidance scale for models with guidance input (default: 3.5)
  --slg-scale SCALE                  skip layer guidance (SLG) scale, only for DiT models: (default: 0)
                                     0 means disabled, a value of 2.5 is nice for sd3.5 medium
  --eta SCALE                        eta in DDIM, only for DDIM and TCD: (default: 0)
  --skip-layers LAYERS               Layers to skip for SLG steps: (default: [7,8,9])
  --skip-layer-start START           SLG enabling point: (default: 0.01)
  --skip-layer-end END               SLG disabling point: (default: 0.2)
  --scheduler {discrete, karras, exponential, ays, gits, smoothstep} Denoiser sigma scheduler (default: discrete)
  --sampling-method {euler, euler_a, heun, dpm2, dpm++2s_a, dpm++2m, dpm++2mv2, ipndm, ipndm_v, lcm, ddim_trailing, tcd}
                                     sampling method (default: "euler" for Flux/SD3/Wan, "euler_a" otherwise)
  --steps  STEPS                     number of sample steps (default: 20)
  --high-noise-cfg-scale SCALE       (high noise) unconditional guidance scale: (default: 7.0)
  --high-noise-img-cfg-scale SCALE   (high noise) image guidance scale for inpaint or instruct-pix2pix models: (default: same as --cfg-scale)
  --high-noise-guidance SCALE        (high noise) distilled guidance scale for models with guidance input (default: 3.5)
  --high-noise-slg-scale SCALE       (high noise) skip layer guidance (SLG) scale, only for DiT models: (default: 0)
                                     0 means disabled, a value of 2.5 is nice for sd3.5 medium
  --high-noise-eta SCALE             (high noise) eta in DDIM, only for DDIM and TCD: (default: 0)
  --high-noise-skip-layers LAYERS    (high noise) Layers to skip for SLG steps: (default: [7,8,9])
  --high-noise-skip-layer-start      (high noise) SLG enabling point: (default: 0.01)
  --high-noise-skip-layer-end END    (high noise) SLG disabling point: (default: 0.2)
  --high-noise-scheduler {discrete, karras, exponential, ays, gits, smoothstep} Denoiser sigma scheduler (default: discrete)
  --high-noise-sampling-method {euler, euler_a, heun, dpm2, dpm++2s_a, dpm++2m, dpm++2mv2, ipndm, ipndm_v, lcm, ddim_trailing, tcd}
                                     (high noise) sampling method (default: "euler_a")
  --high-noise-steps  STEPS          (high noise) number of sample steps (default: -1 = auto)
                                     SLG will be enabled at step int([STEPS]*[START]) and disabled at int([STEPS]*[END])
  --strength STRENGTH                strength for noising/unnoising (default: 0.75)
  --control-strength STRENGTH        strength to apply Control Net (default: 0.9)
                                     1.0 corresponds to full destruction of information in init image
  -H, --height H                     image height, in pixel space (default: 512)
  -W, --width W                      image width, in pixel space (default: 512)
  --rng {std_default, cuda}          RNG (default: cuda)
  -s SEED, --seed SEED               RNG seed (default: 42, use random seed for < 0)
  -b, --batch-count COUNT            number of images to generate
<<<<<<< HEAD
  --schedule {discrete, karras, exponential, ays, gits, simple, sgm_uniform} Denoiser sigma schedule (default: discrete)
  --clip-skip N                      ignore last layers of CLIP network; 1 ignores none, 2 ignores one layer (default: -1)
=======
  --clip-skip N                      ignore last_dot_pos layers of CLIP network; 1 ignores none, 2 ignores one layer (default: -1)
>>>>>>> 0ebe6fe1
                                     <= 0 represents unspecified, will be 1 for SD1.x, 2 for SD2.x
  --vae-tiling                       process vae in tiles to reduce memory usage
  --vae-tile-size [X]x[Y]            tile size for vae tiling (default: 32x32)
  --vae-relative-tile-size [X]x[Y]   relative tile size for vae tiling, in fraction of image size if < 1, in number of tiles per dim if >=1 (overrides --vae-tile-size)
  --vae-tile-overlap OVERLAP         tile overlap for vae tiling, in fraction of tile size (default: 0.5)
  --vae-on-cpu                       keep vae in cpu (for low vram)
  --clip-on-cpu                      keep clip in cpu (for low vram)
  --diffusion-fa                     use flash attention in the diffusion model (for low vram)
                                     Might lower quality, since it implies converting k and v to f16.
                                     This might crash if it is not supported by the backend.
  --diffusion-conv-direct            use Conv2d direct in the diffusion model
                                     This might crash if it is not supported by the backend.
  --vae-conv-direct                  use Conv2d direct in the vae model (should improve the performance)
                                     This might crash if it is not supported by the backend.
  --control-net-cpu                  keep controlnet in cpu (for low vram)
  --canny                            apply canny preprocessor (edge detection)
  --color                            colors the logging tags according to level
  --chroma-disable-dit-mask          disable dit mask for chroma
  --chroma-enable-t5-mask            enable t5 mask for chroma
  --chroma-t5-mask-pad  PAD_SIZE     t5 mask pad size of chroma
<<<<<<< HEAD
  --timestep-shift N                 shift timestep, default: -1 off, recommended N for NitroSD-Realism around 250 and 500 for NitroSD-Vibrant
=======
  --video-frames                     video frames (default: 1)
  --fps                              fps (default: 24)
  --moe-boundary BOUNDARY            timestep boundary for Wan2.2 MoE model. (default: 0.875)
                                     only enabled if `--high-noise-steps` is set to -1
  --flow-shift SHIFT                 shift value for Flow models like SD3.x or WAN (default: auto)
  --vace-strength                    wan vace strength
  --photo-maker                      path to PHOTOMAKER model
  --pm-id-images-dir [DIR]           path to PHOTOMAKER input id images dir
  --pm-id-embed-path [PATH]          path to PHOTOMAKER v2 id embed
  --pm-style-strength                strength for keeping PHOTOMAKER input identity (default: 20)
  --normalize-input                  normalize PHOTOMAKER input id images
>>>>>>> 0ebe6fe1
  -v, --verbose                      print extra info
```

#### txt2img example

```sh
./bin/sd -m ../models/sd-v1-4.ckpt -p "a lovely cat"
# ./bin/sd -m ../models/v1-5-pruned-emaonly.safetensors -p "a lovely cat"
# ./bin/sd -m ../models/sd_xl_base_1.0.safetensors --vae ../models/sdxl_vae-fp16-fix.safetensors -H 1024 -W 1024 -p "a lovely cat" -v
# ./bin/sd -m ../models/sd3_medium_incl_clips_t5xxlfp16.safetensors -H 1024 -W 1024 -p 'a lovely cat holding a sign says \"Stable Diffusion CPP\"' --cfg-scale 4.5 --sampling-method euler -v --clip-on-cpu
# ./bin/sd --diffusion-model  ../models/flux1-dev-q3_k.gguf --vae ../models/ae.sft --clip_l ../models/clip_l.safetensors --t5xxl ../models/t5xxl_fp16.safetensors  -p "a lovely cat holding a sign says 'flux.cpp'" --cfg-scale 1.0 --sampling-method euler -v --clip-on-cpu
# ./bin/sd -m  ..\models\sd3.5_large.safetensors --clip_l ..\models\clip_l.safetensors --clip_g ..\models\clip_g.safetensors --t5xxl ..\models\t5xxl_fp16.safetensors  -H 1024 -W 1024 -p 'a lovely cat holding a sign says \"Stable diffusion 3.5 Large\"' --cfg-scale 4.5 --sampling-method euler -v --clip-on-cpu
```

Using formats of different precisions will yield results of varying quality.

| f32  | f16  |q8_0  |q5_0  |q5_1  |q4_0  |q4_1  |
| ----  |----  |----  |----  |----  |----  |----  |
| ![](./assets/f32.png) |![](./assets/f16.png) |![](./assets/q8_0.png) |![](./assets/q5_0.png) |![](./assets/q5_1.png) |![](./assets/q4_0.png) |![](./assets/q4_1.png) |

#### img2img example

- `./output.png` is the image generated from the above txt2img pipeline


```
./bin/sd -m ../models/sd-v1-4.ckpt -p "cat with blue eyes" -i ./output.png -o ./img2img_output.png --strength 0.4
```

<p align="center">
  <img src="./assets/img2img_output.png" width="256x">
</p>

## More Guides

- [LoRA](./docs/lora.md)
- [LCM/LCM-LoRA](./docs/lcm.md)
- [Using PhotoMaker to personalize image generation](./docs/photo_maker.md)
- [Using ESRGAN to upscale results](./docs/esrgan.md)
- [Using TAESD to faster decoding](./docs/taesd.md)
- [Docker](./docs/docker.md)
- [Quantization and GGUF](./docs/quantization_and_gguf.md)

## Bindings

These projects wrap `stable-diffusion.cpp` for easier use in other languages/frameworks.

* Golang (non-cgo): [seasonjs/stable-diffusion](https://github.com/seasonjs/stable-diffusion)
* Golang (cgo): [Binozo/GoStableDiffusion](https://github.com/Binozo/GoStableDiffusion)
* C#: [DarthAffe/StableDiffusion.NET](https://github.com/DarthAffe/StableDiffusion.NET)
* Python: [william-murray1204/stable-diffusion-cpp-python](https://github.com/william-murray1204/stable-diffusion-cpp-python)
* Rust: [newfla/diffusion-rs](https://github.com/newfla/diffusion-rs)
* Flutter/Dart: [rmatif/Local-Diffusion](https://github.com/rmatif/Local-Diffusion)

## UIs

These projects use `stable-diffusion.cpp` as a backend for their image generation.

- [Jellybox](https://jellybox.com)
- [Stable Diffusion GUI](https://github.com/fszontagh/sd.cpp.gui.wx)
- [Stable Diffusion CLI-GUI](https://github.com/piallai/stable-diffusion.cpp)
- [Local Diffusion](https://github.com/rmatif/Local-Diffusion)
- [sd.cpp-webui](https://github.com/daniandtheweb/sd.cpp-webui)
- [LocalAI](https://github.com/mudler/LocalAI)

## Contributors

Thank you to all the people who have already contributed to stable-diffusion.cpp!

[![Contributors](https://contrib.rocks/image?repo=leejet/stable-diffusion.cpp)](https://github.com/leejet/stable-diffusion.cpp/graphs/contributors)

## Star History

[![Star History Chart](https://api.star-history.com/svg?repos=leejet/stable-diffusion.cpp&type=Date)](https://star-history.com/#leejet/stable-diffusion.cpp&Date)

## References

- [ggml](https://github.com/ggerganov/ggml)
- [stable-diffusion](https://github.com/CompVis/stable-diffusion)
- [sd3-ref](https://github.com/Stability-AI/sd3-ref)
- [stable-diffusion-stability-ai](https://github.com/Stability-AI/stablediffusion)
- [stable-diffusion-webui](https://github.com/AUTOMATIC1111/stable-diffusion-webui)
- [ComfyUI](https://github.com/comfyanonymous/ComfyUI)
- [k-diffusion](https://github.com/crowsonkb/k-diffusion)
- [latent-consistency-model](https://github.com/luosiallen/latent-consistency-model)
- [generative-models](https://github.com/Stability-AI/generative-models/)
- [PhotoMaker](https://github.com/TencentARC/PhotoMaker)
- [Wan2.1](https://github.com/Wan-Video/Wan2.1)
- [Wan2.2](https://github.com/Wan-Video/Wan2.2)<|MERGE_RESOLUTION|>--- conflicted
+++ resolved
@@ -326,9 +326,10 @@
   --skip-layers LAYERS               Layers to skip for SLG steps: (default: [7,8,9])
   --skip-layer-start START           SLG enabling point: (default: 0.01)
   --skip-layer-end END               SLG disabling point: (default: 0.2)
-  --scheduler {discrete, karras, exponential, ays, gits, smoothstep} Denoiser sigma scheduler (default: discrete)
+  --scheduler {discrete, karras, exponential, ays, gits, smoothstep, sgm_uniform, simple} Denoiser sigma scheduler (default: discrete)
   --sampling-method {euler, euler_a, heun, dpm2, dpm++2s_a, dpm++2m, dpm++2mv2, ipndm, ipndm_v, lcm, ddim_trailing, tcd}
                                      sampling method (default: "euler" for Flux/SD3/Wan, "euler_a" otherwise)
+  --timestep-shift N                 shift timestep for NitroFusion models, default: 0, recommended N for NitroSD-Realism around 250 and 500 for NitroSD-Vibrant
   --steps  STEPS                     number of sample steps (default: 20)
   --high-noise-cfg-scale SCALE       (high noise) unconditional guidance scale: (default: 7.0)
   --high-noise-img-cfg-scale SCALE   (high noise) image guidance scale for inpaint or instruct-pix2pix models: (default: same as --cfg-scale)
@@ -339,7 +340,7 @@
   --high-noise-skip-layers LAYERS    (high noise) Layers to skip for SLG steps: (default: [7,8,9])
   --high-noise-skip-layer-start      (high noise) SLG enabling point: (default: 0.01)
   --high-noise-skip-layer-end END    (high noise) SLG disabling point: (default: 0.2)
-  --high-noise-scheduler {discrete, karras, exponential, ays, gits, smoothstep} Denoiser sigma scheduler (default: discrete)
+  --high-noise-scheduler {discrete, karras, exponential, ays, gits, smoothstep, sgm_uniform, simple} Denoiser sigma scheduler (default: discrete)
   --high-noise-sampling-method {euler, euler_a, heun, dpm2, dpm++2s_a, dpm++2m, dpm++2mv2, ipndm, ipndm_v, lcm, ddim_trailing, tcd}
                                      (high noise) sampling method (default: "euler_a")
   --high-noise-steps  STEPS          (high noise) number of sample steps (default: -1 = auto)
@@ -352,12 +353,7 @@
   --rng {std_default, cuda}          RNG (default: cuda)
   -s SEED, --seed SEED               RNG seed (default: 42, use random seed for < 0)
   -b, --batch-count COUNT            number of images to generate
-<<<<<<< HEAD
-  --schedule {discrete, karras, exponential, ays, gits, simple, sgm_uniform} Denoiser sigma schedule (default: discrete)
   --clip-skip N                      ignore last layers of CLIP network; 1 ignores none, 2 ignores one layer (default: -1)
-=======
-  --clip-skip N                      ignore last_dot_pos layers of CLIP network; 1 ignores none, 2 ignores one layer (default: -1)
->>>>>>> 0ebe6fe1
                                      <= 0 represents unspecified, will be 1 for SD1.x, 2 for SD2.x
   --vae-tiling                       process vae in tiles to reduce memory usage
   --vae-tile-size [X]x[Y]            tile size for vae tiling (default: 32x32)
@@ -378,9 +374,6 @@
   --chroma-disable-dit-mask          disable dit mask for chroma
   --chroma-enable-t5-mask            enable t5 mask for chroma
   --chroma-t5-mask-pad  PAD_SIZE     t5 mask pad size of chroma
-<<<<<<< HEAD
-  --timestep-shift N                 shift timestep, default: -1 off, recommended N for NitroSD-Realism around 250 and 500 for NitroSD-Vibrant
-=======
   --video-frames                     video frames (default: 1)
   --fps                              fps (default: 24)
   --moe-boundary BOUNDARY            timestep boundary for Wan2.2 MoE model. (default: 0.875)
@@ -392,7 +385,6 @@
   --pm-id-embed-path [PATH]          path to PHOTOMAKER v2 id embed
   --pm-style-strength                strength for keeping PHOTOMAKER input identity (default: 20)
   --normalize-input                  normalize PHOTOMAKER input id images
->>>>>>> 0ebe6fe1
   -v, --verbose                      print extra info
 ```
 
