<p align="center">
  <img src="./assets/a%20lovely%20cat.png" width="256x">
</p>

# stable-diffusion.cpp

Inference of [Stable Diffusion](https://github.com/CompVis/stable-diffusion) in pure C/C++

## Features

- Plain C/C++ implementation based on [ggml](https://github.com/ggerganov/ggml), working in the same way as [llama.cpp](https://github.com/ggerganov/llama.cpp)
- Super lightweight and without external dependencies.
- SD1.x and SD2.x support
- 16-bit, 32-bit float support
- 4-bit, 5-bit and 8-bit integer quantization support
- Accelerated memory-efficient CPU inference
    - Only requires ~2.3GB when using txt2img with fp16 precision to generate a 512x512 image, enabling Flash Attention just requires ~1.8GB.
- AVX, AVX2 and AVX512 support for x86 architectures
<<<<<<< HEAD
- SD1.x and SD2.x support
- Full CUDA backend for GPU acceleration.
=======
- Full CUDA backend for GPU acceleration, for now just for float16 and float32 models. There are some issues with quantized models and CUDA; it will be fixed in the future.
- Can load ckpt, safetensors and diffusers models/checkpoints. Standalone VAEs models.
    - No need to convert to `.ggml` or `.gguf` anymore!
>>>>>>> 8a87b273
- Flash Attention for memory usage optimization (only cpu for now).
- Original `txt2img` and `img2img` mode
- Negative prompt
- [stable-diffusion-webui](https://github.com/AUTOMATIC1111/stable-diffusion-webui) style tokenizer (not all the features, only token weighting for now)
- LoRA support, same as [stable-diffusion-webui](https://github.com/AUTOMATIC1111/stable-diffusion-webui/wiki/Features#lora)
- Latent Consistency Models support (LCM/LCM-LoRA)
- Faster and memory efficient latent decoding with [TAESD](https://github.com/madebyollin/taesd)
- Sampling method
    - `Euler A`
    - `Euler`
    - `Heun`
    - `DPM2`
    - `DPM++ 2M`
    - [`DPM++ 2M v2`](https://github.com/AUTOMATIC1111/stable-diffusion-webui/discussions/8457)
    - `DPM++ 2S a`
    - [`LCM`](https://github.com/AUTOMATIC1111/stable-diffusion-webui/issues/13952)
- Cross-platform reproducibility (`--rng cuda`, consistent with the `stable-diffusion-webui GPU RNG`)
- Embedds generation parameters into png output as webui-compatible text string
- Supported platforms
    - Linux
    - Mac OS
    - Windows
    - Android (via Termux)

### TODO

- [ ] More sampling methods
- [ ] Make inference faster
    - The current implementation of ggml_conv_2d is slow and has high memory usage
    - Implement Winograd Convolution 2D for 3x3 kernel filtering
- [ ] Continuing to reduce memory usage (quantizing the weights of ggml_conv_2d)
- [ ] Implement BPE Tokenizer
- [ ] Implement [Real-ESRGAN](https://github.com/xinntao/Real-ESRGAN/tree/master) upscaler
- [ ] k-quants support

## Usage

### Get the Code

```
git clone --recursive https://github.com/leejet/stable-diffusion.cpp
cd stable-diffusion.cpp
```

- If you have already cloned the repository, you can use the following command to update the repository to the latest code.

```
cd stable-diffusion.cpp
git pull origin master
git submodule init
git submodule update
```

### Download weights

- download original weights(.ckpt or .safetensors). For example
    - Stable Diffusion v1.4 from https://huggingface.co/CompVis/stable-diffusion-v-1-4-original
    - Stable Diffusion v1.5 from https://huggingface.co/runwayml/stable-diffusion-v1-5
    - Stable Diffuison v2.1 from https://huggingface.co/stabilityai/stable-diffusion-2-1

    ```shell
    curl -L -O https://huggingface.co/CompVis/stable-diffusion-v-1-4-original/resolve/main/sd-v1-4.ckpt
    # curl -L -O https://huggingface.co/runwayml/stable-diffusion-v1-5/resolve/main/v1-5-pruned-emaonly.safetensors
    # curl -L -O https://huggingface.co/stabilityai/stable-diffusion-2-1/blob/main/v2-1_768-nonema-pruned.safetensors
    ```

### Build

#### Build from scratch

```shell
mkdir build
cd build
cmake ..
cmake --build . --config Release
```

##### Using OpenBLAS

```
cmake .. -DGGML_OPENBLAS=ON
cmake --build . --config Release
```

##### Using CUBLAS

This provides BLAS acceleration using the CUDA cores of your Nvidia GPU. Make sure to have the CUDA toolkit installed. You can download it from your Linux distro's package manager (e.g. `apt install nvidia-cuda-toolkit`) or from here: [CUDA Toolkit](https://developer.nvidia.com/cuda-downloads). Recommended to have at least 4 GB of VRAM.

```
cmake .. -DSD_CUBLAS=ON
cmake --build . --config Release
```

### Using Flash Attention

Enabling flash attention reduces memory usage by at least 400 MB. At the moment, it is not supported when CUBLAS is enabled because the kernel implementation is missing.

```
cmake .. -DSD_FLASH_ATTN=ON
cmake --build . --config Release
```

### Run

```
usage: ./bin/sd [arguments]

arguments:
  -h, --help                         show this help message and exit
  -M, --mode [txt2img or img2img]    generation mode (default: txt2img)
  -t, --threads N                    number of threads to use during computation (default: -1).
                                     If threads <= 0, then threads will be set to the number of CPU physical cores
  -m, --model [MODEL]                path to model
  --vae [VAE]                        path to vae
  --type [TYPE]                      weight type (f32, f16, q4_0, q4_1, q5_0, q5_1, q8_0)
                                     If not specified, the default is the type of the weight file.  --lora-model-dir [DIR]             lora model directory  
  -i, --init-img [IMAGE]             path to the input image, required by img2img
  -o, --output OUTPUT                path to write result image to (default: ./output.png)
  -p, --prompt [PROMPT]              the prompt to render
  -n, --negative-prompt PROMPT       the negative prompt (default: "")
  --cfg-scale SCALE                  unconditional guidance scale: (default: 7.0)
  --strength STRENGTH                strength for noising/unnoising (default: 0.75)
                                     1.0 corresponds to full destruction of information in init image
  -H, --height H                     image height, in pixel space (default: 512)
  -W, --width W                      image width, in pixel space (default: 512)
  --sampling-method {euler, euler_a, heun, dpm2, dpm++2s_a, dpm++2m, dpm++2mv2, lcm}
                                     sampling method (default: "euler_a")
  --steps  STEPS                     number of sample steps (default: 20)
  --rng {std_default, cuda}          RNG (default: cuda)
  -s SEED, --seed SEED               RNG seed (default: 42, use random seed for < 0)
  -b, --batch-count COUNT            number of images to generate.
  --schedule {discrete, karras}      Denoiser sigma schedule (default: discrete)
  --taesd TAESD_PATH                 path of taesd-model.gguf. use Tiny AutoEncoder for fast decoding (low quality)
  -v, --verbose                      print extra info
```

#### Quantization

You can specify the model weight type using the `--type` parameter. The weights are automatically converted when loading the model.

- `f16` for 16-bit floating-point
- `f32` for 32-bit floating-point
- `q8_0` for 8-bit integer quantization
- `q5_0` or `q5_1` for 5-bit integer quantization
- `q4_0` or `q4_1` for 4-bit integer quantization

#### txt2img example

```sh
./bin/sd -m ../models/sd-v1-4.ckpt -p "a lovely cat"
# ./bin/sd -m ../models/v1-5-pruned-emaonly.safetensors -p "a lovely cat"
```

Using formats of different precisions will yield results of varying quality.

| f32  | f16  |q8_0  |q5_0  |q5_1  |q4_0  |q4_1  |
| ----  |----  |----  |----  |----  |----  |----  |
| ![](./assets/f32.png) |![](./assets/f16.png) |![](./assets/q8_0.png) |![](./assets/q5_0.png) |![](./assets/q5_1.png) |![](./assets/q4_0.png) |![](./assets/q4_1.png) |

#### img2img example

- `./output.png` is the image generated from the above txt2img pipeline


```
./bin/sd --mode img2img -m ../models/sd-v1-4.ckpt -p "cat with blue eyes" -i ./output.png -o ./img2img_output.png --strength 0.4
```

<p align="center">
  <img src="./assets/img2img_output.png" width="256x">
</p>

#### with LoRA

- You can specify the directory where the lora weights are stored via `--lora-model-dir`. If not specified, the default is the current working directory.

- LoRA is specified via prompt, just like [stable-diffusion-webui](https://github.com/AUTOMATIC1111/stable-diffusion-webui/wiki/Features#lora).

Here's a simple example:

```
./bin/sd -m ../models/v1-5-pruned-emaonly.safetensors -p "a lovely cat<lora:marblesh:1>" --lora-model-dir ../models
```

`../models/marblesh.safetensors` or `../models/marblesh.ckpt` will be applied to the model

#### LCM/LCM-LoRA

- Download LCM-LoRA form https://huggingface.co/latent-consistency/lcm-lora-sdv1-5
- Specify LCM-LoRA by adding `<lora:lcm-lora-sdv1-5:1>` to prompt
- It's advisable to set `--cfg-scale` to `1.0` instead of the default `7.0`. For `--steps`, a range of `2-8` steps is recommended. For `--sampling-method`, `lcm`/`euler_a` is recommended.

Here's a simple example:

```
./bin/sd -m ../models/v1-5-pruned-emaonly.safetensors -p "a lovely cat<lora:lcm-lora-sdv1-5:1>" --steps 4 --lora-model-dir ../models -v --cfg-scale 1
```

| without LCM-LoRA (--cfg-scale 7)  | with LCM-LoRA (--cfg-scale 1)  |
| ----  |----    |
| ![](./assets/without_lcm.png) |![](./assets/with_lcm.png)  |


### Docker

#### Building using Docker

```shell
docker build -t sd .
```

#### Run

```shell
docker run -v /path/to/models:/models -v /path/to/output/:/output sd [args...]
# For example
# docker run -v ./models:/models -v ./build:/output sd -m /models/sd-v1-4.ckpt -p "a lovely cat" -v -o /output/output.png
```

## Memory Requirements

| precision | f32  | f16  |q8_0  |q5_0  |q5_1  |q4_0  |q4_1  |
| ----         | ----  |----  |----  |----  |----  |----  |----  |
|  **Memory** (txt2img - 512 x 512) | ~2.8G | ~2.3G | ~2.1G | ~2.0G | ~2.0G | ~2.0G | ~2.0G |
|  **Memory** (txt2img - 512 x 512) *with Flash Attention* | ~2.4G | ~1.9G | ~1.6G | ~1.5G | ~1.5G | ~1.5G | ~1.5G |

## Contributors

Thank you to all the people who have already contributed to stable-diffusion.cpp!

[![Contributors](https://contrib.rocks/image?repo=leejet/stable-diffusion.cpp)](https://github.com/leejet/stable-diffusion.cpp/graphs/contributors)

## References

- [ggml](https://github.com/ggerganov/ggml)
- [stable-diffusion](https://github.com/CompVis/stable-diffusion)
- [stable-diffusion-stability-ai](https://github.com/Stability-AI/stablediffusion)
- [stable-diffusion-webui](https://github.com/AUTOMATIC1111/stable-diffusion-webui)
- [k-diffusion](https://github.com/crowsonkb/k-diffusion)
- [latent-consistency-model](https://github.com/luosiallen/latent-consistency-model)<|MERGE_RESOLUTION|>--- conflicted
+++ resolved
@@ -9,22 +9,17 @@
 ## Features
 
 - Plain C/C++ implementation based on [ggml](https://github.com/ggerganov/ggml), working in the same way as [llama.cpp](https://github.com/ggerganov/llama.cpp)
-- Super lightweight and without external dependencies.
+- Super lightweight and without external dependencies
 - SD1.x and SD2.x support
 - 16-bit, 32-bit float support
 - 4-bit, 5-bit and 8-bit integer quantization support
 - Accelerated memory-efficient CPU inference
     - Only requires ~2.3GB when using txt2img with fp16 precision to generate a 512x512 image, enabling Flash Attention just requires ~1.8GB.
 - AVX, AVX2 and AVX512 support for x86 architectures
-<<<<<<< HEAD
-- SD1.x and SD2.x support
 - Full CUDA backend for GPU acceleration.
-=======
-- Full CUDA backend for GPU acceleration, for now just for float16 and float32 models. There are some issues with quantized models and CUDA; it will be fixed in the future.
-- Can load ckpt, safetensors and diffusers models/checkpoints. Standalone VAEs models.
+- Can load ckpt, safetensors and diffusers models/checkpoints. Standalone VAEs models
     - No need to convert to `.ggml` or `.gguf` anymore!
->>>>>>> 8a87b273
-- Flash Attention for memory usage optimization (only cpu for now).
+- Flash Attention for memory usage optimization (only cpu for now)
 - Original `txt2img` and `img2img` mode
 - Negative prompt
 - [stable-diffusion-webui](https://github.com/AUTOMATIC1111/stable-diffusion-webui) style tokenizer (not all the features, only token weighting for now)
