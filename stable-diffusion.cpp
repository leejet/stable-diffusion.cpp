#include "ggml_extend.hpp"

#include "model.h"
#include "rng.hpp"
#include "rng_philox.hpp"
#include "stable-diffusion.h"
#include "util.h"

#include "conditioner.hpp"
#include "control.hpp"
#include "denoiser.hpp"
#include "diffusion_model.hpp"
#include "esrgan.hpp"
#include "lora.hpp"
#include "pmid.hpp"
#include "tae.hpp"
#include "vae.hpp"

#define STB_IMAGE_IMPLEMENTATION
#define STB_IMAGE_STATIC
#include "stb_image.h"

// #define STB_IMAGE_WRITE_IMPLEMENTATION
// #define STB_IMAGE_WRITE_STATIC
// #include "stb_image_write.h"

const char* model_version_to_str[] = {
    "SD 1.x",
    "SD 1.x Inpaint",
    "Instruct-Pix2Pix",
    "SD 2.x",
    "SD 2.x Inpaint",
    "SDXL",
    "SDXL Inpaint",
    "SDXL Instruct-Pix2Pix",
    "SVD",
    "SD3.x",
    "Flux",
    "Flux Fill",
    "Wan 2.x",
    "Wan 2.2 I2V",
    "Wan 2.2 TI2V",
};

const char* sampling_methods_str[] = {
    "default",
    "Euler",
    "Heun",
    "DPM2",
    "DPM++ (2s)",
    "DPM++ (2M)",
    "modified DPM++ (2M)",
    "iPNDM",
    "iPNDM_v",
    "LCM",
    "DDIM \"trailing\"",
    "TCD",
    "Euler A",
};

/*================================================== Helper Functions ================================================*/

void calculate_alphas_cumprod(float* alphas_cumprod,
                              float linear_start = 0.00085f,
                              float linear_end   = 0.0120,
                              int timesteps      = TIMESTEPS) {
    float ls_sqrt = sqrtf(linear_start);
    float le_sqrt = sqrtf(linear_end);
    float amount  = le_sqrt - ls_sqrt;
    float product = 1.0f;
    for (int i = 0; i < timesteps; i++) {
        float beta = ls_sqrt + amount * ((float)i / (timesteps - 1));
        product *= 1.0f - powf(beta, 2.0f);
        alphas_cumprod[i] = product;
    }
}

/*=============================================== StableDiffusionGGML ================================================*/

class StableDiffusionGGML {
public:
    ggml_backend_t backend             = NULL;  // general backend
    ggml_backend_t clip_backend        = NULL;
    ggml_backend_t control_net_backend = NULL;
    ggml_backend_t vae_backend         = NULL;
    ggml_type model_wtype              = GGML_TYPE_COUNT;
    ggml_type conditioner_wtype        = GGML_TYPE_COUNT;
    ggml_type diffusion_model_wtype    = GGML_TYPE_COUNT;
    ggml_type vae_wtype                = GGML_TYPE_COUNT;

    SDVersion version;
    bool vae_decode_only         = false;
    bool free_params_immediately = false;

    std::shared_ptr<RNG> rng = std::make_shared<STDDefaultRNG>();
    int n_threads            = -1;
    float scale_factor       = 0.18215f;

    std::shared_ptr<Conditioner> cond_stage_model;
    std::shared_ptr<FrozenCLIPVisionEmbedder> clip_vision;  // for svd or wan2.1 i2v
    std::shared_ptr<DiffusionModel> diffusion_model;
    std::shared_ptr<DiffusionModel> high_noise_diffusion_model;
    std::shared_ptr<VAE> first_stage_model;
    std::shared_ptr<TinyAutoEncoder> tae_first_stage;
    std::shared_ptr<ControlNet> control_net;
    std::shared_ptr<PhotoMakerIDEncoder> pmid_model;
    std::shared_ptr<LoraModel> pmid_lora;
    std::shared_ptr<PhotoMakerIDEmbed> pmid_id_embeds;

    std::string taesd_path;
    bool use_tiny_autoencoder            = false;
    sd_tiling_params_t vae_tiling_params = {false, 0, 0, 0.5f, 0, 0};
    bool offload_params_to_cpu           = false;
    bool stacked_id                      = false;

    bool is_using_v_parameterization     = false;
    bool is_using_edm_v_parameterization = false;

    std::map<std::string, struct ggml_tensor*> tensors;

    std::string lora_model_dir;
    // lora_name => multiplier
    std::unordered_map<std::string, float> curr_lora_state;

    std::shared_ptr<Denoiser> denoiser = std::make_shared<CompVisDenoiser>();

    StableDiffusionGGML() = default;

    ~StableDiffusionGGML() {
        if (clip_backend != backend) {
            ggml_backend_free(clip_backend);
        }
        if (control_net_backend != backend) {
            ggml_backend_free(control_net_backend);
        }
        if (vae_backend != backend) {
            ggml_backend_free(vae_backend);
        }
        ggml_backend_free(backend);
    }

    void init_backend() {
#ifdef SD_USE_CUDA
        LOG_DEBUG("Using CUDA backend");
        backend = ggml_backend_cuda_init(0);
#endif
#ifdef SD_USE_METAL
        LOG_DEBUG("Using Metal backend");
        backend = ggml_backend_metal_init();
#endif
#ifdef SD_USE_VULKAN
        LOG_DEBUG("Using Vulkan backend");
        for (int device = 0; device < ggml_backend_vk_get_device_count(); ++device) {
            backend = ggml_backend_vk_init(device);
        }
        if (!backend) {
            LOG_WARN("Failed to initialize Vulkan backend");
        }
#endif
#ifdef SD_USE_OPENCL
        LOG_DEBUG("Using OpenCL backend");
        // ggml_log_set(ggml_log_callback_default, nullptr); // Optional ggml logs
        backend = ggml_backend_opencl_init();
        if (!backend) {
            LOG_WARN("Failed to initialize OpenCL backend");
        }
#endif
#ifdef SD_USE_SYCL
        LOG_DEBUG("Using SYCL backend");
        backend = ggml_backend_sycl_init(0);
#endif

        if (!backend) {
            LOG_DEBUG("Using CPU backend");
            backend = ggml_backend_cpu_init();
        }
    }

    bool init(const sd_ctx_params_t* sd_ctx_params) {
        n_threads               = sd_ctx_params->n_threads;
        vae_decode_only         = sd_ctx_params->vae_decode_only;
        free_params_immediately = sd_ctx_params->free_params_immediately;
        lora_model_dir          = SAFE_STR(sd_ctx_params->lora_model_dir);
        taesd_path              = SAFE_STR(sd_ctx_params->taesd_path);
        use_tiny_autoencoder    = taesd_path.size() > 0;
        offload_params_to_cpu   = sd_ctx_params->offload_params_to_cpu;

        if (sd_ctx_params->rng_type == STD_DEFAULT_RNG) {
            rng = std::make_shared<STDDefaultRNG>();
        } else if (sd_ctx_params->rng_type == CUDA_RNG) {
            rng = std::make_shared<PhiloxRNG>();
        }

        ggml_log_set(ggml_log_callback_default, nullptr);

        init_backend();

        ModelLoader model_loader;

        if (strlen(SAFE_STR(sd_ctx_params->model_path)) > 0) {
            LOG_INFO("loading model from '%s'", sd_ctx_params->model_path);
            if (!model_loader.init_from_file(sd_ctx_params->model_path)) {
                LOG_ERROR("init model loader from file failed: '%s'", sd_ctx_params->model_path);
            }
        }

        if (strlen(SAFE_STR(sd_ctx_params->diffusion_model_path)) > 0) {
            LOG_INFO("loading diffusion model from '%s'", sd_ctx_params->diffusion_model_path);
            if (!model_loader.init_from_file(sd_ctx_params->diffusion_model_path, "model.diffusion_model.")) {
                LOG_WARN("loading diffusion model from '%s' failed", sd_ctx_params->diffusion_model_path);
            }
        }

        if (strlen(SAFE_STR(sd_ctx_params->high_noise_diffusion_model_path)) > 0) {
            LOG_INFO("loading high noise diffusion model from '%s'", sd_ctx_params->high_noise_diffusion_model_path);
            if (!model_loader.init_from_file(sd_ctx_params->high_noise_diffusion_model_path, "model.high_noise_diffusion_model.")) {
                LOG_WARN("loading diffusion model from '%s' failed", sd_ctx_params->high_noise_diffusion_model_path);
            }
        }

        bool is_unet = model_loader.model_is_unet();

        if (strlen(SAFE_STR(sd_ctx_params->clip_l_path)) > 0) {
            LOG_INFO("loading clip_l from '%s'", sd_ctx_params->clip_l_path);
            std::string prefix = is_unet ? "cond_stage_model.transformer." : "text_encoders.clip_l.transformer.";
            if (!model_loader.init_from_file(sd_ctx_params->clip_l_path, prefix)) {
                LOG_WARN("loading clip_l from '%s' failed", sd_ctx_params->clip_l_path);
            }
        }

        if (strlen(SAFE_STR(sd_ctx_params->clip_g_path)) > 0) {
            LOG_INFO("loading clip_g from '%s'", sd_ctx_params->clip_g_path);
            std::string prefix = is_unet ? "cond_stage_model.1.transformer." : "text_encoders.clip_g.transformer.";
            if (!model_loader.init_from_file(sd_ctx_params->clip_g_path, prefix)) {
                LOG_WARN("loading clip_g from '%s' failed", sd_ctx_params->clip_g_path);
            }
        }

        if (strlen(SAFE_STR(sd_ctx_params->clip_vision_path)) > 0) {
            LOG_INFO("loading clip_vision from '%s'", sd_ctx_params->clip_vision_path);
            std::string prefix = "cond_stage_model.transformer.";
            if (!model_loader.init_from_file(sd_ctx_params->clip_vision_path, prefix)) {
                LOG_WARN("loading clip_vision from '%s' failed", sd_ctx_params->clip_vision_path);
            }
        }

        if (strlen(SAFE_STR(sd_ctx_params->t5xxl_path)) > 0) {
            LOG_INFO("loading t5xxl from '%s'", sd_ctx_params->t5xxl_path);
            if (!model_loader.init_from_file(sd_ctx_params->t5xxl_path, "text_encoders.t5xxl.transformer.")) {
                LOG_WARN("loading t5xxl from '%s' failed", sd_ctx_params->t5xxl_path);
            }
        }

        if (strlen(SAFE_STR(sd_ctx_params->vae_path)) > 0) {
            LOG_INFO("loading vae from '%s'", sd_ctx_params->vae_path);
            if (!model_loader.init_from_file(sd_ctx_params->vae_path, "vae.")) {
                LOG_WARN("loading vae from '%s' failed", sd_ctx_params->vae_path);
            }
        }

        version = model_loader.get_sd_version();
        if (version == VERSION_COUNT) {
            LOG_ERROR("get sd version from file failed: '%s'", SAFE_STR(sd_ctx_params->model_path));
            return false;
        }

        LOG_INFO("Version: %s ", model_version_to_str[version]);
        ggml_type wtype = (int)sd_ctx_params->wtype < std::min<int>(SD_TYPE_COUNT, GGML_TYPE_COUNT)
                              ? (ggml_type)sd_ctx_params->wtype
                              : GGML_TYPE_COUNT;
        if (wtype == GGML_TYPE_COUNT) {
            model_wtype = model_loader.get_sd_wtype();
            if (model_wtype == GGML_TYPE_COUNT) {
                model_wtype = GGML_TYPE_F32;
                LOG_WARN("can not get mode wtype frome weight, use f32");
            }
            conditioner_wtype = model_loader.get_conditioner_wtype();
            if (conditioner_wtype == GGML_TYPE_COUNT) {
                conditioner_wtype = wtype;
            }
            diffusion_model_wtype = model_loader.get_diffusion_model_wtype();
            if (diffusion_model_wtype == GGML_TYPE_COUNT) {
                diffusion_model_wtype = wtype;
            }
            vae_wtype = model_loader.get_vae_wtype();

            if (vae_wtype == GGML_TYPE_COUNT) {
                vae_wtype = wtype;
            }
        } else {
            model_wtype           = wtype;
            conditioner_wtype     = wtype;
            diffusion_model_wtype = wtype;
            vae_wtype             = wtype;
            model_loader.set_wtype_override(wtype);
        }

        LOG_INFO("Weight type:                 %s", ggml_type_name(model_wtype));
        LOG_INFO("Conditioner weight type:     %s", ggml_type_name(conditioner_wtype));
        LOG_INFO("Diffusion model weight type: %s", ggml_type_name(diffusion_model_wtype));
        LOG_INFO("VAE weight type:             %s", ggml_type_name(vae_wtype));

        LOG_DEBUG("ggml tensor size = %d bytes", (int)sizeof(ggml_tensor));

        if (sd_version_is_sdxl(version)) {
            scale_factor = 0.13025f;
            if (strlen(SAFE_STR(sd_ctx_params->vae_path)) == 0 && strlen(SAFE_STR(sd_ctx_params->taesd_path)) == 0) {
                LOG_WARN(
                    "!!!It looks like you are using SDXL model. "
                    "If you find that the generated images are completely black, "
                    "try specifying SDXL VAE FP16 Fix with the --vae parameter. "
                    "You can find it here: https://huggingface.co/madebyollin/sdxl-vae-fp16-fix/blob/main/sdxl_vae.safetensors");
            }
        } else if (sd_version_is_sd3(version)) {
            scale_factor = 1.5305f;
        } else if (sd_version_is_flux(version)) {
            scale_factor = 0.3611f;
            // TODO: shift_factor
        } else if (sd_version_is_wan(version)) {
            scale_factor = 1.0f;
        }

        bool clip_on_cpu = sd_ctx_params->keep_clip_on_cpu;

        {
            clip_backend   = backend;
            bool use_t5xxl = false;
            if (sd_version_is_dit(version)) {
                use_t5xxl = true;
            }
            if (!clip_on_cpu && !ggml_backend_is_cpu(backend) && use_t5xxl) {
                LOG_WARN(
                    "!!!It appears that you are using the T5 model. Some backends may encounter issues with it."
                    "If you notice that the generated images are completely black,"
                    "try running the T5 model on the CPU using the --clip-on-cpu parameter.");
            }
            if (clip_on_cpu && !ggml_backend_is_cpu(backend)) {
                LOG_INFO("CLIP: Using CPU backend");
                clip_backend = ggml_backend_cpu_init();
            }
            if (sd_ctx_params->diffusion_flash_attn) {
                LOG_INFO("Using flash attention in the diffusion model");
            }
            if (sd_version_is_sd3(version)) {
                cond_stage_model = std::make_shared<SD3CLIPEmbedder>(clip_backend,
                                                                     offload_params_to_cpu,
                                                                     model_loader.tensor_storages_types);
                diffusion_model  = std::make_shared<MMDiTModel>(backend,
                                                               offload_params_to_cpu,
                                                               sd_ctx_params->diffusion_flash_attn,
                                                               model_loader.tensor_storages_types);
            } else if (sd_version_is_flux(version)) {
                bool is_chroma = false;
                for (auto pair : model_loader.tensor_storages_types) {
                    if (pair.first.find("distilled_guidance_layer.in_proj.weight") != std::string::npos) {
                        is_chroma = true;
                        break;
                    }
                }
                if (is_chroma) {
                    if (sd_ctx_params->diffusion_flash_attn && sd_ctx_params->chroma_use_dit_mask) {
                        LOG_WARN(
                            "!!!It looks like you are using Chroma with flash attention. "
                            "This is currently unsupported. "
                            "If you find that the generated images are broken, "
                            "try either disabling flash attention or specifying "
                            "--chroma-disable-dit-mask as a workaround.");
                    }

                    cond_stage_model = std::make_shared<T5CLIPEmbedder>(clip_backend,
                                                                        offload_params_to_cpu,
                                                                        model_loader.tensor_storages_types,
                                                                        sd_ctx_params->chroma_use_t5_mask,
                                                                        sd_ctx_params->chroma_t5_mask_pad);
                } else {
                    cond_stage_model = std::make_shared<FluxCLIPEmbedder>(clip_backend,
                                                                          offload_params_to_cpu,
                                                                          model_loader.tensor_storages_types);
                }
                diffusion_model = std::make_shared<FluxModel>(backend,
                                                              offload_params_to_cpu,
                                                              model_loader.tensor_storages_types,
                                                              version,
                                                              sd_ctx_params->diffusion_flash_attn,
                                                              sd_ctx_params->chroma_use_dit_mask);
            } else if (sd_version_is_wan(version)) {
                cond_stage_model = std::make_shared<T5CLIPEmbedder>(clip_backend,
                                                                    offload_params_to_cpu,
                                                                    model_loader.tensor_storages_types,
                                                                    true,
                                                                    1,
                                                                    true);
                diffusion_model  = std::make_shared<WanModel>(backend,
                                                             offload_params_to_cpu,
                                                             model_loader.tensor_storages_types,
                                                             "model.diffusion_model",
                                                             version,
                                                             sd_ctx_params->diffusion_flash_attn);
                if (strlen(SAFE_STR(sd_ctx_params->high_noise_diffusion_model_path)) > 0) {
                    high_noise_diffusion_model = std::make_shared<WanModel>(backend,
                                                                            offload_params_to_cpu,
                                                                            model_loader.tensor_storages_types,
                                                                            "model.high_noise_diffusion_model",
                                                                            version,
                                                                            sd_ctx_params->diffusion_flash_attn);
                }
                if (diffusion_model->get_desc() == "Wan2.1-I2V-14B" || diffusion_model->get_desc() == "Wan2.1-FLF2V-14B") {
                    clip_vision = std::make_shared<FrozenCLIPVisionEmbedder>(backend,
                                                                             offload_params_to_cpu,
                                                                             model_loader.tensor_storages_types);
                    clip_vision->alloc_params_buffer();
                    clip_vision->get_param_tensors(tensors);
                }
            } else {  // SD1.x SD2.x SDXL
                if (strstr(SAFE_STR(sd_ctx_params->stacked_id_embed_dir), "v2")) {
                    cond_stage_model = std::make_shared<FrozenCLIPEmbedderWithCustomWords>(clip_backend,
                                                                                           offload_params_to_cpu,
                                                                                           model_loader.tensor_storages_types,
                                                                                           SAFE_STR(sd_ctx_params->embedding_dir),
                                                                                           version,
                                                                                           PM_VERSION_2);
                } else {
                    cond_stage_model = std::make_shared<FrozenCLIPEmbedderWithCustomWords>(clip_backend,
                                                                                           offload_params_to_cpu,
                                                                                           model_loader.tensor_storages_types,
                                                                                           SAFE_STR(sd_ctx_params->embedding_dir),
                                                                                           version);
                }
                diffusion_model = std::make_shared<UNetModel>(backend,
                                                              offload_params_to_cpu,
                                                              model_loader.tensor_storages_types,
                                                              version,
                                                              sd_ctx_params->diffusion_flash_attn);
                if (sd_ctx_params->diffusion_conv_direct) {
                    LOG_INFO("Using Conv2d direct in the diffusion model");
                    std::dynamic_pointer_cast<UNetModel>(diffusion_model)->unet.enable_conv2d_direct();
                }
            }

            cond_stage_model->alloc_params_buffer();
            cond_stage_model->get_param_tensors(tensors);

            diffusion_model->alloc_params_buffer();
            diffusion_model->get_param_tensors(tensors);

            if (high_noise_diffusion_model) {
                high_noise_diffusion_model->alloc_params_buffer();
                high_noise_diffusion_model->get_param_tensors(tensors);
            }

            if (sd_ctx_params->keep_vae_on_cpu && !ggml_backend_is_cpu(backend)) {
                LOG_INFO("VAE Autoencoder: Using CPU backend");
                vae_backend = ggml_backend_cpu_init();
            } else {
                vae_backend = backend;
            }

            if (sd_version_is_wan(version)) {
                first_stage_model = std::make_shared<WAN::WanVAERunner>(vae_backend,
                                                                        offload_params_to_cpu,
                                                                        model_loader.tensor_storages_types,
                                                                        "first_stage_model",
                                                                        vae_decode_only,
                                                                        version);
                first_stage_model->alloc_params_buffer();
                first_stage_model->get_param_tensors(tensors, "first_stage_model");
            } else if (!use_tiny_autoencoder) {
                first_stage_model = std::make_shared<AutoEncoderKL>(vae_backend,
                                                                    offload_params_to_cpu,
                                                                    model_loader.tensor_storages_types,
                                                                    "first_stage_model",
                                                                    vae_decode_only,
                                                                    false,
                                                                    version);
                if (sd_ctx_params->vae_conv_direct) {
                    LOG_INFO("Using Conv2d direct in the vae model");
                    first_stage_model->enable_conv2d_direct();
                }
                first_stage_model->alloc_params_buffer();
                first_stage_model->get_param_tensors(tensors, "first_stage_model");
            } else {
                tae_first_stage = std::make_shared<TinyAutoEncoder>(vae_backend,
                                                                    offload_params_to_cpu,
                                                                    model_loader.tensor_storages_types,
                                                                    "decoder.layers",
                                                                    vae_decode_only,
                                                                    version);
                if (sd_ctx_params->vae_conv_direct) {
                    LOG_INFO("Using Conv2d direct in the tae model");
                    tae_first_stage->enable_conv2d_direct();
                }
            }
            // first_stage_model->get_param_tensors(tensors, "first_stage_model.");

            if (strlen(SAFE_STR(sd_ctx_params->control_net_path)) > 0) {
                ggml_backend_t controlnet_backend = NULL;
                if (sd_ctx_params->keep_control_net_on_cpu && !ggml_backend_is_cpu(backend)) {
                    LOG_DEBUG("ControlNet: Using CPU backend");
                    controlnet_backend = ggml_backend_cpu_init();
                } else {
                    controlnet_backend = backend;
                }
                control_net = std::make_shared<ControlNet>(controlnet_backend,
                                                           offload_params_to_cpu,
                                                           model_loader.tensor_storages_types,
                                                           version);
                if (sd_ctx_params->diffusion_conv_direct) {
                    LOG_INFO("Using Conv2d direct in the control net");
                    control_net->enable_conv2d_direct();
                }
            }

            if (strstr(SAFE_STR(sd_ctx_params->stacked_id_embed_dir), "v2")) {
                pmid_model = std::make_shared<PhotoMakerIDEncoder>(backend,
                                                                   offload_params_to_cpu,
                                                                   model_loader.tensor_storages_types,
                                                                   "pmid",
                                                                   version,
                                                                   PM_VERSION_2);
                LOG_INFO("using PhotoMaker Version 2");
            } else {
                pmid_model = std::make_shared<PhotoMakerIDEncoder>(backend,
                                                                   offload_params_to_cpu,
                                                                   model_loader.tensor_storages_types,
                                                                   "pmid",
                                                                   version);
            }
            if (strlen(SAFE_STR(sd_ctx_params->stacked_id_embed_dir)) > 0) {
                pmid_lora = std::make_shared<LoraModel>(backend, sd_ctx_params->stacked_id_embed_dir, "");
                if (!pmid_lora->load_from_file(true)) {
                    LOG_WARN("load photomaker lora tensors from %s failed", sd_ctx_params->stacked_id_embed_dir);
                    return false;
                }
                LOG_INFO("loading stacked ID embedding (PHOTOMAKER) model file from '%s'", sd_ctx_params->stacked_id_embed_dir);
                if (!model_loader.init_from_file(sd_ctx_params->stacked_id_embed_dir, "pmid.")) {
                    LOG_WARN("loading stacked ID embedding from '%s' failed", sd_ctx_params->stacked_id_embed_dir);
                } else {
                    stacked_id = true;
                }
            }
            if (stacked_id) {
                if (!pmid_model->alloc_params_buffer()) {
                    LOG_ERROR(" pmid model params buffer allocation failed");
                    return false;
                }
                pmid_model->get_param_tensors(tensors, "pmid");
            }
        }

        struct ggml_init_params params;
        params.mem_size   = static_cast<size_t>(10 * 1024) * 1024;  // 10M
        params.mem_buffer = NULL;
        params.no_alloc   = false;
        // LOG_DEBUG("mem_size %u ", params.mem_size);
        struct ggml_context* ctx = ggml_init(params);  // for  alphas_cumprod and is_using_v_parameterization check
        GGML_ASSERT(ctx != NULL);
        ggml_tensor* alphas_cumprod_tensor = ggml_new_tensor_1d(ctx, GGML_TYPE_F32, TIMESTEPS);
        calculate_alphas_cumprod((float*)alphas_cumprod_tensor->data);

        // load weights
        LOG_DEBUG("loading weights");

        std::set<std::string> ignore_tensors;
        tensors["alphas_cumprod"] = alphas_cumprod_tensor;
        if (use_tiny_autoencoder) {
            ignore_tensors.insert("first_stage_model.");
        }
        if (stacked_id) {
            ignore_tensors.insert("lora.");
        }

        if (vae_decode_only) {
            ignore_tensors.insert("first_stage_model.encoder");
            ignore_tensors.insert("first_stage_model.quant");
        }
        if (version == VERSION_SVD) {
            ignore_tensors.insert("conditioner.embedders.3");
        }
        bool success = model_loader.load_tensors(tensors, ignore_tensors);
        if (!success) {
            LOG_ERROR("load tensors from model loader failed");
            ggml_free(ctx);
            return false;
        }

        // LOG_DEBUG("model size = %.2fMB", total_size / 1024.0 / 1024.0);

        {
            size_t clip_params_mem_size = cond_stage_model->get_params_buffer_size();
            size_t unet_params_mem_size = diffusion_model->get_params_buffer_size();
            if (high_noise_diffusion_model) {
                unet_params_mem_size += high_noise_diffusion_model->get_params_buffer_size();
            }
            size_t vae_params_mem_size = 0;
            if (!use_tiny_autoencoder) {
                vae_params_mem_size = first_stage_model->get_params_buffer_size();
            } else {
                if (!tae_first_stage->load_from_file(taesd_path)) {
                    return false;
                }
                vae_params_mem_size = tae_first_stage->get_params_buffer_size();
            }
            size_t control_net_params_mem_size = 0;
            if (control_net) {
                if (!control_net->load_from_file(SAFE_STR(sd_ctx_params->control_net_path))) {
                    return false;
                }
                control_net_params_mem_size = control_net->get_params_buffer_size();
            }
            size_t pmid_params_mem_size = 0;
            if (stacked_id) {
                pmid_params_mem_size = pmid_model->get_params_buffer_size();
            }

            size_t total_params_ram_size  = 0;
            size_t total_params_vram_size = 0;
            if (ggml_backend_is_cpu(clip_backend)) {
                total_params_ram_size += clip_params_mem_size + pmid_params_mem_size;
            } else {
                total_params_vram_size += clip_params_mem_size + pmid_params_mem_size;
            }

            if (ggml_backend_is_cpu(backend)) {
                total_params_ram_size += unet_params_mem_size;
            } else {
                total_params_vram_size += unet_params_mem_size;
            }

            if (ggml_backend_is_cpu(vae_backend)) {
                total_params_ram_size += vae_params_mem_size;
            } else {
                total_params_vram_size += vae_params_mem_size;
            }

            if (ggml_backend_is_cpu(control_net_backend)) {
                total_params_ram_size += control_net_params_mem_size;
            } else {
                total_params_vram_size += control_net_params_mem_size;
            }

            size_t total_params_size = total_params_ram_size + total_params_vram_size;
            LOG_INFO(
                "total params memory size = %.2fMB (VRAM %.2fMB, RAM %.2fMB): "
                "text_encoders %.2fMB(%s), diffusion_model %.2fMB(%s), vae %.2fMB(%s), controlnet %.2fMB(%s), pmid %.2fMB(%s)",
                total_params_size / 1024.0 / 1024.0,
                total_params_vram_size / 1024.0 / 1024.0,
                total_params_ram_size / 1024.0 / 1024.0,
                clip_params_mem_size / 1024.0 / 1024.0,
                ggml_backend_is_cpu(clip_backend) ? "RAM" : "VRAM",
                unet_params_mem_size / 1024.0 / 1024.0,
                ggml_backend_is_cpu(backend) ? "RAM" : "VRAM",
                vae_params_mem_size / 1024.0 / 1024.0,
                ggml_backend_is_cpu(vae_backend) ? "RAM" : "VRAM",
                control_net_params_mem_size / 1024.0 / 1024.0,
                ggml_backend_is_cpu(control_net_backend) ? "RAM" : "VRAM",
                pmid_params_mem_size / 1024.0 / 1024.0,
                ggml_backend_is_cpu(clip_backend) ? "RAM" : "VRAM");
        }

        // check is_using_v_parameterization_for_sd2
        if (sd_version_is_sd2(version)) {
            if (is_using_v_parameterization_for_sd2(ctx, sd_version_is_inpaint(version))) {
                is_using_v_parameterization = true;
            }
        } else if (sd_version_is_sdxl(version)) {
            if (model_loader.tensor_storages_types.find("edm_vpred.sigma_max") != model_loader.tensor_storages_types.end()) {
                // CosXL models
                // TODO: get sigma_min and sigma_max values from file
                is_using_edm_v_parameterization = true;
            }
            if (model_loader.tensor_storages_types.find("v_pred") != model_loader.tensor_storages_types.end()) {
                is_using_v_parameterization = true;
            }
        } else if (version == VERSION_SVD) {
            // TODO: V_PREDICTION_EDM
            is_using_v_parameterization = true;
        }

        if (sd_version_is_sd3(version)) {
            LOG_INFO("running in FLOW mode");
            float shift = sd_ctx_params->flow_shift;
            if (shift == INFINITY) {
                shift = 3.0;
            }
            denoiser = std::make_shared<DiscreteFlowDenoiser>(shift);
        } else if (sd_version_is_flux(version)) {
            LOG_INFO("running in Flux FLOW mode");
            float shift = 1.0f;  // TODO: validate
            for (auto pair : model_loader.tensor_storages_types) {
                if (pair.first.find("model.diffusion_model.guidance_in.in_layer.weight") != std::string::npos) {
                    shift = 1.15f;
                    break;
                }
            }
            denoiser = std::make_shared<FluxFlowDenoiser>(shift);
        } else if (sd_version_is_wan(version)) {
            LOG_INFO("running in FLOW mode");
            float shift = sd_ctx_params->flow_shift;
            if (shift == INFINITY) {
                shift = 5.0;
            }
            denoiser = std::make_shared<DiscreteFlowDenoiser>(shift);
        } else if (is_using_v_parameterization) {
            LOG_INFO("running in v-prediction mode");
            denoiser = std::make_shared<CompVisVDenoiser>();
        } else if (is_using_edm_v_parameterization) {
            LOG_INFO("running in v-prediction EDM mode");
            denoiser = std::make_shared<EDMVDenoiser>();
        } else {
            LOG_INFO("running in eps-prediction mode");
        }

        auto comp_vis_denoiser = std::dynamic_pointer_cast<CompVisDenoiser>(denoiser);
        if (comp_vis_denoiser) {
            for (int i = 0; i < TIMESTEPS; i++) {
                comp_vis_denoiser->sigmas[i]     = std::sqrt((1 - ((float*)alphas_cumprod_tensor->data)[i]) / ((float*)alphas_cumprod_tensor->data)[i]);
                comp_vis_denoiser->log_sigmas[i] = std::log(comp_vis_denoiser->sigmas[i]);
            }
        }

        LOG_DEBUG("finished loaded file");
        ggml_free(ctx);
        return true;
    }

    void init_scheduler(scheduler_t scheduler) {
        switch (scheduler) {
            case DISCRETE:
                LOG_INFO("running with discrete scheduler");
                denoiser->scheduler = std::make_shared<DiscreteSchedule>();
                break;
            case KARRAS:
                LOG_INFO("running with Karras scheduler");
                denoiser->scheduler = std::make_shared<KarrasSchedule>();
                break;
            case EXPONENTIAL:
                LOG_INFO("running exponential scheduler");
                denoiser->scheduler = std::make_shared<ExponentialSchedule>();
                break;
            case AYS:
                LOG_INFO("Running with Align-Your-Steps scheduler");
                denoiser->scheduler          = std::make_shared<AYSSchedule>();
                denoiser->scheduler->version = version;
                break;
            case GITS:
                LOG_INFO("Running with GITS scheduler");
                denoiser->scheduler          = std::make_shared<GITSSchedule>();
                denoiser->scheduler->version = version;
                break;
            case SMOOTHSTEP:
                LOG_INFO("Running with SmoothStep scheduler");
                denoiser->scheduler = std::make_shared<SmoothStepSchedule>();
                break;
            case DEFAULT:
                // Don't touch anything.
                break;
            default:
                LOG_ERROR("Unknown scheduler %i", scheduler);
                abort();
        }
    }

    bool is_using_v_parameterization_for_sd2(ggml_context* work_ctx, bool is_inpaint = false) {
        struct ggml_tensor* x_t = ggml_new_tensor_4d(work_ctx, GGML_TYPE_F32, 8, 8, 4, 1);
        ggml_set_f32(x_t, 0.5);
        struct ggml_tensor* c = ggml_new_tensor_4d(work_ctx, GGML_TYPE_F32, 1024, 2, 1, 1);
        ggml_set_f32(c, 0.5);

        struct ggml_tensor* timesteps = ggml_new_tensor_1d(work_ctx, GGML_TYPE_F32, 1);
        ggml_set_f32(timesteps, 999);

        struct ggml_tensor* concat = is_inpaint ? ggml_new_tensor_4d(work_ctx, GGML_TYPE_F32, 8, 8, 5, 1) : NULL;
        if (concat != NULL) {
            ggml_set_f32(concat, 0);
        }

        int64_t t0              = ggml_time_ms();
        struct ggml_tensor* out = ggml_dup_tensor(work_ctx, x_t);
        DiffusionParams diffusion_params;
        diffusion_params.x         = x_t;
        diffusion_params.timesteps = timesteps;
        diffusion_params.context   = c;
        diffusion_params.c_concat  = concat;
        diffusion_model->compute(n_threads, diffusion_params, &out);
        diffusion_model->free_compute_buffer();

        double result = 0.f;
        {
            float* vec_x   = (float*)x_t->data;
            float* vec_out = (float*)out->data;

            int64_t n = ggml_nelements(out);

            for (int i = 0; i < n; i++) {
                result += ((double)vec_out[i] - (double)vec_x[i]);
            }
            result /= n;
        }
        int64_t t1 = ggml_time_ms();
        LOG_DEBUG("check is_using_v_parameterization_for_sd2, taking %.2fs", (t1 - t0) * 1.0f / 1000);
        return result < -1;
    }

    void apply_lora(std::string lora_name, float multiplier) {
        int64_t t0                 = ggml_time_ms();
        std::string high_noise_tag = "|high_noise|";
        bool is_high_noise         = false;
        if (starts_with(lora_name, high_noise_tag)) {
            lora_name     = lora_name.substr(high_noise_tag.size());
            is_high_noise = true;
            LOG_DEBUG("high noise lora: %s", lora_name.c_str());
        }
        std::string st_file_path   = path_join(lora_model_dir, lora_name + ".safetensors");
        std::string ckpt_file_path = path_join(lora_model_dir, lora_name + ".ckpt");
        std::string file_path;
        if (file_exists(st_file_path)) {
            file_path = st_file_path;
        } else if (file_exists(ckpt_file_path)) {
            file_path = ckpt_file_path;
        } else {
            LOG_WARN("can not find %s or %s for lora %s", st_file_path.c_str(), ckpt_file_path.c_str(), lora_name.c_str());
            return;
        }
        LoraModel lora(backend, file_path, is_high_noise ? "model.high_noise_" : "");
        if (!lora.load_from_file()) {
            LOG_WARN("load lora tensors from %s failed", file_path.c_str());
            return;
        }

        lora.multiplier = multiplier;
        // TODO: send version?
        lora.apply(tensors, version, n_threads);
        lora.free_params_buffer();

        int64_t t1 = ggml_time_ms();

        LOG_INFO("lora '%s' applied, taking %.2fs", lora_name.c_str(), (t1 - t0) * 1.0f / 1000);
    }

    void apply_loras(const std::unordered_map<std::string, float>& lora_state) {
        if (lora_state.size() > 0 && model_wtype != GGML_TYPE_F16 && model_wtype != GGML_TYPE_F32) {
            LOG_WARN("In quantized models when applying LoRA, the images have poor quality.");
        }
        std::unordered_map<std::string, float> lora_state_diff;
        for (auto& kv : lora_state) {
            const std::string& lora_name = kv.first;
            float multiplier             = kv.second;
            lora_state_diff[lora_name] += multiplier;
        }
        for (auto& kv : curr_lora_state) {
            const std::string& lora_name = kv.first;
            float curr_multiplier        = kv.second;
            lora_state_diff[lora_name] -= curr_multiplier;
        }

        size_t rm = lora_state_diff.size() - lora_state.size();
        if (rm != 0) {
            LOG_INFO("attempting to apply %lu LoRAs (removing %lu applied LoRAs)", lora_state.size(), rm);
        } else {
            LOG_INFO("attempting to apply %lu LoRAs", lora_state.size());
        }

        for (auto& kv : lora_state_diff) {
            apply_lora(kv.first, kv.second);
        }

        curr_lora_state = lora_state;
    }

    std::string apply_loras_from_prompt(const std::string& prompt) {
        auto result_pair                                = extract_and_remove_lora(prompt);
        std::unordered_map<std::string, float> lora_f2m = result_pair.first;  // lora_name -> multiplier

        for (auto& kv : lora_f2m) {
            LOG_DEBUG("lora %s:%.2f", kv.first.c_str(), kv.second);
        }
        int64_t t0 = ggml_time_ms();
        apply_loras(lora_f2m);
        int64_t t1 = ggml_time_ms();
        LOG_INFO("apply_loras completed, taking %.2fs", (t1 - t0) * 1.0f / 1000);
        LOG_DEBUG("prompt after extract and remove lora: \"%s\"", result_pair.second.c_str());
        return result_pair.second;
    }

    ggml_tensor* id_encoder(ggml_context* work_ctx,
                            ggml_tensor* init_img,
                            ggml_tensor* prompts_embeds,
                            ggml_tensor* id_embeds,
                            std::vector<bool>& class_tokens_mask) {
        ggml_tensor* res = NULL;
        pmid_model->compute(n_threads, init_img, prompts_embeds, id_embeds, class_tokens_mask, &res, work_ctx);
        return res;
    }

    ggml_tensor* get_clip_vision_output(ggml_context* work_ctx,
                                        sd_image_t init_image,
                                        bool return_pooled   = true,
                                        int clip_skip        = -1,
                                        bool zero_out_masked = false) {
        ggml_tensor* output = NULL;
        if (zero_out_masked) {
            if (return_pooled) {
                output = ggml_new_tensor_1d(work_ctx,
                                            GGML_TYPE_F32,
                                            clip_vision->vision_model.projection_dim);
            } else {
                output = ggml_new_tensor_2d(work_ctx,
                                            GGML_TYPE_F32,
                                            clip_vision->vision_model.hidden_size,
                                            257);
            }

            ggml_set_f32(output, 0.f);
        } else {
            sd_image_f32_t image         = sd_image_t_to_sd_image_f32_t(init_image);
            sd_image_f32_t resized_image = clip_preprocess(image, clip_vision->vision_model.image_size);
            free(image.data);
            image.data = NULL;

            ggml_tensor* pixel_values = ggml_new_tensor_4d(work_ctx, GGML_TYPE_F32, resized_image.width, resized_image.height, 3, 1);
            sd_image_f32_to_tensor(resized_image.data, pixel_values, false);
            free(resized_image.data);
            resized_image.data = NULL;

            // print_ggml_tensor(pixel_values);
            clip_vision->compute(n_threads, pixel_values, return_pooled, clip_skip, &output, work_ctx);
            // print_ggml_tensor(c_crossattn);
        }
        return output;
    }

    SDCondition get_svd_condition(ggml_context* work_ctx,
                                  sd_image_t init_image,
                                  int width,
                                  int height,
                                  int fps                  = 6,
                                  int motion_bucket_id     = 127,
                                  float augmentation_level = 0.f,
                                  bool zero_out_masked     = false) {
        // c_crossattn
        int64_t t0                      = ggml_time_ms();
        struct ggml_tensor* c_crossattn = get_clip_vision_output(work_ctx, init_image, true, -1, zero_out_masked);

        // c_concat
        struct ggml_tensor* c_concat = NULL;
        {
            if (zero_out_masked) {
                c_concat = ggml_new_tensor_4d(work_ctx, GGML_TYPE_F32, width / 8, height / 8, 4, 1);
                ggml_set_f32(c_concat, 0.f);
            } else {
                ggml_tensor* init_img = ggml_new_tensor_4d(work_ctx, GGML_TYPE_F32, width, height, 3, 1);

                if (width != init_image.width || height != init_image.height) {
                    sd_image_f32_t image         = sd_image_t_to_sd_image_f32_t(init_image);
                    sd_image_f32_t resized_image = resize_sd_image_f32_t(image, width, height);
                    free(image.data);
                    image.data = NULL;
                    sd_image_f32_to_tensor(resized_image.data, init_img, false);
                    free(resized_image.data);
                    resized_image.data = NULL;
                } else {
                    sd_image_to_tensor(init_image, init_img);
                }
                if (augmentation_level > 0.f) {
                    struct ggml_tensor* noise = ggml_dup_tensor(work_ctx, init_img);
                    ggml_tensor_set_f32_randn(noise, rng);
                    // encode_pixels += torch.randn_like(pixels) * augmentation_level
                    ggml_tensor_scale(noise, augmentation_level);
                    ggml_tensor_add(init_img, noise);
                }
                ggml_tensor* moments = encode_first_stage(work_ctx, init_img);
                c_concat             = get_first_stage_encoding(work_ctx, moments);
            }
        }

        // y
        struct ggml_tensor* y = NULL;
        {
            y                            = ggml_new_tensor_1d(work_ctx, GGML_TYPE_F32, diffusion_model->get_adm_in_channels());
            int out_dim                  = 256;
            int fps_id                   = fps - 1;
            std::vector<float> timesteps = {(float)fps_id, (float)motion_bucket_id, augmentation_level};
            set_timestep_embedding(timesteps, y, out_dim);
        }
        int64_t t1 = ggml_time_ms();
        LOG_DEBUG("computing svd condition graph completed, taking %" PRId64 " ms", t1 - t0);
        return {c_crossattn, y, c_concat};
    }

    std::vector<float> process_timesteps(const std::vector<float>& timesteps,
                                         ggml_tensor* init_latent,
                                         ggml_tensor* denoise_mask) {
        if (diffusion_model->get_desc() == "Wan2.2-TI2V-5B") {
            auto new_timesteps = std::vector<float>(init_latent->ne[2], timesteps[0]);

            if (denoise_mask != NULL) {
                float value = ggml_tensor_get_f32(denoise_mask, 0, 0, 0, 0);
                if (value == 0.f) {
                    new_timesteps[0] = 0.f;
                }
            }
            return new_timesteps;
        } else {
            return timesteps;
        }
    }

    // a = a * mask + b * (1 - mask)
    void apply_mask(ggml_tensor* a, ggml_tensor* b, ggml_tensor* mask) {
        for (int64_t i0 = 0; i0 < a->ne[0]; i0++) {
            for (int64_t i1 = 0; i1 < a->ne[1]; i1++) {
                for (int64_t i2 = 0; i2 < a->ne[2]; i2++) {
                    for (int64_t i3 = 0; i3 < a->ne[3]; i3++) {
                        float a_value    = ggml_tensor_get_f32(a, i0, i1, i2, i3);
                        float b_value    = ggml_tensor_get_f32(b, i0, i1, i2, i3);
                        float mask_value = ggml_tensor_get_f32(mask, i0 % mask->ne[0], i1 % mask->ne[1], i2 % mask->ne[2], i3 % mask->ne[3]);
                        ggml_tensor_set_f32(a, a_value * mask_value + b_value * (1 - mask_value), i0, i1, i2, i3);
                    }
                }
            }
        }
    }

    ggml_tensor* sample(ggml_context* work_ctx,
                        std::shared_ptr<DiffusionModel> work_diffusion_model,
                        bool inverse_noise_scaling,
                        ggml_tensor* init_latent,
                        ggml_tensor* noise,
                        SDCondition cond,
                        SDCondition uncond,
                        SDCondition img_cond,
                        ggml_tensor* control_hint,
                        float control_strength,
                        sd_guidance_params_t guidance,
                        float eta,
                        sample_method_t method,
                        const std::vector<float>& sigmas,
                        int start_merge_step,
                        SDCondition id_cond,
                        std::vector<ggml_tensor*> ref_latents = {},
                        bool increase_ref_index               = false,
                        ggml_tensor* denoise_mask             = NULL,
                        ggml_tensor* vace_context             = NULL,
                        float vace_strength                   = 1.f) {
        std::vector<int> skip_layers(guidance.slg.layers, guidance.slg.layers + guidance.slg.layer_count);

        float cfg_scale     = guidance.txt_cfg;
        float img_cfg_scale = guidance.img_cfg;
        float slg_scale     = guidance.slg.scale;

        if (img_cfg_scale != cfg_scale && !sd_version_is_inpaint_or_unet_edit(version)) {
            LOG_WARN("2-conditioning CFG is not supported with this model, disabling it for better performance...");
            img_cfg_scale = cfg_scale;
        }

        size_t steps          = sigmas.size() - 1;
        struct ggml_tensor* x = ggml_dup_tensor(work_ctx, init_latent);
        copy_ggml_tensor(x, init_latent);

        if (noise) {
            x = denoiser->noise_scaling(sigmas[0], noise, x);
        }

        struct ggml_tensor* noised_input = ggml_dup_tensor(work_ctx, x);

        bool has_unconditioned = img_cfg_scale != 1.0 && uncond.c_crossattn != NULL;
        bool has_img_cond      = cfg_scale != img_cfg_scale && img_cond.c_crossattn != NULL;
        bool has_skiplayer     = slg_scale != 0.0 && skip_layers.size() > 0;

        // denoise wrapper
        struct ggml_tensor* out_cond     = ggml_dup_tensor(work_ctx, x);
        struct ggml_tensor* out_uncond   = NULL;
        struct ggml_tensor* out_skip     = NULL;
        struct ggml_tensor* out_img_cond = NULL;

        if (has_unconditioned) {
            out_uncond = ggml_dup_tensor(work_ctx, x);
        }
        if (has_skiplayer) {
            if (sd_version_is_dit(version)) {
                out_skip = ggml_dup_tensor(work_ctx, x);
            } else {
                has_skiplayer = false;
                LOG_WARN("SLG is incompatible with %s models", model_version_to_str[version]);
            }
        }
        if (has_img_cond) {
            out_img_cond = ggml_dup_tensor(work_ctx, x);
        }
        struct ggml_tensor* denoised = ggml_dup_tensor(work_ctx, x);

        auto denoise = [&](ggml_tensor* input, float sigma, int step) -> ggml_tensor* {
            if (step == 1) {
                pretty_progress(0, (int)steps, 0);
            }
            int64_t t0 = ggml_time_us();

            std::vector<float> scaling = denoiser->get_scalings(sigma);
            GGML_ASSERT(scaling.size() == 3);
            float c_skip = scaling[0];
            float c_out  = scaling[1];
            float c_in   = scaling[2];

            float t = denoiser->sigma_to_t(sigma);
            std::vector<float> timesteps_vec(1, t);  // [N, ]
            timesteps_vec  = process_timesteps(timesteps_vec, init_latent, denoise_mask);
            auto timesteps = vector_to_ggml_tensor(work_ctx, timesteps_vec);
            std::vector<float> guidance_vec(1, guidance.distilled_guidance);
            auto guidance_tensor = vector_to_ggml_tensor(work_ctx, guidance_vec);

            copy_ggml_tensor(noised_input, input);
            // noised_input = noised_input * c_in
            ggml_tensor_scale(noised_input, c_in);

            if (denoise_mask != nullptr && version == VERSION_WAN2_2_TI2V) {
                apply_mask(noised_input, init_latent, denoise_mask);
            }

            std::vector<struct ggml_tensor*> controls;

            if (control_hint != NULL) {
                control_net->compute(n_threads, noised_input, control_hint, timesteps, cond.c_crossattn, cond.c_vector);
                controls = control_net->controls;
                // print_ggml_tensor(controls[12]);
                // GGML_ASSERT(0);
            }

            DiffusionParams diffusion_params;
            diffusion_params.x                  = noised_input;
            diffusion_params.timesteps          = timesteps;
            diffusion_params.guidance           = guidance_tensor;
            diffusion_params.ref_latents        = ref_latents;
            diffusion_params.increase_ref_index = increase_ref_index;
            diffusion_params.controls           = controls;
            diffusion_params.control_strength   = control_strength;
            diffusion_params.vace_context       = vace_context;
            diffusion_params.vace_strength      = vace_strength;

            if (start_merge_step == -1 || step <= start_merge_step) {
                // cond
                diffusion_params.context  = cond.c_crossattn;
                diffusion_params.c_concat = cond.c_concat;
                diffusion_params.y        = cond.c_vector;
                work_diffusion_model->compute(n_threads,
                                              diffusion_params,
                                              &out_cond);
            } else {
                diffusion_params.context  = id_cond.c_crossattn;
                diffusion_params.c_concat = cond.c_concat;
                diffusion_params.y        = id_cond.c_vector;
                work_diffusion_model->compute(n_threads,
                                              diffusion_params,
                                              &out_cond);
            }

            float* negative_data = NULL;
            if (has_unconditioned) {
                // uncond
                if (control_hint != NULL) {
                    control_net->compute(n_threads, noised_input, control_hint, timesteps, uncond.c_crossattn, uncond.c_vector);
                    controls = control_net->controls;
                }
                diffusion_params.controls = controls;
                diffusion_params.context  = uncond.c_crossattn;
                diffusion_params.c_concat = uncond.c_concat;
                diffusion_params.y        = uncond.c_vector;
                work_diffusion_model->compute(n_threads,
                                              diffusion_params,
                                              &out_uncond);
                negative_data = (float*)out_uncond->data;
            }

            float* img_cond_data = NULL;
            if (has_img_cond) {
                diffusion_params.context  = img_cond.c_crossattn;
                diffusion_params.c_concat = img_cond.c_concat;
                diffusion_params.y        = img_cond.c_vector;
                work_diffusion_model->compute(n_threads,
                                              diffusion_params,
                                              &out_img_cond);
                img_cond_data = (float*)out_img_cond->data;
            }

            int step_count         = sigmas.size();
            bool is_skiplayer_step = has_skiplayer && step > (int)(guidance.slg.layer_start * step_count) && step < (int)(guidance.slg.layer_end * step_count);
            float* skip_layer_data = NULL;
            if (is_skiplayer_step) {
                LOG_DEBUG("Skipping layers at step %d\n", step);
                // skip layer (same as conditionned)
                diffusion_params.context     = cond.c_crossattn;
                diffusion_params.c_concat    = cond.c_concat;
                diffusion_params.y           = cond.c_vector;
                diffusion_params.skip_layers = skip_layers;
                work_diffusion_model->compute(n_threads,
                                              diffusion_params,
                                              &out_skip);
                skip_layer_data = (float*)out_skip->data;
            }
            float* vec_denoised  = (float*)denoised->data;
            float* vec_input     = (float*)input->data;
            float* positive_data = (float*)out_cond->data;
            int ne_elements      = (int)ggml_nelements(denoised);
            for (int i = 0; i < ne_elements; i++) {
                float latent_result = positive_data[i];
                if (has_unconditioned) {
                    // out_uncond + cfg_scale * (out_cond - out_uncond)
                    if (has_img_cond) {
                        // out_uncond + text_cfg_scale * (out_cond - out_img_cond) + image_cfg_scale * (out_img_cond - out_uncond)
                        latent_result = negative_data[i] + img_cfg_scale * (img_cond_data[i] - negative_data[i]) + cfg_scale * (positive_data[i] - img_cond_data[i]);
                    } else {
                        // img_cfg_scale == cfg_scale
                        latent_result = negative_data[i] + cfg_scale * (positive_data[i] - negative_data[i]);
                    }
                } else if (has_img_cond) {
                    // img_cfg_scale == 1
                    latent_result = img_cond_data[i] + cfg_scale * (positive_data[i] - img_cond_data[i]);
                }
                if (is_skiplayer_step) {
                    latent_result = latent_result + (positive_data[i] - skip_layer_data[i]) * slg_scale;
                }
                // v = latent_result, eps = latent_result
                // denoised = (v * c_out + input * c_skip) or (input + eps * c_out)
                vec_denoised[i] = latent_result * c_out + vec_input[i] * c_skip;
            }
            int64_t t1 = ggml_time_us();
            if (step > 0) {
                pretty_progress(step, (int)steps, (t1 - t0) / 1000000.f);
                // LOG_INFO("step %d sampling completed taking %.2fs", step, (t1 - t0) * 1.0f / 1000000);
            }
            if (denoise_mask != nullptr) {
                apply_mask(denoised, init_latent, denoise_mask);
            }

            return denoised;
        };

        sample_k_diffusion(method, denoise, work_ctx, x, sigmas, rng, eta);

        if (inverse_noise_scaling) {
            x = denoiser->inverse_noise_scaling(sigmas[sigmas.size() - 1], x);
        }

        if (control_net) {
            control_net->free_control_ctx();
            control_net->free_compute_buffer();
        }
        work_diffusion_model->free_compute_buffer();
        return x;
    }

    // ldm.models.diffusion.ddpm.LatentDiffusion.get_first_stage_encoding
    ggml_tensor* get_first_stage_encoding(ggml_context* work_ctx, ggml_tensor* moments) {
        // ldm.modules.distributions.distributions.DiagonalGaussianDistribution.sample
        ggml_tensor* latent       = ggml_new_tensor_4d(work_ctx, moments->type, moments->ne[0], moments->ne[1], moments->ne[2] / 2, moments->ne[3]);
        struct ggml_tensor* noise = ggml_dup_tensor(work_ctx, latent);
        ggml_tensor_set_f32_randn(noise, rng);
        {
            float mean   = 0;
            float logvar = 0;
            float value  = 0;
            float std_   = 0;
            for (int i = 0; i < latent->ne[3]; i++) {
                for (int j = 0; j < latent->ne[2]; j++) {
                    for (int k = 0; k < latent->ne[1]; k++) {
                        for (int l = 0; l < latent->ne[0]; l++) {
                            mean   = ggml_tensor_get_f32(moments, l, k, j, i);
                            logvar = ggml_tensor_get_f32(moments, l, k, j + (int)latent->ne[2], i);
                            logvar = std::max(-30.0f, std::min(logvar, 20.0f));
                            std_   = std::exp(0.5f * logvar);
                            value  = mean + std_ * ggml_tensor_get_f32(noise, l, k, j, i);
                            value  = value * scale_factor;
                            // printf("%d %d %d %d -> %f\n", i, j, k, l, value);
                            ggml_tensor_set_f32(latent, value, l, k, j, i);
                        }
                    }
                }
            }
        }
        return latent;
    }

    void get_tile_sizes(int& tile_size_x,
                        int& tile_size_y,
                        float& tile_overlap,
                        const sd_tiling_params_t& params,
                        int latent_x,
                        int latent_y,
                        float encoding_factor = 1.0f) {
        tile_overlap       = std::max(std::min(params.target_overlap, 0.5f), 0.0f);
        auto get_tile_size = [&](int requested_size, float factor, int latent_size) {
            const int default_tile_size  = 32;
            const int min_tile_dimension = 4;
            int tile_size                = default_tile_size;
            // factor <= 1 means simple fraction of the latent dimension
            // factor > 1 means number of tiles across that dimension
            if (factor > 0.f) {
                if (factor > 1.0)
                    factor = 1 / (factor - factor * tile_overlap + tile_overlap);
                tile_size = std::round(latent_size * factor);
            } else if (requested_size >= min_tile_dimension) {
                tile_size = requested_size;
            }
            tile_size *= encoding_factor;
            return std::max(std::min(tile_size, latent_size), min_tile_dimension);
        };

        tile_size_x = get_tile_size(params.tile_size_x, params.rel_size_x, latent_x);
        tile_size_y = get_tile_size(params.tile_size_y, params.rel_size_y, latent_y);
    }

    ggml_tensor* encode_first_stage(ggml_context* work_ctx, ggml_tensor* x, bool encode_video = false) {
        int64_t t0          = ggml_time_ms();
        ggml_tensor* result = NULL;
        int W               = x->ne[0] / 8;
        int H               = x->ne[1] / 8;
        if (vae_tiling_params.enabled && !encode_video) {
            // TODO wan2.2 vae support?
            int C = sd_version_is_dit(version) ? 16 : 4;
            if (!use_tiny_autoencoder) {
                C *= 2;
            }
            result = ggml_new_tensor_4d(work_ctx, GGML_TYPE_F32, W, H, C, x->ne[3]);
        }

        if (!use_tiny_autoencoder) {
            float tile_overlap;
            int tile_size_x, tile_size_y;
            // multiply tile size for encode to keep the compute buffer size consistent
            get_tile_sizes(tile_size_x, tile_size_y, tile_overlap, vae_tiling_params, W, H, 1.30539f);

            LOG_DEBUG("VAE Tile size: %dx%d", tile_size_x, tile_size_y);

            process_vae_input_tensor(x);
            if (vae_tiling_params.enabled && !encode_video) {
                auto on_tiling = [&](ggml_tensor* in, ggml_tensor* out, bool init) {
                    first_stage_model->compute(n_threads, in, false, &out, work_ctx);
                };
                sd_tiling_non_square(x, result, 8, tile_size_x, tile_size_y, tile_overlap, on_tiling);
            } else {
                first_stage_model->compute(n_threads, x, false, &result, work_ctx);
            }
            first_stage_model->free_compute_buffer();
        } else {
            if (vae_tiling_params.enabled && !encode_video) {
                // split latent in 32x32 tiles and compute in several steps
                auto on_tiling = [&](ggml_tensor* in, ggml_tensor* out, bool init) {
                    tae_first_stage->compute(n_threads, in, false, &out, NULL);
                };
                sd_tiling(x, result, 8, 64, 0.5f, on_tiling);
            } else {
                tae_first_stage->compute(n_threads, x, false, &result, work_ctx);
            }
            tae_first_stage->free_compute_buffer();
        }

        int64_t t1 = ggml_time_ms();
        LOG_DEBUG("computing vae encode graph completed, taking %.2fs", (t1 - t0) * 1.0f / 1000);
        return result;
    }

    void process_latent_in(ggml_tensor* latent) {
        if (sd_version_is_wan(version)) {
            GGML_ASSERT(latent->ne[3] == 16 || latent->ne[3] == 48);
            std::vector<float> latents_mean_vec = {-0.7571f, -0.7089f, -0.9113f, 0.1075f, -0.1745f, 0.9653f, -0.1517f, 1.5508f,
                                                   0.4134f, -0.0715f, 0.5517f, -0.3632f, -0.1922f, -0.9497f, 0.2503f, -0.2921f};
            std::vector<float> latents_std_vec  = {2.8184f, 1.4541f, 2.3275f, 2.6558f, 1.2196f, 1.7708f, 2.6052f, 2.0743f,
                                                   3.2687f, 2.1526f, 2.8652f, 1.5579f, 1.6382f, 1.1253f, 2.8251f, 1.9160f};
            if (latent->ne[3] == 48) {
                latents_mean_vec = {-0.2289f, -0.0052f, -0.1323f, -0.2339f, -0.2799f, 0.0174f, 0.1838f, 0.1557f,
                                    -0.1382f, 0.0542f, 0.2813f, 0.0891f, 0.1570f, -0.0098f, 0.0375f, -0.1825f,
                                    -0.2246f, -0.1207f, -0.0698f, 0.5109f, 0.2665f, -0.2108f, -0.2158f, 0.2502f,
                                    -0.2055f, -0.0322f, 0.1109f, 0.1567f, -0.0729f, 0.0899f, -0.2799f, -0.1230f,
                                    -0.0313f, -0.1649f, 0.0117f, 0.0723f, -0.2839f, -0.2083f, -0.0520f, 0.3748f,
                                    0.0152f, 0.1957f, 0.1433f, -0.2944f, 0.3573f, -0.0548f, -0.1681f, -0.0667f};
                latents_std_vec  = {
                     0.4765f, 1.0364f, 0.4514f, 1.1677f, 0.5313f, 0.4990f, 0.4818f, 0.5013f,
                     0.8158f, 1.0344f, 0.5894f, 1.0901f, 0.6885f, 0.6165f, 0.8454f, 0.4978f,
                     0.5759f, 0.3523f, 0.7135f, 0.6804f, 0.5833f, 1.4146f, 0.8986f, 0.5659f,
                     0.7069f, 0.5338f, 0.4889f, 0.4917f, 0.4069f, 0.4999f, 0.6866f, 0.4093f,
                     0.5709f, 0.6065f, 0.6415f, 0.4944f, 0.5726f, 1.2042f, 0.5458f, 1.6887f,
                     0.3971f, 1.0600f, 0.3943f, 0.5537f, 0.5444f, 0.4089f, 0.7468f, 0.7744f};
            }
            for (int i = 0; i < latent->ne[3]; i++) {
                float mean = latents_mean_vec[i];
                float std_ = latents_std_vec[i];
                for (int j = 0; j < latent->ne[2]; j++) {
                    for (int k = 0; k < latent->ne[1]; k++) {
                        for (int l = 0; l < latent->ne[0]; l++) {
                            float value = ggml_tensor_get_f32(latent, l, k, j, i);
                            value       = (value - mean) * scale_factor / std_;
                            ggml_tensor_set_f32(latent, value, l, k, j, i);
                        }
                    }
                }
            }
        } else {
            ggml_tensor_scale(latent, scale_factor);
        }
    }

    void process_latent_out(ggml_tensor* latent) {
        if (sd_version_is_wan(version)) {
            GGML_ASSERT(latent->ne[3] == 16 || latent->ne[3] == 48);
            std::vector<float> latents_mean_vec = {-0.7571f, -0.7089f, -0.9113f, 0.1075f, -0.1745f, 0.9653f, -0.1517f, 1.5508f,
                                                   0.4134f, -0.0715f, 0.5517f, -0.3632f, -0.1922f, -0.9497f, 0.2503f, -0.2921f};
            std::vector<float> latents_std_vec  = {2.8184f, 1.4541f, 2.3275f, 2.6558f, 1.2196f, 1.7708f, 2.6052f, 2.0743f,
                                                   3.2687f, 2.1526f, 2.8652f, 1.5579f, 1.6382f, 1.1253f, 2.8251f, 1.9160f};
            if (latent->ne[3] == 48) {
                latents_mean_vec = {-0.2289f, -0.0052f, -0.1323f, -0.2339f, -0.2799f, 0.0174f, 0.1838f, 0.1557f,
                                    -0.1382f, 0.0542f, 0.2813f, 0.0891f, 0.1570f, -0.0098f, 0.0375f, -0.1825f,
                                    -0.2246f, -0.1207f, -0.0698f, 0.5109f, 0.2665f, -0.2108f, -0.2158f, 0.2502f,
                                    -0.2055f, -0.0322f, 0.1109f, 0.1567f, -0.0729f, 0.0899f, -0.2799f, -0.1230f,
                                    -0.0313f, -0.1649f, 0.0117f, 0.0723f, -0.2839f, -0.2083f, -0.0520f, 0.3748f,
                                    0.0152f, 0.1957f, 0.1433f, -0.2944f, 0.3573f, -0.0548f, -0.1681f, -0.0667f};
                latents_std_vec  = {
                     0.4765f, 1.0364f, 0.4514f, 1.1677f, 0.5313f, 0.4990f, 0.4818f, 0.5013f,
                     0.8158f, 1.0344f, 0.5894f, 1.0901f, 0.6885f, 0.6165f, 0.8454f, 0.4978f,
                     0.5759f, 0.3523f, 0.7135f, 0.6804f, 0.5833f, 1.4146f, 0.8986f, 0.5659f,
                     0.7069f, 0.5338f, 0.4889f, 0.4917f, 0.4069f, 0.4999f, 0.6866f, 0.4093f,
                     0.5709f, 0.6065f, 0.6415f, 0.4944f, 0.5726f, 1.2042f, 0.5458f, 1.6887f,
                     0.3971f, 1.0600f, 0.3943f, 0.5537f, 0.5444f, 0.4089f, 0.7468f, 0.7744f};
            }
            for (int i = 0; i < latent->ne[3]; i++) {
                float mean = latents_mean_vec[i];
                float std_ = latents_std_vec[i];
                for (int j = 0; j < latent->ne[2]; j++) {
                    for (int k = 0; k < latent->ne[1]; k++) {
                        for (int l = 0; l < latent->ne[0]; l++) {
                            float value = ggml_tensor_get_f32(latent, l, k, j, i);
                            value       = value * std_ / scale_factor + mean;
                            ggml_tensor_set_f32(latent, value, l, k, j, i);
                        }
                    }
                }
            }
        } else {
            ggml_tensor_scale(latent, 1.0f / scale_factor);
        }
    }

    ggml_tensor* decode_first_stage(ggml_context* work_ctx, ggml_tensor* x, bool decode_video = false) {
        int64_t W           = x->ne[0] * 8;
        int64_t H           = x->ne[1] * 8;
        int64_t C           = 3;
        ggml_tensor* result = NULL;
        if (decode_video) {
            int T = x->ne[2];
            if (sd_version_is_wan(version)) {
                T = ((T - 1) * 4) + 1;
                if (version == VERSION_WAN2_2_TI2V) {
                    W = x->ne[0] * 16;
                    H = x->ne[1] * 16;
                }
            }
            result = ggml_new_tensor_4d(work_ctx,
                                        GGML_TYPE_F32,
                                        W,
                                        H,
                                        T,
                                        3);
        } else {
            result = ggml_new_tensor_4d(work_ctx,
                                        GGML_TYPE_F32,
                                        W,
                                        H,
                                        C,
                                        x->ne[3]);
        }
        int64_t t0 = ggml_time_ms();
        if (!use_tiny_autoencoder) {
            float tile_overlap;
            int tile_size_x, tile_size_y;
            get_tile_sizes(tile_size_x, tile_size_y, tile_overlap, vae_tiling_params, x->ne[0], x->ne[1]);

            LOG_DEBUG("VAE Tile size: %dx%d", tile_size_x, tile_size_y);

            process_latent_out(x);
            // x = load_tensor_from_file(work_ctx, "wan_vae_z.bin");
            if (vae_tiling_params.enabled && !decode_video) {
                // split latent in 32x32 tiles and compute in several steps
                auto on_tiling = [&](ggml_tensor* in, ggml_tensor* out, bool init) {
                    first_stage_model->compute(n_threads, in, true, &out, NULL);
                };
                sd_tiling_non_square(x, result, 8, tile_size_x, tile_size_y, tile_overlap, on_tiling);
            } else {
                first_stage_model->compute(n_threads, x, true, &result, work_ctx);
            }
            first_stage_model->free_compute_buffer();
            process_vae_output_tensor(result);
        } else {
            if (vae_tiling_params.enabled && !decode_video) {
                // split latent in 64x64 tiles and compute in several steps
                auto on_tiling = [&](ggml_tensor* in, ggml_tensor* out, bool init) {
                    tae_first_stage->compute(n_threads, in, true, &out);
                };
                sd_tiling(x, result, 8, 64, 0.5f, on_tiling);
            } else {
                tae_first_stage->compute(n_threads, x, true, &result);
            }
            tae_first_stage->free_compute_buffer();
        }

        int64_t t1 = ggml_time_ms();
        LOG_DEBUG("computing vae decode graph completed, taking %.2fs", (t1 - t0) * 1.0f / 1000);
        ggml_tensor_clamp(result, 0.0f, 1.0f);
        return result;
    }
};

/*================================================= SD API ==================================================*/

#define NONE_STR "NONE"

const char* sd_type_name(enum sd_type_t type) {
    if ((int)type < std::min<int>(SD_TYPE_COUNT, GGML_TYPE_COUNT)) {
        return ggml_type_name((ggml_type)type);
    }
    return NONE_STR;
}

enum sd_type_t str_to_sd_type(const char* str) {
    for (int i = 0; i < std::min<int>(SD_TYPE_COUNT, GGML_TYPE_COUNT); i++) {
        auto trait = ggml_get_type_traits((ggml_type)i);
        if (!strcmp(str, trait->type_name)) {
            return (enum sd_type_t)i;
        }
    }
    return SD_TYPE_COUNT;
}

const char* rng_type_to_str[] = {
    "std_default",
    "cuda",
};

const char* sd_rng_type_name(enum rng_type_t rng_type) {
    if (rng_type < RNG_TYPE_COUNT) {
        return rng_type_to_str[rng_type];
    }
    return NONE_STR;
}

enum rng_type_t str_to_rng_type(const char* str) {
    for (int i = 0; i < RNG_TYPE_COUNT; i++) {
        if (!strcmp(str, rng_type_to_str[i])) {
            return (enum rng_type_t)i;
        }
    }
    return RNG_TYPE_COUNT;
}

const char* sample_method_to_str[] = {
    "default",
    "euler",
    "heun",
    "dpm2",
    "dpm++2s_a",
    "dpm++2m",
    "dpm++2mv2",
    "ipndm",
    "ipndm_v",
    "lcm",
    "ddim_trailing",
    "tcd",
    "euler_a",
};

const char* sd_sample_method_name(enum sample_method_t sample_method) {
    if (sample_method < SAMPLE_METHOD_COUNT) {
        return sample_method_to_str[sample_method];
    }
    return NONE_STR;
}

enum sample_method_t str_to_sample_method(const char* str) {
    for (int i = 0; i < SAMPLE_METHOD_COUNT; i++) {
        if (!strcmp(str, sample_method_to_str[i])) {
            return (enum sample_method_t)i;
        }
    }
    return SAMPLE_METHOD_COUNT;
}

const char* schedule_to_str[] = {
    "default",
    "discrete",
    "karras",
    "exponential",
    "ays",
    "gits",
    "smoothstep",
};

const char* sd_schedule_name(enum scheduler_t scheduler) {
    if (scheduler < SCHEDULE_COUNT) {
        return schedule_to_str[scheduler];
    }
    return NONE_STR;
}

enum scheduler_t str_to_schedule(const char* str) {
    for (int i = 0; i < SCHEDULE_COUNT; i++) {
        if (!strcmp(str, schedule_to_str[i])) {
            return (enum scheduler_t)i;
        }
    }
    return SCHEDULE_COUNT;
}

void sd_ctx_params_init(sd_ctx_params_t* sd_ctx_params) {
    *sd_ctx_params                         = {};
    sd_ctx_params->vae_decode_only         = true;
    sd_ctx_params->free_params_immediately = true;
    sd_ctx_params->n_threads               = get_num_physical_cores();
    sd_ctx_params->wtype                   = SD_TYPE_COUNT;
    sd_ctx_params->rng_type                = CUDA_RNG;
    sd_ctx_params->offload_params_to_cpu   = false;
    sd_ctx_params->keep_clip_on_cpu        = false;
    sd_ctx_params->keep_control_net_on_cpu = false;
    sd_ctx_params->keep_vae_on_cpu         = false;
    sd_ctx_params->diffusion_flash_attn    = false;
    sd_ctx_params->chroma_use_dit_mask     = true;
    sd_ctx_params->chroma_use_t5_mask      = false;
    sd_ctx_params->chroma_t5_mask_pad      = 1;
    sd_ctx_params->flow_shift              = INFINITY;
}

char* sd_ctx_params_to_str(const sd_ctx_params_t* sd_ctx_params) {
    char* buf = (char*)malloc(4096);
    if (!buf)
        return NULL;
    buf[0] = '\0';

    snprintf(buf + strlen(buf), 4096 - strlen(buf),
             "model_path: %s\n"
             "clip_l_path: %s\n"
             "clip_g_path: %s\n"
             "clip_vision_path: %s\n"
             "t5xxl_path: %s\n"
             "diffusion_model_path: %s\n"
             "high_noise_diffusion_model_path: %s\n"
             "vae_path: %s\n"
             "taesd_path: %s\n"
             "control_net_path: %s\n"
             "lora_model_dir: %s\n"
             "embedding_dir: %s\n"
             "stacked_id_embed_dir: %s\n"
             "vae_decode_only: %s\n"
             "vae_tiling: %s\n"
             "free_params_immediately: %s\n"
             "n_threads: %d\n"
             "wtype: %s\n"
             "rng_type: %s\n"
             "offload_params_to_cpu: %s\n"
             "keep_clip_on_cpu: %s\n"
             "keep_control_net_on_cpu: %s\n"
             "keep_vae_on_cpu: %s\n"
             "diffusion_flash_attn: %s\n"
             "chroma_use_dit_mask: %s\n"
             "chroma_use_t5_mask: %s\n"
             "chroma_t5_mask_pad: %d\n",
             SAFE_STR(sd_ctx_params->model_path),
             SAFE_STR(sd_ctx_params->clip_l_path),
             SAFE_STR(sd_ctx_params->clip_g_path),
             SAFE_STR(sd_ctx_params->clip_vision_path),
             SAFE_STR(sd_ctx_params->t5xxl_path),
             SAFE_STR(sd_ctx_params->diffusion_model_path),
             SAFE_STR(sd_ctx_params->high_noise_diffusion_model_path),
             SAFE_STR(sd_ctx_params->vae_path),
             SAFE_STR(sd_ctx_params->taesd_path),
             SAFE_STR(sd_ctx_params->control_net_path),
             SAFE_STR(sd_ctx_params->lora_model_dir),
             SAFE_STR(sd_ctx_params->embedding_dir),
             SAFE_STR(sd_ctx_params->stacked_id_embed_dir),
             BOOL_STR(sd_ctx_params->vae_decode_only),
             BOOL_STR(sd_ctx_params->free_params_immediately),
             sd_ctx_params->n_threads,
             sd_type_name(sd_ctx_params->wtype),
             sd_rng_type_name(sd_ctx_params->rng_type),
             BOOL_STR(sd_ctx_params->offload_params_to_cpu),
             BOOL_STR(sd_ctx_params->keep_clip_on_cpu),
             BOOL_STR(sd_ctx_params->keep_control_net_on_cpu),
             BOOL_STR(sd_ctx_params->keep_vae_on_cpu),
             BOOL_STR(sd_ctx_params->diffusion_flash_attn),
             BOOL_STR(sd_ctx_params->chroma_use_dit_mask),
             BOOL_STR(sd_ctx_params->chroma_use_t5_mask),
             sd_ctx_params->chroma_t5_mask_pad);

    return buf;
}

void sd_sample_params_init(sd_sample_params_t* sample_params) {
    *sample_params                             = {};
    sample_params->guidance.txt_cfg            = 7.0f;
    sample_params->guidance.img_cfg            = INFINITY;
    sample_params->guidance.distilled_guidance = 3.5f;
    sample_params->guidance.slg.layer_count    = 0;
    sample_params->guidance.slg.layer_start    = 0.01f;
    sample_params->guidance.slg.layer_end      = 0.2f;
    sample_params->guidance.slg.scale          = 0.f;
    sample_params->scheduler                   = DEFAULT;
    sample_params->sample_method               = SAMPLE_METHOD_DEFAULT;
    sample_params->sample_steps                = 20;
}

char* sd_sample_params_to_str(const sd_sample_params_t* sample_params) {
    char* buf = (char*)malloc(4096);
    if (!buf)
        return NULL;
    buf[0] = '\0';

    snprintf(buf + strlen(buf), 4096 - strlen(buf),
             "(txt_cfg: %.2f, "
             "img_cfg: %.2f, "
             "distilled_guidance: %.2f, "
             "slg.layer_count: %zu, "
             "slg.layer_start: %.2f, "
             "slg.layer_end: %.2f, "
             "slg.scale: %.2f, "
             "scheduler: %s, "
             "sample_method: %s, "
             "sample_steps: %d, "
             "eta: %.2f)",
             sample_params->guidance.txt_cfg,
             sample_params->guidance.img_cfg,
             sample_params->guidance.distilled_guidance,
             sample_params->guidance.slg.layer_count,
             sample_params->guidance.slg.layer_start,
             sample_params->guidance.slg.layer_end,
             sample_params->guidance.slg.scale,
             sd_schedule_name(sample_params->scheduler),
             sd_sample_method_name(sample_params->sample_method),
             sample_params->sample_steps,
             sample_params->eta);

    return buf;
}

void sd_img_gen_params_init(sd_img_gen_params_t* sd_img_gen_params) {
    *sd_img_gen_params = {};
    sd_sample_params_init(&sd_img_gen_params->sample_params);
    sd_img_gen_params->clip_skip         = -1;
    sd_img_gen_params->ref_images_count  = 0;
    sd_img_gen_params->width             = 512;
    sd_img_gen_params->height            = 512;
    sd_img_gen_params->strength          = 0.75f;
    sd_img_gen_params->seed              = -1;
    sd_img_gen_params->batch_count       = 1;
    sd_img_gen_params->control_strength  = 0.9f;
    sd_img_gen_params->style_strength    = 20.f;
    sd_img_gen_params->normalize_input   = false;
    sd_img_gen_params->vae_tiling_params = {false, 0, 0, 0.5f, 0.0f, 0.0f};
}

char* sd_img_gen_params_to_str(const sd_img_gen_params_t* sd_img_gen_params) {
    char* buf = (char*)malloc(4096);
    if (!buf)
        return NULL;
    buf[0] = '\0';

    char* sample_params_str = sd_sample_params_to_str(&sd_img_gen_params->sample_params);

    snprintf(buf + strlen(buf), 4096 - strlen(buf),
             "prompt: %s\n"
             "negative_prompt: %s\n"
             "clip_skip: %d\n"
             "width: %d\n"
             "height: %d\n"
             "sample_params: %s\n"
             "strength: %.2f\n"
             "seed: %" PRId64
             "VAE tiling:"
             "\n"
             "batch_count: %d\n"
             "ref_images_count: %d\n"
             "increase_ref_index: %s\n"
             "control_strength: %.2f\n"
             "style_strength: %.2f\n"
             "normalize_input: %s\n"
             "input_id_images_path: %s\n",
             SAFE_STR(sd_img_gen_params->prompt),
             SAFE_STR(sd_img_gen_params->negative_prompt),
             sd_img_gen_params->clip_skip,
             sd_img_gen_params->width,
             sd_img_gen_params->height,
             SAFE_STR(sample_params_str),
             sd_img_gen_params->strength,
             sd_img_gen_params->seed,
             BOOL_STR(sd_img_gen_params->vae_tiling_params.enabled),
             sd_img_gen_params->batch_count,
             sd_img_gen_params->ref_images_count,
             BOOL_STR(sd_img_gen_params->increase_ref_index),
             sd_img_gen_params->control_strength,
             sd_img_gen_params->style_strength,
             BOOL_STR(sd_img_gen_params->normalize_input),
             SAFE_STR(sd_img_gen_params->input_id_images_path));
    free(sample_params_str);
    return buf;
}

void sd_vid_gen_params_init(sd_vid_gen_params_t* sd_vid_gen_params) {
    *sd_vid_gen_params = {};
    sd_sample_params_init(&sd_vid_gen_params->sample_params);
    sd_sample_params_init(&sd_vid_gen_params->high_noise_sample_params);
    sd_vid_gen_params->high_noise_sample_params.sample_steps = -1;
    sd_vid_gen_params->width                                 = 512;
    sd_vid_gen_params->height                                = 512;
    sd_vid_gen_params->strength                              = 0.75f;
    sd_vid_gen_params->seed                                  = -1;
    sd_vid_gen_params->video_frames                          = 6;
    sd_vid_gen_params->moe_boundary                          = 0.875f;
    sd_vid_gen_params->vace_strength                         = 1.f;
}

struct sd_ctx_t {
    StableDiffusionGGML* sd = NULL;
};

sd_ctx_t* new_sd_ctx(const sd_ctx_params_t* sd_ctx_params) {
    sd_ctx_t* sd_ctx = (sd_ctx_t*)malloc(sizeof(sd_ctx_t));
    if (sd_ctx == NULL) {
        return NULL;
    }

    sd_ctx->sd = new StableDiffusionGGML();
    if (sd_ctx->sd == NULL) {
        free(sd_ctx);
        return NULL;
    }

    if (!sd_ctx->sd->init(sd_ctx_params)) {
        delete sd_ctx->sd;
        sd_ctx->sd = NULL;
        free(sd_ctx);
        return NULL;
    }
    return sd_ctx;
}

void free_sd_ctx(sd_ctx_t* sd_ctx) {
    if (sd_ctx->sd != NULL) {
        delete sd_ctx->sd;
        sd_ctx->sd = NULL;
    }
    free(sd_ctx);
}

enum sample_method_t sd_get_default_sample_method(const sd_ctx_t* sd_ctx) {
    if (sd_ctx != NULL && sd_ctx->sd != NULL) {
        SDVersion version = sd_ctx->sd->version;
        if (sd_version_is_dit(version))
            return EULER;
        else
            return EULER_A;
    }
    return SAMPLE_METHOD_COUNT;
}

sd_image_t* generate_image_internal(sd_ctx_t* sd_ctx,
                                    struct ggml_context* work_ctx,
                                    ggml_tensor* init_latent,
                                    std::string prompt,
                                    std::string negative_prompt,
                                    int clip_skip,
                                    sd_guidance_params_t guidance,
                                    float eta,
                                    int width,
                                    int height,
                                    enum sample_method_t sample_method,
                                    const std::vector<float>& sigmas,
                                    int64_t seed,
                                    int batch_count,
                                    sd_image_t control_image,
                                    float control_strength,
                                    float style_ratio,
                                    bool normalize_input,
                                    std::string input_id_images_path,
                                    std::vector<ggml_tensor*> ref_latents,
                                    bool increase_ref_index,
                                    ggml_tensor* concat_latent = NULL,
                                    ggml_tensor* denoise_mask  = NULL) {
    if (seed < 0) {
        // Generally, when using the provided command line, the seed is always >0.
        // However, to prevent potential issues if 'stable-diffusion.cpp' is invoked as a library
        // by a third party with a seed <0, let's incorporate randomization here.
        srand((int)time(NULL));
        seed = rand();
    }

    // for (auto v : sigmas) {
    //     std::cout << v << " ";
    // }
    // std::cout << std::endl;

    int sample_steps = sigmas.size() - 1;

    int64_t t0 = ggml_time_ms();
    // Apply lora
    prompt = sd_ctx->sd->apply_loras_from_prompt(prompt);

    // Photo Maker
    std::string prompt_text_only;
    ggml_tensor* init_img = NULL;
    SDCondition id_cond;
    std::vector<bool> class_tokens_mask;
    if (sd_ctx->sd->stacked_id) {
        if (!sd_ctx->sd->pmid_lora->applied) {
            int64_t t0 = ggml_time_ms();
            sd_ctx->sd->pmid_lora->apply(sd_ctx->sd->tensors, sd_ctx->sd->version, sd_ctx->sd->n_threads);
            int64_t t1                     = ggml_time_ms();
            sd_ctx->sd->pmid_lora->applied = true;
            LOG_INFO("pmid_lora apply completed, taking %.2fs", (t1 - t0) * 1.0f / 1000);
            if (sd_ctx->sd->free_params_immediately) {
                sd_ctx->sd->pmid_lora->free_params_buffer();
            }
        }
        // preprocess input id images
        std::vector<sd_image_t*> input_id_images;
        bool pmv2 = sd_ctx->sd->pmid_model->get_version() == PM_VERSION_2;
        if (sd_ctx->sd->pmid_model && input_id_images_path.size() > 0) {
            std::vector<std::string> img_files = get_files_from_dir(input_id_images_path);
            for (std::string img_file : img_files) {
                int c = 0;
                int width, height;
                if (ends_with(img_file, "safetensors")) {
                    continue;
                }
                uint8_t* input_image_buffer = stbi_load(img_file.c_str(), &width, &height, &c, 3);
                if (input_image_buffer == NULL) {
                    LOG_ERROR("PhotoMaker load image from '%s' failed", img_file.c_str());
                    continue;
                } else {
                    LOG_INFO("PhotoMaker loaded image from '%s'", img_file.c_str());
                }
                sd_image_t* input_image = NULL;
                input_image             = new sd_image_t{(uint32_t)width,
                                             (uint32_t)height,
                                             3,
                                             input_image_buffer};
                input_image             = preprocess_id_image(input_image);
                if (input_image == NULL) {
                    LOG_ERROR("preprocess input id image from '%s' failed", img_file.c_str());
                    continue;
                }
                input_id_images.push_back(input_image);
            }
        }
        if (input_id_images.size() > 0) {
            sd_ctx->sd->pmid_model->style_strength = style_ratio;
            int32_t w                              = input_id_images[0]->width;
            int32_t h                              = input_id_images[0]->height;
            int32_t channels                       = input_id_images[0]->channel;
            int32_t num_input_images               = (int32_t)input_id_images.size();
            init_img                               = ggml_new_tensor_4d(work_ctx, GGML_TYPE_F32, w, h, channels, num_input_images);
            // TODO: move these to somewhere else and be user settable
            float mean[] = {0.48145466f, 0.4578275f, 0.40821073f};
            float std[]  = {0.26862954f, 0.26130258f, 0.27577711f};
            for (int i = 0; i < num_input_images; i++) {
                sd_image_t* init_image = input_id_images[i];
                if (normalize_input)
                    sd_mul_images_to_tensor(init_image->data, init_img, i, mean, std);
                else
                    sd_mul_images_to_tensor(init_image->data, init_img, i, NULL, NULL);
            }
            int64_t t0                    = ggml_time_ms();
            auto cond_tup                 = sd_ctx->sd->cond_stage_model->get_learned_condition_with_trigger(work_ctx,
                                                                                                             sd_ctx->sd->n_threads, prompt,
                                                                                                             clip_skip,
                                                                                                             width,
                                                                                                             height,
                                                                                                             num_input_images,
                                                                                                             sd_ctx->sd->diffusion_model->get_adm_in_channels());
            id_cond                       = std::get<0>(cond_tup);
            class_tokens_mask             = std::get<1>(cond_tup);  //
            struct ggml_tensor* id_embeds = NULL;
            if (pmv2) {
                // id_embeds = sd_ctx->sd->pmid_id_embeds->get();
                id_embeds = load_tensor_from_file(work_ctx, path_join(input_id_images_path, "id_embeds.bin"));
                // print_ggml_tensor(id_embeds, true, "id_embeds:");
            }
            id_cond.c_crossattn = sd_ctx->sd->id_encoder(work_ctx, init_img, id_cond.c_crossattn, id_embeds, class_tokens_mask);
            int64_t t1          = ggml_time_ms();
            LOG_INFO("Photomaker ID Stacking, taking %" PRId64 " ms", t1 - t0);
            if (sd_ctx->sd->free_params_immediately) {
                sd_ctx->sd->pmid_model->free_params_buffer();
            }
            // Encode input prompt without the trigger word for delayed conditioning
            prompt_text_only = sd_ctx->sd->cond_stage_model->remove_trigger_from_prompt(work_ctx, prompt);
            // printf("%s || %s \n", prompt.c_str(), prompt_text_only.c_str());
            prompt = prompt_text_only;  //
            // if (sample_steps < 50) {
            //     LOG_INFO("sampling steps increases from %d to 50 for PHOTOMAKER", sample_steps);
            //     sample_steps = 50;
            // }
        } else {
            LOG_WARN("Provided PhotoMaker model file, but NO input ID images");
            LOG_WARN("Turn off PhotoMaker");
            sd_ctx->sd->stacked_id = false;
        }
        for (sd_image_t* img : input_id_images) {
            free(img->data);
        }
        input_id_images.clear();
    }

    // Get learned condition
    t0               = ggml_time_ms();
    SDCondition cond = sd_ctx->sd->cond_stage_model->get_learned_condition(work_ctx,
                                                                           sd_ctx->sd->n_threads,
                                                                           prompt,
                                                                           clip_skip,
                                                                           width,
                                                                           height,
                                                                           sd_ctx->sd->diffusion_model->get_adm_in_channels());

    SDCondition uncond;
    if (guidance.txt_cfg != 1.0 ||
        (sd_version_is_inpaint_or_unet_edit(sd_ctx->sd->version) && guidance.txt_cfg != guidance.img_cfg)) {
        bool zero_out_masked = false;
        if (sd_version_is_sdxl(sd_ctx->sd->version) && negative_prompt.size() == 0 && !sd_ctx->sd->is_using_edm_v_parameterization) {
            zero_out_masked = true;
        }
        uncond = sd_ctx->sd->cond_stage_model->get_learned_condition(work_ctx,
                                                                     sd_ctx->sd->n_threads,
                                                                     negative_prompt,
                                                                     clip_skip,
                                                                     width,
                                                                     height,
                                                                     sd_ctx->sd->diffusion_model->get_adm_in_channels(),
                                                                     zero_out_masked);
    }
    int64_t t1 = ggml_time_ms();
    LOG_INFO("get_learned_condition completed, taking %" PRId64 " ms", t1 - t0);

    if (sd_ctx->sd->free_params_immediately) {
        sd_ctx->sd->cond_stage_model->free_params_buffer();
    }

    // Control net hint
    struct ggml_tensor* image_hint = NULL;
    if (control_image.data != NULL) {
        image_hint = ggml_new_tensor_4d(work_ctx, GGML_TYPE_F32, width, height, 3, 1);
        sd_image_to_tensor(control_image, image_hint);
    }

    // Sample
    std::vector<struct ggml_tensor*> final_latents;  // collect latents to decode
    int C = 4;
    if (sd_version_is_sd3(sd_ctx->sd->version)) {
        C = 16;
    } else if (sd_version_is_flux(sd_ctx->sd->version)) {
        C = 16;
    }
    int W = width / 8;
    int H = height / 8;
    LOG_INFO("sampling using %s method", sampling_methods_str[sample_method]);
    if (sd_version_is_inpaint(sd_ctx->sd->version)) {
        int64_t mask_channels = 1;
        if (sd_ctx->sd->version == VERSION_FLUX_FILL) {
            mask_channels = 8 * 8;  // flatten the whole mask
        }
        auto empty_latent = ggml_new_tensor_4d(work_ctx, GGML_TYPE_F32, init_latent->ne[0], init_latent->ne[1], mask_channels + init_latent->ne[2], 1);
        // no mask, set the whole image as masked
        for (int64_t x = 0; x < empty_latent->ne[0]; x++) {
            for (int64_t y = 0; y < empty_latent->ne[1]; y++) {
                if (sd_ctx->sd->version == VERSION_FLUX_FILL) {
                    // TODO: this might be wrong
                    for (int64_t c = 0; c < init_latent->ne[2]; c++) {
                        ggml_tensor_set_f32(empty_latent, 0, x, y, c);
                    }
                    for (int64_t c = init_latent->ne[2]; c < empty_latent->ne[2]; c++) {
                        ggml_tensor_set_f32(empty_latent, 1, x, y, c);
                    }
                } else {
                    ggml_tensor_set_f32(empty_latent, 1, x, y, 0);
                    for (int64_t c = 1; c < empty_latent->ne[2]; c++) {
                        ggml_tensor_set_f32(empty_latent, 0, x, y, c);
                    }
                }
            }
        }
        if (concat_latent == NULL) {
            concat_latent = empty_latent;
        }
        cond.c_concat   = concat_latent;
        uncond.c_concat = empty_latent;
        denoise_mask    = NULL;
    } else if (sd_version_is_unet_edit(sd_ctx->sd->version)) {
        auto empty_latent = ggml_dup_tensor(work_ctx, init_latent);
        ggml_set_f32(empty_latent, 0);
        uncond.c_concat = empty_latent;
        if (concat_latent == NULL) {
            concat_latent = empty_latent;
        }
        cond.c_concat = ref_latents[0];
    }
    SDCondition img_cond;
    if (uncond.c_crossattn != NULL &&
        (sd_version_is_inpaint_or_unet_edit(sd_ctx->sd->version) && guidance.txt_cfg != guidance.img_cfg)) {
        img_cond = SDCondition(uncond.c_crossattn, uncond.c_vector, cond.c_concat);
    }
    for (int b = 0; b < batch_count; b++) {
        int64_t sampling_start = ggml_time_ms();
        int64_t cur_seed       = seed + b;
        LOG_INFO("generating image: %i/%i - seed %" PRId64, b + 1, batch_count, cur_seed);

        sd_ctx->sd->rng->manual_seed(cur_seed);
        struct ggml_tensor* x_t   = init_latent;
        struct ggml_tensor* noise = ggml_new_tensor_4d(work_ctx, GGML_TYPE_F32, W, H, C, 1);
        ggml_tensor_set_f32_randn(noise, sd_ctx->sd->rng);

        int start_merge_step = -1;
        if (sd_ctx->sd->stacked_id) {
            start_merge_step = int(sd_ctx->sd->pmid_model->style_strength / 100.f * sample_steps);
            // if (start_merge_step > 30)
            //     start_merge_step = 30;
            LOG_INFO("PHOTOMAKER: start_merge_step: %d", start_merge_step);
        }

        struct ggml_tensor* x_0 = sd_ctx->sd->sample(work_ctx,
                                                     sd_ctx->sd->diffusion_model,
                                                     true,
                                                     x_t,
                                                     noise,
                                                     cond,
                                                     uncond,
                                                     img_cond,
                                                     image_hint,
                                                     control_strength,
                                                     guidance,
                                                     eta,
                                                     sample_method,
                                                     sigmas,
                                                     start_merge_step,
                                                     id_cond,
                                                     ref_latents,
                                                     increase_ref_index,
                                                     denoise_mask);
        // print_ggml_tensor(x_0);
        int64_t sampling_end = ggml_time_ms();
        LOG_INFO("sampling completed, taking %.2fs", (sampling_end - sampling_start) * 1.0f / 1000);
        final_latents.push_back(x_0);
    }

    if (sd_ctx->sd->free_params_immediately) {
        sd_ctx->sd->diffusion_model->free_params_buffer();
    }
    int64_t t3 = ggml_time_ms();
    LOG_INFO("generating %" PRId64 " latent images completed, taking %.2fs", final_latents.size(), (t3 - t1) * 1.0f / 1000);

    // Decode to image
    LOG_INFO("decoding %zu latents", final_latents.size());
    std::vector<struct ggml_tensor*> decoded_images;  // collect decoded images
    for (size_t i = 0; i < final_latents.size(); i++) {
        t1                      = ggml_time_ms();
        struct ggml_tensor* img = sd_ctx->sd->decode_first_stage(work_ctx, final_latents[i] /* x_0 */);
        // print_ggml_tensor(img);
        if (img != NULL) {
            decoded_images.push_back(img);
        }
        int64_t t2 = ggml_time_ms();
        LOG_INFO("latent %" PRId64 " decoded, taking %.2fs", i + 1, (t2 - t1) * 1.0f / 1000);
    }

    int64_t t4 = ggml_time_ms();
    LOG_INFO("decode_first_stage completed, taking %.2fs", (t4 - t3) * 1.0f / 1000);
    if (sd_ctx->sd->free_params_immediately && !sd_ctx->sd->use_tiny_autoencoder) {
        sd_ctx->sd->first_stage_model->free_params_buffer();
    }
    sd_image_t* result_images = (sd_image_t*)calloc(batch_count, sizeof(sd_image_t));
    if (result_images == NULL) {
        ggml_free(work_ctx);
        return NULL;
    }

    for (size_t i = 0; i < decoded_images.size(); i++) {
        result_images[i].width   = width;
        result_images[i].height  = height;
        result_images[i].channel = 3;
        result_images[i].data    = sd_tensor_to_image(decoded_images[i]);
    }
    ggml_free(work_ctx);

    return result_images;
}

ggml_tensor* generate_init_latent(sd_ctx_t* sd_ctx,
                                  ggml_context* work_ctx,
                                  int width,
                                  int height,
                                  int frames = 1,
                                  bool video = false) {
    int C = 4;
    int T = frames;
    int W = width / 8;
    int H = height / 8;
    if (sd_version_is_sd3(sd_ctx->sd->version)) {
        C = 16;
    } else if (sd_version_is_flux(sd_ctx->sd->version)) {
        C = 16;
    } else if (sd_version_is_wan(sd_ctx->sd->version)) {
        C = 16;
        T = ((T - 1) / 4) + 1;
        if (sd_ctx->sd->version == VERSION_WAN2_2_TI2V) {
            C = 48;
            W = width / 16;
            H = height / 16;
        }
    }
    ggml_tensor* init_latent;
    if (video) {
        init_latent = ggml_new_tensor_4d(work_ctx, GGML_TYPE_F32, W, H, T, C);
    } else {
        init_latent = ggml_new_tensor_4d(work_ctx, GGML_TYPE_F32, W, H, C, 1);
    }
    if (sd_version_is_sd3(sd_ctx->sd->version)) {
        ggml_set_f32(init_latent, 0.0609f);
    } else if (sd_version_is_flux(sd_ctx->sd->version)) {
        ggml_set_f32(init_latent, 0.1159f);
    } else {
        ggml_set_f32(init_latent, 0.f);
    }
    return init_latent;
}

sd_image_t* generate_image(sd_ctx_t* sd_ctx, const sd_img_gen_params_t* sd_img_gen_params) {
    sd_ctx->sd->vae_tiling_params = sd_img_gen_params->vae_tiling_params;
    int width                     = sd_img_gen_params->width;
    int height                    = sd_img_gen_params->height;
    if (sd_version_is_dit(sd_ctx->sd->version)) {
        if (width % 16 || height % 16) {
            LOG_ERROR("Image dimensions must be must be a multiple of 16 on each axis for %s models. (Got %dx%d)",
                      model_version_to_str[sd_ctx->sd->version],
                      width,
                      height);
            return NULL;
        }
    } else if (width % 64 || height % 64) {
        LOG_ERROR("Image dimensions must be must be a multiple of 64 on each axis for %s models. (Got %dx%d)",
                  model_version_to_str[sd_ctx->sd->version],
                  width,
                  height);
        return NULL;
    }
    LOG_DEBUG("generate_image %dx%d", width, height);
    if (sd_ctx == NULL || sd_img_gen_params == NULL) {
        return NULL;
    }

    struct ggml_init_params params;
    params.mem_size = static_cast<size_t>(1024 * 1024) * 1024;  // 1G
    params.mem_buffer = NULL;
    params.no_alloc   = false;
    // LOG_DEBUG("mem_size %u ", params.mem_size);

    struct ggml_context* work_ctx = ggml_init(params);
    if (!work_ctx) {
        LOG_ERROR("ggml_init() failed");
        return NULL;
    }

    int64_t seed = sd_img_gen_params->seed;
    if (seed < 0) {
        srand((int)time(NULL));
        seed = rand();
    }
    sd_ctx->sd->rng->manual_seed(seed);

    int sample_steps = sd_img_gen_params->sample_params.sample_steps;

    size_t t0 = ggml_time_ms();

    sd_ctx->sd->init_scheduler(sd_img_gen_params->sample_params.scheduler);
    std::vector<float> sigmas = sd_ctx->sd->denoiser->get_sigmas(sample_steps);

    ggml_tensor* init_latent   = NULL;
    ggml_tensor* concat_latent = NULL;
    ggml_tensor* denoise_mask  = NULL;
    if (sd_img_gen_params->init_image.data) {
        LOG_INFO("IMG2IMG");

        size_t t_enc = static_cast<size_t>(sample_steps * sd_img_gen_params->strength);
        if (t_enc == sample_steps)
            t_enc--;
        LOG_INFO("target t_enc is %zu steps", t_enc);
        std::vector<float> sigma_sched;
        sigma_sched.assign(sigmas.begin() + sample_steps - t_enc - 1, sigmas.end());
        sigmas = sigma_sched;

        ggml_tensor* init_img = ggml_new_tensor_4d(work_ctx, GGML_TYPE_F32, width, height, 3, 1);
        ggml_tensor* mask_img = ggml_new_tensor_4d(work_ctx, GGML_TYPE_F32, width, height, 1, 1);

        sd_image_to_tensor(sd_img_gen_params->mask_image, mask_img);
        sd_image_to_tensor(sd_img_gen_params->init_image, init_img);

        if (sd_version_is_inpaint(sd_ctx->sd->version)) {
            int64_t mask_channels = 1;
            if (sd_ctx->sd->version == VERSION_FLUX_FILL) {
                mask_channels = 8 * 8;  // flatten the whole mask
            }
            ggml_tensor* masked_img = ggml_new_tensor_4d(work_ctx, GGML_TYPE_F32, width, height, 3, 1);
            sd_apply_mask(init_img, mask_img, masked_img);
            ggml_tensor* masked_latent = NULL;
            if (!sd_ctx->sd->use_tiny_autoencoder) {
                ggml_tensor* moments = sd_ctx->sd->encode_first_stage(work_ctx, masked_img);
                masked_latent        = sd_ctx->sd->get_first_stage_encoding(work_ctx, moments);
            } else {
                masked_latent = sd_ctx->sd->encode_first_stage(work_ctx, masked_img);
            }
            concat_latent = ggml_new_tensor_4d(work_ctx,
                                               GGML_TYPE_F32,
                                               masked_latent->ne[0],
                                               masked_latent->ne[1],
                                               mask_channels + masked_latent->ne[2],
                                               1);
            for (int ix = 0; ix < masked_latent->ne[0]; ix++) {
                for (int iy = 0; iy < masked_latent->ne[1]; iy++) {
                    int mx = ix * 8;
                    int my = iy * 8;
                    if (sd_ctx->sd->version == VERSION_FLUX_FILL) {
                        for (int k = 0; k < masked_latent->ne[2]; k++) {
                            float v = ggml_tensor_get_f32(masked_latent, ix, iy, k);
                            ggml_tensor_set_f32(concat_latent, v, ix, iy, k);
                        }
                        // "Encode" 8x8 mask chunks into a flattened 1x64 vector, and concatenate to masked image
                        for (int x = 0; x < 8; x++) {
                            for (int y = 0; y < 8; y++) {
                                float m = ggml_tensor_get_f32(mask_img, mx + x, my + y);
                                // TODO: check if the way the mask is flattened is correct (is it supposed to be x*8+y or x+8*y?)
                                // python code was using "b (h 8) (w 8) -> b (8 8) h w"
                                ggml_tensor_set_f32(concat_latent, m, ix, iy, masked_latent->ne[2] + x * 8 + y);
                            }
                        }
                    } else {
                        float m = ggml_tensor_get_f32(mask_img, mx, my);
                        ggml_tensor_set_f32(concat_latent, m, ix, iy, 0);
                        for (int k = 0; k < masked_latent->ne[2]; k++) {
                            float v = ggml_tensor_get_f32(masked_latent, ix, iy, k);
                            ggml_tensor_set_f32(concat_latent, v, ix, iy, k + mask_channels);
                        }
                    }
                }
            }
        }

        {
            // LOG_WARN("Inpainting with a base model is not great");
            denoise_mask = ggml_new_tensor_4d(work_ctx, GGML_TYPE_F32, width / 8, height / 8, 1, 1);
            for (int ix = 0; ix < denoise_mask->ne[0]; ix++) {
                for (int iy = 0; iy < denoise_mask->ne[1]; iy++) {
                    int mx  = ix * 8;
                    int my  = iy * 8;
                    float m = ggml_tensor_get_f32(mask_img, mx, my);
                    ggml_tensor_set_f32(denoise_mask, m, ix, iy);
                }
            }
        }

        if (!sd_ctx->sd->use_tiny_autoencoder) {
            ggml_tensor* moments = sd_ctx->sd->encode_first_stage(work_ctx, init_img);
            init_latent          = sd_ctx->sd->get_first_stage_encoding(work_ctx, moments);
        } else {
            init_latent = sd_ctx->sd->encode_first_stage(work_ctx, init_img);
        }
    } else {
        LOG_INFO("TXT2IMG");
        if (sd_version_is_inpaint(sd_ctx->sd->version)) {
            LOG_WARN("This is an inpainting model, this should only be used in img2img mode with a mask");
        }
        init_latent = generate_init_latent(sd_ctx, work_ctx, width, height);
    }

    if (sd_img_gen_params->ref_images_count > 0) {
        LOG_INFO("EDIT mode");
    }

    std::vector<ggml_tensor*> ref_latents;
    for (int i = 0; i < sd_img_gen_params->ref_images_count; i++) {
        ggml_tensor* img = ggml_new_tensor_4d(work_ctx,
                                              GGML_TYPE_F32,
                                              sd_img_gen_params->ref_images[i].width,
                                              sd_img_gen_params->ref_images[i].height,
                                              3,
                                              1);
        sd_image_to_tensor(sd_img_gen_params->ref_images[i], img);

        ggml_tensor* latent = NULL;
        if (sd_ctx->sd->use_tiny_autoencoder) {
            latent = sd_ctx->sd->encode_first_stage(work_ctx, img);
        } else if (sd_ctx->sd->version == VERSION_SD1_PIX2PIX) {
            latent = sd_ctx->sd->encode_first_stage(work_ctx, img);
            latent = ggml_view_3d(work_ctx,
                                  latent,
                                  latent->ne[0],
                                  latent->ne[1],
                                  latent->ne[2] / 2,
                                  latent->nb[1],
                                  latent->nb[2],
                                  0);
        } else {
            ggml_tensor* moments = sd_ctx->sd->encode_first_stage(work_ctx, img);
            latent               = sd_ctx->sd->get_first_stage_encoding(work_ctx, moments);
        }
        ref_latents.push_back(latent);
    }

    if (sd_img_gen_params->init_image.data != NULL || sd_img_gen_params->ref_images_count > 0) {
        size_t t1 = ggml_time_ms();
        LOG_INFO("encode_first_stage completed, taking %.2fs", (t1 - t0) * 1.0f / 1000);
    }

    enum sample_method_t sample_method = sd_img_gen_params->sample_params.sample_method;
    if (sample_method == SAMPLE_METHOD_DEFAULT) {
        sample_method = sd_get_default_sample_method(sd_ctx);
    }

    sd_image_t* result_images = generate_image_internal(sd_ctx,
                                                        work_ctx,
                                                        init_latent,
                                                        SAFE_STR(sd_img_gen_params->prompt),
                                                        SAFE_STR(sd_img_gen_params->negative_prompt),
                                                        sd_img_gen_params->clip_skip,
                                                        sd_img_gen_params->sample_params.guidance,
                                                        sd_img_gen_params->sample_params.eta,
                                                        width,
                                                        height,
                                                        sample_method,
                                                        sigmas,
                                                        seed,
                                                        sd_img_gen_params->batch_count,
                                                        sd_img_gen_params->control_image,
                                                        sd_img_gen_params->control_strength,
                                                        sd_img_gen_params->style_strength,
                                                        sd_img_gen_params->normalize_input,
                                                        SAFE_STR(sd_img_gen_params->input_id_images_path),
                                                        ref_latents,
                                                        sd_img_gen_params->increase_ref_index,
                                                        concat_latent,
                                                        denoise_mask);

    size_t t2 = ggml_time_ms();

    LOG_INFO("generate_image completed in %.2fs", (t2 - t0) * 1.0f / 1000);

    return result_images;
}

SD_API sd_image_t* generate_video(sd_ctx_t* sd_ctx, const sd_vid_gen_params_t* sd_vid_gen_params, int* num_frames_out) {
    if (sd_ctx == NULL || sd_vid_gen_params == NULL) {
        return NULL;
    }

    std::string prompt          = SAFE_STR(sd_vid_gen_params->prompt);
    std::string negative_prompt = SAFE_STR(sd_vid_gen_params->negative_prompt);

    int width        = sd_vid_gen_params->width;
    int height       = sd_vid_gen_params->height;
    int frames       = sd_vid_gen_params->video_frames;
    frames           = (frames - 1) / 4 * 4 + 1;
    int sample_steps = sd_vid_gen_params->sample_params.sample_steps;
    LOG_INFO("generate_video %dx%dx%d", width, height, frames);

    sd_ctx->sd->init_scheduler(sd_vid_gen_params->sample_params.scheduler);

    int high_noise_sample_steps = 0;
    if (sd_ctx->sd->high_noise_diffusion_model) {
        sd_ctx->sd->init_scheduler(sd_vid_gen_params->high_noise_sample_params.scheduler);
        high_noise_sample_steps = sd_vid_gen_params->high_noise_sample_params.sample_steps;
    }

    int total_steps = sample_steps;

    if (high_noise_sample_steps > 0) {
        total_steps += high_noise_sample_steps;
    }
    std::vector<float> sigmas = sd_ctx->sd->denoiser->get_sigmas(total_steps);

    if (high_noise_sample_steps < 0) {
        // timesteps ∝ sigmas for Flow models (like wan2.2 a14b)
        for (size_t i = 0; i < sigmas.size(); ++i) {
            if (sigmas[i] < sd_vid_gen_params->moe_boundary) {
                high_noise_sample_steps = i;
                break;
            }
        }
        LOG_DEBUG("switching from high noise model at step %d", high_noise_sample_steps);
        sample_steps = total_steps - high_noise_sample_steps;
    }

    struct ggml_init_params params;
<<<<<<< HEAD
    params.mem_size   = static_cast<size_t>(1024 * 1024) * 1024;  // 1G
=======
    params.mem_size = static_cast<size_t>(1024 * 1024) * 1024;  // 1GB
>>>>>>> 2c9b1e25
    params.mem_buffer = NULL;
    params.no_alloc   = false;
    // LOG_DEBUG("mem_size %u ", params.mem_size);

    struct ggml_context* work_ctx = ggml_init(params);
    if (!work_ctx) {
        LOG_ERROR("ggml_init() failed");
        return NULL;
    }

    int64_t seed = sd_vid_gen_params->seed;
    if (seed < 0) {
        seed = (int)time(NULL);
    }

    sd_ctx->sd->rng->manual_seed(seed);

    int64_t t0 = ggml_time_ms();

    // Apply lora
    prompt = sd_ctx->sd->apply_loras_from_prompt(prompt);

    ggml_tensor* init_latent        = NULL;
    ggml_tensor* clip_vision_output = NULL;
    ggml_tensor* concat_latent      = NULL;
    ggml_tensor* denoise_mask       = NULL;
    ggml_tensor* vace_context       = NULL;
    int64_t ref_image_num           = 0;  // for vace
    if (sd_ctx->sd->diffusion_model->get_desc() == "Wan2.1-I2V-14B" ||
        sd_ctx->sd->diffusion_model->get_desc() == "Wan2.2-I2V-14B" ||
        sd_ctx->sd->diffusion_model->get_desc() == "Wan2.1-FLF2V-14B") {
        LOG_INFO("IMG2VID");

        if (sd_ctx->sd->diffusion_model->get_desc() == "Wan2.1-I2V-14B" ||
            sd_ctx->sd->diffusion_model->get_desc() == "Wan2.1-FLF2V-14B") {
            if (sd_vid_gen_params->init_image.data) {
                clip_vision_output = sd_ctx->sd->get_clip_vision_output(work_ctx, sd_vid_gen_params->init_image, false, -2);
            } else {
                clip_vision_output = sd_ctx->sd->get_clip_vision_output(work_ctx, sd_vid_gen_params->init_image, false, -2, true);
            }

            if (sd_ctx->sd->diffusion_model->get_desc() == "Wan2.1-FLF2V-14B") {
                ggml_tensor* end_image_clip_vision_output = NULL;
                if (sd_vid_gen_params->end_image.data) {
                    end_image_clip_vision_output = sd_ctx->sd->get_clip_vision_output(work_ctx, sd_vid_gen_params->end_image, false, -2);
                } else {
                    end_image_clip_vision_output = sd_ctx->sd->get_clip_vision_output(work_ctx, sd_vid_gen_params->end_image, false, -2, true);
                }
                clip_vision_output = ggml_tensor_concat(work_ctx, clip_vision_output, end_image_clip_vision_output, 1);
            }

            int64_t t1 = ggml_time_ms();
            LOG_INFO("get_clip_vision_output completed, taking %" PRId64 " ms", t1 - t0);
        }

        int64_t t1         = ggml_time_ms();
        ggml_tensor* image = ggml_new_tensor_4d(work_ctx, GGML_TYPE_F32, width, height, frames, 3);
        ggml_tensor_iter(image, [&](ggml_tensor* image, int64_t i0, int64_t i1, int64_t i2, int64_t i3) {
            float value = 0.5f;
            if (i2 == 0 && sd_vid_gen_params->init_image.data) {  // start image
                value = *(sd_vid_gen_params->init_image.data + i1 * width * 3 + i0 * 3 + i3);
                value /= 255.f;
            } else if (i2 == frames - 1 && sd_vid_gen_params->end_image.data) {
                value = *(sd_vid_gen_params->end_image.data + i1 * width * 3 + i0 * 3 + i3);
                value /= 255.f;
            }
            ggml_tensor_set_f32(image, value, i0, i1, i2, i3);
        });

        concat_latent = sd_ctx->sd->encode_first_stage(work_ctx, image);  // [b*c, t, h/8, w/8]

        int64_t t2 = ggml_time_ms();
        LOG_INFO("encode_first_stage completed, taking %" PRId64 " ms", t2 - t1);

        sd_ctx->sd->process_latent_in(concat_latent);

        ggml_tensor* concat_mask = ggml_new_tensor_4d(work_ctx,
                                                      GGML_TYPE_F32,
                                                      concat_latent->ne[0],
                                                      concat_latent->ne[1],
                                                      concat_latent->ne[2],
                                                      4);  // [b*4, t, w/8, h/8]
        ggml_tensor_iter(concat_mask, [&](ggml_tensor* concat_mask, int64_t i0, int64_t i1, int64_t i2, int64_t i3) {
            float value = 0.0f;
            if (i2 == 0 && sd_vid_gen_params->init_image.data) {  // start image
                value = 1.0f;
            } else if (i2 == frames - 1 && sd_vid_gen_params->end_image.data && i3 == 3) {
                value = 1.0f;
            }
            ggml_tensor_set_f32(concat_mask, value, i0, i1, i2, i3);
        });

        concat_latent = ggml_tensor_concat(work_ctx, concat_mask, concat_latent, 3);  // [b*(c+4), t, h/8, w/8]
    } else if (sd_ctx->sd->diffusion_model->get_desc() == "Wan2.2-TI2V-5B" && sd_vid_gen_params->init_image.data) {
        LOG_INFO("IMG2VID");

        int64_t t1            = ggml_time_ms();
        ggml_tensor* init_img = ggml_new_tensor_4d(work_ctx, GGML_TYPE_F32, width, height, 3, 1);
        sd_image_to_tensor(sd_vid_gen_params->init_image, init_img);
        init_img = ggml_reshape_4d(work_ctx, init_img, width, height, 1, 3);

        auto init_image_latent = sd_ctx->sd->encode_first_stage(work_ctx, init_img);  // [b*c, 1, h/16, w/16]

        init_latent  = generate_init_latent(sd_ctx, work_ctx, width, height, frames, true);
        denoise_mask = ggml_new_tensor_4d(work_ctx, GGML_TYPE_F32, init_latent->ne[0], init_latent->ne[1], init_latent->ne[2], 1);
        ggml_set_f32(denoise_mask, 1.f);

        sd_ctx->sd->process_latent_out(init_latent);

        ggml_tensor_iter(init_image_latent, [&](ggml_tensor* t, int64_t i0, int64_t i1, int64_t i2, int64_t i3) {
            float value = ggml_tensor_get_f32(t, i0, i1, i2, i3);
            ggml_tensor_set_f32(init_latent, value, i0, i1, i2, i3);
            if (i3 == 0) {
                ggml_tensor_set_f32(denoise_mask, 0.f, i0, i1, i2, i3);
            }
        });

        sd_ctx->sd->process_latent_in(init_latent);

        int64_t t2 = ggml_time_ms();
        LOG_INFO("encode_first_stage completed, taking %" PRId64 " ms", t2 - t1);
    } else if (sd_ctx->sd->diffusion_model->get_desc() == "Wan2.1-VACE-1.3B" ||
               sd_ctx->sd->diffusion_model->get_desc() == "Wan2.x-VACE-14B") {
        LOG_INFO("VACE");
        int64_t t1                    = ggml_time_ms();
        ggml_tensor* ref_image_latent = NULL;
        if (sd_vid_gen_params->init_image.data) {
            ggml_tensor* ref_img = ggml_new_tensor_4d(work_ctx, GGML_TYPE_F32, width, height, 3, 1);
            sd_image_to_tensor(sd_vid_gen_params->init_image, ref_img);
            ref_img = ggml_reshape_4d(work_ctx, ref_img, width, height, 1, 3);

            ref_image_latent = sd_ctx->sd->encode_first_stage(work_ctx, ref_img);  // [b*c, 1, h/16, w/16]
            sd_ctx->sd->process_latent_in(ref_image_latent);
            auto zero_latent = ggml_dup_tensor(work_ctx, ref_image_latent);
            ggml_set_f32(zero_latent, 0.f);
            ref_image_latent = ggml_tensor_concat(work_ctx, ref_image_latent, zero_latent, 3);  // [b*2*c, 1, h/16, w/16]
        }

        ggml_tensor* control_video = ggml_new_tensor_4d(work_ctx, GGML_TYPE_F32, width, height, frames, 3);
        ggml_tensor_iter(control_video, [&](ggml_tensor* control_video, int64_t i0, int64_t i1, int64_t i2, int64_t i3) {
            float value = 0.5f;
            if (i2 < sd_vid_gen_params->control_frames_size) {
                value = sd_image_get_f32(sd_vid_gen_params->control_frames[i2], i0, i1, i3);
            }
            ggml_tensor_set_f32(control_video, value, i0, i1, i2, i3);
        });
        ggml_tensor* mask = ggml_new_tensor_4d(work_ctx, GGML_TYPE_F32, width, height, frames, 1);
        ggml_set_f32(mask, 1.0f);
        ggml_tensor* inactive = ggml_dup_tensor(work_ctx, control_video);
        ggml_tensor* reactive = ggml_dup_tensor(work_ctx, control_video);

        ggml_tensor_iter(control_video, [&](ggml_tensor* t, int64_t i0, int64_t i1, int64_t i2, int64_t i3) {
            float control_video_value = ggml_tensor_get_f32(t, i0, i1, i2, i3) - 0.5f;
            float mask_value          = ggml_tensor_get_f32(mask, i0, i1, i2, 0);
            float inactive_value      = (control_video_value * (1.f - mask_value)) + 0.5f;
            float reactive_value      = (control_video_value * mask_value) + 0.5f;

            ggml_tensor_set_f32(inactive, inactive_value, i0, i1, i2, i3);
            ggml_tensor_set_f32(reactive, reactive_value, i0, i1, i2, i3);
        });

        inactive = sd_ctx->sd->encode_first_stage(work_ctx, inactive);  // [b*c, t, h/8, w/8]
        reactive = sd_ctx->sd->encode_first_stage(work_ctx, reactive);  // [b*c, t, h/8, w/8]

        sd_ctx->sd->process_latent_in(inactive);
        sd_ctx->sd->process_latent_in(reactive);

        int64_t length = inactive->ne[2];
        if (ref_image_latent) {
            length += 1;
            frames        = (length - 1) * 4 + 1;
            ref_image_num = 1;
        }
        vace_context = ggml_new_tensor_4d(work_ctx, GGML_TYPE_F32, inactive->ne[0], inactive->ne[1], length, 96);  // [b*96, t, h/8, w/8]
        ggml_tensor_iter(vace_context, [&](ggml_tensor* vace_context, int64_t i0, int64_t i1, int64_t i2, int64_t i3) {
            float value;
            if (i3 < 32) {
                if (ref_image_latent && i2 == 0) {
                    value = ggml_tensor_get_f32(ref_image_latent, i0, i1, 0, i3);
                } else {
                    if (i3 < 16) {
                        value = ggml_tensor_get_f32(inactive, i0, i1, i2 - ref_image_num, i3);
                    } else {
                        value = ggml_tensor_get_f32(reactive, i0, i1, i2 - ref_image_num, i3 - 16);
                    }
                }
            } else {  // mask
                if (ref_image_latent && i2 == 0) {
                    value = 0.f;
                } else {
                    int64_t vae_stride        = 8;
                    int64_t mask_height_index = i1 * vae_stride + (i3 - 32) / vae_stride;
                    int64_t mask_width_index  = i0 * vae_stride + (i3 - 32) % vae_stride;
                    value                     = ggml_tensor_get_f32(mask, mask_width_index, mask_height_index, i2 - ref_image_num, 0);
                }
            }
            ggml_tensor_set_f32(vace_context, value, i0, i1, i2, i3);
        });
        int64_t t2 = ggml_time_ms();
        LOG_INFO("encode_first_stage completed, taking %" PRId64 " ms", t2 - t1);
    }

    if (init_latent == NULL) {
        init_latent = generate_init_latent(sd_ctx, work_ctx, width, height, frames, true);
    }

    // Get learned condition
    bool zero_out_masked = true;
    int64_t t1           = ggml_time_ms();
    SDCondition cond     = sd_ctx->sd->cond_stage_model->get_learned_condition(work_ctx,
                                                                               sd_ctx->sd->n_threads,
                                                                               prompt,
                                                                               sd_vid_gen_params->clip_skip,
                                                                               width,
                                                                               height,
                                                                               sd_ctx->sd->diffusion_model->get_adm_in_channels(),
                                                                               zero_out_masked);
    cond.c_concat        = concat_latent;
    cond.c_vector        = clip_vision_output;
    SDCondition uncond;
    if (sd_vid_gen_params->sample_params.guidance.txt_cfg != 1.0 || sd_vid_gen_params->high_noise_sample_params.guidance.txt_cfg != 1.0) {
        uncond          = sd_ctx->sd->cond_stage_model->get_learned_condition(work_ctx,
                                                                              sd_ctx->sd->n_threads,
                                                                              negative_prompt,
                                                                              sd_vid_gen_params->clip_skip,
                                                                              width,
                                                                              height,
                                                                              sd_ctx->sd->diffusion_model->get_adm_in_channels(),
                                                                              zero_out_masked);
        uncond.c_concat = concat_latent;
        uncond.c_vector = clip_vision_output;
    }
    int64_t t2 = ggml_time_ms();
    LOG_INFO("get_learned_condition completed, taking %" PRId64 " ms", t2 - t1);

    if (sd_ctx->sd->free_params_immediately) {
        sd_ctx->sd->cond_stage_model->free_params_buffer();
    }

    int W = width / 8;
    int H = height / 8;
    int T = init_latent->ne[2];
    int C = 16;

    if (sd_ctx->sd->version == VERSION_WAN2_2_TI2V) {
        W = width / 16;
        H = height / 16;
        C = 48;
    }

    struct ggml_tensor* final_latent;
    struct ggml_tensor* x_t   = init_latent;
    struct ggml_tensor* noise = ggml_new_tensor_4d(work_ctx, GGML_TYPE_F32, W, H, T, C);
    ggml_tensor_set_f32_randn(noise, sd_ctx->sd->rng);
    // High Noise Sample
    if (high_noise_sample_steps > 0) {
        LOG_DEBUG("sample(high noise) %dx%dx%d", W, H, T);
        int64_t sampling_start = ggml_time_ms();

        std::vector<float> high_noise_sigmas = std::vector<float>(sigmas.begin(), sigmas.begin() + high_noise_sample_steps + 1);
        sigmas                               = std::vector<float>(sigmas.begin() + high_noise_sample_steps, sigmas.end());

        x_t = sd_ctx->sd->sample(work_ctx,
                                 sd_ctx->sd->high_noise_diffusion_model,
                                 false,
                                 x_t,
                                 noise,
                                 cond,
                                 uncond,
                                 {},
                                 NULL,
                                 0,
                                 sd_vid_gen_params->high_noise_sample_params.guidance,
                                 sd_vid_gen_params->high_noise_sample_params.eta,
                                 sd_vid_gen_params->high_noise_sample_params.sample_method,
                                 high_noise_sigmas,
                                 -1,
                                 {},
                                 {},
                                 false,
                                 denoise_mask,
                                 vace_context,
                                 sd_vid_gen_params->vace_strength);

        int64_t sampling_end = ggml_time_ms();
        LOG_INFO("sampling(high noise) completed, taking %.2fs", (sampling_end - sampling_start) * 1.0f / 1000);
        if (sd_ctx->sd->free_params_immediately) {
            sd_ctx->sd->high_noise_diffusion_model->free_params_buffer();
        }
        noise = NULL;
    }

    // Sample
    {
        LOG_DEBUG("sample %dx%dx%d", W, H, T);
        int64_t sampling_start = ggml_time_ms();

        final_latent = sd_ctx->sd->sample(work_ctx,
                                          sd_ctx->sd->diffusion_model,
                                          true,
                                          x_t,
                                          noise,
                                          cond,
                                          uncond,
                                          {},
                                          NULL,
                                          0,
                                          sd_vid_gen_params->sample_params.guidance,
                                          sd_vid_gen_params->sample_params.eta,
                                          sd_vid_gen_params->sample_params.sample_method,
                                          sigmas,
                                          -1,
                                          {},
                                          {},
                                          false,
                                          denoise_mask,
                                          vace_context,
                                          sd_vid_gen_params->vace_strength);

        int64_t sampling_end = ggml_time_ms();
        LOG_INFO("sampling completed, taking %.2fs", (sampling_end - sampling_start) * 1.0f / 1000);
        if (sd_ctx->sd->free_params_immediately) {
            sd_ctx->sd->diffusion_model->free_params_buffer();
        }
    }

    if (ref_image_num > 0) {
        ggml_tensor* trim_latent = ggml_new_tensor_4d(work_ctx,
                                                      GGML_TYPE_F32,
                                                      final_latent->ne[0],
                                                      final_latent->ne[1],
                                                      final_latent->ne[2] - ref_image_num,
                                                      final_latent->ne[3]);
        ggml_tensor_iter(trim_latent, [&](ggml_tensor* trim_latent, int64_t i0, int64_t i1, int64_t i2, int64_t i3) {
            float value = ggml_tensor_get_f32(final_latent, i0, i1, i2 + ref_image_num, i3);
            ggml_tensor_set_f32(trim_latent, value, i0, i1, i2, i3);
        });
        final_latent = trim_latent;
    }

    int64_t t4 = ggml_time_ms();
    LOG_INFO("generating latent video completed, taking %.2fs", (t4 - t2) * 1.0f / 1000);
    struct ggml_tensor* vid = sd_ctx->sd->decode_first_stage(work_ctx, final_latent, true);
    int64_t t5              = ggml_time_ms();
    LOG_INFO("decode_first_stage completed, taking %.2fs", (t5 - t4) * 1.0f / 1000);
    if (sd_ctx->sd->free_params_immediately) {
        sd_ctx->sd->first_stage_model->free_params_buffer();
    }

    sd_image_t* result_images = (sd_image_t*)calloc(vid->ne[2], sizeof(sd_image_t));
    if (result_images == NULL) {
        ggml_free(work_ctx);
        return NULL;
    }
    *num_frames_out = vid->ne[2];

    for (size_t i = 0; i < vid->ne[2]; i++) {
        result_images[i].width   = vid->ne[0];
        result_images[i].height  = vid->ne[1];
        result_images[i].channel = 3;
        result_images[i].data    = sd_tensor_to_image(vid, i, true);
    }
    ggml_free(work_ctx);

    LOG_INFO("generate_video completed in %.2fs", (t5 - t0) * 1.0f / 1000);

    return result_images;
}<|MERGE_RESOLUTION|>--- conflicted
+++ resolved
@@ -2488,11 +2488,7 @@
     }
 
     struct ggml_init_params params;
-<<<<<<< HEAD
     params.mem_size   = static_cast<size_t>(1024 * 1024) * 1024;  // 1G
-=======
-    params.mem_size = static_cast<size_t>(1024 * 1024) * 1024;  // 1GB
->>>>>>> 2c9b1e25
     params.mem_buffer = NULL;
     params.no_alloc   = false;
     // LOG_DEBUG("mem_size %u ", params.mem_size);
