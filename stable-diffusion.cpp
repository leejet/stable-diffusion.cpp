#include "ggml_extend.hpp"

#include "model.h"
#include "rng.hpp"
#include "rng_mt19937.hpp"
#include "rng_philox.hpp"
#include "stable-diffusion.h"
#include "util.h"

#include "conditioner.hpp"
#include "control.hpp"
#include "denoiser.hpp"
#include "diffusion_model.hpp"
#include "easycache.hpp"
#include "esrgan.hpp"
#include "lora.hpp"
#include "pmid.hpp"
#include "tae.hpp"
#include "vae.hpp"

#include "latent-preview.h"
#include "name_conversion.h"

const char* model_version_to_str[] = {
    "SD 1.x",
    "SD 1.x Inpaint",
    "Instruct-Pix2Pix",
    "SD 1.x Tiny UNet",
    "SD 2.x",
    "SD 2.x Inpaint",
    "SD 2.x Tiny UNet",
    "SDXL",
    "SDXL Inpaint",
    "SDXL Instruct-Pix2Pix",
    "SDXL (SSD1B)",
    "SVD",
    "SD3.x",
    "Flux",
    "Flux Fill",
    "Flux Control",
    "Flex.2",
    "Chroma Radiance",
    "Wan 2.x",
    "Wan 2.2 I2V",
    "Wan 2.2 TI2V",
    "Qwen Image",
    "Flux.2",
    "Z-Image",
    "Ovis Image",
};

const char* sampling_methods_str[] = {
    "Euler",
    "Euler A",
    "Heun",
    "DPM2",
    "DPM++ (2s)",
    "DPM++ (2M)",
    "modified DPM++ (2M)",
    "iPNDM",
    "iPNDM_v",
    "LCM",
    "DDIM \"trailing\"",
    "TCD",
};

/*================================================== Helper Functions ================================================*/

void calculate_alphas_cumprod(float* alphas_cumprod,
                              float linear_start = 0.00085f,
                              float linear_end   = 0.0120,
                              int timesteps      = TIMESTEPS) {
    float ls_sqrt = sqrtf(linear_start);
    float le_sqrt = sqrtf(linear_end);
    float amount  = le_sqrt - ls_sqrt;
    float product = 1.0f;
    for (int i = 0; i < timesteps; i++) {
        float beta = ls_sqrt + amount * ((float)i / (timesteps - 1));
        product *= 1.0f - powf(beta, 2.0f);
        alphas_cumprod[i] = product;
    }
}

void suppress_pp(int step, int steps, float time, void* data) {
    (void)step;
    (void)steps;
    (void)time;
    (void)data;
    return;
}

/*=============================================== StableDiffusionGGML ================================================*/

class StableDiffusionGGML {
public:
    ggml_backend_t backend             = nullptr;  // general backend
    ggml_backend_t clip_backend        = nullptr;
    ggml_backend_t control_net_backend = nullptr;
    ggml_backend_t vae_backend         = nullptr;

    SDVersion version;
    bool vae_decode_only         = false;
    bool free_params_immediately = false;

    std::shared_ptr<RNG> rng         = std::make_shared<PhiloxRNG>();
    std::shared_ptr<RNG> sampler_rng = nullptr;
    int n_threads                    = -1;
    float scale_factor               = 0.18215f;
    float shift_factor               = 0.f;

    std::shared_ptr<Conditioner> cond_stage_model;
    std::shared_ptr<FrozenCLIPVisionEmbedder> clip_vision;  // for svd or wan2.1 i2v
    std::shared_ptr<DiffusionModel> diffusion_model;
    std::shared_ptr<DiffusionModel> high_noise_diffusion_model;
    std::shared_ptr<VAE> first_stage_model;
    std::shared_ptr<TinyAutoEncoder> tae_first_stage;
    std::shared_ptr<ControlNet> control_net;
    std::shared_ptr<PhotoMakerIDEncoder> pmid_model;
    std::shared_ptr<LoraModel> pmid_lora;
    std::shared_ptr<PhotoMakerIDEmbed> pmid_id_embeds;
    std::vector<std::shared_ptr<LoraModel>> cond_stage_lora_models;
    std::vector<std::shared_ptr<LoraModel>> diffusion_lora_models;
    std::vector<std::shared_ptr<LoraModel>> first_stage_lora_models;
    bool apply_lora_immediately = false;

    std::string taesd_path;
    bool use_tiny_autoencoder            = false;
    sd_tiling_params_t vae_tiling_params = {false, 0, 0, 0.5f, 0, 0};
    bool offload_params_to_cpu           = false;
    bool stacked_id                      = false;

    bool is_using_v_parameterization     = false;
    bool is_using_edm_v_parameterization = false;

    std::map<std::string, struct ggml_tensor*> tensors;

    std::string lora_model_dir;
    // lora_name => multiplier
    std::unordered_map<std::string, float> curr_lora_state;

    std::shared_ptr<Denoiser> denoiser = std::make_shared<CompVisDenoiser>();

    StableDiffusionGGML() = default;

    ~StableDiffusionGGML() {
        if (clip_backend != backend) {
            ggml_backend_free(clip_backend);
        }
        if (control_net_backend != backend) {
            ggml_backend_free(control_net_backend);
        }
        if (vae_backend != backend) {
            ggml_backend_free(vae_backend);
        }
        ggml_backend_free(backend);
    }

    void init_backend() {
#ifdef SD_USE_CUDA
        LOG_DEBUG("Using CUDA backend");
        backend = ggml_backend_cuda_init(0);
#endif
#ifdef SD_USE_METAL
        LOG_DEBUG("Using Metal backend");
        backend = ggml_backend_metal_init();
#endif
#ifdef SD_USE_VULKAN
        LOG_DEBUG("Using Vulkan backend");
        for (int device = 0; device < ggml_backend_vk_get_device_count(); ++device) {
            backend = ggml_backend_vk_init(device);
        }
        if (!backend) {
            LOG_WARN("Failed to initialize Vulkan backend");
        }
#endif
#ifdef SD_USE_OPENCL
        LOG_DEBUG("Using OpenCL backend");
        // ggml_log_set(ggml_log_callback_default, nullptr); // Optional ggml logs
        backend = ggml_backend_opencl_init();
        if (!backend) {
            LOG_WARN("Failed to initialize OpenCL backend");
        }
#endif
#ifdef SD_USE_SYCL
        LOG_DEBUG("Using SYCL backend");
        backend = ggml_backend_sycl_init(0);
#endif

        if (!backend) {
            LOG_DEBUG("Using CPU backend");
            backend = ggml_backend_cpu_init();
        }
    }

    std::shared_ptr<RNG> get_rng(rng_type_t rng_type) {
        if (rng_type == STD_DEFAULT_RNG) {
            return std::make_shared<STDDefaultRNG>();
        } else if (rng_type == CPU_RNG) {
            return std::make_shared<MT19937RNG>();
        } else {  // default: CUDA_RNG
            return std::make_shared<PhiloxRNG>();
        }
    }

    bool init(const sd_ctx_params_t* sd_ctx_params) {
        n_threads               = sd_ctx_params->n_threads;
        vae_decode_only         = sd_ctx_params->vae_decode_only;
        free_params_immediately = sd_ctx_params->free_params_immediately;
        lora_model_dir          = SAFE_STR(sd_ctx_params->lora_model_dir);
        taesd_path              = SAFE_STR(sd_ctx_params->taesd_path);
        use_tiny_autoencoder    = taesd_path.size() > 0;
        offload_params_to_cpu   = sd_ctx_params->offload_params_to_cpu;

        rng = get_rng(sd_ctx_params->rng_type);
        if (sd_ctx_params->sampler_rng_type != RNG_TYPE_COUNT && sd_ctx_params->sampler_rng_type != sd_ctx_params->rng_type) {
            sampler_rng = get_rng(sd_ctx_params->sampler_rng_type);
        } else {
            sampler_rng = rng;
        }

        ggml_log_set(ggml_log_callback_default, nullptr);

        init_backend();

        ModelLoader model_loader;

        if (strlen(SAFE_STR(sd_ctx_params->model_path)) > 0) {
            LOG_INFO("loading model from '%s'", sd_ctx_params->model_path);
            if (!model_loader.init_from_file(sd_ctx_params->model_path)) {
                LOG_ERROR("init model loader from file failed: '%s'", sd_ctx_params->model_path);
            }
        }

        if (strlen(SAFE_STR(sd_ctx_params->diffusion_model_path)) > 0) {
            LOG_INFO("loading diffusion model from '%s'", sd_ctx_params->diffusion_model_path);
            if (!model_loader.init_from_file(sd_ctx_params->diffusion_model_path, "model.diffusion_model.")) {
                LOG_WARN("loading diffusion model from '%s' failed", sd_ctx_params->diffusion_model_path);
            }
        }

        if (strlen(SAFE_STR(sd_ctx_params->high_noise_diffusion_model_path)) > 0) {
            LOG_INFO("loading high noise diffusion model from '%s'", sd_ctx_params->high_noise_diffusion_model_path);
            if (!model_loader.init_from_file(sd_ctx_params->high_noise_diffusion_model_path, "model.high_noise_diffusion_model.")) {
                LOG_WARN("loading diffusion model from '%s' failed", sd_ctx_params->high_noise_diffusion_model_path);
            }
        }

        bool is_unet = sd_version_is_unet(model_loader.get_sd_version());

        if (strlen(SAFE_STR(sd_ctx_params->clip_l_path)) > 0) {
            LOG_INFO("loading clip_l from '%s'", sd_ctx_params->clip_l_path);
            std::string prefix = is_unet ? "cond_stage_model.transformer." : "text_encoders.clip_l.transformer.";
            if (!model_loader.init_from_file(sd_ctx_params->clip_l_path, prefix)) {
                LOG_WARN("loading clip_l from '%s' failed", sd_ctx_params->clip_l_path);
            }
        }

        if (strlen(SAFE_STR(sd_ctx_params->clip_g_path)) > 0) {
            LOG_INFO("loading clip_g from '%s'", sd_ctx_params->clip_g_path);
            std::string prefix = is_unet ? "cond_stage_model.1.transformer." : "text_encoders.clip_g.transformer.";
            if (!model_loader.init_from_file(sd_ctx_params->clip_g_path, prefix)) {
                LOG_WARN("loading clip_g from '%s' failed", sd_ctx_params->clip_g_path);
            }
        }

        if (strlen(SAFE_STR(sd_ctx_params->clip_vision_path)) > 0) {
            LOG_INFO("loading clip_vision from '%s'", sd_ctx_params->clip_vision_path);
            std::string prefix = "cond_stage_model.transformer.";
            if (!model_loader.init_from_file(sd_ctx_params->clip_vision_path, prefix)) {
                LOG_WARN("loading clip_vision from '%s' failed", sd_ctx_params->clip_vision_path);
            }
        }

        if (strlen(SAFE_STR(sd_ctx_params->t5xxl_path)) > 0) {
            LOG_INFO("loading t5xxl from '%s'", sd_ctx_params->t5xxl_path);
            if (!model_loader.init_from_file(sd_ctx_params->t5xxl_path, "text_encoders.t5xxl.transformer.")) {
                LOG_WARN("loading t5xxl from '%s' failed", sd_ctx_params->t5xxl_path);
            }
        }

        if (strlen(SAFE_STR(sd_ctx_params->llm_path)) > 0) {
            LOG_INFO("loading llm from '%s'", sd_ctx_params->llm_path);
            if (!model_loader.init_from_file(sd_ctx_params->llm_path, "text_encoders.llm.")) {
                LOG_WARN("loading llm from '%s' failed", sd_ctx_params->llm_path);
            }
        }

        if (strlen(SAFE_STR(sd_ctx_params->llm_vision_path)) > 0) {
            LOG_INFO("loading llm vision from '%s'", sd_ctx_params->llm_vision_path);
            if (!model_loader.init_from_file(sd_ctx_params->llm_vision_path, "text_encoders.llm.visual.")) {
                LOG_WARN("loading llm vision from '%s' failed", sd_ctx_params->llm_vision_path);
            }
        }

        if (strlen(SAFE_STR(sd_ctx_params->vae_path)) > 0) {
            LOG_INFO("loading vae from '%s'", sd_ctx_params->vae_path);
            if (!model_loader.init_from_file(sd_ctx_params->vae_path, "vae.")) {
                LOG_WARN("loading vae from '%s' failed", sd_ctx_params->vae_path);
            }
        }

        model_loader.convert_tensors_name();

        version = model_loader.get_sd_version();
        if (version == VERSION_COUNT) {
            LOG_ERROR("get sd version from file failed: '%s'", SAFE_STR(sd_ctx_params->model_path));
            return false;
        }

        auto& tensor_storage_map = model_loader.get_tensor_storage_map();

        LOG_INFO("Version: %s ", model_version_to_str[version]);
        ggml_type wtype               = (int)sd_ctx_params->wtype < std::min<int>(SD_TYPE_COUNT, GGML_TYPE_COUNT)
                                            ? (ggml_type)sd_ctx_params->wtype
                                            : GGML_TYPE_COUNT;
        std::string tensor_type_rules = SAFE_STR(sd_ctx_params->tensor_type_rules);
        if (wtype != GGML_TYPE_COUNT || tensor_type_rules.size() > 0) {
            model_loader.set_wtype_override(wtype, tensor_type_rules);
        }

        std::map<ggml_type, uint32_t> wtype_stat                 = model_loader.get_wtype_stat();
        std::map<ggml_type, uint32_t> conditioner_wtype_stat     = model_loader.get_conditioner_wtype_stat();
        std::map<ggml_type, uint32_t> diffusion_model_wtype_stat = model_loader.get_diffusion_model_wtype_stat();
        std::map<ggml_type, uint32_t> vae_wtype_stat             = model_loader.get_vae_wtype_stat();

        auto wtype_stat_to_str = [](const std::map<ggml_type, uint32_t>& m, int key_width = 8, int value_width = 5) -> std::string {
            std::ostringstream oss;
            bool first = true;
            for (const auto& [type, count] : m) {
                if (!first)
                    oss << "|";
                first = false;
                oss << std::right << std::setw(key_width) << ggml_type_name(type)
                    << ": "
                    << std::left << std::setw(value_width) << count;
            }
            return oss.str();
        };

        LOG_INFO("Weight type stat:                 %s", wtype_stat_to_str(wtype_stat).c_str());
        LOG_INFO("Conditioner weight type stat:     %s", wtype_stat_to_str(conditioner_wtype_stat).c_str());
        LOG_INFO("Diffusion model weight type stat: %s", wtype_stat_to_str(diffusion_model_wtype_stat).c_str());
        LOG_INFO("VAE weight type stat:             %s", wtype_stat_to_str(vae_wtype_stat).c_str());

        LOG_DEBUG("ggml tensor size = %d bytes", (int)sizeof(ggml_tensor));

        if (sd_ctx_params->lora_apply_mode == LORA_APPLY_AUTO) {
            bool have_quantized_weight = false;
            if (wtype != GGML_TYPE_COUNT && ggml_is_quantized(wtype)) {
                have_quantized_weight = true;
            } else {
                for (const auto& [type, _] : wtype_stat) {
                    if (ggml_is_quantized(type)) {
                        have_quantized_weight = true;
                        break;
                    }
                }
            }
            if (have_quantized_weight) {
                apply_lora_immediately = false;
            } else {
                apply_lora_immediately = true;
            }
        } else if (sd_ctx_params->lora_apply_mode == LORA_APPLY_IMMEDIATELY) {
            apply_lora_immediately = true;
        } else {
            apply_lora_immediately = false;
        }

        if (sd_version_is_sdxl(version)) {
            scale_factor = 0.13025f;
        } else if (sd_version_is_sd3(version)) {
            scale_factor = 1.5305f;
            shift_factor = 0.0609f;
        } else if (sd_version_is_flux(version) || sd_version_is_z_image(version)) {
            scale_factor = 0.3611f;
            shift_factor = 0.1159f;
        } else if (sd_version_is_wan(version) ||
                   sd_version_is_qwen_image(version) ||
                   sd_version_is_flux2(version)) {
            scale_factor = 1.0f;
            shift_factor = 0.f;
        }

        if (sd_version_is_control(version)) {
            // Might need vae encode for control cond
            vae_decode_only = false;
        }

        bool clip_on_cpu = sd_ctx_params->keep_clip_on_cpu;

        {
            clip_backend = backend;
            if (clip_on_cpu && !ggml_backend_is_cpu(backend)) {
                LOG_INFO("CLIP: Using CPU backend");
                clip_backend = ggml_backend_cpu_init();
            }
            if (sd_version_is_sd3(version)) {
                cond_stage_model = std::make_shared<SD3CLIPEmbedder>(clip_backend,
                                                                     offload_params_to_cpu,
                                                                     tensor_storage_map);
                diffusion_model  = std::make_shared<MMDiTModel>(backend,
                                                               offload_params_to_cpu,
                                                               tensor_storage_map);
            } else if (sd_version_is_flux(version)) {
                bool is_chroma = false;
                for (auto pair : tensor_storage_map) {
                    if (pair.first.find("distilled_guidance_layer.in_proj.weight") != std::string::npos) {
                        is_chroma = true;
                        break;
                    }
                }
                if (is_chroma) {
                    if (sd_ctx_params->diffusion_flash_attn && sd_ctx_params->chroma_use_dit_mask) {
                        LOG_WARN(
                            "!!!It looks like you are using Chroma with flash attention. "
                            "This is currently unsupported. "
                            "If you find that the generated images are broken, "
                            "try either disabling flash attention or specifying "
                            "--chroma-disable-dit-mask as a workaround.");
                    }

                    cond_stage_model = std::make_shared<T5CLIPEmbedder>(clip_backend,
                                                                        offload_params_to_cpu,
                                                                        tensor_storage_map,
                                                                        sd_ctx_params->chroma_use_t5_mask,
                                                                        sd_ctx_params->chroma_t5_mask_pad);
                } else if (version == VERSION_OVIS_IMAGE) {
                    cond_stage_model = std::make_shared<LLMEmbedder>(clip_backend,
                                                                     offload_params_to_cpu,
                                                                     tensor_storage_map,
                                                                     version,
                                                                     "",
                                                                     false);
                } else {
                    cond_stage_model = std::make_shared<FluxCLIPEmbedder>(clip_backend,
                                                                          offload_params_to_cpu,
                                                                          tensor_storage_map);
                }
                diffusion_model = std::make_shared<FluxModel>(backend,
                                                              offload_params_to_cpu,
                                                              tensor_storage_map,
                                                              version,
                                                              sd_ctx_params->chroma_use_dit_mask);
            } else if (sd_version_is_flux2(version)) {
                bool is_chroma   = false;
                cond_stage_model = std::make_shared<LLMEmbedder>(clip_backend,
                                                                 offload_params_to_cpu,
                                                                 tensor_storage_map,
                                                                 version);
                diffusion_model  = std::make_shared<FluxModel>(backend,
                                                              offload_params_to_cpu,
                                                              tensor_storage_map,
                                                              version,
                                                              sd_ctx_params->chroma_use_dit_mask);
            } else if (sd_version_is_wan(version)) {
                cond_stage_model = std::make_shared<T5CLIPEmbedder>(clip_backend,
                                                                    offload_params_to_cpu,
                                                                    tensor_storage_map,
                                                                    true,
                                                                    1,
                                                                    true);
                diffusion_model  = std::make_shared<WanModel>(backend,
                                                             offload_params_to_cpu,
                                                             tensor_storage_map,
                                                             "model.diffusion_model",
                                                             version);
                if (strlen(SAFE_STR(sd_ctx_params->high_noise_diffusion_model_path)) > 0) {
                    high_noise_diffusion_model = std::make_shared<WanModel>(backend,
                                                                            offload_params_to_cpu,
                                                                            tensor_storage_map,
                                                                            "model.high_noise_diffusion_model",
                                                                            version);
                }
                if (diffusion_model->get_desc() == "Wan2.1-I2V-14B" ||
                    diffusion_model->get_desc() == "Wan2.1-FLF2V-14B" ||
                    diffusion_model->get_desc() == "Wan2.1-I2V-1.3B") {
                    clip_vision = std::make_shared<FrozenCLIPVisionEmbedder>(backend,
                                                                             offload_params_to_cpu,
                                                                             tensor_storage_map);
                    clip_vision->alloc_params_buffer();
                    clip_vision->get_param_tensors(tensors);
                }
            } else if (sd_version_is_qwen_image(version)) {
                bool enable_vision = false;
                if (!vae_decode_only) {
                    enable_vision = true;
                }
                cond_stage_model = std::make_shared<LLMEmbedder>(clip_backend,
                                                                 offload_params_to_cpu,
                                                                 tensor_storage_map,
                                                                 version,
                                                                 "",
                                                                 enable_vision);
                diffusion_model  = std::make_shared<QwenImageModel>(backend,
                                                                   offload_params_to_cpu,
                                                                   tensor_storage_map,
                                                                   "model.diffusion_model",
                                                                   version);
            } else if (sd_version_is_z_image(version)) {
                cond_stage_model = std::make_shared<LLMEmbedder>(clip_backend,
                                                                 offload_params_to_cpu,
                                                                 tensor_storage_map,
                                                                 version);
                diffusion_model  = std::make_shared<ZImageModel>(backend,
                                                                offload_params_to_cpu,
                                                                tensor_storage_map,
                                                                "model.diffusion_model",
                                                                version);
            } else {  // SD1.x SD2.x SDXL
                std::map<std::string, std::string> embbeding_map;
                for (int i = 0; i < sd_ctx_params->embedding_count; i++) {
                    embbeding_map.emplace(SAFE_STR(sd_ctx_params->embeddings[i].name), SAFE_STR(sd_ctx_params->embeddings[i].path));
                }
                if (strstr(SAFE_STR(sd_ctx_params->photo_maker_path), "v2")) {
                    cond_stage_model = std::make_shared<FrozenCLIPEmbedderWithCustomWords>(clip_backend,
                                                                                           offload_params_to_cpu,
                                                                                           tensor_storage_map,
                                                                                           embbeding_map,
                                                                                           version,
                                                                                           PM_VERSION_2);
                } else {
                    cond_stage_model = std::make_shared<FrozenCLIPEmbedderWithCustomWords>(clip_backend,
                                                                                           offload_params_to_cpu,
                                                                                           tensor_storage_map,
                                                                                           embbeding_map,
                                                                                           version);
                }
                diffusion_model = std::make_shared<UNetModel>(backend,
                                                              offload_params_to_cpu,
                                                              tensor_storage_map,
                                                              version);
                if (sd_ctx_params->diffusion_conv_direct) {
                    LOG_INFO("Using Conv2d direct in the diffusion model");
                    std::dynamic_pointer_cast<UNetModel>(diffusion_model)->unet.set_conv2d_direct_enabled(true);
                }
            }

            if (sd_ctx_params->diffusion_flash_attn) {
                LOG_INFO("Using flash attention in the diffusion model");
                diffusion_model->set_flash_attn_enabled(true);
            }

            cond_stage_model->alloc_params_buffer();
            cond_stage_model->get_param_tensors(tensors);

            diffusion_model->alloc_params_buffer();
            diffusion_model->get_param_tensors(tensors);

            if (sd_version_is_unet_edit(version)) {
                vae_decode_only = false;
            }

            if (high_noise_diffusion_model) {
                high_noise_diffusion_model->alloc_params_buffer();
                high_noise_diffusion_model->get_param_tensors(tensors);
            }

            if (sd_ctx_params->keep_vae_on_cpu && !ggml_backend_is_cpu(backend)) {
                LOG_INFO("VAE Autoencoder: Using CPU backend");
                vae_backend = ggml_backend_cpu_init();
            } else {
                vae_backend = backend;
            }

            if (sd_version_is_wan(version) || sd_version_is_qwen_image(version)) {
                first_stage_model = std::make_shared<WAN::WanVAERunner>(vae_backend,
                                                                        offload_params_to_cpu,
                                                                        tensor_storage_map,
                                                                        "first_stage_model",
                                                                        vae_decode_only,
                                                                        version);
                first_stage_model->alloc_params_buffer();
                first_stage_model->get_param_tensors(tensors, "first_stage_model");
            } else if (version == VERSION_CHROMA_RADIANCE) {
                first_stage_model = std::make_shared<FakeVAE>(vae_backend,
                                                              offload_params_to_cpu);
            } else if (!use_tiny_autoencoder || sd_ctx_params->tae_preview_only) {
                first_stage_model = std::make_shared<AutoEncoderKL>(vae_backend,
                                                                    offload_params_to_cpu,
                                                                    tensor_storage_map,
                                                                    "first_stage_model",
                                                                    vae_decode_only,
                                                                    false,
                                                                    version);
                if (sd_ctx_params->vae_conv_direct) {
                    LOG_INFO("Using Conv2d direct in the vae model");
                    first_stage_model->set_conv2d_direct_enabled(true);
                }
                if (version == VERSION_SDXL &&
                    (strlen(SAFE_STR(sd_ctx_params->vae_path)) == 0 || sd_ctx_params->force_sdxl_vae_conv_scale)) {
                    float vae_conv_2d_scale = 1.f / 32.f;
                    LOG_WARN(
                        "No VAE specified with --vae or --force-sdxl-vae-conv-scale flag set, "
                        "using Conv2D scale %.3f",
                        vae_conv_2d_scale);
                    first_stage_model->set_conv2d_scale(vae_conv_2d_scale);
                }
                first_stage_model->alloc_params_buffer();
                first_stage_model->get_param_tensors(tensors, "first_stage_model");
            }
            if (use_tiny_autoencoder) {
                tae_first_stage = std::make_shared<TinyAutoEncoder>(vae_backend,
                                                                    offload_params_to_cpu,
                                                                    tensor_storage_map,
                                                                    "decoder.layers",
                                                                    vae_decode_only,
                                                                    version);
                if (sd_ctx_params->vae_conv_direct) {
                    LOG_INFO("Using Conv2d direct in the tae model");
                    tae_first_stage->set_conv2d_direct_enabled(true);
                }
            }
            // first_stage_model->get_param_tensors(tensors, "first_stage_model.");

            if (strlen(SAFE_STR(sd_ctx_params->control_net_path)) > 0) {
                ggml_backend_t controlnet_backend = nullptr;
                if (sd_ctx_params->keep_control_net_on_cpu && !ggml_backend_is_cpu(backend)) {
                    LOG_DEBUG("ControlNet: Using CPU backend");
                    controlnet_backend = ggml_backend_cpu_init();
                } else {
                    controlnet_backend = backend;
                }
                control_net = std::make_shared<ControlNet>(controlnet_backend,
                                                           offload_params_to_cpu,
                                                           tensor_storage_map,
                                                           version);
                if (sd_ctx_params->diffusion_conv_direct) {
                    LOG_INFO("Using Conv2d direct in the control net");
                    control_net->set_conv2d_direct_enabled(true);
                }
            }

            if (strstr(SAFE_STR(sd_ctx_params->photo_maker_path), "v2")) {
                pmid_model = std::make_shared<PhotoMakerIDEncoder>(backend,
                                                                   offload_params_to_cpu,
                                                                   tensor_storage_map,
                                                                   "pmid",
                                                                   version,
                                                                   PM_VERSION_2);
                LOG_INFO("using PhotoMaker Version 2");
            } else {
                pmid_model = std::make_shared<PhotoMakerIDEncoder>(backend,
                                                                   offload_params_to_cpu,
                                                                   tensor_storage_map,
                                                                   "pmid",
                                                                   version);
            }
            if (strlen(SAFE_STR(sd_ctx_params->photo_maker_path)) > 0) {
                pmid_lora               = std::make_shared<LoraModel>("pmid", backend, sd_ctx_params->photo_maker_path, "", version);
                auto lora_tensor_filter = [&](const std::string& tensor_name) {
                    if (starts_with(tensor_name, "lora.model")) {
                        return true;
                    }
                    return false;
                };
                if (!pmid_lora->load_from_file(n_threads, lora_tensor_filter)) {
                    LOG_WARN("load photomaker lora tensors from %s failed", sd_ctx_params->photo_maker_path);
                    return false;
                }
                LOG_INFO("loading stacked ID embedding (PHOTOMAKER) model file from '%s'", sd_ctx_params->photo_maker_path);
                if (!model_loader.init_from_file_and_convert_name(sd_ctx_params->photo_maker_path, "pmid.")) {
                    LOG_WARN("loading stacked ID embedding from '%s' failed", sd_ctx_params->photo_maker_path);
                } else {
                    stacked_id = true;
                }
            }
            if (stacked_id) {
                if (!pmid_model->alloc_params_buffer()) {
                    LOG_ERROR(" pmid model params buffer allocation failed");
                    return false;
                }
                pmid_model->get_param_tensors(tensors, "pmid");
            }
        }

        struct ggml_init_params params;
        params.mem_size   = static_cast<size_t>(10 * 1024) * 1024;  // 10M
        params.mem_buffer = nullptr;
        params.no_alloc   = false;
        // LOG_DEBUG("mem_size %u ", params.mem_size);
        struct ggml_context* ctx = ggml_init(params);  // for  alphas_cumprod and is_using_v_parameterization check
        GGML_ASSERT(ctx != nullptr);
        ggml_tensor* alphas_cumprod_tensor = ggml_new_tensor_1d(ctx, GGML_TYPE_F32, TIMESTEPS);
        calculate_alphas_cumprod((float*)alphas_cumprod_tensor->data);

        // load weights
        LOG_DEBUG("loading weights");

        std::set<std::string> ignore_tensors;
        tensors["alphas_cumprod"] = alphas_cumprod_tensor;
        if (use_tiny_autoencoder) {
            ignore_tensors.insert("first_stage_model.");
        }
        if (stacked_id) {
            ignore_tensors.insert("pmid.unet.");
        }

        if (vae_decode_only) {
            ignore_tensors.insert("first_stage_model.encoder");
            ignore_tensors.insert("first_stage_model.conv1");
            ignore_tensors.insert("first_stage_model.quant");
            ignore_tensors.insert("text_encoders.llm.visual.");
        }
        if (version == VERSION_OVIS_IMAGE) {
            ignore_tensors.insert("text_encoders.llm.vision_model.");
            ignore_tensors.insert("text_encoders.llm.visual_tokenizer.");
            ignore_tensors.insert("text_encoders.llm.vte.");
        }
        if (version == VERSION_SVD) {
            ignore_tensors.insert("conditioner.embedders.3");
        }
        bool success = model_loader.load_tensors(tensors, ignore_tensors, n_threads);
        if (!success) {
            LOG_ERROR("load tensors from model loader failed");
            ggml_free(ctx);
            return false;
        }

        LOG_DEBUG("finished loaded file");

        {
            size_t clip_params_mem_size = cond_stage_model->get_params_buffer_size();
            size_t unet_params_mem_size = diffusion_model->get_params_buffer_size();
            if (high_noise_diffusion_model) {
                unet_params_mem_size += high_noise_diffusion_model->get_params_buffer_size();
            }
            size_t vae_params_mem_size = 0;
            if (!use_tiny_autoencoder || sd_ctx_params->tae_preview_only) {
                vae_params_mem_size = first_stage_model->get_params_buffer_size();
            }
            if (use_tiny_autoencoder) {
                if (!tae_first_stage->load_from_file(taesd_path, n_threads)) {
                    return false;
                }
                vae_params_mem_size = tae_first_stage->get_params_buffer_size();
            }
            size_t control_net_params_mem_size = 0;
            if (control_net) {
                if (!control_net->load_from_file(SAFE_STR(sd_ctx_params->control_net_path), n_threads)) {
                    return false;
                }
                control_net_params_mem_size = control_net->get_params_buffer_size();
            }
            size_t pmid_params_mem_size = 0;
            if (stacked_id) {
                pmid_params_mem_size = pmid_model->get_params_buffer_size();
            }

            size_t total_params_ram_size  = 0;
            size_t total_params_vram_size = 0;
            if (ggml_backend_is_cpu(clip_backend)) {
                total_params_ram_size += clip_params_mem_size + pmid_params_mem_size;
            } else {
                total_params_vram_size += clip_params_mem_size + pmid_params_mem_size;
            }

            if (ggml_backend_is_cpu(backend)) {
                total_params_ram_size += unet_params_mem_size;
            } else {
                total_params_vram_size += unet_params_mem_size;
            }

            if (ggml_backend_is_cpu(vae_backend)) {
                total_params_ram_size += vae_params_mem_size;
            } else {
                total_params_vram_size += vae_params_mem_size;
            }

            if (ggml_backend_is_cpu(control_net_backend)) {
                total_params_ram_size += control_net_params_mem_size;
            } else {
                total_params_vram_size += control_net_params_mem_size;
            }

            size_t total_params_size = total_params_ram_size + total_params_vram_size;
            LOG_INFO(
                "total params memory size = %.2fMB (VRAM %.2fMB, RAM %.2fMB): "
                "text_encoders %.2fMB(%s), diffusion_model %.2fMB(%s), vae %.2fMB(%s), controlnet %.2fMB(%s), pmid %.2fMB(%s)",
                total_params_size / 1024.0 / 1024.0,
                total_params_vram_size / 1024.0 / 1024.0,
                total_params_ram_size / 1024.0 / 1024.0,
                clip_params_mem_size / 1024.0 / 1024.0,
                ggml_backend_is_cpu(clip_backend) ? "RAM" : "VRAM",
                unet_params_mem_size / 1024.0 / 1024.0,
                ggml_backend_is_cpu(backend) ? "RAM" : "VRAM",
                vae_params_mem_size / 1024.0 / 1024.0,
                ggml_backend_is_cpu(vae_backend) ? "RAM" : "VRAM",
                control_net_params_mem_size / 1024.0 / 1024.0,
                ggml_backend_is_cpu(control_net_backend) ? "RAM" : "VRAM",
                pmid_params_mem_size / 1024.0 / 1024.0,
                ggml_backend_is_cpu(clip_backend) ? "RAM" : "VRAM");
        }

        // init denoiser
        {
            prediction_t pred_type = sd_ctx_params->prediction;
            float flow_shift       = sd_ctx_params->flow_shift;

            if (pred_type == PREDICTION_COUNT) {
                if (sd_version_is_sd2(version)) {
                    // check is_using_v_parameterization_for_sd2
                    if (is_using_v_parameterization_for_sd2(ctx, sd_version_is_inpaint(version))) {
                        pred_type = V_PRED;
                    } else {
                        pred_type = EPS_PRED;
                    }
                } else if (sd_version_is_sdxl(version)) {
                    if (tensor_storage_map.find("edm_vpred.sigma_max") != tensor_storage_map.end()) {
                        // CosXL models
                        // TODO: get sigma_min and sigma_max values from file
                        pred_type = EDM_V_PRED;
                    } else if (tensor_storage_map.find("v_pred") != tensor_storage_map.end()) {
                        pred_type = V_PRED;
                    } else {
                        pred_type = EPS_PRED;
                    }
                } else if (sd_version_is_sd3(version) ||
                           sd_version_is_wan(version) ||
                           sd_version_is_qwen_image(version) ||
                           sd_version_is_z_image(version)) {
                    pred_type = FLOW_PRED;
                    if (flow_shift == INFINITY) {
                        if (sd_version_is_wan(version)) {
                            flow_shift = 5.f;
                        } else {
                            flow_shift = 3.f;
                        }
                    }
                } else if (sd_version_is_flux(version)) {
                    pred_type = FLUX_FLOW_PRED;
                    if (flow_shift == INFINITY) {
                        flow_shift = 1.0f;  // TODO: validate
                        for (const auto& [name, tensor_storage] : tensor_storage_map) {
                            if (starts_with(name, "model.diffusion_model.guidance_in.in_layer.weight")) {
                                flow_shift = 1.15f;
                            }
                        }
                    }
                } else if (sd_version_is_flux2(version)) {
                    pred_type = FLUX2_FLOW_PRED;
                } else {
                    pred_type = EPS_PRED;
                }
            }

            switch (pred_type) {
                case EPS_PRED:
                    LOG_INFO("running in eps-prediction mode");
                    break;
                case V_PRED:
                    LOG_INFO("running in v-prediction mode");
                    denoiser = std::make_shared<CompVisVDenoiser>();
                    break;
                case EDM_V_PRED:
                    LOG_INFO("running in v-prediction EDM mode");
                    denoiser = std::make_shared<EDMVDenoiser>();
                    break;
                case FLOW_PRED: {
                    LOG_INFO("running in FLOW mode");
                    denoiser = std::make_shared<DiscreteFlowDenoiser>(flow_shift);
                    break;
                }
                case FLUX_FLOW_PRED: {
                    LOG_INFO("running in Flux FLOW mode");
                    denoiser = std::make_shared<FluxFlowDenoiser>(flow_shift);
                    break;
                }
                case FLUX2_FLOW_PRED: {
                    LOG_INFO("running in Flux2 FLOW mode");
                    denoiser = std::make_shared<Flux2FlowDenoiser>();
                    break;
                }
                default: {
                    LOG_ERROR("Unknown predition type %i", pred_type);
                    ggml_free(ctx);
                    return false;
                }
            }

            auto comp_vis_denoiser = std::dynamic_pointer_cast<CompVisDenoiser>(denoiser);
            if (comp_vis_denoiser) {
                for (int i = 0; i < TIMESTEPS; i++) {
                    comp_vis_denoiser->sigmas[i]     = std::sqrt((1 - ((float*)alphas_cumprod_tensor->data)[i]) / ((float*)alphas_cumprod_tensor->data)[i]);
                    comp_vis_denoiser->log_sigmas[i] = std::log(comp_vis_denoiser->sigmas[i]);
                }
            }
        }

        ggml_free(ctx);
        use_tiny_autoencoder = use_tiny_autoencoder && !sd_ctx_params->tae_preview_only;
        return true;
    }

    bool is_using_v_parameterization_for_sd2(ggml_context* work_ctx, bool is_inpaint = false) {
        struct ggml_tensor* x_t = ggml_new_tensor_4d(work_ctx, GGML_TYPE_F32, 8, 8, 4, 1);
        ggml_set_f32(x_t, 0.5);
        struct ggml_tensor* c = ggml_new_tensor_4d(work_ctx, GGML_TYPE_F32, 1024, 2, 1, 1);
        ggml_set_f32(c, 0.5);

        struct ggml_tensor* timesteps = ggml_new_tensor_1d(work_ctx, GGML_TYPE_F32, 1);
        ggml_set_f32(timesteps, 999);

        struct ggml_tensor* concat = is_inpaint ? ggml_new_tensor_4d(work_ctx, GGML_TYPE_F32, 8, 8, 5, 1) : nullptr;
        if (concat != nullptr) {
            ggml_set_f32(concat, 0);
        }

        int64_t t0              = ggml_time_ms();
        struct ggml_tensor* out = ggml_dup_tensor(work_ctx, x_t);
        DiffusionParams diffusion_params;
        diffusion_params.x         = x_t;
        diffusion_params.timesteps = timesteps;
        diffusion_params.context   = c;
        diffusion_params.c_concat  = concat;
        diffusion_model->compute(n_threads, diffusion_params, &out);
        diffusion_model->free_compute_buffer();

        double result = 0.f;
        {
            float* vec_x   = (float*)x_t->data;
            float* vec_out = (float*)out->data;

            int64_t n = ggml_nelements(out);

            for (int i = 0; i < n; i++) {
                result += ((double)vec_out[i] - (double)vec_x[i]);
            }
            result /= n;
        }
        int64_t t1 = ggml_time_ms();
        LOG_DEBUG("check is_using_v_parameterization_for_sd2, taking %.2fs", (t1 - t0) * 1.0f / 1000);
        return result < -1;
    }

    std::shared_ptr<LoraModel> load_lora_model_from_file(const std::string& lora_id,
                                                         float multiplier,
                                                         ggml_backend_t backend,
                                                         LoraModel::filter_t lora_tensor_filter = nullptr) {
        std::string lora_path             = lora_id;
        static std::string high_noise_tag = "|high_noise|";
        bool is_high_noise                = false;
        if (starts_with(lora_path, high_noise_tag)) {
            lora_path     = lora_path.substr(high_noise_tag.size());
            is_high_noise = true;
            LOG_DEBUG("high noise lora: %s", lora_path.c_str());
        }
        auto lora = std::make_shared<LoraModel>(lora_id, backend, lora_path, is_high_noise ? "model.high_noise_" : "", version);
        if (!lora->load_from_file(n_threads, lora_tensor_filter)) {
            LOG_WARN("load lora tensors from %s failed", lora_path.c_str());
            return nullptr;
        }

        lora->multiplier = multiplier;
        return lora;
    }

    void apply_loras_immediately(const std::unordered_map<std::string, float>& lora_state) {
        std::unordered_map<std::string, float> lora_state_diff;
        for (auto& kv : lora_state) {
            const std::string& lora_name = kv.first;
            float multiplier             = kv.second;
            lora_state_diff[lora_name] += multiplier;
        }
        for (auto& kv : curr_lora_state) {
            const std::string& lora_name = kv.first;
            float curr_multiplier        = kv.second;
            lora_state_diff[lora_name] -= curr_multiplier;
        }

        if (lora_state_diff.empty()) {
            return;
        }

        LOG_INFO("apply lora immediately");

        size_t rm = lora_state_diff.size() - lora_state.size();
        if (rm != 0) {
            LOG_INFO("attempting to apply %lu LoRAs (removing %lu applied LoRAs)", lora_state.size(), rm);
        } else {
            LOG_INFO("attempting to apply %lu LoRAs", lora_state.size());
        }

        for (auto& kv : lora_state_diff) {
            int64_t t0 = ggml_time_ms();

            auto lora = load_lora_model_from_file(kv.first, kv.second, backend);
            if (!lora || lora->lora_tensors.empty()) {
                continue;
            }
            lora->apply(tensors, version, n_threads);
            lora->free_params_buffer();

            int64_t t1 = ggml_time_ms();

            LOG_INFO("lora '%s' applied, taking %.2fs", kv.first.c_str(), (t1 - t0) * 1.0f / 1000);
        }

        curr_lora_state = lora_state;
    }

    void apply_loras_at_runtime(const std::unordered_map<std::string, float>& lora_state) {
        cond_stage_lora_models.clear();
        diffusion_lora_models.clear();
        first_stage_lora_models.clear();
        if (lora_state.empty()) {
            return;
        }
        LOG_INFO("apply lora at runtime");
        if (cond_stage_model) {
            std::vector<std::shared_ptr<LoraModel>> lora_models;
            auto lora_state_diff = lora_state;
            for (auto& lora_model : cond_stage_lora_models) {
                auto iter = lora_state_diff.find(lora_model->lora_id);

                if (iter != lora_state_diff.end()) {
                    lora_model->multiplier = iter->second;
                    lora_models.push_back(lora_model);
                    lora_state_diff.erase(iter);
                }
            }
            cond_stage_lora_models  = lora_models;
            auto lora_tensor_filter = [&](const std::string& tensor_name) {
                if (is_cond_stage_model_name(tensor_name)) {
                    return true;
                }
                return false;
            };
            for (auto& kv : lora_state_diff) {
                const std::string& lora_id = kv.first;
                float multiplier           = kv.second;

                auto lora = load_lora_model_from_file(lora_id, multiplier, clip_backend, lora_tensor_filter);
                if (lora && !lora->lora_tensors.empty()) {
                    lora->preprocess_lora_tensors(tensors);
                    cond_stage_lora_models.push_back(lora);
                }
            }
            auto multi_lora_adapter = std::make_shared<MultiLoraAdapter>(cond_stage_lora_models);
            cond_stage_model->set_weight_adapter(multi_lora_adapter);
        }
        if (diffusion_model) {
            std::vector<std::shared_ptr<LoraModel>> lora_models;
            auto lora_state_diff = lora_state;
            for (auto& lora_model : diffusion_lora_models) {
                auto iter = lora_state_diff.find(lora_model->lora_id);

                if (iter != lora_state_diff.end()) {
                    lora_model->multiplier = iter->second;
                    lora_models.push_back(lora_model);
                    lora_state_diff.erase(iter);
                }
            }
            diffusion_lora_models   = lora_models;
            auto lora_tensor_filter = [&](const std::string& tensor_name) {
                if (is_diffusion_model_name(tensor_name)) {
                    return true;
                }
                return false;
            };
            for (auto& kv : lora_state_diff) {
                const std::string& lora_name = kv.first;
                float multiplier             = kv.second;

                auto lora = load_lora_model_from_file(lora_name, multiplier, backend, lora_tensor_filter);
                if (lora && !lora->lora_tensors.empty()) {
                    lora->preprocess_lora_tensors(tensors);
                    diffusion_lora_models.push_back(lora);
                }
            }
            auto multi_lora_adapter = std::make_shared<MultiLoraAdapter>(diffusion_lora_models);
            diffusion_model->set_weight_adapter(multi_lora_adapter);
            if (high_noise_diffusion_model) {
                high_noise_diffusion_model->set_weight_adapter(multi_lora_adapter);
            }
        }

        if (first_stage_model) {
            std::vector<std::shared_ptr<LoraModel>> lora_models;
            auto lora_state_diff = lora_state;
            for (auto& lora_model : first_stage_lora_models) {
                auto iter = lora_state_diff.find(lora_model->lora_id);

                if (iter != lora_state_diff.end()) {
                    lora_model->multiplier = iter->second;
                    lora_models.push_back(lora_model);
                    lora_state_diff.erase(iter);
                }
            }
            first_stage_lora_models = lora_models;
            auto lora_tensor_filter = [&](const std::string& tensor_name) {
                if (is_first_stage_model_name(tensor_name)) {
                    return true;
                }
                return false;
            };
            for (auto& kv : lora_state_diff) {
                const std::string& lora_name = kv.first;
                float multiplier             = kv.second;

                auto lora = load_lora_model_from_file(lora_name, multiplier, vae_backend, lora_tensor_filter);
                if (lora && !lora->lora_tensors.empty()) {
                    lora->preprocess_lora_tensors(tensors);
                    first_stage_lora_models.push_back(lora);
                }
            }
            auto multi_lora_adapter = std::make_shared<MultiLoraAdapter>(first_stage_lora_models);
            first_stage_model->set_weight_adapter(multi_lora_adapter);
        }
    }

    void lora_stat() {
        if (!cond_stage_lora_models.empty()) {
            LOG_INFO("cond_stage_lora_models:");
            for (auto& lora_model : cond_stage_lora_models) {
                lora_model->stat();
            }
        }

        if (!diffusion_lora_models.empty()) {
            LOG_INFO("diffusion_lora_models:");
            for (auto& lora_model : diffusion_lora_models) {
                lora_model->stat();
            }
        }

        if (!first_stage_lora_models.empty()) {
            LOG_INFO("first_stage_lora_models:");
            for (auto& lora_model : first_stage_lora_models) {
                lora_model->stat();
            }
        }
    }

    void apply_loras(const sd_lora_t* loras, uint32_t lora_count) {
        std::unordered_map<std::string, float> lora_f2m;
        for (int i = 0; i < lora_count; i++) {
            std::string lora_id = SAFE_STR(loras[i].path);
            if (loras[i].is_high_noise) {
                lora_id = "|high_noise|" + lora_id;
            }
            lora_f2m[lora_id] = loras[i].multiplier;
            LOG_DEBUG("lora %s:%.2f", lora_id.c_str(), loras[i].multiplier);
        }
        int64_t t0 = ggml_time_ms();
        if (apply_lora_immediately) {
            apply_loras_immediately(lora_f2m);
        } else {
            apply_loras_at_runtime(lora_f2m);
        }
        int64_t t1 = ggml_time_ms();
        if (!lora_f2m.empty()) {
            LOG_INFO("apply_loras completed, taking %.2fs", (t1 - t0) * 1.0f / 1000);
        }
    }

    ggml_tensor* id_encoder(ggml_context* work_ctx,
                            ggml_tensor* init_img,
                            ggml_tensor* prompts_embeds,
                            ggml_tensor* id_embeds,
                            std::vector<bool>& class_tokens_mask) {
        ggml_tensor* res = nullptr;
        pmid_model->compute(n_threads, init_img, prompts_embeds, id_embeds, class_tokens_mask, &res, work_ctx);
        return res;
    }

    ggml_tensor* get_clip_vision_output(ggml_context* work_ctx,
                                        sd_image_t init_image,
                                        bool return_pooled   = true,
                                        int clip_skip        = -1,
                                        bool zero_out_masked = false) {
        ggml_tensor* output = nullptr;
        if (zero_out_masked) {
            if (return_pooled) {
                output = ggml_new_tensor_1d(work_ctx,
                                            GGML_TYPE_F32,
                                            clip_vision->vision_model.projection_dim);
            } else {
                output = ggml_new_tensor_2d(work_ctx,
                                            GGML_TYPE_F32,
                                            clip_vision->vision_model.hidden_size,
                                            257);
            }

            ggml_set_f32(output, 0.f);
        } else {
            sd_image_f32_t image         = sd_image_t_to_sd_image_f32_t(init_image);
            sd_image_f32_t resized_image = clip_preprocess(image, clip_vision->vision_model.image_size, clip_vision->vision_model.image_size);
            free(image.data);
            image.data = nullptr;

            ggml_tensor* pixel_values = ggml_new_tensor_4d(work_ctx, GGML_TYPE_F32, resized_image.width, resized_image.height, 3, 1);
            sd_image_f32_to_ggml_tensor(resized_image, pixel_values, false);
            free(resized_image.data);
            resized_image.data = nullptr;

            // print_ggml_tensor(pixel_values);
            clip_vision->compute(n_threads, pixel_values, return_pooled, clip_skip, &output, work_ctx);
            // print_ggml_tensor(c_crossattn);
        }
        return output;
    }

    SDCondition get_svd_condition(ggml_context* work_ctx,
                                  sd_image_t init_image,
                                  int width,
                                  int height,
                                  int fps                  = 6,
                                  int motion_bucket_id     = 127,
                                  float augmentation_level = 0.f,
                                  bool zero_out_masked     = false) {
        // c_crossattn
        int64_t t0                      = ggml_time_ms();
        struct ggml_tensor* c_crossattn = get_clip_vision_output(work_ctx, init_image, true, -1, zero_out_masked);

        // c_concat
        struct ggml_tensor* c_concat = nullptr;
        {
            if (zero_out_masked) {
                c_concat = ggml_new_tensor_4d(work_ctx, GGML_TYPE_F32, width / get_vae_scale_factor(), height / get_vae_scale_factor(), 4, 1);
                ggml_set_f32(c_concat, 0.f);
            } else {
                ggml_tensor* init_img = ggml_new_tensor_4d(work_ctx, GGML_TYPE_F32, width, height, 3, 1);

                if (width != init_image.width || height != init_image.height) {
                    sd_image_f32_t image         = sd_image_t_to_sd_image_f32_t(init_image);
                    sd_image_f32_t resized_image = resize_sd_image_f32_t(image, width, height);
                    free(image.data);
                    image.data = nullptr;
                    sd_image_f32_to_ggml_tensor(resized_image, init_img, false);
                    free(resized_image.data);
                    resized_image.data = nullptr;
                } else {
                    sd_image_to_ggml_tensor(init_image, init_img);
                }
                if (augmentation_level > 0.f) {
                    struct ggml_tensor* noise = ggml_dup_tensor(work_ctx, init_img);
                    ggml_ext_im_set_randn_f32(noise, rng);
                    // encode_pixels += torch.randn_like(pixels) * augmentation_level
                    ggml_ext_tensor_scale_inplace(noise, augmentation_level);
                    ggml_ext_tensor_add_inplace(init_img, noise);
                }
                ggml_tensor* moments = vae_encode(work_ctx, init_img);
                c_concat             = get_first_stage_encoding(work_ctx, moments);
            }
        }

        // y
        struct ggml_tensor* y = nullptr;
        {
            y                            = ggml_new_tensor_1d(work_ctx, GGML_TYPE_F32, diffusion_model->get_adm_in_channels());
            int out_dim                  = 256;
            int fps_id                   = fps - 1;
            std::vector<float> timesteps = {(float)fps_id, (float)motion_bucket_id, augmentation_level};
            set_timestep_embedding(timesteps, y, out_dim);
        }
        int64_t t1 = ggml_time_ms();
        LOG_DEBUG("computing svd condition graph completed, taking %" PRId64 " ms", t1 - t0);
        return {c_crossattn, y, c_concat};
    }

    std::vector<float> process_timesteps(const std::vector<float>& timesteps,
                                         ggml_tensor* init_latent,
                                         ggml_tensor* denoise_mask) {
        if (diffusion_model->get_desc() == "Wan2.2-TI2V-5B") {
            auto new_timesteps = std::vector<float>(init_latent->ne[2], timesteps[0]);

            if (denoise_mask != nullptr) {
                float value = ggml_ext_tensor_get_f32(denoise_mask, 0, 0, 0, 0);
                if (value == 0.f) {
                    new_timesteps[0] = 0.f;
                }
            }
            return new_timesteps;
        } else {
            return timesteps;
        }
    }

    // a = a * mask + b * (1 - mask)
    void apply_mask(ggml_tensor* a, ggml_tensor* b, ggml_tensor* mask) {
        for (int64_t i0 = 0; i0 < a->ne[0]; i0++) {
            for (int64_t i1 = 0; i1 < a->ne[1]; i1++) {
                for (int64_t i2 = 0; i2 < a->ne[2]; i2++) {
                    for (int64_t i3 = 0; i3 < a->ne[3]; i3++) {
                        float a_value    = ggml_ext_tensor_get_f32(a, i0, i1, i2, i3);
                        float b_value    = ggml_ext_tensor_get_f32(b, i0, i1, i2, i3);
                        float mask_value = ggml_ext_tensor_get_f32(mask, i0 % mask->ne[0], i1 % mask->ne[1], i2 % mask->ne[2], i3 % mask->ne[3]);
                        ggml_ext_tensor_set_f32(a, a_value * mask_value + b_value * (1 - mask_value), i0, i1, i2, i3);
                    }
                }
            }
        }
    }

    void silent_tiling(ggml_tensor* input, ggml_tensor* output, const int scale, const int tile_size, const float tile_overlap_factor, on_tile_process on_processing) {
        sd_progress_cb_t cb = sd_get_progress_callback();
        void* cbd           = sd_get_progress_callback_data();
        sd_set_progress_callback((sd_progress_cb_t)suppress_pp, nullptr);
        sd_tiling(input, output, scale, tile_size, tile_overlap_factor, on_processing);
        sd_set_progress_callback(cb, cbd);
    }

    void preview_image(ggml_context* work_ctx,
                       int step,
                       struct ggml_tensor* latents,
                       enum SDVersion version,
                       preview_t preview_mode,
                       ggml_tensor* result,
                       std::function<void(int, int, sd_image_t*, bool, void*)> step_callback,
                       void* step_callback_data,
                       bool is_noisy) {
        const uint32_t channel = 3;
        uint32_t width         = latents->ne[0];
        uint32_t height        = latents->ne[1];
        uint32_t dim           = latents->ne[ggml_n_dims(latents) - 1];

        if (preview_mode == PREVIEW_PROJ) {
            int64_t patch_sz                       = 1;
            const float(*latent_rgb_proj)[channel] = nullptr;
            float* latent_rgb_bias                 = nullptr;

            if (dim == 128) {
                if (sd_version_is_flux2(version)) {
                    latent_rgb_proj = flux2_latent_rgb_proj;
                    latent_rgb_bias = flux2_latent_rgb_bias;
                    patch_sz        = 2;
                }
            } else if (dim == 48) {
                if (sd_version_is_wan(version)) {
                    latent_rgb_proj = wan_22_latent_rgb_proj;
                    latent_rgb_bias = wan_22_latent_rgb_bias;
                } else {
                    LOG_WARN("No latent to RGB projection known for this model");
                    // unknown model
                    return;
                }
            } else if (dim == 16) {
                // 16 channels VAE -> Flux or SD3

                if (sd_version_is_sd3(version)) {
                    latent_rgb_proj = sd3_latent_rgb_proj;
                    latent_rgb_bias = sd3_latent_rgb_bias;
                } else if (sd_version_is_flux(version) || sd_version_is_z_image(version)) {
                    latent_rgb_proj = flux_latent_rgb_proj;
                    latent_rgb_bias = flux_latent_rgb_bias;
                } else if (sd_version_is_wan(version) || sd_version_is_qwen_image(version)) {
                    latent_rgb_proj = wan_21_latent_rgb_proj;
                    latent_rgb_bias = wan_21_latent_rgb_bias;
                } else {
                    LOG_WARN("No latent to RGB projection known for this model");
                    // unknown model
                    return;
                }

            } else if (dim == 4) {
                // 4 channels VAE
                if (sd_version_is_sdxl(version)) {
                    latent_rgb_proj = sdxl_latent_rgb_proj;
                    latent_rgb_bias = sdxl_latent_rgb_bias;
                } else if (sd_version_is_sd1(version) || sd_version_is_sd2(version)) {
                    latent_rgb_proj = sd_latent_rgb_proj;
                    latent_rgb_bias = sd_latent_rgb_bias;
                } else {
                    // unknown model
                    LOG_WARN("No latent to RGB projection known for this model");
                    return;
                }
            } else if (dim == 3) {
                // Do nothing, assuming already RGB latents
            } else {
                LOG_WARN("No latent to RGB projection known for this model");
                // unknown latent space
                return;
            }

            uint32_t frames = 1;
            if (ggml_n_dims(latents) == 4) {
                frames = latents->ne[2];
            }

            uint32_t img_width  = width * patch_sz;
            uint32_t img_height = height * patch_sz;

            uint8_t* data = (uint8_t*)malloc(frames * img_width * img_height * channel * sizeof(uint8_t));

            preview_latent_video(data, latents, latent_rgb_proj, latent_rgb_bias, patch_sz);
            sd_image_t* images = (sd_image_t*)malloc(frames * sizeof(sd_image_t));
            for (int i = 0; i < frames; i++) {
                images[i] = {img_width, img_height, channel, data + i * img_width * img_height * channel};
            }
            step_callback(step, frames, images, is_noisy, step_callback_data);
            free(data);
            free(images);
        } else {
            if (preview_mode == PREVIEW_VAE) {
                process_latent_out(latents);
                if (vae_tiling_params.enabled) {
                    // split latent in 32x32 tiles and compute in several steps
                    auto on_tiling = [&](ggml_tensor* in, ggml_tensor* out, bool init) {
                        first_stage_model->compute(n_threads, in, true, &out, nullptr);
                    };
                    silent_tiling(latents, result, get_vae_scale_factor(), 32, 0.5f, on_tiling);

                } else {
                    first_stage_model->compute(n_threads, latents, true, &result, work_ctx);
                }

                first_stage_model->free_compute_buffer();
                process_vae_output_tensor(result);
                process_latent_in(latents);
            } else if (preview_mode == PREVIEW_TAE) {
                if (tae_first_stage == nullptr) {
                    LOG_WARN("TAE not found for preview");
                    return;
                }
                if (vae_tiling_params.enabled) {
                    // split latent in 64x64 tiles and compute in several steps
                    auto on_tiling = [&](ggml_tensor* in, ggml_tensor* out, bool init) {
                        tae_first_stage->compute(n_threads, in, true, &out, nullptr);
                    };
                    silent_tiling(latents, result, get_vae_scale_factor(), 64, 0.5f, on_tiling);
                } else {
                    tae_first_stage->compute(n_threads, latents, true, &result, work_ctx);
                }
                tae_first_stage->free_compute_buffer();
            } else {
                return;
            }

            ggml_ext_tensor_clamp_inplace(result, 0.0f, 1.0f);
            uint32_t frames = 1;
            if (ggml_n_dims(latents) == 4) {
                frames = result->ne[2];
            }

            sd_image_t* images = (sd_image_t*)malloc(frames * sizeof(sd_image_t));
            // print_ggml_tensor(result,true);
            for (size_t i = 0; i < frames; i++) {
                images[i].width   = result->ne[0];
                images[i].height  = result->ne[1];
                images[i].channel = 3;
                images[i].data    = ggml_tensor_to_sd_image(result, i, ggml_n_dims(latents) == 4);
            }

            step_callback(step, frames, images, is_noisy, step_callback_data);

            ggml_ext_tensor_scale_inplace(result, 0);
            for (int i = 0; i < frames; i++) {
                free(images[i].data);
            }

            free(images);
        }
    }

    ggml_tensor* sample(ggml_context* work_ctx,
                        std::shared_ptr<DiffusionModel> work_diffusion_model,
                        bool inverse_noise_scaling,
                        ggml_tensor* init_latent,
                        ggml_tensor* noise,
                        SDCondition cond,
                        SDCondition uncond,
                        SDCondition img_cond,
                        ggml_tensor* control_hint,
                        float control_strength,
                        sd_guidance_params_t guidance,
                        float eta,
                        int shifted_timestep,
                        sample_method_t method,
                        const std::vector<float>& sigmas,
                        int start_merge_step,
                        SDCondition id_cond,
                        std::vector<ggml_tensor*> ref_latents         = {},
                        bool increase_ref_index                       = false,
                        ggml_tensor* denoise_mask                     = nullptr,
                        ggml_tensor* vace_context                     = nullptr,
                        float vace_strength                           = 1.f,
                        const sd_easycache_params_t* easycache_params = nullptr) {
        if (shifted_timestep > 0 && !sd_version_is_sdxl(version)) {
            LOG_WARN("timestep shifting is only supported for SDXL models!");
            shifted_timestep = 0;
        }
        std::vector<int> skip_layers(guidance.slg.layers, guidance.slg.layers + guidance.slg.layer_count);

        float cfg_scale     = guidance.txt_cfg;
        float img_cfg_scale = std::isfinite(guidance.img_cfg) ? guidance.img_cfg : guidance.txt_cfg;
        float slg_scale     = guidance.slg.scale;

        if (img_cfg_scale != cfg_scale && !sd_version_is_inpaint_or_unet_edit(version)) {
            LOG_WARN("2-conditioning CFG is not supported with this model, disabling it for better performance...");
            img_cfg_scale = cfg_scale;
        }

        EasyCacheState easycache_state;
        bool easycache_enabled = false;
        if (easycache_params != nullptr && easycache_params->enabled) {
            bool easycache_supported = sd_version_is_dit(version);
            if (!easycache_supported) {
                LOG_WARN("EasyCache requested but not supported for this model type");
            } else {
                EasyCacheConfig easycache_config;
                easycache_config.enabled         = true;
                easycache_config.reuse_threshold = std::max(0.0f, easycache_params->reuse_threshold);
                easycache_config.start_percent   = easycache_params->start_percent;
                easycache_config.end_percent     = easycache_params->end_percent;
                bool percent_valid               = easycache_config.start_percent >= 0.0f &&
                                     easycache_config.start_percent < 1.0f &&
                                     easycache_config.end_percent > 0.0f &&
                                     easycache_config.end_percent <= 1.0f &&
                                     easycache_config.start_percent < easycache_config.end_percent;
                if (!percent_valid) {
                    LOG_WARN("EasyCache disabled due to invalid percent range (start=%.3f, end=%.3f)",
                             easycache_config.start_percent,
                             easycache_config.end_percent);
                } else {
                    easycache_state.init(easycache_config, denoiser.get());
                    if (easycache_state.enabled()) {
                        easycache_enabled = true;
                        LOG_INFO("EasyCache enabled - threshold: %.3f, start_percent: %.2f, end_percent: %.2f",
                                 easycache_config.reuse_threshold,
                                 easycache_config.start_percent,
                                 easycache_config.end_percent);
                    } else {
                        LOG_WARN("EasyCache requested but could not be initialized for this run");
                    }
                }
            }
        }

        size_t steps          = sigmas.size() - 1;
        struct ggml_tensor* x = ggml_dup_tensor(work_ctx, init_latent);
        copy_ggml_tensor(x, init_latent);

        if (noise) {
            x = denoiser->noise_scaling(sigmas[0], noise, x);
        }

        struct ggml_tensor* noised_input = ggml_dup_tensor(work_ctx, x);

        bool has_unconditioned = img_cfg_scale != 1.0 && uncond.c_crossattn != nullptr;
        bool has_img_cond      = cfg_scale != img_cfg_scale && img_cond.c_crossattn != nullptr;
        bool has_skiplayer     = slg_scale != 0.0 && skip_layers.size() > 0;

        // denoise wrapper
        struct ggml_tensor* out_cond     = ggml_dup_tensor(work_ctx, x);
        struct ggml_tensor* out_uncond   = nullptr;
        struct ggml_tensor* out_skip     = nullptr;
        struct ggml_tensor* out_img_cond = nullptr;

        if (has_unconditioned) {
            out_uncond = ggml_dup_tensor(work_ctx, x);
        }
        if (has_skiplayer) {
            if (sd_version_is_dit(version)) {
                out_skip = ggml_dup_tensor(work_ctx, x);
            } else {
                has_skiplayer = false;
                LOG_WARN("SLG is incompatible with %s models", model_version_to_str[version]);
            }
        }
        if (has_img_cond) {
            out_img_cond = ggml_dup_tensor(work_ctx, x);
        }
        struct ggml_tensor* denoised = ggml_dup_tensor(work_ctx, x);

        int64_t t0 = ggml_time_us();

        struct ggml_tensor* preview_tensor = nullptr;
        auto sd_preview_mode               = sd_get_preview_mode();
        if (sd_preview_mode != PREVIEW_NONE && sd_preview_mode != PREVIEW_PROJ) {
            int64_t W = x->ne[0] * get_vae_scale_factor();
            int64_t H = x->ne[1] * get_vae_scale_factor();
            if (ggml_n_dims(x) == 4) {
                // assuming video mode (if batch processing gets implemented this will break)
                int T = x->ne[2];
                if (sd_version_is_wan(version)) {
                    T = ((T - 1) * 4) + 1;
                }
                preview_tensor = ggml_new_tensor_4d(work_ctx, GGML_TYPE_F32,
                                                    W,
                                                    H,
                                                    T,
                                                    3);
            } else {
                preview_tensor = ggml_new_tensor_4d(work_ctx, GGML_TYPE_F32,
                                                    W,
                                                    H,
                                                    3,
                                                    x->ne[3]);
            }
        }

        auto denoise = [&](ggml_tensor* input, float sigma, int step) -> ggml_tensor* {
            auto sd_preview_cb      = sd_get_preview_callback();
            auto sd_preview_cb_data = sd_get_preview_callback_data();
            auto sd_preview_mode    = sd_get_preview_mode();
            if (step == 1 || step == -1) {
                pretty_progress(0, (int)steps, 0);
            }

            DiffusionParams diffusion_params;

            const bool easycache_step_active = easycache_enabled && step > 0;
            int easycache_step_index         = easycache_step_active ? (step - 1) : -1;
            if (easycache_step_active) {
                easycache_state.begin_step(easycache_step_index, sigma);
            }

            auto easycache_before_condition = [&](const SDCondition* condition, struct ggml_tensor* output_tensor) -> bool {
                if (!easycache_step_active || condition == nullptr || output_tensor == nullptr) {
                    return false;
                }
                return easycache_state.before_condition(condition,
                                                        diffusion_params.x,
                                                        output_tensor,
                                                        sigma,
                                                        easycache_step_index);
            };

            auto easycache_after_condition = [&](const SDCondition* condition, struct ggml_tensor* output_tensor) {
                if (!easycache_step_active || condition == nullptr || output_tensor == nullptr) {
                    return;
                }
                easycache_state.after_condition(condition,
                                                diffusion_params.x,
                                                output_tensor);
            };

            auto easycache_step_is_skipped = [&]() {
                return easycache_step_active && easycache_state.is_step_skipped();
            };

            std::vector<float> scaling = denoiser->get_scalings(sigma);
            GGML_ASSERT(scaling.size() == 3);
            float c_skip = scaling[0];
            float c_out  = scaling[1];
            float c_in   = scaling[2];

            float t = denoiser->sigma_to_t(sigma);
            std::vector<float> timesteps_vec;
            if (shifted_timestep > 0 && sd_version_is_sdxl(version)) {
                float shifted_t_float = t * (float(shifted_timestep) / float(TIMESTEPS));
                int64_t shifted_t     = static_cast<int64_t>(roundf(shifted_t_float));
                shifted_t             = std::max((int64_t)0, std::min((int64_t)(TIMESTEPS - 1), shifted_t));
                LOG_DEBUG("shifting timestep from %.2f to %" PRId64 " (sigma: %.4f)", t, shifted_t, sigma);
                timesteps_vec.assign(1, (float)shifted_t);
            } else if (sd_version_is_z_image(version)) {
                timesteps_vec.assign(1, 1000.f - t);
            } else {
                timesteps_vec.assign(1, t);
            }

            timesteps_vec  = process_timesteps(timesteps_vec, init_latent, denoise_mask);
            auto timesteps = vector_to_ggml_tensor(work_ctx, timesteps_vec);
            std::vector<float> guidance_vec(1, guidance.distilled_guidance);
            auto guidance_tensor = vector_to_ggml_tensor(work_ctx, guidance_vec);

            copy_ggml_tensor(noised_input, input);
            // noised_input = noised_input * c_in
            ggml_ext_tensor_scale_inplace(noised_input, c_in);

            if (denoise_mask != nullptr && version == VERSION_WAN2_2_TI2V) {
                apply_mask(noised_input, init_latent, denoise_mask);
            }
            if (sd_preview_cb != nullptr && sd_should_preview_noisy()) {
                if (step % sd_get_preview_interval() == 0) {
                    preview_image(work_ctx, step, noised_input, version, sd_preview_mode, preview_tensor, sd_preview_cb, sd_preview_cb_data, true);
                }
            }

            std::vector<struct ggml_tensor*> controls;

            if (control_hint != nullptr && control_net != nullptr) {
                if (control_net->compute(n_threads, noised_input, control_hint, timesteps, cond.c_crossattn, cond.c_vector)) {
                    controls = control_net->controls;
                } else {
                    LOG_ERROR("controlnet compute failed");
                }
                // print_ggml_tensor(controls[12]);
                // GGML_ASSERT(0);
            }

            diffusion_params.x                  = noised_input;
            diffusion_params.timesteps          = timesteps;
            diffusion_params.guidance           = guidance_tensor;
            diffusion_params.ref_latents        = ref_latents;
            diffusion_params.increase_ref_index = increase_ref_index;
            diffusion_params.controls           = controls;
            diffusion_params.control_strength   = control_strength;
            diffusion_params.vace_context       = vace_context;
            diffusion_params.vace_strength      = vace_strength;

            const SDCondition* active_condition = nullptr;
            struct ggml_tensor** active_output  = &out_cond;
            if (start_merge_step == -1 || step <= start_merge_step) {
                // cond
                diffusion_params.context  = cond.c_crossattn;
                diffusion_params.c_concat = cond.c_concat;
                diffusion_params.y        = cond.c_vector;
                active_condition          = &cond;
            } else {
                diffusion_params.context  = id_cond.c_crossattn;
                diffusion_params.c_concat = cond.c_concat;
                diffusion_params.y        = id_cond.c_vector;
                active_condition          = &id_cond;
            }

            bool skip_model = easycache_before_condition(active_condition, *active_output);
            if (!skip_model) {
                if (!work_diffusion_model->compute(n_threads,
                                                   diffusion_params,
                                                   active_output)) {
                    LOG_ERROR("diffusion model compute failed");
                    return nullptr;
                }
                easycache_after_condition(active_condition, *active_output);
            }

            bool current_step_skipped = easycache_step_is_skipped();

            float* negative_data = nullptr;
            if (has_unconditioned) {
                // uncond
                if (!current_step_skipped && control_hint != nullptr && control_net != nullptr) {
                    if (control_net->compute(n_threads, noised_input, control_hint, timesteps, uncond.c_crossattn, uncond.c_vector)) {
                        controls = control_net->controls;
                    } else {
                        LOG_ERROR("controlnet compute failed");
                    }
                }
                current_step_skipped      = easycache_step_is_skipped();
                diffusion_params.controls = controls;
                diffusion_params.context  = uncond.c_crossattn;
                diffusion_params.c_concat = uncond.c_concat;
                diffusion_params.y        = uncond.c_vector;
                bool skip_uncond          = easycache_before_condition(&uncond, out_uncond);
                if (!skip_uncond) {
                    if (!work_diffusion_model->compute(n_threads,
                                                       diffusion_params,
                                                       &out_uncond)) {
                        LOG_ERROR("diffusion model compute failed");
                        return nullptr;
                    }
                    easycache_after_condition(&uncond, out_uncond);
                }
                negative_data = (float*)out_uncond->data;
            }

            float* img_cond_data = nullptr;
            if (has_img_cond) {
                diffusion_params.context  = img_cond.c_crossattn;
                diffusion_params.c_concat = img_cond.c_concat;
                diffusion_params.y        = img_cond.c_vector;
                bool skip_img_cond        = easycache_before_condition(&img_cond, out_img_cond);
                if (!skip_img_cond) {
                    if (!work_diffusion_model->compute(n_threads,
                                                       diffusion_params,
                                                       &out_img_cond)) {
                        LOG_ERROR("diffusion model compute failed");
                        return nullptr;
                    }
                    easycache_after_condition(&img_cond, out_img_cond);
                }
                img_cond_data = (float*)out_img_cond->data;
            }

            int step_count         = sigmas.size();
            bool is_skiplayer_step = has_skiplayer && step > (int)(guidance.slg.layer_start * step_count) && step < (int)(guidance.slg.layer_end * step_count);
            float* skip_layer_data = has_skiplayer ? (float*)out_skip->data : nullptr;
            if (is_skiplayer_step) {
                LOG_DEBUG("Skipping layers at step %d\n", step);
                if (!easycache_step_is_skipped()) {
                    // skip layer (same as conditioned)
                    diffusion_params.context     = cond.c_crossattn;
                    diffusion_params.c_concat    = cond.c_concat;
                    diffusion_params.y           = cond.c_vector;
                    diffusion_params.skip_layers = skip_layers;
                    if (!work_diffusion_model->compute(n_threads,
                                                       diffusion_params,
                                                       &out_skip)) {
                        LOG_ERROR("diffusion model compute failed");
                        return nullptr;
                    }
                }
                skip_layer_data = (float*)out_skip->data;
            }
            float* vec_denoised  = (float*)denoised->data;
            float* vec_input     = (float*)input->data;
            float* positive_data = (float*)out_cond->data;
            int ne_elements      = (int)ggml_nelements(denoised);

            if (shifted_timestep > 0 && sd_version_is_sdxl(version)) {
                int64_t shifted_t_idx              = static_cast<int64_t>(roundf(timesteps_vec[0]));
                float shifted_sigma                = denoiser->t_to_sigma((float)shifted_t_idx);
                std::vector<float> shifted_scaling = denoiser->get_scalings(shifted_sigma);
                float shifted_c_skip               = shifted_scaling[0];
                float shifted_c_out                = shifted_scaling[1];
                float shifted_c_in                 = shifted_scaling[2];

                c_skip = shifted_c_skip * c_in / shifted_c_in;
                c_out  = shifted_c_out;
            }

            for (int i = 0; i < ne_elements; i++) {
                float latent_result = positive_data[i];
                if (has_unconditioned) {
                    // out_uncond + cfg_scale * (out_cond - out_uncond)
                    if (has_img_cond) {
                        // out_uncond + text_cfg_scale * (out_cond - out_img_cond) + image_cfg_scale * (out_img_cond - out_uncond)
                        latent_result = negative_data[i] + img_cfg_scale * (img_cond_data[i] - negative_data[i]) + cfg_scale * (positive_data[i] - img_cond_data[i]);
                    } else {
                        // img_cfg_scale == cfg_scale
                        latent_result = negative_data[i] + cfg_scale * (positive_data[i] - negative_data[i]);
                    }
                } else if (has_img_cond) {
                    // img_cfg_scale == 1
                    latent_result = img_cond_data[i] + cfg_scale * (positive_data[i] - img_cond_data[i]);
                }
                if (is_skiplayer_step) {
                    latent_result = latent_result + (positive_data[i] - skip_layer_data[i]) * slg_scale;
                }
                // v = latent_result, eps = latent_result
                // denoised = (v * c_out + input * c_skip) or (input + eps * c_out)
                vec_denoised[i] = latent_result * c_out + vec_input[i] * c_skip;
            }

            if (denoise_mask != nullptr) {
                apply_mask(denoised, init_latent, denoise_mask);
            }

            if (sd_preview_cb != nullptr && sd_should_preview_denoised()) {
                if (step % sd_get_preview_interval() == 0) {
                    preview_image(work_ctx, step, denoised, version, sd_preview_mode, preview_tensor, sd_preview_cb, sd_preview_cb_data, false);
                }
            }

            int64_t t1 = ggml_time_us();
            if (step > 0 || step == -(int)steps) {
                int showstep = std::abs(step);
                pretty_progress(showstep, (int)steps, (t1 - t0) / 1000000.f / showstep);
                // LOG_INFO("step %d sampling completed taking %.2fs", step, (t1 - t0) * 1.0f / 1000000);
            }
            return denoised;
        };

        if (!sample_k_diffusion(method, denoise, work_ctx, x, sigmas, sampler_rng, eta)) {
            LOG_ERROR("Diffusion model sampling failed");
            if (control_net) {
                control_net->free_control_ctx();
                control_net->free_compute_buffer();
            }
            diffusion_model->free_compute_buffer();
            return NULL;
        }

        if (easycache_enabled) {
            size_t total_steps = sigmas.size() > 0 ? sigmas.size() - 1 : 0;
            if (easycache_state.total_steps_skipped > 0 && total_steps > 0) {
                if (easycache_state.total_steps_skipped < static_cast<int>(total_steps)) {
                    double speedup = static_cast<double>(total_steps) /
                                     static_cast<double>(total_steps - easycache_state.total_steps_skipped);
                    LOG_INFO("EasyCache skipped %d/%zu steps (%.2fx estimated speedup)",
                             easycache_state.total_steps_skipped,
                             total_steps,
                             speedup);
                } else {
                    LOG_INFO("EasyCache skipped %d/%zu steps",
                             easycache_state.total_steps_skipped,
                             total_steps);
                }
            } else if (total_steps > 0) {
                LOG_INFO("EasyCache completed without skipping steps");
            }
        }

        if (inverse_noise_scaling) {
            x = denoiser->inverse_noise_scaling(sigmas[sigmas.size() - 1], x);
        }

        if (control_net) {
            control_net->free_control_ctx();
            control_net->free_compute_buffer();
        }
        work_diffusion_model->free_compute_buffer();
        return x;
    }

    int get_vae_scale_factor() {
        int vae_scale_factor = 8;
        if (version == VERSION_WAN2_2_TI2V) {
            vae_scale_factor = 16;
        } else if (sd_version_is_flux2(version)) {
            vae_scale_factor = 16;
        } else if (version == VERSION_CHROMA_RADIANCE) {
            vae_scale_factor = 1;
        }
        return vae_scale_factor;
    }

    int get_diffusion_model_down_factor() {
        int down_factor = 8;  // unet
        if (sd_version_is_dit(version)) {
            if (sd_version_is_wan(version)) {
                down_factor = 2;
            } else {
                down_factor = 1;
            }
        }
        return down_factor;
    }

    int get_latent_channel() {
        int latent_channel = 4;
        if (sd_version_is_dit(version)) {
            if (version == VERSION_WAN2_2_TI2V) {
                latent_channel = 48;
            } else if (version == VERSION_CHROMA_RADIANCE) {
                latent_channel = 3;
            } else if (sd_version_is_flux2(version)) {
                latent_channel = 128;
            } else {
                latent_channel = 16;
            }
        }
        return latent_channel;
    }

    int get_image_seq_len(int h, int w) {
        int vae_scale_factor = get_vae_scale_factor();
        return (h / vae_scale_factor) * (w / vae_scale_factor);
    }

    ggml_tensor* generate_init_latent(ggml_context* work_ctx,
                                      int width,
                                      int height,
                                      int frames = 1,
                                      bool video = false) {
        int vae_scale_factor = get_vae_scale_factor();
        int W                = width / vae_scale_factor;
        int H                = height / vae_scale_factor;
        int T                = frames;
        if (sd_version_is_wan(version)) {
            T = ((T - 1) / 4) + 1;
        }
        int C = get_latent_channel();
        ggml_tensor* init_latent;
        if (video) {
            init_latent = ggml_new_tensor_4d(work_ctx, GGML_TYPE_F32, W, H, T, C);
        } else {
            init_latent = ggml_new_tensor_4d(work_ctx, GGML_TYPE_F32, W, H, C, 1);
        }
        ggml_set_f32(init_latent, shift_factor);
        return init_latent;
    }

    void get_latents_mean_std_vec(ggml_tensor* latent, int channel_dim, std::vector<float>& latents_mean_vec, std::vector<float>& latents_std_vec) {
        GGML_ASSERT(latent->ne[channel_dim] == 16 || latent->ne[channel_dim] == 48 || latent->ne[channel_dim] == 128);
        if (latent->ne[channel_dim] == 16) {
            latents_mean_vec = {-0.7571f, -0.7089f, -0.9113f, 0.1075f, -0.1745f, 0.9653f, -0.1517f, 1.5508f,
                                0.4134f, -0.0715f, 0.5517f, -0.3632f, -0.1922f, -0.9497f, 0.2503f, -0.2921f};
            latents_std_vec  = {2.8184f, 1.4541f, 2.3275f, 2.6558f, 1.2196f, 1.7708f, 2.6052f, 2.0743f,
                                3.2687f, 2.1526f, 2.8652f, 1.5579f, 1.6382f, 1.1253f, 2.8251f, 1.9160f};
        } else if (latent->ne[channel_dim] == 48) {
            latents_mean_vec = {-0.2289f, -0.0052f, -0.1323f, -0.2339f, -0.2799f, 0.0174f, 0.1838f, 0.1557f,
                                -0.1382f, 0.0542f, 0.2813f, 0.0891f, 0.1570f, -0.0098f, 0.0375f, -0.1825f,
                                -0.2246f, -0.1207f, -0.0698f, 0.5109f, 0.2665f, -0.2108f, -0.2158f, 0.2502f,
                                -0.2055f, -0.0322f, 0.1109f, 0.1567f, -0.0729f, 0.0899f, -0.2799f, -0.1230f,
                                -0.0313f, -0.1649f, 0.0117f, 0.0723f, -0.2839f, -0.2083f, -0.0520f, 0.3748f,
                                0.0152f, 0.1957f, 0.1433f, -0.2944f, 0.3573f, -0.0548f, -0.1681f, -0.0667f};
            latents_std_vec  = {
                 0.4765f, 1.0364f, 0.4514f, 1.1677f, 0.5313f, 0.4990f, 0.4818f, 0.5013f,
                 0.8158f, 1.0344f, 0.5894f, 1.0901f, 0.6885f, 0.6165f, 0.8454f, 0.4978f,
                 0.5759f, 0.3523f, 0.7135f, 0.6804f, 0.5833f, 1.4146f, 0.8986f, 0.5659f,
                 0.7069f, 0.5338f, 0.4889f, 0.4917f, 0.4069f, 0.4999f, 0.6866f, 0.4093f,
                 0.5709f, 0.6065f, 0.6415f, 0.4944f, 0.5726f, 1.2042f, 0.5458f, 1.6887f,
                 0.3971f, 1.0600f, 0.3943f, 0.5537f, 0.5444f, 0.4089f, 0.7468f, 0.7744f};
        } else if (latent->ne[channel_dim] == 128) {
            // flux2
            latents_mean_vec = {-0.0676f, -0.0715f, -0.0753f, -0.0745f, 0.0223f, 0.0180f, 0.0142f, 0.0184f,
                                -0.0001f, -0.0063f, -0.0002f, -0.0031f, -0.0272f, -0.0281f, -0.0276f, -0.0290f,
                                -0.0769f, -0.0672f, -0.0902f, -0.0892f, 0.0168f, 0.0152f, 0.0079f, 0.0086f,
                                0.0083f, 0.0015f, 0.0003f, -0.0043f, -0.0439f, -0.0419f, -0.0438f, -0.0431f,
                                -0.0102f, -0.0132f, -0.0066f, -0.0048f, -0.0311f, -0.0306f, -0.0279f, -0.0180f,
                                0.0030f, 0.0015f, 0.0126f, 0.0145f, 0.0347f, 0.0338f, 0.0337f, 0.0283f,
                                0.0020f, 0.0047f, 0.0047f, 0.0050f, 0.0123f, 0.0081f, 0.0081f, 0.0146f,
                                0.0681f, 0.0679f, 0.0767f, 0.0732f, -0.0462f, -0.0474f, -0.0392f, -0.0511f,
                                -0.0528f, -0.0477f, -0.0470f, -0.0517f, -0.0317f, -0.0316f, -0.0345f, -0.0283f,
                                0.0510f, 0.0445f, 0.0578f, 0.0458f, -0.0412f, -0.0458f, -0.0487f, -0.0467f,
                                -0.0088f, -0.0106f, -0.0088f, -0.0046f, -0.0376f, -0.0432f, -0.0436f, -0.0499f,
                                0.0118f, 0.0166f, 0.0203f, 0.0279f, 0.0113f, 0.0129f, 0.0016f, 0.0072f,
                                -0.0118f, -0.0018f, -0.0141f, -0.0054f, -0.0091f, -0.0138f, -0.0145f, -0.0187f,
                                0.0323f, 0.0305f, 0.0259f, 0.0300f, 0.0540f, 0.0614f, 0.0495f, 0.0590f,
                                -0.0511f, -0.0603f, -0.0478f, -0.0524f, -0.0227f, -0.0274f, -0.0154f, -0.0255f,
                                -0.0572f, -0.0565f, -0.0518f, -0.0496f, 0.0116f, 0.0054f, 0.0163f, 0.0104f};
            latents_std_vec  = {
                 1.8029f, 1.7786f, 1.7868f, 1.7837f, 1.7717f, 1.7590f, 1.7610f, 1.7479f,
                 1.7336f, 1.7373f, 1.7340f, 1.7343f, 1.8626f, 1.8527f, 1.8629f, 1.8589f,
                 1.7593f, 1.7526f, 1.7556f, 1.7583f, 1.7363f, 1.7400f, 1.7355f, 1.7394f,
                 1.7342f, 1.7246f, 1.7392f, 1.7304f, 1.7551f, 1.7513f, 1.7559f, 1.7488f,
                 1.8449f, 1.8454f, 1.8550f, 1.8535f, 1.8240f, 1.7813f, 1.7854f, 1.7945f,
                 1.8047f, 1.7876f, 1.7695f, 1.7676f, 1.7782f, 1.7667f, 1.7925f, 1.7848f,
                 1.7579f, 1.7407f, 1.7483f, 1.7368f, 1.7961f, 1.7998f, 1.7920f, 1.7925f,
                 1.7780f, 1.7747f, 1.7727f, 1.7749f, 1.7526f, 1.7447f, 1.7657f, 1.7495f,
                 1.7775f, 1.7720f, 1.7813f, 1.7813f, 1.8162f, 1.8013f, 1.8023f, 1.8033f,
                 1.7527f, 1.7331f, 1.7563f, 1.7482f, 1.7610f, 1.7507f, 1.7681f, 1.7613f,
                 1.7665f, 1.7545f, 1.7828f, 1.7726f, 1.7896f, 1.7999f, 1.7864f, 1.7760f,
                 1.7613f, 1.7625f, 1.7560f, 1.7577f, 1.7783f, 1.7671f, 1.7810f, 1.7799f,
                 1.7201f, 1.7068f, 1.7265f, 1.7091f, 1.7793f, 1.7578f, 1.7502f, 1.7455f,
                 1.7587f, 1.7500f, 1.7525f, 1.7362f, 1.7616f, 1.7572f, 1.7444f, 1.7430f,
                 1.7509f, 1.7610f, 1.7634f, 1.7612f, 1.7254f, 1.7135f, 1.7321f, 1.7226f,
                 1.7664f, 1.7624f, 1.7718f, 1.7664f, 1.7457f, 1.7441f, 1.7569f, 1.7530f};
        }
    }

    void process_latent_in(ggml_tensor* latent) {
        if (sd_version_is_wan(version) || sd_version_is_qwen_image(version) || sd_version_is_flux2(version)) {
            int channel_dim = sd_version_is_flux2(version) ? 2 : 3;
            std::vector<float> latents_mean_vec;
            std::vector<float> latents_std_vec;
            get_latents_mean_std_vec(latent, channel_dim, latents_mean_vec, latents_std_vec);

            float mean;
            float std_;
            for (int i = 0; i < latent->ne[3]; i++) {
                if (channel_dim == 3) {
                    mean = latents_mean_vec[i];
                    std_ = latents_std_vec[i];
                }
                for (int j = 0; j < latent->ne[2]; j++) {
                    if (channel_dim == 2) {
                        mean = latents_mean_vec[i];
                        std_ = latents_std_vec[i];
                    }
                    for (int k = 0; k < latent->ne[1]; k++) {
                        for (int l = 0; l < latent->ne[0]; l++) {
                            float value = ggml_ext_tensor_get_f32(latent, l, k, j, i);
                            value       = (value - mean) * scale_factor / std_;
                            ggml_ext_tensor_set_f32(latent, value, l, k, j, i);
                        }
                    }
                }
            }
        } else if (version == VERSION_CHROMA_RADIANCE) {
            // pass
        } else {
            ggml_ext_tensor_iter(latent, [&](ggml_tensor* latent, int64_t i0, int64_t i1, int64_t i2, int64_t i3) {
                float value = ggml_ext_tensor_get_f32(latent, i0, i1, i2, i3);
                value       = (value - shift_factor) * scale_factor;
                ggml_ext_tensor_set_f32(latent, value, i0, i1, i2, i3);
            });
        }
    }

    void process_latent_out(ggml_tensor* latent) {
        if (sd_version_is_wan(version) || sd_version_is_qwen_image(version) || sd_version_is_flux2(version)) {
            int channel_dim = sd_version_is_flux2(version) ? 2 : 3;
            std::vector<float> latents_mean_vec;
            std::vector<float> latents_std_vec;
            get_latents_mean_std_vec(latent, channel_dim, latents_mean_vec, latents_std_vec);

            float mean;
            float std_;
            for (int i = 0; i < latent->ne[3]; i++) {
                if (channel_dim == 3) {
                    mean = latents_mean_vec[i];
                    std_ = latents_std_vec[i];
                }
                for (int j = 0; j < latent->ne[2]; j++) {
                    if (channel_dim == 2) {
                        mean = latents_mean_vec[i];
                        std_ = latents_std_vec[i];
                    }
                    for (int k = 0; k < latent->ne[1]; k++) {
                        for (int l = 0; l < latent->ne[0]; l++) {
                            float value = ggml_ext_tensor_get_f32(latent, l, k, j, i);
                            value       = value * std_ / scale_factor + mean;
                            ggml_ext_tensor_set_f32(latent, value, l, k, j, i);
                        }
                    }
                }
            }
        } else if (version == VERSION_CHROMA_RADIANCE) {
            // pass
        } else {
            ggml_ext_tensor_iter(latent, [&](ggml_tensor* latent, int64_t i0, int64_t i1, int64_t i2, int64_t i3) {
                float value = ggml_ext_tensor_get_f32(latent, i0, i1, i2, i3);
                value       = (value / scale_factor) + shift_factor;
                ggml_ext_tensor_set_f32(latent, value, i0, i1, i2, i3);
            });
        }
    }

    void get_tile_sizes(int& tile_size_x,
                        int& tile_size_y,
                        float& tile_overlap,
                        const sd_tiling_params_t& params,
                        int latent_x,
                        int latent_y,
                        float encoding_factor = 1.0f) {
        tile_overlap       = std::max(std::min(params.target_overlap, 0.5f), 0.0f);
        auto get_tile_size = [&](int requested_size, float factor, int latent_size) {
            const int default_tile_size  = 32;
            const int min_tile_dimension = 4;
            int tile_size                = default_tile_size;
            // factor <= 1 means simple fraction of the latent dimension
            // factor > 1 means number of tiles across that dimension
            if (factor > 0.f) {
                if (factor > 1.0)
                    factor = 1 / (factor - factor * tile_overlap + tile_overlap);
                tile_size = std::round(latent_size * factor);
            } else if (requested_size >= min_tile_dimension) {
                tile_size = requested_size;
            }
            tile_size *= encoding_factor;
            return std::max(std::min(tile_size, latent_size), min_tile_dimension);
        };

        tile_size_x = get_tile_size(params.tile_size_x, params.rel_size_x, latent_x);
        tile_size_y = get_tile_size(params.tile_size_y, params.rel_size_y, latent_y);
    }

    ggml_tensor* vae_encode(ggml_context* work_ctx, ggml_tensor* x, bool encode_video = false) {
        int64_t t0                 = ggml_time_ms();
        ggml_tensor* result        = nullptr;
        const int vae_scale_factor = get_vae_scale_factor();
        int W                      = x->ne[0] / vae_scale_factor;
        int H                      = x->ne[1] / vae_scale_factor;
        int C                      = get_latent_channel();
        if (vae_tiling_params.enabled && !encode_video) {
            // TODO wan2.2 vae support?
            int ne2;
            int ne3;
            if (sd_version_is_qwen_image(version)) {
                ne2 = 1;
                ne3 = C * x->ne[3];
            } else {
                if (!use_tiny_autoencoder) {
                    C *= 2;
                }
                ne2 = C;
                ne3 = x->ne[3];
            }
            result = ggml_new_tensor_4d(work_ctx, GGML_TYPE_F32, W, H, ne2, ne3);
        }

        if (sd_version_is_qwen_image(version)) {
            x = ggml_reshape_4d(work_ctx, x, x->ne[0], x->ne[1], 1, x->ne[2] * x->ne[3]);
        }

        if (!use_tiny_autoencoder) {
            process_vae_input_tensor(x);
            if (vae_tiling_params.enabled && !encode_video) {
                float tile_overlap;
                int tile_size_x, tile_size_y;
                // multiply tile size for encode to keep the compute buffer size consistent
                get_tile_sizes(tile_size_x, tile_size_y, tile_overlap, vae_tiling_params, W, H, 1.30539f);

                LOG_DEBUG("VAE Tile size: %dx%d", tile_size_x, tile_size_y);

                auto on_tiling = [&](ggml_tensor* in, ggml_tensor* out, bool init) {
                    first_stage_model->compute(n_threads, in, false, &out, work_ctx);
                };
                sd_tiling_non_square(x, result, vae_scale_factor, tile_size_x, tile_size_y, tile_overlap, on_tiling);
            } else {
                first_stage_model->compute(n_threads, x, false, &result, work_ctx);
            }
            first_stage_model->free_compute_buffer();
        } else {
            if (vae_tiling_params.enabled && !encode_video) {
                // split latent in 32x32 tiles and compute in several steps
                auto on_tiling = [&](ggml_tensor* in, ggml_tensor* out, bool init) {
                    tae_first_stage->compute(n_threads, in, false, &out, nullptr);
                };
                sd_tiling(x, result, vae_scale_factor, 64, 0.5f, on_tiling);
            } else {
                tae_first_stage->compute(n_threads, x, false, &result, work_ctx);
            }
            tae_first_stage->free_compute_buffer();
        }

        int64_t t1 = ggml_time_ms();
        LOG_DEBUG("computing vae encode graph completed, taking %.2fs", (t1 - t0) * 1.0f / 1000);
        return result;
    }

    ggml_tensor* gaussian_latent_sample(ggml_context* work_ctx, ggml_tensor* moments) {
        // ldm.modules.distributions.distributions.DiagonalGaussianDistribution.sample
        ggml_tensor* latent       = ggml_new_tensor_4d(work_ctx, moments->type, moments->ne[0], moments->ne[1], moments->ne[2] / 2, moments->ne[3]);
        struct ggml_tensor* noise = ggml_dup_tensor(work_ctx, latent);
        ggml_ext_im_set_randn_f32(noise, rng);
        {
            float mean   = 0;
            float logvar = 0;
            float value  = 0;
            float std_   = 0;
            for (int i = 0; i < latent->ne[3]; i++) {
                for (int j = 0; j < latent->ne[2]; j++) {
                    for (int k = 0; k < latent->ne[1]; k++) {
                        for (int l = 0; l < latent->ne[0]; l++) {
                            mean   = ggml_ext_tensor_get_f32(moments, l, k, j, i);
                            logvar = ggml_ext_tensor_get_f32(moments, l, k, j + (int)latent->ne[2], i);
                            logvar = std::max(-30.0f, std::min(logvar, 20.0f));
                            std_   = std::exp(0.5f * logvar);
                            value  = mean + std_ * ggml_ext_tensor_get_f32(noise, l, k, j, i);
                            // printf("%d %d %d %d -> %f\n", i, j, k, l, value);
                            ggml_ext_tensor_set_f32(latent, value, l, k, j, i);
                        }
                    }
                }
            }
        }
        return latent;
    }

    ggml_tensor* get_first_stage_encoding(ggml_context* work_ctx, ggml_tensor* vae_output) {
        ggml_tensor* latent;
        if (use_tiny_autoencoder ||
            sd_version_is_qwen_image(version) ||
            sd_version_is_wan(version) ||
            sd_version_is_flux2(version) ||
            version == VERSION_CHROMA_RADIANCE) {
            latent = vae_output;
        } else if (version == VERSION_SD1_PIX2PIX) {
            latent = ggml_view_3d(work_ctx,
                                  vae_output,
                                  vae_output->ne[0],
                                  vae_output->ne[1],
                                  vae_output->ne[2] / 2,
                                  vae_output->nb[1],
                                  vae_output->nb[2],
                                  0);
        } else {
            latent = gaussian_latent_sample(work_ctx, vae_output);
        }
        if (!use_tiny_autoencoder) {
            process_latent_in(latent);
        }
        if (sd_version_is_qwen_image(version)) {
            latent = ggml_reshape_4d(work_ctx, latent, latent->ne[0], latent->ne[1], latent->ne[3], 1);
        }
        return latent;
    }

    ggml_tensor* encode_first_stage(ggml_context* work_ctx, ggml_tensor* x, bool encode_video = false) {
        ggml_tensor* vae_output = vae_encode(work_ctx, x, encode_video);
        return get_first_stage_encoding(work_ctx, vae_output);
    }

    ggml_tensor* decode_first_stage(ggml_context* work_ctx, ggml_tensor* x, bool decode_video = false) {
        const int vae_scale_factor = get_vae_scale_factor();
        int64_t W                  = x->ne[0] * vae_scale_factor;
        int64_t H                  = x->ne[1] * vae_scale_factor;
        int64_t C                  = 3;
        ggml_tensor* result        = nullptr;
        if (decode_video) {
            int T = x->ne[2];
            if (sd_version_is_wan(version)) {
                T = ((T - 1) * 4) + 1;
            }
            result = ggml_new_tensor_4d(work_ctx,
                                        GGML_TYPE_F32,
                                        W,
                                        H,
                                        T,
                                        3);
        } else {
            result = ggml_new_tensor_4d(work_ctx,
                                        GGML_TYPE_F32,
                                        W,
                                        H,
                                        C,
                                        x->ne[3]);
        }
        int64_t t0 = ggml_time_ms();
        if (!use_tiny_autoencoder) {
            if (sd_version_is_qwen_image(version)) {
                x = ggml_reshape_4d(work_ctx, x, x->ne[0], x->ne[1], 1, x->ne[2] * x->ne[3]);
            }
            process_latent_out(x);
            // x = load_tensor_from_file(work_ctx, "wan_vae_z.bin");
            if (vae_tiling_params.enabled && !decode_video) {
                float tile_overlap;
                int tile_size_x, tile_size_y;
                get_tile_sizes(tile_size_x, tile_size_y, tile_overlap, vae_tiling_params, x->ne[0], x->ne[1]);

                LOG_DEBUG("VAE Tile size: %dx%d", tile_size_x, tile_size_y);

                // split latent in 32x32 tiles and compute in several steps
                auto on_tiling = [&](ggml_tensor* in, ggml_tensor* out, bool init) {
                    first_stage_model->compute(n_threads, in, true, &out, nullptr);
                };
                sd_tiling_non_square(x, result, vae_scale_factor, tile_size_x, tile_size_y, tile_overlap, on_tiling);
            } else {
                first_stage_model->compute(n_threads, x, true, &result, work_ctx);
            }
            first_stage_model->free_compute_buffer();
            process_vae_output_tensor(result);
        } else {
            if (vae_tiling_params.enabled && !decode_video) {
                // split latent in 64x64 tiles and compute in several steps
                auto on_tiling = [&](ggml_tensor* in, ggml_tensor* out, bool init) {
                    tae_first_stage->compute(n_threads, in, true, &out);
                };
                sd_tiling(x, result, vae_scale_factor, 64, 0.5f, on_tiling);
            } else {
                tae_first_stage->compute(n_threads, x, true, &result);
            }
            tae_first_stage->free_compute_buffer();
        }

        int64_t t1 = ggml_time_ms();
        LOG_DEBUG("computing vae decode graph completed, taking %.2fs", (t1 - t0) * 1.0f / 1000);
        ggml_ext_tensor_clamp_inplace(result, 0.0f, 1.0f);
        return result;
    }
};

/*================================================= SD API ==================================================*/

#define NONE_STR "NONE"

const char* sd_type_name(enum sd_type_t type) {
    if ((int)type < std::min<int>(SD_TYPE_COUNT, GGML_TYPE_COUNT)) {
        return ggml_type_name((ggml_type)type);
    }
    return NONE_STR;
}

enum sd_type_t str_to_sd_type(const char* str) {
    for (int i = 0; i < std::min<int>(SD_TYPE_COUNT, GGML_TYPE_COUNT); i++) {
        auto trait = ggml_get_type_traits((ggml_type)i);
        if (!strcmp(str, trait->type_name)) {
            return (enum sd_type_t)i;
        }
    }
    return SD_TYPE_COUNT;
}

const char* rng_type_to_str[] = {
    "std_default",
    "cuda",
    "cpu",
};

const char* sd_rng_type_name(enum rng_type_t rng_type) {
    if (rng_type < RNG_TYPE_COUNT) {
        return rng_type_to_str[rng_type];
    }
    return NONE_STR;
}

enum rng_type_t str_to_rng_type(const char* str) {
    for (int i = 0; i < RNG_TYPE_COUNT; i++) {
        if (!strcmp(str, rng_type_to_str[i])) {
            return (enum rng_type_t)i;
        }
    }
    return RNG_TYPE_COUNT;
}

const char* sample_method_to_str[] = {
    "euler",
    "euler_a",
    "heun",
    "dpm2",
    "dpm++2s_a",
    "dpm++2m",
    "dpm++2mv2",
    "ipndm",
    "ipndm_v",
    "lcm",
    "ddim_trailing",
    "tcd",
};

const char* sd_sample_method_name(enum sample_method_t sample_method) {
    if (sample_method < SAMPLE_METHOD_COUNT) {
        return sample_method_to_str[sample_method];
    }
    return NONE_STR;
}

enum sample_method_t str_to_sample_method(const char* str) {
    for (int i = 0; i < SAMPLE_METHOD_COUNT; i++) {
        if (!strcmp(str, sample_method_to_str[i])) {
            return (enum sample_method_t)i;
        }
    }
    return SAMPLE_METHOD_COUNT;
}

const char* scheduler_to_str[] = {
    "discrete",
    "karras",
    "exponential",
    "ays",
    "gits",
    "sgm_uniform",
    "simple",
    "smoothstep",
    "lcm",
};

const char* sd_scheduler_name(enum scheduler_t scheduler) {
    if (scheduler < SCHEDULER_COUNT) {
        return scheduler_to_str[scheduler];
    }
    return NONE_STR;
}

enum scheduler_t str_to_scheduler(const char* str) {
    for (int i = 0; i < SCHEDULER_COUNT; i++) {
        if (!strcmp(str, scheduler_to_str[i])) {
            return (enum scheduler_t)i;
        }
    }
    return SCHEDULER_COUNT;
}

const char* prediction_to_str[] = {
    "eps",
    "v",
    "edm_v",
    "sd3_flow",
    "flux_flow",
    "flux2_flow",
};

const char* sd_prediction_name(enum prediction_t prediction) {
    if (prediction < PREDICTION_COUNT) {
        return prediction_to_str[prediction];
    }
    return NONE_STR;
}

enum prediction_t str_to_prediction(const char* str) {
    for (int i = 0; i < PREDICTION_COUNT; i++) {
        if (!strcmp(str, prediction_to_str[i])) {
            return (enum prediction_t)i;
        }
    }
    return PREDICTION_COUNT;
}

const char* preview_to_str[] = {
    "none",
    "proj",
    "tae",
    "vae",
};

const char* sd_preview_name(enum preview_t preview) {
    if (preview < PREVIEW_COUNT) {
        return preview_to_str[preview];
    }
    return NONE_STR;
}

enum preview_t str_to_preview(const char* str) {
    for (int i = 0; i < PREVIEW_COUNT; i++) {
        if (!strcmp(str, preview_to_str[i])) {
            return (enum preview_t)i;
        }
    }
    return PREVIEW_COUNT;
}

const char* lora_apply_mode_to_str[] = {
    "auto",
    "immediately",
    "at_runtime",
};

const char* sd_lora_apply_mode_name(enum lora_apply_mode_t mode) {
    if (mode < LORA_APPLY_MODE_COUNT) {
        return lora_apply_mode_to_str[mode];
    }
    return NONE_STR;
}

enum lora_apply_mode_t str_to_lora_apply_mode(const char* str) {
    for (int i = 0; i < LORA_APPLY_MODE_COUNT; i++) {
        if (!strcmp(str, lora_apply_mode_to_str[i])) {
            return (enum lora_apply_mode_t)i;
        }
    }
    return LORA_APPLY_MODE_COUNT;
}

void sd_easycache_params_init(sd_easycache_params_t* easycache_params) {
    *easycache_params                 = {};
    easycache_params->enabled         = false;
    easycache_params->reuse_threshold = 0.2f;
    easycache_params->start_percent   = 0.15f;
    easycache_params->end_percent     = 0.95f;
}

void sd_ctx_params_init(sd_ctx_params_t* sd_ctx_params) {
    *sd_ctx_params                         = {};
    sd_ctx_params->vae_decode_only         = true;
    sd_ctx_params->free_params_immediately = true;
    sd_ctx_params->n_threads               = sd_get_num_physical_cores();
    sd_ctx_params->wtype                   = SD_TYPE_COUNT;
    sd_ctx_params->rng_type                = CUDA_RNG;
    sd_ctx_params->sampler_rng_type        = RNG_TYPE_COUNT;
    sd_ctx_params->prediction              = PREDICTION_COUNT;
    sd_ctx_params->lora_apply_mode         = LORA_APPLY_AUTO;
    sd_ctx_params->offload_params_to_cpu   = false;
    sd_ctx_params->keep_clip_on_cpu        = false;
    sd_ctx_params->keep_control_net_on_cpu = false;
    sd_ctx_params->keep_vae_on_cpu         = false;
    sd_ctx_params->diffusion_flash_attn    = false;
    sd_ctx_params->chroma_use_dit_mask     = true;
    sd_ctx_params->chroma_use_t5_mask      = false;
    sd_ctx_params->chroma_t5_mask_pad      = 1;
    sd_ctx_params->flow_shift              = INFINITY;
}

char* sd_ctx_params_to_str(const sd_ctx_params_t* sd_ctx_params) {
    char* buf = (char*)malloc(4096);
    if (!buf)
        return nullptr;
    buf[0] = '\0';

    snprintf(buf + strlen(buf), 4096 - strlen(buf),
             "model_path: %s\n"
             "clip_l_path: %s\n"
             "clip_g_path: %s\n"
             "clip_vision_path: %s\n"
             "t5xxl_path: %s\n"
             "llm_path: %s\n"
             "llm_vision_path: %s\n"
             "diffusion_model_path: %s\n"
             "high_noise_diffusion_model_path: %s\n"
             "vae_path: %s\n"
             "taesd_path: %s\n"
             "control_net_path: %s\n"
             "lora_model_dir: %s\n"
             "photo_maker_path: %s\n"
             "tensor_type_rules: %s\n"
             "vae_decode_only: %s\n"
             "free_params_immediately: %s\n"
             "n_threads: %d\n"
             "wtype: %s\n"
             "rng_type: %s\n"
             "sampler_rng_type: %s\n"
             "prediction: %s\n"
             "offload_params_to_cpu: %s\n"
             "keep_clip_on_cpu: %s\n"
             "keep_control_net_on_cpu: %s\n"
             "keep_vae_on_cpu: %s\n"
             "diffusion_flash_attn: %s\n"
             "chroma_use_dit_mask: %s\n"
             "chroma_use_t5_mask: %s\n"
             "chroma_t5_mask_pad: %d\n",
             SAFE_STR(sd_ctx_params->model_path),
             SAFE_STR(sd_ctx_params->clip_l_path),
             SAFE_STR(sd_ctx_params->clip_g_path),
             SAFE_STR(sd_ctx_params->clip_vision_path),
             SAFE_STR(sd_ctx_params->t5xxl_path),
             SAFE_STR(sd_ctx_params->llm_path),
             SAFE_STR(sd_ctx_params->llm_vision_path),
             SAFE_STR(sd_ctx_params->diffusion_model_path),
             SAFE_STR(sd_ctx_params->high_noise_diffusion_model_path),
             SAFE_STR(sd_ctx_params->vae_path),
             SAFE_STR(sd_ctx_params->taesd_path),
             SAFE_STR(sd_ctx_params->control_net_path),
             SAFE_STR(sd_ctx_params->lora_model_dir),
             SAFE_STR(sd_ctx_params->photo_maker_path),
             SAFE_STR(sd_ctx_params->tensor_type_rules),
             BOOL_STR(sd_ctx_params->vae_decode_only),
             BOOL_STR(sd_ctx_params->free_params_immediately),
             sd_ctx_params->n_threads,
             sd_type_name(sd_ctx_params->wtype),
             sd_rng_type_name(sd_ctx_params->rng_type),
             sd_rng_type_name(sd_ctx_params->sampler_rng_type),
             sd_prediction_name(sd_ctx_params->prediction),
             BOOL_STR(sd_ctx_params->offload_params_to_cpu),
             BOOL_STR(sd_ctx_params->keep_clip_on_cpu),
             BOOL_STR(sd_ctx_params->keep_control_net_on_cpu),
             BOOL_STR(sd_ctx_params->keep_vae_on_cpu),
             BOOL_STR(sd_ctx_params->diffusion_flash_attn),
             BOOL_STR(sd_ctx_params->chroma_use_dit_mask),
             BOOL_STR(sd_ctx_params->chroma_use_t5_mask),
             sd_ctx_params->chroma_t5_mask_pad);

    return buf;
}

void sd_sample_params_init(sd_sample_params_t* sample_params) {
    *sample_params                             = {};
    sample_params->guidance.txt_cfg            = 7.0f;
    sample_params->guidance.img_cfg            = INFINITY;
    sample_params->guidance.distilled_guidance = 3.5f;
    sample_params->guidance.slg.layer_count    = 0;
    sample_params->guidance.slg.layer_start    = 0.01f;
    sample_params->guidance.slg.layer_end      = 0.2f;
    sample_params->guidance.slg.scale          = 0.f;
    sample_params->scheduler                   = SCHEDULER_COUNT;
    sample_params->sample_method               = SAMPLE_METHOD_COUNT;
    sample_params->sample_steps                = 20;
}

char* sd_sample_params_to_str(const sd_sample_params_t* sample_params) {
    char* buf = (char*)malloc(4096);
    if (!buf)
        return nullptr;
    buf[0] = '\0';

    snprintf(buf + strlen(buf), 4096 - strlen(buf),
             "(txt_cfg: %.2f, "
             "img_cfg: %.2f, "
             "distilled_guidance: %.2f, "
             "slg.layer_count: %zu, "
             "slg.layer_start: %.2f, "
             "slg.layer_end: %.2f, "
             "slg.scale: %.2f, "
             "scheduler: %s, "
             "sample_method: %s, "
             "sample_steps: %d, "
             "eta: %.2f, "
             "shifted_timestep: %d)",
             sample_params->guidance.txt_cfg,
             std::isfinite(sample_params->guidance.img_cfg)
                 ? sample_params->guidance.img_cfg
                 : sample_params->guidance.txt_cfg,
             sample_params->guidance.distilled_guidance,
             sample_params->guidance.slg.layer_count,
             sample_params->guidance.slg.layer_start,
             sample_params->guidance.slg.layer_end,
             sample_params->guidance.slg.scale,
             sd_scheduler_name(sample_params->scheduler),
             sd_sample_method_name(sample_params->sample_method),
             sample_params->sample_steps,
             sample_params->eta,
             sample_params->shifted_timestep);

    return buf;
}

void sd_img_gen_params_init(sd_img_gen_params_t* sd_img_gen_params) {
    *sd_img_gen_params = {};
    sd_sample_params_init(&sd_img_gen_params->sample_params);
    sd_img_gen_params->clip_skip         = -1;
    sd_img_gen_params->ref_images_count  = 0;
    sd_img_gen_params->width             = 512;
    sd_img_gen_params->height            = 512;
    sd_img_gen_params->strength          = 0.75f;
    sd_img_gen_params->seed              = -1;
    sd_img_gen_params->batch_count       = 1;
    sd_img_gen_params->control_strength  = 0.9f;
    sd_img_gen_params->pm_params         = {nullptr, 0, nullptr, 20.f};
    sd_img_gen_params->vae_tiling_params = {false, 0, 0, 0.5f, 0.0f, 0.0f};
    sd_easycache_params_init(&sd_img_gen_params->easycache);
}

char* sd_img_gen_params_to_str(const sd_img_gen_params_t* sd_img_gen_params) {
    char* buf = (char*)malloc(4096);
    if (!buf)
        return nullptr;
    buf[0] = '\0';

    char* sample_params_str = sd_sample_params_to_str(&sd_img_gen_params->sample_params);

    snprintf(buf + strlen(buf), 4096 - strlen(buf),
             "prompt: %s\n"
             "negative_prompt: %s\n"
             "clip_skip: %d\n"
             "width: %d\n"
             "height: %d\n"
             "sample_params: %s\n"
             "strength: %.2f\n"
             "seed: %" PRId64
             "batch_count: %d\n"
             "ref_images_count: %d\n"
             "auto_resize_ref_image: %s\n"
             "increase_ref_index: %s\n"
             "control_strength: %.2f\n"
             "photo maker: {style_strength = %.2f, id_images_count = %d, id_embed_path = %s}\n"
             "VAE tiling: %s\n",
             SAFE_STR(sd_img_gen_params->prompt),
             SAFE_STR(sd_img_gen_params->negative_prompt),
             sd_img_gen_params->clip_skip,
             sd_img_gen_params->width,
             sd_img_gen_params->height,
             SAFE_STR(sample_params_str),
             sd_img_gen_params->strength,
             sd_img_gen_params->seed,
             sd_img_gen_params->batch_count,
             sd_img_gen_params->ref_images_count,
             BOOL_STR(sd_img_gen_params->auto_resize_ref_image),
             BOOL_STR(sd_img_gen_params->increase_ref_index),
             sd_img_gen_params->control_strength,
             sd_img_gen_params->pm_params.style_strength,
             sd_img_gen_params->pm_params.id_images_count,
             SAFE_STR(sd_img_gen_params->pm_params.id_embed_path),
             BOOL_STR(sd_img_gen_params->vae_tiling_params.enabled));
    snprintf(buf + strlen(buf), 4096 - strlen(buf),
             "easycache: %s (threshold=%.3f, start=%.2f, end=%.2f)\n",
             sd_img_gen_params->easycache.enabled ? "enabled" : "disabled",
             sd_img_gen_params->easycache.reuse_threshold,
             sd_img_gen_params->easycache.start_percent,
             sd_img_gen_params->easycache.end_percent);
    free(sample_params_str);
    return buf;
}

void sd_vid_gen_params_init(sd_vid_gen_params_t* sd_vid_gen_params) {
    *sd_vid_gen_params = {};
    sd_sample_params_init(&sd_vid_gen_params->sample_params);
    sd_sample_params_init(&sd_vid_gen_params->high_noise_sample_params);
    sd_vid_gen_params->high_noise_sample_params.sample_steps = -1;
    sd_vid_gen_params->width                                 = 512;
    sd_vid_gen_params->height                                = 512;
    sd_vid_gen_params->strength                              = 0.75f;
    sd_vid_gen_params->seed                                  = -1;
    sd_vid_gen_params->video_frames                          = 6;
    sd_vid_gen_params->moe_boundary                          = 0.875f;
    sd_vid_gen_params->vace_strength                         = 1.f;
    sd_easycache_params_init(&sd_vid_gen_params->easycache);
}

struct sd_ctx_t {
    StableDiffusionGGML* sd = nullptr;
};

sd_ctx_t* new_sd_ctx(const sd_ctx_params_t* sd_ctx_params) {
    sd_ctx_t* sd_ctx = (sd_ctx_t*)malloc(sizeof(sd_ctx_t));
    if (sd_ctx == nullptr) {
        return nullptr;
    }

    sd_ctx->sd = new StableDiffusionGGML();
    if (sd_ctx->sd == nullptr) {
        free(sd_ctx);
        return nullptr;
    }

    if (!sd_ctx->sd->init(sd_ctx_params)) {
        delete sd_ctx->sd;
        sd_ctx->sd = nullptr;
        free(sd_ctx);
        return nullptr;
    }
    return sd_ctx;
}

void free_sd_ctx(sd_ctx_t* sd_ctx) {
    if (sd_ctx->sd != nullptr) {
        delete sd_ctx->sd;
        sd_ctx->sd = nullptr;
    }
    free(sd_ctx);
}

<<<<<<< HEAD
static std::vector<float> prepare_sigmas(
    sd_ctx_t* sd_ctx,
    int sample_steps,
    const float* custom_sigmas_arr,
    int custom_sigmas_count,
    const char* mode_name // "txt2img", "img2img", "img2vid" for logging
) {
    std::vector<float> sigmas_for_generation;
    if (custom_sigmas_count > 0 && custom_sigmas_arr != nullptr) {
        LOG_INFO("Using custom sigmas provided by user for %s.", mode_name);
        sigmas_for_generation.assign(custom_sigmas_arr, custom_sigmas_arr + custom_sigmas_count);
        size_t target_len = static_cast<size_t>(sample_steps) + 1;
        if (sigmas_for_generation.size() < target_len) {
            LOG_DEBUG("Custom sigmas count (%zu) is less than target steps + 1 (%zu). Padding with 0.0f.", sigmas_for_generation.size(), target_len);
            sigmas_for_generation.resize(target_len, 0.0f);
        } else if (sigmas_for_generation.size() > target_len) {
            LOG_DEBUG("Custom sigmas count (%zu) is greater than target steps + 1 (%zu). Truncating.", sigmas_for_generation.size(), target_len);
            sigmas_for_generation.resize(target_len);
        }
        if (!sigmas_for_generation.empty()) {
            if (sigmas_for_generation.back() != 0.0f) {
                LOG_DEBUG("Last custom sigma was not 0.0f. Forcing it to 0.0f.");
                sigmas_for_generation.back() = 0.0f; 
            }
        } else if (target_len > 0) { // custom_sigmas_arr was not null but resulted in empty vector after assign (e.g. count was 0 but arr not null)
             LOG_WARN("Custom sigmas array was provided but resulted in an empty list for %s. Falling back to scheduler.", mode_name);
             sigmas_for_generation = sd_ctx->sd->denoiser->get_sigmas(sample_steps);
        }
        
        if (sd_ctx->sd->denoiser->schedule->version == DEFAULT && custom_sigmas_count > 0) {
            LOG_INFO("Custom sigmas are used for %s, --schedule option is ignored.", mode_name);
        }
    } else {
        LOG_INFO("Using scheduler-defined sigmas for %s.", mode_name);
        sigmas_for_generation = sd_ctx->sd->denoiser->get_sigmas(sample_steps);
    }
    return sigmas_for_generation;
}

sd_image_t* generate_image(sd_ctx_t* sd_ctx,
                           struct ggml_context* work_ctx,
                           ggml_tensor* init_latent,
                           std::string prompt,
                           std::string negative_prompt,
                           int clip_skip,
                           float cfg_scale,
                           float guidance,
                           float eta,
                           int width,
                           int height,
                           enum sample_method_t sample_method,
                           const std::vector<float>& sigmas,
                           int64_t seed,
                           int batch_count,
                           const sd_image_t* control_cond,
                           float control_strength,
                           float style_ratio,
                           bool normalize_input,
                           std::string input_id_images_path,
                           std::vector<int> skip_layers = {},
                           float slg_scale              = 0,
                           float skip_layer_start       = 0.01,
                           float skip_layer_end         = 0.2,
                           const std::vector<float>& sigmas_override = {}, 
                           ggml_tensor* masked_image    = NULL) {
=======
enum sample_method_t sd_get_default_sample_method(const sd_ctx_t* sd_ctx) {
    if (sd_ctx != nullptr && sd_ctx->sd != nullptr) {
        if (sd_version_is_dit(sd_ctx->sd->version)) {
            return EULER_SAMPLE_METHOD;
        }
    }
    return EULER_A_SAMPLE_METHOD;
}

enum scheduler_t sd_get_default_scheduler(const sd_ctx_t* sd_ctx) {
    if (sd_ctx != nullptr && sd_ctx->sd != nullptr) {
        auto edm_v_denoiser = std::dynamic_pointer_cast<EDMVDenoiser>(sd_ctx->sd->denoiser);
        if (edm_v_denoiser) {
            return EXPONENTIAL_SCHEDULER;
        }
    }
    return DISCRETE_SCHEDULER;
}

sd_image_t* generate_image_internal(sd_ctx_t* sd_ctx,
                                    struct ggml_context* work_ctx,
                                    ggml_tensor* init_latent,
                                    std::string prompt,
                                    std::string negative_prompt,
                                    int clip_skip,
                                    sd_guidance_params_t guidance,
                                    float eta,
                                    int shifted_timestep,
                                    int width,
                                    int height,
                                    enum sample_method_t sample_method,
                                    const std::vector<float>& sigmas,
                                    int64_t seed,
                                    int batch_count,
                                    sd_image_t control_image,
                                    float control_strength,
                                    sd_pm_params_t pm_params,
                                    std::vector<sd_image_t*> ref_images,
                                    std::vector<ggml_tensor*> ref_latents,
                                    bool increase_ref_index,
                                    ggml_tensor* concat_latent                    = nullptr,
                                    ggml_tensor* denoise_mask                     = nullptr,
                                    const sd_easycache_params_t* easycache_params = nullptr) {
>>>>>>> 6888fcb5
    if (seed < 0) {
        // Generally, when using the provided command line, the seed is always >0.
        // However, to prevent potential issues if 'stable-diffusion.cpp' is invoked as a library
        // by a third party with a seed <0, let's incorporate randomization here.
        srand((int)time(nullptr));
        seed = rand();
    }

    if (!std::isfinite(guidance.img_cfg)) {
        guidance.img_cfg = guidance.txt_cfg;
    }

    // for (auto v : sigmas) {
    //     std::cout << v << " ";
    // }
    // std::cout << std::endl;

    const std::vector<float>& sigmas_to_use = sigmas_override;
    int sample_steps = sigmas_to_use.size() > 1 ? sigmas_to_use.size() - 1 : 0;
    if (sample_steps == 0 && !sigmas_to_use.empty()) { // e.g. if sigmas_override has only one element
        LOG_WARN("Received sigmas_override with %zu elements, implying 0 steps. This might not be intended.", sigmas_to_use.size());
    }


    int64_t t0 = ggml_time_ms();

    // Photo Maker
    std::string prompt_text_only;
    ggml_tensor* init_img = nullptr;
    SDCondition id_cond;
    std::vector<bool> class_tokens_mask;

    ConditionerParams condition_params;
    condition_params.clip_skip       = clip_skip;
    condition_params.width           = width;
    condition_params.height          = height;
    condition_params.ref_images      = ref_images;
    condition_params.adm_in_channels = sd_ctx->sd->diffusion_model->get_adm_in_channels();

    if (sd_ctx->sd->stacked_id) {
        if (!sd_ctx->sd->pmid_lora->applied) {
            int64_t t0 = ggml_time_ms();
            sd_ctx->sd->pmid_lora->apply(sd_ctx->sd->tensors, sd_ctx->sd->version, sd_ctx->sd->n_threads);
            int64_t t1                     = ggml_time_ms();
            sd_ctx->sd->pmid_lora->applied = true;
            LOG_INFO("pmid_lora apply completed, taking %.2fs", (t1 - t0) * 1.0f / 1000);
            if (sd_ctx->sd->free_params_immediately) {
                sd_ctx->sd->pmid_lora->free_params_buffer();
            }
        }
        // preprocess input id images
        bool pmv2 = sd_ctx->sd->pmid_model->get_version() == PM_VERSION_2;
        if (pm_params.id_images_count > 0) {
            int clip_image_size                    = 224;
            sd_ctx->sd->pmid_model->style_strength = pm_params.style_strength;

            init_img = ggml_new_tensor_4d(work_ctx, GGML_TYPE_F32, clip_image_size, clip_image_size, 3, pm_params.id_images_count);

            std::vector<sd_image_f32_t> processed_id_images;
            for (int i = 0; i < pm_params.id_images_count; i++) {
                sd_image_f32_t id_image           = sd_image_t_to_sd_image_f32_t(pm_params.id_images[i]);
                sd_image_f32_t processed_id_image = clip_preprocess(id_image, clip_image_size, clip_image_size);
                free(id_image.data);
                id_image.data = nullptr;
                processed_id_images.push_back(processed_id_image);
            }

            ggml_ext_tensor_iter(init_img, [&](ggml_tensor* init_img, int64_t i0, int64_t i1, int64_t i2, int64_t i3) {
                float value = sd_image_get_f32(processed_id_images[i3], i0, i1, i2, false);
                ggml_ext_tensor_set_f32(init_img, value, i0, i1, i2, i3);
            });

            for (auto& image : processed_id_images) {
                free(image.data);
                image.data = nullptr;
            }
            processed_id_images.clear();

            int64_t t0                      = ggml_time_ms();
            condition_params.text           = prompt;
            condition_params.num_input_imgs = pm_params.id_images_count;
            auto cond_tup                   = sd_ctx->sd->cond_stage_model->get_learned_condition_with_trigger(work_ctx,
                                                                                                               sd_ctx->sd->n_threads,
                                                                                                               condition_params);
            id_cond                         = std::get<0>(cond_tup);
            class_tokens_mask               = std::get<1>(cond_tup);  //
            struct ggml_tensor* id_embeds   = nullptr;
            if (pmv2 && pm_params.id_embed_path != nullptr) {
                id_embeds = load_tensor_from_file(work_ctx, pm_params.id_embed_path);
                // print_ggml_tensor(id_embeds, true, "id_embeds:");
            }
            if (pmv2 && id_embeds == nullptr) {
                LOG_WARN("Provided PhotoMaker images, but NO valid ID embeds file for PM v2");
                LOG_WARN("Turn off PhotoMaker");
                sd_ctx->sd->stacked_id = false;
            } else {
                if (pmv2 && pm_params.id_images_count != id_embeds->ne[1]) {
                    LOG_WARN("PhotoMaker image count (%d) does NOT match ID embeds (%d). You should run face_detect.py again.", pm_params.id_images_count, id_embeds->ne[1]);
                    LOG_WARN("Turn off PhotoMaker");
                    sd_ctx->sd->stacked_id = false;
                } else {
                    id_cond.c_crossattn = sd_ctx->sd->id_encoder(work_ctx, init_img, id_cond.c_crossattn, id_embeds, class_tokens_mask);
                    int64_t t1          = ggml_time_ms();
                    LOG_INFO("Photomaker ID Stacking, taking %" PRId64 " ms", t1 - t0);
                    if (sd_ctx->sd->free_params_immediately) {
                        sd_ctx->sd->pmid_model->free_params_buffer();
                    }
                    // Encode input prompt without the trigger word for delayed conditioning
                    prompt_text_only = sd_ctx->sd->cond_stage_model->remove_trigger_from_prompt(work_ctx, prompt);
                    // printf("%s || %s \n", prompt.c_str(), prompt_text_only.c_str());
                    prompt = prompt_text_only;  //
                    if (sample_steps < 50) {
                        LOG_WARN("It's recommended to use >= 50 steps for photo maker!");
                    }
                }
            }
        } else {
            LOG_WARN("Provided PhotoMaker model file, but NO input ID images");
            LOG_WARN("Turn off PhotoMaker");
            sd_ctx->sd->stacked_id = false;
        }
    }

    // Get learned condition
    condition_params.text            = prompt;
    condition_params.zero_out_masked = false;
    SDCondition cond                 = sd_ctx->sd->cond_stage_model->get_learned_condition(work_ctx,
                                                                                           sd_ctx->sd->n_threads,
                                                                                           condition_params);

    SDCondition uncond;
    if (guidance.txt_cfg != 1.0 ||
        (sd_version_is_inpaint_or_unet_edit(sd_ctx->sd->version) && guidance.txt_cfg != guidance.img_cfg)) {
        bool zero_out_masked = false;
        if (sd_version_is_sdxl(sd_ctx->sd->version) && negative_prompt.size() == 0 && !sd_ctx->sd->is_using_edm_v_parameterization) {
            zero_out_masked = true;
        }
        condition_params.text            = negative_prompt;
        condition_params.zero_out_masked = zero_out_masked;
        uncond                           = sd_ctx->sd->cond_stage_model->get_learned_condition(work_ctx,
                                                                                               sd_ctx->sd->n_threads,
                                                                                               condition_params);
    }
    int64_t t1 = ggml_time_ms();
    LOG_INFO("get_learned_condition completed, taking %" PRId64 " ms", t1 - t0);

    if (sd_ctx->sd->free_params_immediately) {
        sd_ctx->sd->cond_stage_model->free_params_buffer();
    }

    // Control net hint
    struct ggml_tensor* image_hint = nullptr;
    if (control_image.data != nullptr) {
        image_hint = ggml_new_tensor_4d(work_ctx, GGML_TYPE_F32, width, height, 3, 1);
        sd_image_to_ggml_tensor(control_image, image_hint);
    }

    // Sample
    std::vector<struct ggml_tensor*> final_latents;  // collect latents to decode
    int C = sd_ctx->sd->get_latent_channel();
    int W = width / sd_ctx->sd->get_vae_scale_factor();
    int H = height / sd_ctx->sd->get_vae_scale_factor();

    struct ggml_tensor* control_latent = nullptr;
    if (sd_version_is_control(sd_ctx->sd->version) && image_hint != nullptr) {
        control_latent = sd_ctx->sd->encode_first_stage(work_ctx, image_hint);
        ggml_ext_tensor_scale_inplace(control_latent, control_strength);
    }

    if (sd_version_is_inpaint(sd_ctx->sd->version)) {
        int64_t mask_channels = 1;
        if (sd_ctx->sd->version == VERSION_FLUX_FILL) {
            mask_channels = 8 * 8;  // flatten the whole mask
        } else if (sd_ctx->sd->version == VERSION_FLEX_2) {
            mask_channels = 1 + init_latent->ne[2];
        }
        auto empty_latent = ggml_new_tensor_4d(work_ctx, GGML_TYPE_F32, init_latent->ne[0], init_latent->ne[1], mask_channels + init_latent->ne[2], 1);
        // no mask, set the whole image as masked
        for (int64_t x = 0; x < empty_latent->ne[0]; x++) {
            for (int64_t y = 0; y < empty_latent->ne[1]; y++) {
                if (sd_ctx->sd->version == VERSION_FLUX_FILL) {
                    // TODO: this might be wrong
                    for (int64_t c = 0; c < init_latent->ne[2]; c++) {
                        ggml_ext_tensor_set_f32(empty_latent, 0, x, y, c);
                    }
                    for (int64_t c = init_latent->ne[2]; c < empty_latent->ne[2]; c++) {
                        ggml_ext_tensor_set_f32(empty_latent, 1, x, y, c);
                    }
                } else if (sd_ctx->sd->version == VERSION_FLEX_2) {
                    for (int64_t c = 0; c < empty_latent->ne[2]; c++) {
                        // 0x16,1x1,0x16
                        ggml_ext_tensor_set_f32(empty_latent, c == init_latent->ne[2], x, y, c);
                    }
                } else {
                    ggml_ext_tensor_set_f32(empty_latent, 1, x, y, 0);
                    for (int64_t c = 1; c < empty_latent->ne[2]; c++) {
                        ggml_ext_tensor_set_f32(empty_latent, 0, x, y, c);
                    }
                }
            }
        }

        if (sd_ctx->sd->version == VERSION_FLEX_2 && control_latent != nullptr && sd_ctx->sd->control_net == nullptr) {
            bool no_inpaint = concat_latent == nullptr;
            if (no_inpaint) {
                concat_latent = ggml_new_tensor_4d(work_ctx, GGML_TYPE_F32, init_latent->ne[0], init_latent->ne[1], mask_channels + init_latent->ne[2], 1);
            }
            // fill in the control image here
            for (int64_t x = 0; x < control_latent->ne[0]; x++) {
                for (int64_t y = 0; y < control_latent->ne[1]; y++) {
                    if (no_inpaint) {
                        for (int64_t c = 0; c < concat_latent->ne[2] - control_latent->ne[2]; c++) {
                            // 0x16,1x1,0x16
                            ggml_ext_tensor_set_f32(concat_latent, c == init_latent->ne[2], x, y, c);
                        }
                    }
                    for (int64_t c = 0; c < control_latent->ne[2]; c++) {
                        float v = ggml_ext_tensor_get_f32(control_latent, x, y, c);
                        ggml_ext_tensor_set_f32(concat_latent, v, x, y, concat_latent->ne[2] - control_latent->ne[2] + c);
                    }
                }
            }
        } else if (concat_latent == nullptr) {
            concat_latent = empty_latent;
        }
        cond.c_concat   = concat_latent;
        uncond.c_concat = empty_latent;
        denoise_mask    = nullptr;
    } else if (sd_version_is_unet_edit(sd_ctx->sd->version)) {
        auto empty_latent = ggml_dup_tensor(work_ctx, init_latent);
        ggml_set_f32(empty_latent, 0);
        uncond.c_concat = empty_latent;
        cond.c_concat   = ref_latents[0];
        if (cond.c_concat == nullptr) {
            cond.c_concat = empty_latent;
        }
    } else if (sd_version_is_control(sd_ctx->sd->version)) {
        auto empty_latent = ggml_dup_tensor(work_ctx, init_latent);
        ggml_set_f32(empty_latent, 0);
        uncond.c_concat = empty_latent;
        if (sd_ctx->sd->control_net == nullptr) {
            cond.c_concat = control_latent;
        }
        if (cond.c_concat == nullptr) {
            cond.c_concat = empty_latent;
        }
    }
    SDCondition img_cond;
    if (uncond.c_crossattn != nullptr &&
        (sd_version_is_inpaint_or_unet_edit(sd_ctx->sd->version) && guidance.txt_cfg != guidance.img_cfg)) {
        img_cond = SDCondition(uncond.c_crossattn, uncond.c_vector, cond.c_concat);
    }
    for (int b = 0; b < batch_count; b++) {
        int64_t sampling_start = ggml_time_ms();
        int64_t cur_seed       = seed + b;
        LOG_INFO("generating image: %i/%i - seed %" PRId64, b + 1, batch_count, cur_seed);

        sd_ctx->sd->rng->manual_seed(cur_seed);
        sd_ctx->sd->sampler_rng->manual_seed(cur_seed);
        struct ggml_tensor* x_t   = init_latent;
        struct ggml_tensor* noise = ggml_new_tensor_4d(work_ctx, GGML_TYPE_F32, W, H, C, 1);
        ggml_ext_im_set_randn_f32(noise, sd_ctx->sd->rng);

        int start_merge_step = -1;
        if (sd_ctx->sd->stacked_id) {
            start_merge_step = int(sd_ctx->sd->pmid_model->style_strength / 100.f * sample_steps);
            // if (start_merge_step > 30)
            //     start_merge_step = 30;
            LOG_INFO("PHOTOMAKER: start_merge_step: %d", start_merge_step);
        }

        struct ggml_tensor* x_0 = sd_ctx->sd->sample(work_ctx,
                                                     sd_ctx->sd->diffusion_model,
                                                     true,
                                                     x_t,
                                                     noise,
                                                     cond,
                                                     uncond,
                                                     img_cond,
                                                     image_hint,
                                                     control_strength,
                                                     guidance,
                                                     eta,
                                                     shifted_timestep,
                                                     sample_method,
                                                     sigmas_to_use,
                                                     start_merge_step,
                                                     id_cond,
                                                     ref_latents,
                                                     increase_ref_index,
                                                     denoise_mask,
                                                     nullptr,
                                                     1.0f,
                                                     easycache_params);
        int64_t sampling_end    = ggml_time_ms();
        if (x_0 != nullptr) {
            // print_ggml_tensor(x_0);
            LOG_INFO("sampling completed, taking %.2fs", (sampling_end - sampling_start) * 1.0f / 1000);
            final_latents.push_back(x_0);
        } else {
            LOG_ERROR("sampling for image %d/%d failed after %.2fs", b + 1, batch_count, (sampling_end - sampling_start) * 1.0f / 1000);
        }
    }

    if (sd_ctx->sd->free_params_immediately) {
        sd_ctx->sd->diffusion_model->free_params_buffer();
    }
    int64_t t3 = ggml_time_ms();
    LOG_INFO("generating %" PRId64 " latent images completed, taking %.2fs", final_latents.size(), (t3 - t1) * 1.0f / 1000);

    // Decode to image
    LOG_INFO("decoding %zu latents", final_latents.size());
    std::vector<struct ggml_tensor*> decoded_images;  // collect decoded images
    for (size_t i = 0; i < final_latents.size(); i++) {
        t1                      = ggml_time_ms();
        struct ggml_tensor* img = sd_ctx->sd->decode_first_stage(work_ctx, final_latents[i] /* x_0 */);
        // print_ggml_tensor(img);
        if (img != nullptr) {
            decoded_images.push_back(img);
        }
        int64_t t2 = ggml_time_ms();
        LOG_INFO("latent %" PRId64 " decoded, taking %.2fs", i + 1, (t2 - t1) * 1.0f / 1000);
    }

    int64_t t4 = ggml_time_ms();
    LOG_INFO("decode_first_stage completed, taking %.2fs", (t4 - t3) * 1.0f / 1000);
    if (sd_ctx->sd->free_params_immediately && !sd_ctx->sd->use_tiny_autoencoder) {
        sd_ctx->sd->first_stage_model->free_params_buffer();
    }

    sd_ctx->sd->lora_stat();

    sd_image_t* result_images = (sd_image_t*)calloc(batch_count, sizeof(sd_image_t));
    if (result_images == nullptr) {
        ggml_free(work_ctx);
        return nullptr;
    }

    for (size_t i = 0; i < decoded_images.size(); i++) {
        result_images[i].width   = width;
        result_images[i].height  = height;
        result_images[i].channel = 3;
        result_images[i].data    = ggml_tensor_to_sd_image(decoded_images[i]);
    }
    ggml_free(work_ctx);

    return result_images;
}

<<<<<<< HEAD
sd_image_t* txt2img(sd_ctx_t* sd_ctx,
                    const char* prompt_c_str,
                    const char* negative_prompt_c_str,
                    int clip_skip,
                    float cfg_scale,
                    float guidance,
                    float eta,
                    int width,
                    int height,
                    enum sample_method_t sample_method,
                    int sample_steps,
                    int64_t seed,
                    int batch_count,
                    const sd_image_t* control_cond,
                    float control_strength,
                    float style_ratio,
                    bool normalize_input,
                    const char* input_id_images_path_c_str,
                    const float* custom_sigmas,
                    int custom_sigmas_count,
                    int* skip_layers         = NULL,
                    size_t skip_layers_count = 0,
                    float slg_scale          = 0,
                    float skip_layer_start   = 0.01,
                    float skip_layer_end     = 0.2) {
    std::vector<int> skip_layers_vec(skip_layers, skip_layers + skip_layers_count);
    LOG_DEBUG("txt2img %dx%d", width, height);
    if (sd_ctx == NULL) {
        return NULL;
=======
sd_image_t* generate_image(sd_ctx_t* sd_ctx, const sd_img_gen_params_t* sd_img_gen_params) {
    sd_ctx->sd->vae_tiling_params = sd_img_gen_params->vae_tiling_params;
    int width                     = sd_img_gen_params->width;
    int height                    = sd_img_gen_params->height;

    int vae_scale_factor            = sd_ctx->sd->get_vae_scale_factor();
    int diffusion_model_down_factor = sd_ctx->sd->get_diffusion_model_down_factor();
    int spatial_multiple            = vae_scale_factor * diffusion_model_down_factor;

    int width_offset  = align_up_offset(width, spatial_multiple);
    int height_offset = align_up_offset(height, spatial_multiple);
    if (width_offset > 0 || height_offset > 0) {
        width += width_offset;
        height += height_offset;
        LOG_WARN("align up %dx%d to %dx%d (multiple=%d)", sd_img_gen_params->width, sd_img_gen_params->height, width, height, spatial_multiple);
>>>>>>> 6888fcb5
    }

    LOG_DEBUG("generate_image %dx%d", width, height);
    if (sd_ctx == nullptr || sd_img_gen_params == nullptr) {
        return nullptr;
    }

    struct ggml_init_params params;
    params.mem_size   = static_cast<size_t>(1024 * 1024) * 1024;  // 1G
    params.mem_buffer = nullptr;
    params.no_alloc   = false;
    // LOG_DEBUG("mem_size %u ", params.mem_size);

    struct ggml_context* work_ctx = ggml_init(params);
    if (!work_ctx) {
        LOG_ERROR("ggml_init() failed");
        return nullptr;
    }

<<<<<<< HEAD
    size_t t0 = ggml_time_ms();

    std::vector<float> sigmas_for_generation = prepare_sigmas(sd_ctx, sample_steps, custom_sigmas, custom_sigmas_count, "txt2img");

    int C = 4;
    if (sd_version_is_sd3(sd_ctx->sd->version)) {
        C = 16;
    } else if (sd_version_is_flux(sd_ctx->sd->version)) {
        C = 16;
    }
    int W                    = width / 8;
    int H                    = height / 8;
    ggml_tensor* init_latent = ggml_new_tensor_4d(work_ctx, GGML_TYPE_F32, W, H, C, 1);
    if (sd_version_is_sd3(sd_ctx->sd->version)) {
        ggml_set_f32(init_latent, 0.0609f);
    } else if (sd_version_is_flux(sd_ctx->sd->version)) {
        ggml_set_f32(init_latent, 0.1159f);
    } else {
        ggml_set_f32(init_latent, 0.f);
=======
    int64_t seed = sd_img_gen_params->seed;
    if (seed < 0) {
        srand((int)time(nullptr));
        seed = rand();
>>>>>>> 6888fcb5
    }
    sd_ctx->sd->rng->manual_seed(seed);
    sd_ctx->sd->sampler_rng->manual_seed(seed);

<<<<<<< HEAD
    if (sd_version_is_inpaint(sd_ctx->sd->version)) {
        LOG_WARN("This is an inpainting model, this should only be used in img2img mode with a mask");
    }

    sd_image_t* result_images = generate_image(sd_ctx,
                                               work_ctx,
                                               init_latent,
                                               prompt_c_str,
                                               negative_prompt_c_str,
                                               clip_skip,
                                               cfg_scale,
                                               guidance,
                                               eta,
                                               width,
                                               height,
                                               sample_method,
                                               sigmas_for_generation,
                                               seed,
                                               batch_count,
                                               control_cond,
                                               control_strength,
                                               style_ratio,
                                               normalize_input,
                                               input_id_images_path_c_str,
                                               skip_layers_vec,
                                               slg_scale,
                                               skip_layer_start,
                                               skip_layer_end,
                                               sigmas_for_generation,
                                               nullptr /* masked_image for txt2img is null */);

    size_t t1 = ggml_time_ms();

    LOG_INFO("txt2img completed in %.2fs", (t1 - t0) * 1.0f / 1000);
=======
    size_t t0 = ggml_time_ms();
>>>>>>> 6888fcb5

    // Apply lora
    sd_ctx->sd->apply_loras(sd_img_gen_params->loras, sd_img_gen_params->lora_count);

<<<<<<< HEAD
sd_image_t* img2img(sd_ctx_t* sd_ctx,
                    sd_image_t init_image,
                    sd_image_t mask,
                    const char* prompt_c_str,
                    const char* negative_prompt_c_str,
                    int clip_skip,
                    float cfg_scale,
                    float guidance,
                    float eta,
                    int width,
                    int height,
                    sample_method_t sample_method,
                    int sample_steps,
                    float strength,
                    int64_t seed,
                    int batch_count,
                    const sd_image_t* control_cond,
                    float control_strength,
                    float style_ratio,
                    bool normalize_input,
                    const char* input_id_images_path_c_str,
                    const float* custom_sigmas,
                    int custom_sigmas_count,
                    int* skip_layers         = NULL,
                    size_t skip_layers_count = 0,
                    float slg_scale          = 0,
                    float skip_layer_start   = 0.01,
                    float skip_layer_end     = 0.2) {
    std::vector<int> skip_layers_vec(skip_layers, skip_layers + skip_layers_count);
    LOG_DEBUG("img2img %dx%d", width, height);
    if (sd_ctx == NULL) {
        return NULL;
=======
    enum sample_method_t sample_method = sd_img_gen_params->sample_params.sample_method;
    if (sample_method == SAMPLE_METHOD_COUNT) {
        sample_method = sd_get_default_sample_method(sd_ctx);
>>>>>>> 6888fcb5
    }
    LOG_INFO("sampling using %s method", sampling_methods_str[sample_method]);

    int sample_steps          = sd_img_gen_params->sample_params.sample_steps;
    std::vector<float> sigmas = sd_ctx->sd->denoiser->get_sigmas(sample_steps,
                                                                 sd_ctx->sd->get_image_seq_len(height, width),
                                                                 sd_img_gen_params->sample_params.scheduler,
                                                                 sd_ctx->sd->version);

    ggml_tensor* init_latent   = nullptr;
    ggml_tensor* concat_latent = nullptr;
    ggml_tensor* denoise_mask  = nullptr;
    if (sd_img_gen_params->init_image.data) {
        LOG_INFO("IMG2IMG");

        size_t t_enc = static_cast<size_t>(sample_steps * sd_img_gen_params->strength);
        if (t_enc == sample_steps)
            t_enc--;
        LOG_INFO("target t_enc is %zu steps", t_enc);
        std::vector<float> sigma_sched;
        sigma_sched.assign(sigmas.begin() + sample_steps - t_enc - 1, sigmas.end());
        sigmas = sigma_sched;

        ggml_tensor* init_img = ggml_new_tensor_4d(work_ctx, GGML_TYPE_F32, width, height, 3, 1);
        ggml_tensor* mask_img = ggml_new_tensor_4d(work_ctx, GGML_TYPE_F32, width, height, 1, 1);

        sd_image_to_ggml_tensor(sd_img_gen_params->mask_image, mask_img);
        sd_image_to_ggml_tensor(sd_img_gen_params->init_image, init_img);

        if (sd_version_is_inpaint(sd_ctx->sd->version)) {
            int64_t mask_channels = 1;
            if (sd_ctx->sd->version == VERSION_FLUX_FILL) {
                mask_channels = vae_scale_factor * vae_scale_factor;  // flatten the whole mask
            } else if (sd_ctx->sd->version == VERSION_FLEX_2) {
                mask_channels = 1 + sd_ctx->sd->get_latent_channel();
            }
            ggml_tensor* masked_latent = nullptr;

            if (sd_ctx->sd->version != VERSION_FLEX_2) {
                // most inpaint models mask before vae
                ggml_tensor* masked_img = ggml_new_tensor_4d(work_ctx, GGML_TYPE_F32, width, height, 3, 1);
                ggml_ext_tensor_apply_mask(init_img, mask_img, masked_img);
                masked_latent = sd_ctx->sd->encode_first_stage(work_ctx, masked_img);
                init_latent   = sd_ctx->sd->encode_first_stage(work_ctx, init_img);
            } else {
                // mask after vae
                init_latent   = sd_ctx->sd->encode_first_stage(work_ctx, init_img);
                masked_latent = ggml_new_tensor_4d(work_ctx, GGML_TYPE_F32, init_latent->ne[0], init_latent->ne[1], init_latent->ne[2], 1);
                ggml_ext_tensor_apply_mask(init_latent, mask_img, masked_latent, 0.);
            }
            concat_latent = ggml_new_tensor_4d(work_ctx,
                                               GGML_TYPE_F32,
                                               masked_latent->ne[0],
                                               masked_latent->ne[1],
                                               mask_channels + masked_latent->ne[2],
                                               1);
            for (int ix = 0; ix < masked_latent->ne[0]; ix++) {
                for (int iy = 0; iy < masked_latent->ne[1]; iy++) {
                    int mx = ix * vae_scale_factor;
                    int my = iy * vae_scale_factor;
                    if (sd_ctx->sd->version == VERSION_FLUX_FILL) {
                        for (int k = 0; k < masked_latent->ne[2]; k++) {
                            float v = ggml_ext_tensor_get_f32(masked_latent, ix, iy, k);
                            ggml_ext_tensor_set_f32(concat_latent, v, ix, iy, k);
                        }
                        // "Encode" 8x8 mask chunks into a flattened 1x64 vector, and concatenate to masked image
                        for (int x = 0; x < vae_scale_factor; x++) {
                            for (int y = 0; y < vae_scale_factor; y++) {
                                float m = ggml_ext_tensor_get_f32(mask_img, mx + x, my + y);
                                // TODO: check if the way the mask is flattened is correct (is it supposed to be x*vae_scale_factor+y or x+vae_scale_factor*y?)
                                // python code was using "b (h vae_scale_factor) (w vae_scale_factor) -> b (vae_scale_factor vae_scale_factor) h w"
                                ggml_ext_tensor_set_f32(concat_latent, m, ix, iy, masked_latent->ne[2] + x * vae_scale_factor + y);
                            }
                        }
                    } else if (sd_ctx->sd->version == VERSION_FLEX_2) {
                        float m = ggml_ext_tensor_get_f32(mask_img, mx, my);
                        // masked image
                        for (int k = 0; k < masked_latent->ne[2]; k++) {
                            float v = ggml_ext_tensor_get_f32(masked_latent, ix, iy, k);
                            ggml_ext_tensor_set_f32(concat_latent, v, ix, iy, k);
                        }
                        // downsampled mask
                        ggml_ext_tensor_set_f32(concat_latent, m, ix, iy, masked_latent->ne[2]);
                        // control (todo: support this)
                        for (int k = 0; k < masked_latent->ne[2]; k++) {
                            ggml_ext_tensor_set_f32(concat_latent, 0, ix, iy, masked_latent->ne[2] + 1 + k);
                        }
                    } else {
                        float m = ggml_ext_tensor_get_f32(mask_img, mx, my);
                        ggml_ext_tensor_set_f32(concat_latent, m, ix, iy, 0);
                        for (int k = 0; k < masked_latent->ne[2]; k++) {
                            float v = ggml_ext_tensor_get_f32(masked_latent, ix, iy, k);
                            ggml_ext_tensor_set_f32(concat_latent, v, ix, iy, k + mask_channels);
                        }
                    }
                }
            }
        } else {
            init_latent = sd_ctx->sd->encode_first_stage(work_ctx, init_img);
        }

        {
            // LOG_WARN("Inpainting with a base model is not great");
            denoise_mask = ggml_new_tensor_4d(work_ctx, GGML_TYPE_F32, width / vae_scale_factor, height / vae_scale_factor, 1, 1);
            for (int ix = 0; ix < denoise_mask->ne[0]; ix++) {
                for (int iy = 0; iy < denoise_mask->ne[1]; iy++) {
                    int mx  = ix * vae_scale_factor;
                    int my  = iy * vae_scale_factor;
                    float m = ggml_ext_tensor_get_f32(mask_img, mx, my);
                    ggml_ext_tensor_set_f32(denoise_mask, m, ix, iy);
                }
            }
        }
    } else {
        LOG_INFO("TXT2IMG");
        if (sd_version_is_inpaint(sd_ctx->sd->version)) {
            LOG_WARN("This is an inpainting model, this should only be used in img2img mode with a mask");
        }
        init_latent = sd_ctx->sd->generate_init_latent(work_ctx, width, height);
    }

    sd_guidance_params_t guidance = sd_img_gen_params->sample_params.guidance;
    std::vector<sd_image_t*> ref_images;
    for (int i = 0; i < sd_img_gen_params->ref_images_count; i++) {
        ref_images.push_back(&sd_img_gen_params->ref_images[i]);
    }

    std::vector<uint8_t> empty_image_data;
    sd_image_t empty_image = {(uint32_t)width, (uint32_t)height, 3, nullptr};
    if (ref_images.empty() && sd_version_is_unet_edit(sd_ctx->sd->version)) {
        LOG_WARN("This model needs at least one reference image; using an empty reference");
        empty_image_data.resize(width * height * 3);
        ref_images.push_back(&empty_image);
        empty_image.data = empty_image_data.data();
        guidance.img_cfg = 0.f;
    }

    if (ref_images.size() > 0) {
        LOG_INFO("EDIT mode");
    }

    std::vector<ggml_tensor*> ref_latents;
    for (int i = 0; i < ref_images.size(); i++) {
        ggml_tensor* img;
        if (sd_img_gen_params->auto_resize_ref_image) {
            LOG_DEBUG("auto resize ref images");
            sd_image_f32_t ref_image = sd_image_t_to_sd_image_f32_t(*ref_images[i]);
            int VAE_IMAGE_SIZE       = std::min(1024 * 1024, width * height);
            double vae_width         = sqrt(VAE_IMAGE_SIZE * ref_image.width / ref_image.height);
            double vae_height        = vae_width * ref_image.height / ref_image.width;

            int factor = 16;
            if (sd_version_is_qwen_image(sd_ctx->sd->version)) {
                factor = 32;
            }

            vae_height = round(vae_height / factor) * factor;
            vae_width  = round(vae_width / factor) * factor;

            sd_image_f32_t resized_image = resize_sd_image_f32_t(ref_image, static_cast<int>(vae_width), static_cast<int>(vae_height));
            free(ref_image.data);
            ref_image.data = nullptr;

            LOG_DEBUG("resize vae ref image %d from %dx%d to %dx%d", i, ref_image.height, ref_image.width, resized_image.height, resized_image.width);

            img = ggml_new_tensor_4d(work_ctx,
                                     GGML_TYPE_F32,
                                     resized_image.width,
                                     resized_image.height,
                                     3,
                                     1);
            sd_image_f32_to_ggml_tensor(resized_image, img);
            free(resized_image.data);
            resized_image.data = nullptr;
        } else {
            img = ggml_new_tensor_4d(work_ctx,
                                     GGML_TYPE_F32,
                                     ref_images[i]->width,
                                     ref_images[i]->height,
                                     3,
                                     1);
            sd_image_to_ggml_tensor(*ref_images[i], img);
        }

        // print_ggml_tensor(img, false, "img");

        ggml_tensor* latent = sd_ctx->sd->encode_first_stage(work_ctx, img);
        ref_latents.push_back(latent);
    }

<<<<<<< HEAD
    ggml_tensor* init_latent = NULL;
    if (!sd_ctx->sd->use_tiny_autoencoder) {
        ggml_tensor* moments = sd_ctx->sd->encode_first_stage(work_ctx, init_img);
        init_latent          = sd_ctx->sd->get_first_stage_encoding(work_ctx, moments);
    } else {
        init_latent = sd_ctx->sd->encode_first_stage(work_ctx, init_img);
    }

    print_ggml_tensor(init_latent, true);
    size_t t1 = ggml_time_ms();
    LOG_INFO("encode_first_stage completed, taking %.2fs", (t1 - t0) * 1.0f / 1000);
    
    std::vector<float> base_sigmas = prepare_sigmas(sd_ctx, sample_steps, custom_sigmas, custom_sigmas_count, "img2img (base)");

    size_t t_enc              = static_cast<size_t>(sample_steps * strength);
    if (t_enc >= static_cast<size_t>(sample_steps) && sample_steps > 0) { // Ensure t_enc is less than sample_steps
        t_enc = sample_steps - 1;
    } else if (sample_steps == 0 && t_enc > 0) { // Handle case with 0 sample_steps but non-zero strength
        t_enc = 0;
    }

    LOG_INFO("target t_enc is %zu steps for img2img strength adjustment", t_enc);
    std::vector<float> sigmas_for_generation; 
    size_t start_idx = static_cast<size_t>(sample_steps) - t_enc;

    if (start_idx < base_sigmas.size()) {
        sigmas_for_generation.assign(base_sigmas.begin() + start_idx, base_sigmas.end());
    } else if (!base_sigmas.empty()) {
        LOG_WARN("Could not properly slice sigmas for img2img strength. Using last available sigma or full list.");
        if (base_sigmas.size() > 1) {
             sigmas_for_generation.assign(base_sigmas.end() - std::min(base_sigmas.size(), (size_t)2), base_sigmas.end());
        } else {
            sigmas_for_generation = base_sigmas;
        }
    } else {
        LOG_ERROR("Base sigmas list is empty for img2img. Cannot proceed.");
        return NULL;
    }

    if (sigmas_for_generation.empty() && !base_sigmas.empty()){
        LOG_WARN("Resulting sigma schedule for img2img is empty, falling back to full base_sigmas.");
        sigmas_for_generation = base_sigmas;
    }


    sd_image_t* result_images = generate_image(sd_ctx,
                                               work_ctx,
                                               init_latent,
                                               prompt_c_str,
                                               negative_prompt_c_str,
                                               clip_skip,
                                               cfg_scale,
                                               guidance,
                                               eta,
                                               width,
                                               height,
                                               sample_method,
                                               sigmas_for_generation,
                                               seed,
                                               batch_count,
                                               control_cond,
                                               control_strength,
                                               style_ratio,
                                               normalize_input,
                                               input_id_images_path_c_str,
                                               skip_layers_vec,
                                               slg_scale,
                                               skip_layer_start,
                                               skip_layer_end,
                                               sigmas_for_generation,
                                               masked_image);
=======
    if (sd_img_gen_params->init_image.data != nullptr || sd_img_gen_params->ref_images_count > 0) {
        size_t t1 = ggml_time_ms();
        LOG_INFO("encode_first_stage completed, taking %.2fs", (t1 - t0) * 1.0f / 1000);
    }

    sd_image_t* result_images = generate_image_internal(sd_ctx,
                                                        work_ctx,
                                                        init_latent,
                                                        SAFE_STR(sd_img_gen_params->prompt),
                                                        SAFE_STR(sd_img_gen_params->negative_prompt),
                                                        sd_img_gen_params->clip_skip,
                                                        guidance,
                                                        sd_img_gen_params->sample_params.eta,
                                                        sd_img_gen_params->sample_params.shifted_timestep,
                                                        width,
                                                        height,
                                                        sample_method,
                                                        sigmas,
                                                        seed,
                                                        sd_img_gen_params->batch_count,
                                                        sd_img_gen_params->control_image,
                                                        sd_img_gen_params->control_strength,
                                                        sd_img_gen_params->pm_params,
                                                        ref_images,
                                                        ref_latents,
                                                        sd_img_gen_params->increase_ref_index,
                                                        concat_latent,
                                                        denoise_mask,
                                                        &sd_img_gen_params->easycache);
>>>>>>> 6888fcb5

    size_t t2 = ggml_time_ms();

    LOG_INFO("generate_image completed in %.2fs", (t2 - t0) * 1.0f / 1000);

    return result_images;
}

<<<<<<< HEAD
SD_API sd_image_t* img2vid(sd_ctx_t* sd_ctx,
                           sd_image_t init_image,
                           int width,
                           int height,
                           int video_frames,
                           int motion_bucket_id,
                           int fps,
                           float augmentation_level,
                           float min_cfg,
                           float cfg_scale,
                           enum sample_method_t sample_method,
                           int sample_steps,
                           float strength,
                           int64_t seed,
                           const float* custom_sigmas,
                           int custom_sigmas_count) {
    if (sd_ctx == NULL) {
        return NULL;
=======
SD_API sd_image_t* generate_video(sd_ctx_t* sd_ctx, const sd_vid_gen_params_t* sd_vid_gen_params, int* num_frames_out) {
    if (sd_ctx == nullptr || sd_vid_gen_params == nullptr) {
        return nullptr;
    }

    std::string prompt          = SAFE_STR(sd_vid_gen_params->prompt);
    std::string negative_prompt = SAFE_STR(sd_vid_gen_params->negative_prompt);

    int width        = sd_vid_gen_params->width;
    int height       = sd_vid_gen_params->height;
    int frames       = sd_vid_gen_params->video_frames;
    frames           = (frames - 1) / 4 * 4 + 1;
    int sample_steps = sd_vid_gen_params->sample_params.sample_steps;

    int vae_scale_factor            = sd_ctx->sd->get_vae_scale_factor();
    int diffusion_model_down_factor = sd_ctx->sd->get_diffusion_model_down_factor();
    int spatial_multiple            = vae_scale_factor * diffusion_model_down_factor;

    int width_offset  = align_up_offset(width, spatial_multiple);
    int height_offset = align_up_offset(height, spatial_multiple);
    if (width_offset > 0 || height_offset > 0) {
        width += width_offset;
        height += height_offset;
        LOG_WARN("align up %dx%d to %dx%d (multiple=%d)", sd_vid_gen_params->width, sd_vid_gen_params->height, width, height, spatial_multiple);
    }
    LOG_INFO("generate_video %dx%dx%d", width, height, frames);

    enum sample_method_t sample_method = sd_vid_gen_params->sample_params.sample_method;
    if (sample_method == SAMPLE_METHOD_COUNT) {
        sample_method = sd_get_default_sample_method(sd_ctx);
    }
    LOG_INFO("sampling using %s method", sampling_methods_str[sample_method]);

    int high_noise_sample_steps = 0;
    if (sd_ctx->sd->high_noise_diffusion_model) {
        high_noise_sample_steps = sd_vid_gen_params->high_noise_sample_params.sample_steps;
>>>>>>> 6888fcb5
    }

    int total_steps = sample_steps;

<<<<<<< HEAD
    std::vector<float> sigmas_for_generation = prepare_sigmas(sd_ctx, sample_steps, custom_sigmas, custom_sigmas_count, "img2vid");
=======
    if (high_noise_sample_steps > 0) {
        total_steps += high_noise_sample_steps;
    }
    std::vector<float> sigmas = sd_ctx->sd->denoiser->get_sigmas(total_steps, 0, sd_vid_gen_params->sample_params.scheduler, sd_ctx->sd->version);

    if (high_noise_sample_steps < 0) {
        // timesteps ∝ sigmas for Flow models (like wan2.2 a14b)
        for (size_t i = 0; i < sigmas.size(); ++i) {
            if (sigmas[i] < sd_vid_gen_params->moe_boundary) {
                high_noise_sample_steps = i;
                break;
            }
        }
        LOG_DEBUG("switching from high noise model at step %d", high_noise_sample_steps);
    }
>>>>>>> 6888fcb5

    struct ggml_init_params params;
    params.mem_size   = static_cast<size_t>(1024 * 1024) * 1024;  // 1G
    params.mem_buffer = nullptr;
    params.no_alloc   = false;
    // LOG_DEBUG("mem_size %u ", params.mem_size);

    struct ggml_context* work_ctx = ggml_init(params);
    if (!work_ctx) {
        LOG_ERROR("ggml_init() failed");
        return nullptr;
    }

    int64_t seed = sd_vid_gen_params->seed;
    if (seed < 0) {
        seed = (int)time(nullptr);
    }

    sd_ctx->sd->rng->manual_seed(seed);
    sd_ctx->sd->sampler_rng->manual_seed(seed);

    int64_t t0 = ggml_time_ms();

    // Apply lora
    sd_ctx->sd->apply_loras(sd_vid_gen_params->loras, sd_vid_gen_params->lora_count);

    ggml_tensor* init_latent        = nullptr;
    ggml_tensor* clip_vision_output = nullptr;
    ggml_tensor* concat_latent      = nullptr;
    ggml_tensor* denoise_mask       = nullptr;
    ggml_tensor* vace_context       = nullptr;
    int64_t ref_image_num           = 0;  // for vace
    if (sd_ctx->sd->diffusion_model->get_desc() == "Wan2.1-I2V-14B" ||
        sd_ctx->sd->diffusion_model->get_desc() == "Wan2.2-I2V-14B" ||
        sd_ctx->sd->diffusion_model->get_desc() == "Wan2.1-I2V-1.3B" ||
        sd_ctx->sd->diffusion_model->get_desc() == "Wan2.1-FLF2V-14B") {
        LOG_INFO("IMG2VID");

        if (sd_ctx->sd->diffusion_model->get_desc() == "Wan2.1-I2V-14B" ||
            sd_ctx->sd->diffusion_model->get_desc() == "Wan2.1-I2V-1.3B" ||
            sd_ctx->sd->diffusion_model->get_desc() == "Wan2.1-FLF2V-14B") {
            if (sd_vid_gen_params->init_image.data) {
                clip_vision_output = sd_ctx->sd->get_clip_vision_output(work_ctx, sd_vid_gen_params->init_image, false, -2);
            } else {
                clip_vision_output = sd_ctx->sd->get_clip_vision_output(work_ctx, sd_vid_gen_params->init_image, false, -2, true);
            }

            if (sd_ctx->sd->diffusion_model->get_desc() == "Wan2.1-FLF2V-14B") {
                ggml_tensor* end_image_clip_vision_output = nullptr;
                if (sd_vid_gen_params->end_image.data) {
                    end_image_clip_vision_output = sd_ctx->sd->get_clip_vision_output(work_ctx, sd_vid_gen_params->end_image, false, -2);
                } else {
                    end_image_clip_vision_output = sd_ctx->sd->get_clip_vision_output(work_ctx, sd_vid_gen_params->end_image, false, -2, true);
                }
                clip_vision_output = ggml_ext_tensor_concat(work_ctx, clip_vision_output, end_image_clip_vision_output, 1);
            }

            int64_t t1 = ggml_time_ms();
            LOG_INFO("get_clip_vision_output completed, taking %" PRId64 " ms", t1 - t0);
        }

        int64_t t1         = ggml_time_ms();
        ggml_tensor* image = ggml_new_tensor_4d(work_ctx, GGML_TYPE_F32, width, height, frames, 3);
        ggml_ext_tensor_iter(image, [&](ggml_tensor* image, int64_t i0, int64_t i1, int64_t i2, int64_t i3) {
            float value = 0.5f;
            if (i2 == 0 && sd_vid_gen_params->init_image.data) {  // start image
                value = *(sd_vid_gen_params->init_image.data + i1 * width * 3 + i0 * 3 + i3);
                value /= 255.f;
            } else if (i2 == frames - 1 && sd_vid_gen_params->end_image.data) {
                value = *(sd_vid_gen_params->end_image.data + i1 * width * 3 + i0 * 3 + i3);
                value /= 255.f;
            }
            ggml_ext_tensor_set_f32(image, value, i0, i1, i2, i3);
        });

        concat_latent = sd_ctx->sd->encode_first_stage(work_ctx, image);  // [b*c, t, h/vae_scale_factor, w/vae_scale_factor]

        int64_t t2 = ggml_time_ms();
        LOG_INFO("encode_first_stage completed, taking %" PRId64 " ms", t2 - t1);

        ggml_tensor* concat_mask = ggml_new_tensor_4d(work_ctx,
                                                      GGML_TYPE_F32,
                                                      concat_latent->ne[0],
                                                      concat_latent->ne[1],
                                                      concat_latent->ne[2],
                                                      4);  // [b*4, t, w/vae_scale_factor, h/vae_scale_factor]
        ggml_ext_tensor_iter(concat_mask, [&](ggml_tensor* concat_mask, int64_t i0, int64_t i1, int64_t i2, int64_t i3) {
            float value = 0.0f;
            if (i2 == 0 && sd_vid_gen_params->init_image.data) {  // start image
                value = 1.0f;
            } else if (i2 == frames - 1 && sd_vid_gen_params->end_image.data && i3 == 3) {
                value = 1.0f;
            }
            ggml_ext_tensor_set_f32(concat_mask, value, i0, i1, i2, i3);
        });

        concat_latent = ggml_ext_tensor_concat(work_ctx, concat_mask, concat_latent, 3);  // [b*(c+4), t, h/vae_scale_factor, w/vae_scale_factor]
    } else if (sd_ctx->sd->diffusion_model->get_desc() == "Wan2.2-TI2V-5B" && sd_vid_gen_params->init_image.data) {
        LOG_INFO("IMG2VID");

        int64_t t1            = ggml_time_ms();
        ggml_tensor* init_img = ggml_new_tensor_4d(work_ctx, GGML_TYPE_F32, width, height, 3, 1);
        sd_image_to_ggml_tensor(sd_vid_gen_params->init_image, init_img);
        init_img = ggml_reshape_4d(work_ctx, init_img, width, height, 1, 3);

<<<<<<< HEAD
    LOG_INFO("sampling using %s method", sampling_methods_str[sample_method]);
    struct ggml_tensor* x_0 = sd_ctx->sd->sample(work_ctx,
                                                 x_t,
                                                 noise,
                                                 cond,
                                                 uncond,
                                                 {},
                                                 0.f,
                                                 min_cfg,
                                                 cfg_scale,
                                                 0.f,
                                                 0.f,
                                                 sample_method,
                                                 sigmas_for_generation,
                                                 -1,
                                                 SDCondition(NULL, NULL, NULL));
=======
        auto init_image_latent = sd_ctx->sd->vae_encode(work_ctx, init_img);  // [b*c, 1, h/16, w/16]

        init_latent  = sd_ctx->sd->generate_init_latent(work_ctx, width, height, frames, true);
        denoise_mask = ggml_new_tensor_4d(work_ctx, GGML_TYPE_F32, init_latent->ne[0], init_latent->ne[1], init_latent->ne[2], 1);
        ggml_set_f32(denoise_mask, 1.f);

        sd_ctx->sd->process_latent_out(init_latent);

        ggml_ext_tensor_iter(init_image_latent, [&](ggml_tensor* t, int64_t i0, int64_t i1, int64_t i2, int64_t i3) {
            float value = ggml_ext_tensor_get_f32(t, i0, i1, i2, i3);
            ggml_ext_tensor_set_f32(init_latent, value, i0, i1, i2, i3);
            if (i3 == 0) {
                ggml_ext_tensor_set_f32(denoise_mask, 0.f, i0, i1, i2, i3);
            }
        });

        sd_ctx->sd->process_latent_in(init_latent);

        int64_t t2 = ggml_time_ms();
        LOG_INFO("encode_first_stage completed, taking %" PRId64 " ms", t2 - t1);
    } else if (sd_ctx->sd->diffusion_model->get_desc() == "Wan2.1-VACE-1.3B" ||
               sd_ctx->sd->diffusion_model->get_desc() == "Wan2.x-VACE-14B") {
        LOG_INFO("VACE");
        int64_t t1                    = ggml_time_ms();
        ggml_tensor* ref_image_latent = nullptr;
        if (sd_vid_gen_params->init_image.data) {
            ggml_tensor* ref_img = ggml_new_tensor_4d(work_ctx, GGML_TYPE_F32, width, height, 3, 1);
            sd_image_to_ggml_tensor(sd_vid_gen_params->init_image, ref_img);
            ref_img = ggml_reshape_4d(work_ctx, ref_img, width, height, 1, 3);

            ref_image_latent = sd_ctx->sd->encode_first_stage(work_ctx, ref_img);  // [b*c, 1, h/16, w/16]
            auto zero_latent = ggml_dup_tensor(work_ctx, ref_image_latent);
            ggml_set_f32(zero_latent, 0.f);
            ref_image_latent = ggml_ext_tensor_concat(work_ctx, ref_image_latent, zero_latent, 3);  // [b*2*c, 1, h/16, w/16]
        }

        ggml_tensor* control_video = ggml_new_tensor_4d(work_ctx, GGML_TYPE_F32, width, height, frames, 3);
        ggml_ext_tensor_iter(control_video, [&](ggml_tensor* control_video, int64_t i0, int64_t i1, int64_t i2, int64_t i3) {
            float value = 0.5f;
            if (i2 < sd_vid_gen_params->control_frames_size) {
                value = sd_image_get_f32(sd_vid_gen_params->control_frames[i2], i0, i1, i3);
            }
            ggml_ext_tensor_set_f32(control_video, value, i0, i1, i2, i3);
        });
        ggml_tensor* mask = ggml_new_tensor_4d(work_ctx, GGML_TYPE_F32, width, height, frames, 1);
        ggml_set_f32(mask, 1.0f);
        ggml_tensor* inactive = ggml_dup_tensor(work_ctx, control_video);
        ggml_tensor* reactive = ggml_dup_tensor(work_ctx, control_video);

        ggml_ext_tensor_iter(control_video, [&](ggml_tensor* t, int64_t i0, int64_t i1, int64_t i2, int64_t i3) {
            float control_video_value = ggml_ext_tensor_get_f32(t, i0, i1, i2, i3) - 0.5f;
            float mask_value          = ggml_ext_tensor_get_f32(mask, i0, i1, i2, 0);
            float inactive_value      = (control_video_value * (1.f - mask_value)) + 0.5f;
            float reactive_value      = (control_video_value * mask_value) + 0.5f;

            ggml_ext_tensor_set_f32(inactive, inactive_value, i0, i1, i2, i3);
            ggml_ext_tensor_set_f32(reactive, reactive_value, i0, i1, i2, i3);
        });

        inactive = sd_ctx->sd->encode_first_stage(work_ctx, inactive);  // [b*c, t, h/vae_scale_factor, w/vae_scale_factor]
        reactive = sd_ctx->sd->encode_first_stage(work_ctx, reactive);  // [b*c, t, h/vae_scale_factor, w/vae_scale_factor]

        int64_t length = inactive->ne[2];
        if (ref_image_latent) {
            length += 1;
            frames        = (length - 1) * 4 + 1;
            ref_image_num = 1;
        }
        vace_context = ggml_new_tensor_4d(work_ctx, GGML_TYPE_F32, inactive->ne[0], inactive->ne[1], length, 96);  // [b*96, t, h/vae_scale_factor, w/vae_scale_factor]
        ggml_ext_tensor_iter(vace_context, [&](ggml_tensor* vace_context, int64_t i0, int64_t i1, int64_t i2, int64_t i3) {
            float value;
            if (i3 < 32) {
                if (ref_image_latent && i2 == 0) {
                    value = ggml_ext_tensor_get_f32(ref_image_latent, i0, i1, 0, i3);
                } else {
                    if (i3 < 16) {
                        value = ggml_ext_tensor_get_f32(inactive, i0, i1, i2 - ref_image_num, i3);
                    } else {
                        value = ggml_ext_tensor_get_f32(reactive, i0, i1, i2 - ref_image_num, i3 - 16);
                    }
                }
            } else {  // mask
                if (ref_image_latent && i2 == 0) {
                    value = 0.f;
                } else {
                    int64_t vae_stride        = vae_scale_factor;
                    int64_t mask_height_index = i1 * vae_stride + (i3 - 32) / vae_stride;
                    int64_t mask_width_index  = i0 * vae_stride + (i3 - 32) % vae_stride;
                    value                     = ggml_ext_tensor_get_f32(mask, mask_width_index, mask_height_index, i2 - ref_image_num, 0);
                }
            }
            ggml_ext_tensor_set_f32(vace_context, value, i0, i1, i2, i3);
        });
        int64_t t2 = ggml_time_ms();
        LOG_INFO("encode_first_stage completed, taking %" PRId64 " ms", t2 - t1);
    }
>>>>>>> 6888fcb5

    if (init_latent == nullptr) {
        init_latent = sd_ctx->sd->generate_init_latent(work_ctx, width, height, frames, true);
    }

    // Get learned condition
    ConditionerParams condition_params;
    condition_params.clip_skip       = sd_vid_gen_params->clip_skip;
    condition_params.zero_out_masked = true;
    condition_params.text            = prompt;

    int64_t t1       = ggml_time_ms();
    SDCondition cond = sd_ctx->sd->cond_stage_model->get_learned_condition(work_ctx,
                                                                           sd_ctx->sd->n_threads,
                                                                           condition_params);
    cond.c_concat    = concat_latent;
    cond.c_vector    = clip_vision_output;
    SDCondition uncond;
    if (sd_vid_gen_params->sample_params.guidance.txt_cfg != 1.0 || sd_vid_gen_params->high_noise_sample_params.guidance.txt_cfg != 1.0) {
        condition_params.text = negative_prompt;
        uncond                = sd_ctx->sd->cond_stage_model->get_learned_condition(work_ctx,
                                                                                    sd_ctx->sd->n_threads,
                                                                                    condition_params);
        uncond.c_concat       = concat_latent;
        uncond.c_vector       = clip_vision_output;
    }
    int64_t t2 = ggml_time_ms();
    LOG_INFO("get_learned_condition completed, taking %" PRId64 " ms", t2 - t1);

    if (sd_ctx->sd->free_params_immediately) {
        sd_ctx->sd->cond_stage_model->free_params_buffer();
    }

    int W = width / vae_scale_factor;
    int H = height / vae_scale_factor;
    int T = init_latent->ne[2];
    int C = sd_ctx->sd->get_latent_channel();

    struct ggml_tensor* final_latent;
    struct ggml_tensor* x_t   = init_latent;
    struct ggml_tensor* noise = ggml_new_tensor_4d(work_ctx, GGML_TYPE_F32, W, H, T, C);
    ggml_ext_im_set_randn_f32(noise, sd_ctx->sd->rng);
    // High Noise Sample
    if (high_noise_sample_steps > 0) {
        LOG_DEBUG("sample(high noise) %dx%dx%d", W, H, T);
        enum sample_method_t high_noise_sample_method = sd_vid_gen_params->high_noise_sample_params.sample_method;
        if (high_noise_sample_method == SAMPLE_METHOD_COUNT) {
            high_noise_sample_method = sd_get_default_sample_method(sd_ctx);
        }
        LOG_INFO("sampling(high noise) using %s method", sampling_methods_str[high_noise_sample_method]);

        int64_t sampling_start = ggml_time_ms();

        std::vector<float> high_noise_sigmas = std::vector<float>(sigmas.begin(), sigmas.begin() + high_noise_sample_steps + 1);
        sigmas                               = std::vector<float>(sigmas.begin() + high_noise_sample_steps, sigmas.end());

        x_t = sd_ctx->sd->sample(work_ctx,
                                 sd_ctx->sd->high_noise_diffusion_model,
                                 false,
                                 x_t,
                                 noise,
                                 cond,
                                 uncond,
                                 {},
                                 nullptr,
                                 0,
                                 sd_vid_gen_params->high_noise_sample_params.guidance,
                                 sd_vid_gen_params->high_noise_sample_params.eta,
                                 sd_vid_gen_params->high_noise_sample_params.shifted_timestep,
                                 high_noise_sample_method,
                                 high_noise_sigmas,
                                 -1,
                                 {},
                                 {},
                                 false,
                                 denoise_mask,
                                 vace_context,
                                 sd_vid_gen_params->vace_strength,
                                 &sd_vid_gen_params->easycache);

        int64_t sampling_end = ggml_time_ms();
        LOG_INFO("sampling(high noise) completed, taking %.2fs", (sampling_end - sampling_start) * 1.0f / 1000);
        if (sd_ctx->sd->free_params_immediately) {
            sd_ctx->sd->high_noise_diffusion_model->free_params_buffer();
        }
        noise = nullptr;
    }

    // Sample
    {
        LOG_DEBUG("sample %dx%dx%d", W, H, T);
        int64_t sampling_start = ggml_time_ms();

        final_latent = sd_ctx->sd->sample(work_ctx,
                                          sd_ctx->sd->diffusion_model,
                                          true,
                                          x_t,
                                          noise,
                                          cond,
                                          uncond,
                                          {},
                                          nullptr,
                                          0,
                                          sd_vid_gen_params->sample_params.guidance,
                                          sd_vid_gen_params->sample_params.eta,
                                          sd_vid_gen_params->sample_params.shifted_timestep,
                                          sample_method,
                                          sigmas,
                                          -1,
                                          {},
                                          {},
                                          false,
                                          denoise_mask,
                                          vace_context,
                                          sd_vid_gen_params->vace_strength,
                                          &sd_vid_gen_params->easycache);

        int64_t sampling_end = ggml_time_ms();
        LOG_INFO("sampling completed, taking %.2fs", (sampling_end - sampling_start) * 1.0f / 1000);
        if (sd_ctx->sd->free_params_immediately) {
            sd_ctx->sd->diffusion_model->free_params_buffer();
        }
    }

    if (ref_image_num > 0) {
        ggml_tensor* trim_latent = ggml_new_tensor_4d(work_ctx,
                                                      GGML_TYPE_F32,
                                                      final_latent->ne[0],
                                                      final_latent->ne[1],
                                                      final_latent->ne[2] - ref_image_num,
                                                      final_latent->ne[3]);
        ggml_ext_tensor_iter(trim_latent, [&](ggml_tensor* trim_latent, int64_t i0, int64_t i1, int64_t i2, int64_t i3) {
            float value = ggml_ext_tensor_get_f32(final_latent, i0, i1, i2 + ref_image_num, i3);
            ggml_ext_tensor_set_f32(trim_latent, value, i0, i1, i2, i3);
        });
        final_latent = trim_latent;
    }

    int64_t t4 = ggml_time_ms();
    LOG_INFO("generating latent video completed, taking %.2fs", (t4 - t2) * 1.0f / 1000);
    struct ggml_tensor* vid = sd_ctx->sd->decode_first_stage(work_ctx, final_latent, true);
    int64_t t5              = ggml_time_ms();
    LOG_INFO("decode_first_stage completed, taking %.2fs", (t5 - t4) * 1.0f / 1000);
    if (sd_ctx->sd->free_params_immediately) {
        sd_ctx->sd->first_stage_model->free_params_buffer();
    }

    sd_ctx->sd->lora_stat();

    sd_image_t* result_images = (sd_image_t*)calloc(vid->ne[2], sizeof(sd_image_t));
    if (result_images == nullptr) {
        ggml_free(work_ctx);
        return nullptr;
    }
    *num_frames_out = vid->ne[2];

    for (size_t i = 0; i < vid->ne[2]; i++) {
        result_images[i].width   = vid->ne[0];
        result_images[i].height  = vid->ne[1];
        result_images[i].channel = 3;
        result_images[i].data    = ggml_tensor_to_sd_image(vid, i, true);
    }
    ggml_free(work_ctx);

    LOG_INFO("generate_video completed in %.2fs", (t5 - t0) * 1.0f / 1000);

    return result_images;
}<|MERGE_RESOLUTION|>--- conflicted
+++ resolved
@@ -2600,6 +2600,8 @@
     sample_params->scheduler                   = SCHEDULER_COUNT;
     sample_params->sample_method               = SAMPLE_METHOD_COUNT;
     sample_params->sample_steps                = 20;
+    sample_params->custom_sigmas               = nullptr;
+    sample_params->custom_sigmas_count         = 0;
 }
 
 char* sd_sample_params_to_str(const sd_sample_params_t* sample_params) {
@@ -2754,73 +2756,6 @@
     free(sd_ctx);
 }
 
-<<<<<<< HEAD
-static std::vector<float> prepare_sigmas(
-    sd_ctx_t* sd_ctx,
-    int sample_steps,
-    const float* custom_sigmas_arr,
-    int custom_sigmas_count,
-    const char* mode_name // "txt2img", "img2img", "img2vid" for logging
-) {
-    std::vector<float> sigmas_for_generation;
-    if (custom_sigmas_count > 0 && custom_sigmas_arr != nullptr) {
-        LOG_INFO("Using custom sigmas provided by user for %s.", mode_name);
-        sigmas_for_generation.assign(custom_sigmas_arr, custom_sigmas_arr + custom_sigmas_count);
-        size_t target_len = static_cast<size_t>(sample_steps) + 1;
-        if (sigmas_for_generation.size() < target_len) {
-            LOG_DEBUG("Custom sigmas count (%zu) is less than target steps + 1 (%zu). Padding with 0.0f.", sigmas_for_generation.size(), target_len);
-            sigmas_for_generation.resize(target_len, 0.0f);
-        } else if (sigmas_for_generation.size() > target_len) {
-            LOG_DEBUG("Custom sigmas count (%zu) is greater than target steps + 1 (%zu). Truncating.", sigmas_for_generation.size(), target_len);
-            sigmas_for_generation.resize(target_len);
-        }
-        if (!sigmas_for_generation.empty()) {
-            if (sigmas_for_generation.back() != 0.0f) {
-                LOG_DEBUG("Last custom sigma was not 0.0f. Forcing it to 0.0f.");
-                sigmas_for_generation.back() = 0.0f; 
-            }
-        } else if (target_len > 0) { // custom_sigmas_arr was not null but resulted in empty vector after assign (e.g. count was 0 but arr not null)
-             LOG_WARN("Custom sigmas array was provided but resulted in an empty list for %s. Falling back to scheduler.", mode_name);
-             sigmas_for_generation = sd_ctx->sd->denoiser->get_sigmas(sample_steps);
-        }
-        
-        if (sd_ctx->sd->denoiser->schedule->version == DEFAULT && custom_sigmas_count > 0) {
-            LOG_INFO("Custom sigmas are used for %s, --schedule option is ignored.", mode_name);
-        }
-    } else {
-        LOG_INFO("Using scheduler-defined sigmas for %s.", mode_name);
-        sigmas_for_generation = sd_ctx->sd->denoiser->get_sigmas(sample_steps);
-    }
-    return sigmas_for_generation;
-}
-
-sd_image_t* generate_image(sd_ctx_t* sd_ctx,
-                           struct ggml_context* work_ctx,
-                           ggml_tensor* init_latent,
-                           std::string prompt,
-                           std::string negative_prompt,
-                           int clip_skip,
-                           float cfg_scale,
-                           float guidance,
-                           float eta,
-                           int width,
-                           int height,
-                           enum sample_method_t sample_method,
-                           const std::vector<float>& sigmas,
-                           int64_t seed,
-                           int batch_count,
-                           const sd_image_t* control_cond,
-                           float control_strength,
-                           float style_ratio,
-                           bool normalize_input,
-                           std::string input_id_images_path,
-                           std::vector<int> skip_layers = {},
-                           float slg_scale              = 0,
-                           float skip_layer_start       = 0.01,
-                           float skip_layer_end         = 0.2,
-                           const std::vector<float>& sigmas_override = {}, 
-                           ggml_tensor* masked_image    = NULL) {
-=======
 enum sample_method_t sd_get_default_sample_method(const sd_ctx_t* sd_ctx) {
     if (sd_ctx != nullptr && sd_ctx->sd != nullptr) {
         if (sd_version_is_dit(sd_ctx->sd->version)) {
@@ -2864,7 +2799,6 @@
                                     ggml_tensor* concat_latent                    = nullptr,
                                     ggml_tensor* denoise_mask                     = nullptr,
                                     const sd_easycache_params_t* easycache_params = nullptr) {
->>>>>>> 6888fcb5
     if (seed < 0) {
         // Generally, when using the provided command line, the seed is always >0.
         // However, to prevent potential issues if 'stable-diffusion.cpp' is invoked as a library
@@ -2882,12 +2816,7 @@
     // }
     // std::cout << std::endl;
 
-    const std::vector<float>& sigmas_to_use = sigmas_override;
-    int sample_steps = sigmas_to_use.size() > 1 ? sigmas_to_use.size() - 1 : 0;
-    if (sample_steps == 0 && !sigmas_to_use.empty()) { // e.g. if sigmas_override has only one element
-        LOG_WARN("Received sigmas_override with %zu elements, implying 0 steps. This might not be intended.", sigmas_to_use.size());
-    }
-
+    int sample_steps = sigmas.size() - 1;
 
     int64_t t0 = ggml_time_ms();
 
@@ -3150,7 +3079,7 @@
                                                      eta,
                                                      shifted_timestep,
                                                      sample_method,
-                                                     sigmas_to_use,
+                                                     sigmas,
                                                      start_merge_step,
                                                      id_cond,
                                                      ref_latents,
@@ -3214,37 +3143,6 @@
     return result_images;
 }
 
-<<<<<<< HEAD
-sd_image_t* txt2img(sd_ctx_t* sd_ctx,
-                    const char* prompt_c_str,
-                    const char* negative_prompt_c_str,
-                    int clip_skip,
-                    float cfg_scale,
-                    float guidance,
-                    float eta,
-                    int width,
-                    int height,
-                    enum sample_method_t sample_method,
-                    int sample_steps,
-                    int64_t seed,
-                    int batch_count,
-                    const sd_image_t* control_cond,
-                    float control_strength,
-                    float style_ratio,
-                    bool normalize_input,
-                    const char* input_id_images_path_c_str,
-                    const float* custom_sigmas,
-                    int custom_sigmas_count,
-                    int* skip_layers         = NULL,
-                    size_t skip_layers_count = 0,
-                    float slg_scale          = 0,
-                    float skip_layer_start   = 0.01,
-                    float skip_layer_end     = 0.2) {
-    std::vector<int> skip_layers_vec(skip_layers, skip_layers + skip_layers_count);
-    LOG_DEBUG("txt2img %dx%d", width, height);
-    if (sd_ctx == NULL) {
-        return NULL;
-=======
 sd_image_t* generate_image(sd_ctx_t* sd_ctx, const sd_img_gen_params_t* sd_img_gen_params) {
     sd_ctx->sd->vae_tiling_params = sd_img_gen_params->vae_tiling_params;
     int width                     = sd_img_gen_params->width;
@@ -3260,7 +3158,6 @@
         width += width_offset;
         height += height_offset;
         LOG_WARN("align up %dx%d to %dx%d (multiple=%d)", sd_img_gen_params->width, sd_img_gen_params->height, width, height, spatial_multiple);
->>>>>>> 6888fcb5
     }
 
     LOG_DEBUG("generate_image %dx%d", width, height);
@@ -3280,124 +3177,40 @@
         return nullptr;
     }
 
-<<<<<<< HEAD
-    size_t t0 = ggml_time_ms();
-
-    std::vector<float> sigmas_for_generation = prepare_sigmas(sd_ctx, sample_steps, custom_sigmas, custom_sigmas_count, "txt2img");
-
-    int C = 4;
-    if (sd_version_is_sd3(sd_ctx->sd->version)) {
-        C = 16;
-    } else if (sd_version_is_flux(sd_ctx->sd->version)) {
-        C = 16;
-    }
-    int W                    = width / 8;
-    int H                    = height / 8;
-    ggml_tensor* init_latent = ggml_new_tensor_4d(work_ctx, GGML_TYPE_F32, W, H, C, 1);
-    if (sd_version_is_sd3(sd_ctx->sd->version)) {
-        ggml_set_f32(init_latent, 0.0609f);
-    } else if (sd_version_is_flux(sd_ctx->sd->version)) {
-        ggml_set_f32(init_latent, 0.1159f);
-    } else {
-        ggml_set_f32(init_latent, 0.f);
-=======
     int64_t seed = sd_img_gen_params->seed;
     if (seed < 0) {
         srand((int)time(nullptr));
         seed = rand();
->>>>>>> 6888fcb5
     }
     sd_ctx->sd->rng->manual_seed(seed);
     sd_ctx->sd->sampler_rng->manual_seed(seed);
 
-<<<<<<< HEAD
-    if (sd_version_is_inpaint(sd_ctx->sd->version)) {
-        LOG_WARN("This is an inpainting model, this should only be used in img2img mode with a mask");
-    }
-
-    sd_image_t* result_images = generate_image(sd_ctx,
-                                               work_ctx,
-                                               init_latent,
-                                               prompt_c_str,
-                                               negative_prompt_c_str,
-                                               clip_skip,
-                                               cfg_scale,
-                                               guidance,
-                                               eta,
-                                               width,
-                                               height,
-                                               sample_method,
-                                               sigmas_for_generation,
-                                               seed,
-                                               batch_count,
-                                               control_cond,
-                                               control_strength,
-                                               style_ratio,
-                                               normalize_input,
-                                               input_id_images_path_c_str,
-                                               skip_layers_vec,
-                                               slg_scale,
-                                               skip_layer_start,
-                                               skip_layer_end,
-                                               sigmas_for_generation,
-                                               nullptr /* masked_image for txt2img is null */);
-
-    size_t t1 = ggml_time_ms();
-
-    LOG_INFO("txt2img completed in %.2fs", (t1 - t0) * 1.0f / 1000);
-=======
     size_t t0 = ggml_time_ms();
->>>>>>> 6888fcb5
 
     // Apply lora
     sd_ctx->sd->apply_loras(sd_img_gen_params->loras, sd_img_gen_params->lora_count);
 
-<<<<<<< HEAD
-sd_image_t* img2img(sd_ctx_t* sd_ctx,
-                    sd_image_t init_image,
-                    sd_image_t mask,
-                    const char* prompt_c_str,
-                    const char* negative_prompt_c_str,
-                    int clip_skip,
-                    float cfg_scale,
-                    float guidance,
-                    float eta,
-                    int width,
-                    int height,
-                    sample_method_t sample_method,
-                    int sample_steps,
-                    float strength,
-                    int64_t seed,
-                    int batch_count,
-                    const sd_image_t* control_cond,
-                    float control_strength,
-                    float style_ratio,
-                    bool normalize_input,
-                    const char* input_id_images_path_c_str,
-                    const float* custom_sigmas,
-                    int custom_sigmas_count,
-                    int* skip_layers         = NULL,
-                    size_t skip_layers_count = 0,
-                    float slg_scale          = 0,
-                    float skip_layer_start   = 0.01,
-                    float skip_layer_end     = 0.2) {
-    std::vector<int> skip_layers_vec(skip_layers, skip_layers + skip_layers_count);
-    LOG_DEBUG("img2img %dx%d", width, height);
-    if (sd_ctx == NULL) {
-        return NULL;
-=======
     enum sample_method_t sample_method = sd_img_gen_params->sample_params.sample_method;
     if (sample_method == SAMPLE_METHOD_COUNT) {
         sample_method = sd_get_default_sample_method(sd_ctx);
->>>>>>> 6888fcb5
     }
     LOG_INFO("sampling using %s method", sampling_methods_str[sample_method]);
 
-    int sample_steps          = sd_img_gen_params->sample_params.sample_steps;
-    std::vector<float> sigmas = sd_ctx->sd->denoiser->get_sigmas(sample_steps,
-                                                                 sd_ctx->sd->get_image_seq_len(height, width),
-                                                                 sd_img_gen_params->sample_params.scheduler,
-                                                                 sd_ctx->sd->version);
+    int sample_steps = sd_img_gen_params->sample_params.sample_steps;
+    std::vector<float> sigmas;
+    if (sd_img_gen_params->sample_params.custom_sigmas_count > 0) {
+        sigmas = std::vector<float>(sd_img_gen_params->sample_params.custom_sigmas,
+                                    sd_img_gen_params->sample_params.custom_sigmas + sd_img_gen_params->sample_params.custom_sigmas_count);
+        if (sample_steps != sigmas.size() - 1) {
+            sample_steps = static_cast<int>(sigmas.size()) - 1;
+            LOG_WARN("sample_steps != custom_sigmas_count - 1, set sample_steps to %d", sample_steps);
+        }
+    } else {
+        sigmas = sd_ctx->sd->denoiser->get_sigmas(sample_steps,
+                                                  sd_ctx->sd->get_image_seq_len(height, width),
+                                                  sd_img_gen_params->sample_params.scheduler,
+                                                  sd_ctx->sd->version);
+    }
 
     ggml_tensor* init_latent   = nullptr;
     ggml_tensor* concat_latent = nullptr;
@@ -3580,79 +3393,6 @@
         ref_latents.push_back(latent);
     }
 
-<<<<<<< HEAD
-    ggml_tensor* init_latent = NULL;
-    if (!sd_ctx->sd->use_tiny_autoencoder) {
-        ggml_tensor* moments = sd_ctx->sd->encode_first_stage(work_ctx, init_img);
-        init_latent          = sd_ctx->sd->get_first_stage_encoding(work_ctx, moments);
-    } else {
-        init_latent = sd_ctx->sd->encode_first_stage(work_ctx, init_img);
-    }
-
-    print_ggml_tensor(init_latent, true);
-    size_t t1 = ggml_time_ms();
-    LOG_INFO("encode_first_stage completed, taking %.2fs", (t1 - t0) * 1.0f / 1000);
-    
-    std::vector<float> base_sigmas = prepare_sigmas(sd_ctx, sample_steps, custom_sigmas, custom_sigmas_count, "img2img (base)");
-
-    size_t t_enc              = static_cast<size_t>(sample_steps * strength);
-    if (t_enc >= static_cast<size_t>(sample_steps) && sample_steps > 0) { // Ensure t_enc is less than sample_steps
-        t_enc = sample_steps - 1;
-    } else if (sample_steps == 0 && t_enc > 0) { // Handle case with 0 sample_steps but non-zero strength
-        t_enc = 0;
-    }
-
-    LOG_INFO("target t_enc is %zu steps for img2img strength adjustment", t_enc);
-    std::vector<float> sigmas_for_generation; 
-    size_t start_idx = static_cast<size_t>(sample_steps) - t_enc;
-
-    if (start_idx < base_sigmas.size()) {
-        sigmas_for_generation.assign(base_sigmas.begin() + start_idx, base_sigmas.end());
-    } else if (!base_sigmas.empty()) {
-        LOG_WARN("Could not properly slice sigmas for img2img strength. Using last available sigma or full list.");
-        if (base_sigmas.size() > 1) {
-             sigmas_for_generation.assign(base_sigmas.end() - std::min(base_sigmas.size(), (size_t)2), base_sigmas.end());
-        } else {
-            sigmas_for_generation = base_sigmas;
-        }
-    } else {
-        LOG_ERROR("Base sigmas list is empty for img2img. Cannot proceed.");
-        return NULL;
-    }
-
-    if (sigmas_for_generation.empty() && !base_sigmas.empty()){
-        LOG_WARN("Resulting sigma schedule for img2img is empty, falling back to full base_sigmas.");
-        sigmas_for_generation = base_sigmas;
-    }
-
-
-    sd_image_t* result_images = generate_image(sd_ctx,
-                                               work_ctx,
-                                               init_latent,
-                                               prompt_c_str,
-                                               negative_prompt_c_str,
-                                               clip_skip,
-                                               cfg_scale,
-                                               guidance,
-                                               eta,
-                                               width,
-                                               height,
-                                               sample_method,
-                                               sigmas_for_generation,
-                                               seed,
-                                               batch_count,
-                                               control_cond,
-                                               control_strength,
-                                               style_ratio,
-                                               normalize_input,
-                                               input_id_images_path_c_str,
-                                               skip_layers_vec,
-                                               slg_scale,
-                                               skip_layer_start,
-                                               skip_layer_end,
-                                               sigmas_for_generation,
-                                               masked_image);
-=======
     if (sd_img_gen_params->init_image.data != nullptr || sd_img_gen_params->ref_images_count > 0) {
         size_t t1 = ggml_time_ms();
         LOG_INFO("encode_first_stage completed, taking %.2fs", (t1 - t0) * 1.0f / 1000);
@@ -3682,7 +3422,6 @@
                                                         concat_latent,
                                                         denoise_mask,
                                                         &sd_img_gen_params->easycache);
->>>>>>> 6888fcb5
 
     size_t t2 = ggml_time_ms();
 
@@ -3691,26 +3430,6 @@
     return result_images;
 }
 
-<<<<<<< HEAD
-SD_API sd_image_t* img2vid(sd_ctx_t* sd_ctx,
-                           sd_image_t init_image,
-                           int width,
-                           int height,
-                           int video_frames,
-                           int motion_bucket_id,
-                           int fps,
-                           float augmentation_level,
-                           float min_cfg,
-                           float cfg_scale,
-                           enum sample_method_t sample_method,
-                           int sample_steps,
-                           float strength,
-                           int64_t seed,
-                           const float* custom_sigmas,
-                           int custom_sigmas_count) {
-    if (sd_ctx == NULL) {
-        return NULL;
-=======
 SD_API sd_image_t* generate_video(sd_ctx_t* sd_ctx, const sd_vid_gen_params_t* sd_vid_gen_params, int* num_frames_out) {
     if (sd_ctx == nullptr || sd_vid_gen_params == nullptr) {
         return nullptr;
@@ -3747,18 +3466,36 @@
     int high_noise_sample_steps = 0;
     if (sd_ctx->sd->high_noise_diffusion_model) {
         high_noise_sample_steps = sd_vid_gen_params->high_noise_sample_params.sample_steps;
->>>>>>> 6888fcb5
     }
 
     int total_steps = sample_steps;
 
-<<<<<<< HEAD
-    std::vector<float> sigmas_for_generation = prepare_sigmas(sd_ctx, sample_steps, custom_sigmas, custom_sigmas_count, "img2vid");
-=======
     if (high_noise_sample_steps > 0) {
         total_steps += high_noise_sample_steps;
     }
-    std::vector<float> sigmas = sd_ctx->sd->denoiser->get_sigmas(total_steps, 0, sd_vid_gen_params->sample_params.scheduler, sd_ctx->sd->version);
+
+    std::vector<float> sigmas;
+    if (sd_vid_gen_params->sample_params.custom_sigmas_count > 0) {
+        sigmas = std::vector<float>(sd_vid_gen_params->sample_params.custom_sigmas,
+                                    sd_vid_gen_params->sample_params.custom_sigmas + sd_vid_gen_params->sample_params.custom_sigmas_count);
+        if (total_steps != sigmas.size() - 1) {
+            total_steps = static_cast<int>(sigmas.size()) - 1;
+            LOG_WARN("total_steps != custom_sigmas_count - 1, set total_steps to %d", total_steps);
+            if (sample_steps >= total_steps) {
+                sample_steps = total_steps;
+                LOG_WARN("total_steps != custom_sigmas_count - 1, set sample_steps to %d", sample_steps);
+            }
+            if (high_noise_sample_steps > 0) {
+                high_noise_sample_steps = total_steps - sample_steps;
+                LOG_WARN("total_steps != custom_sigmas_count - 1, set high_noise_sample_steps to %d", high_noise_sample_steps);
+            }
+        }
+    } else {
+        sigmas = sd_ctx->sd->denoiser->get_sigmas(total_steps,
+                                                  0,
+                                                  sd_vid_gen_params->sample_params.scheduler,
+                                                  sd_ctx->sd->version);
+    }
 
     if (high_noise_sample_steps < 0) {
         // timesteps ∝ sigmas for Flow models (like wan2.2 a14b)
@@ -3770,7 +3507,6 @@
         }
         LOG_DEBUG("switching from high noise model at step %d", high_noise_sample_steps);
     }
->>>>>>> 6888fcb5
 
     struct ggml_init_params params;
     params.mem_size   = static_cast<size_t>(1024 * 1024) * 1024;  // 1G
@@ -3876,24 +3612,6 @@
         sd_image_to_ggml_tensor(sd_vid_gen_params->init_image, init_img);
         init_img = ggml_reshape_4d(work_ctx, init_img, width, height, 1, 3);
 
-<<<<<<< HEAD
-    LOG_INFO("sampling using %s method", sampling_methods_str[sample_method]);
-    struct ggml_tensor* x_0 = sd_ctx->sd->sample(work_ctx,
-                                                 x_t,
-                                                 noise,
-                                                 cond,
-                                                 uncond,
-                                                 {},
-                                                 0.f,
-                                                 min_cfg,
-                                                 cfg_scale,
-                                                 0.f,
-                                                 0.f,
-                                                 sample_method,
-                                                 sigmas_for_generation,
-                                                 -1,
-                                                 SDCondition(NULL, NULL, NULL));
-=======
         auto init_image_latent = sd_ctx->sd->vae_encode(work_ctx, init_img);  // [b*c, 1, h/16, w/16]
 
         init_latent  = sd_ctx->sd->generate_init_latent(work_ctx, width, height, frames, true);
@@ -3990,7 +3708,6 @@
         int64_t t2 = ggml_time_ms();
         LOG_INFO("encode_first_stage completed, taking %" PRId64 " ms", t2 - t1);
     }
->>>>>>> 6888fcb5
 
     if (init_latent == nullptr) {
         init_latent = sd_ctx->sd->generate_init_latent(work_ctx, width, height, frames, true);
