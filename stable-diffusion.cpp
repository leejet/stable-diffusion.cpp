--- conflicted
+++ resolved
@@ -710,52 +710,6 @@
             LOG_INFO("running in eps-prediction mode");
         }
 
-<<<<<<< HEAD
-        if (sd_ctx_params->schedule != DEFAULT) {
-            switch (sd_ctx_params->schedule) {
-                case DISCRETE:
-                    LOG_INFO("running with discrete schedule");
-                    denoiser->schedule = std::make_shared<DiscreteSchedule>();
-                    break;
-                case KARRAS:
-                    LOG_INFO("running with Karras schedule");
-                    denoiser->schedule = std::make_shared<KarrasSchedule>();
-                    break;
-                case EXPONENTIAL:
-                    LOG_INFO("running exponential schedule");
-                    denoiser->schedule = std::make_shared<ExponentialSchedule>();
-                    break;
-                case AYS:
-                    LOG_INFO("Running with Align-Your-Steps schedule");
-                    denoiser->schedule          = std::make_shared<AYSSchedule>();
-                    denoiser->schedule->version = version;
-                    break;
-                case GITS:
-                    LOG_INFO("Running with GITS schedule");
-                    denoiser->schedule          = std::make_shared<GITSSchedule>();
-                    denoiser->schedule->version = version;
-                    break;
-                case SGM_UNIFORM:
-                    LOG_INFO("Running with SGM Uniform schedule");
-                    denoiser->schedule          = std::make_shared<SGMUniformSchedule>();
-                    denoiser->schedule->version = version;
-                    break;
-                case SIMPLE:
-                    LOG_INFO("Running with Simple schedule");
-                    denoiser->schedule          = std::make_shared<SimpleSchedule>();
-                    denoiser->schedule->version = version;
-                    break;
-                case DEFAULT:
-                    // Don't touch anything.
-                    break;
-                default:
-                    LOG_ERROR("Unknown schedule %i", sd_ctx_params->schedule);
-                    abort();
-            }
-        }
-
-=======
->>>>>>> 0ebe6fe1
         auto comp_vis_denoiser = std::dynamic_pointer_cast<CompVisDenoiser>(denoiser);
         if (comp_vis_denoiser) {
             for (int i = 0; i < TIMESTEPS; i++) {
@@ -793,6 +747,16 @@
                 denoiser->scheduler          = std::make_shared<GITSSchedule>();
                 denoiser->scheduler->version = version;
                 break;
+            case SGM_UNIFORM:
+                    LOG_INFO("Running with SGM Uniform schedule");
+                    denoiser->scheduler          = std::make_shared<SGMUniformSchedule>();
+                    denoiser->scheduler->version = version;
+                    break;
+            case SIMPLE:
+                    LOG_INFO("Running with Simple schedule");
+                    denoiser->scheduler          = std::make_shared<SimpleSchedule>();
+                    denoiser->scheduler->version = version;
+                    break;
             case SMOOTHSTEP:
                 LOG_INFO("Running with SmoothStep scheduler");
                 denoiser->scheduler = std::make_shared<SmoothStepSchedule>();
@@ -1079,24 +1043,20 @@
                         float control_strength,
                         sd_guidance_params_t guidance,
                         float eta,
+                        int shifted_timestep,
                         sample_method_t method,
                         const std::vector<float>& sigmas,
                         int start_merge_step,
                         SDCondition id_cond,
                         std::vector<ggml_tensor*> ref_latents = {},
-<<<<<<< HEAD
-                        ggml_tensor* denoise_mask             = nullptr,
-                        int shifted_timestep                  = -1) {
-        if (shifted_timestep > 0 && !sd_version_is_sdxl(version)) {
-            LOG_WARN("Timestep shifting is only supported for SDXL models. Ignoring --timestep-shift.");
-            shifted_timestep = -1;
-        }
-=======
                         bool increase_ref_index               = false,
                         ggml_tensor* denoise_mask             = NULL,
                         ggml_tensor* vace_context             = NULL,
                         float vace_strength                   = 1.f) {
->>>>>>> 0ebe6fe1
+         if (shifted_timestep > 0 && !sd_version_is_sdxl(version)) {
+            LOG_WARN("timestep shifting is only supported for SDXL models!");
+            shifted_timestep = 0;
+        }
         std::vector<int> skip_layers(guidance.slg.layers, guidance.slg.layers + guidance.slg.layer_count);
 
         float cfg_scale     = guidance.txt_cfg;
@@ -1157,22 +1117,18 @@
             float c_in   = scaling[2];
 
             float t = denoiser->sigma_to_t(sigma);
-<<<<<<< HEAD
             std::vector<float> timesteps_vec;
             if (shifted_timestep > 0 && sd_version_is_sdxl(version)) {
                 float shifted_t_float = t * (float(shifted_timestep) / float(TIMESTEPS));
                 int64_t shifted_t     = static_cast<int64_t>(roundf(shifted_t_float));
                 shifted_t             = std::max((int64_t)0, std::min((int64_t)(TIMESTEPS - 1), shifted_t));
-                LOG_DEBUG("Shifting timestep from %.2f to %" PRId64 " (sigma: %.4f)", t, shifted_t, sigma);
-                timesteps_vec.assign(x->ne[3], (float)shifted_t);
+                LOG_DEBUG("shifting timestep from %.2f to %" PRId64 " (sigma: %.4f)", t, shifted_t, sigma);
+                timesteps_vec.assign(1, (float)shifted_t);
             } else {
-                timesteps_vec.assign(x->ne[3], t);
-            }
-
-=======
-            std::vector<float> timesteps_vec(1, t);  // [N, ]
+                timesteps_vec.assign(1, t);
+            }
+            
             timesteps_vec  = process_timesteps(timesteps_vec, init_latent, denoise_mask);
->>>>>>> 0ebe6fe1
             auto timesteps = vector_to_ggml_tensor(work_ctx, timesteps_vec);
             std::vector<float> guidance_vec(1, guidance.distilled_guidance);
             auto guidance_tensor = vector_to_ggml_tensor(work_ctx, guidance_vec);
@@ -1671,12 +1627,9 @@
     "exponential",
     "ays",
     "gits",
-<<<<<<< HEAD
     "sgm_uniform",
     "simple",
-=======
     "smoothstep",
->>>>>>> 0ebe6fe1
 };
 
 const char* sd_schedule_name(enum scheduler_t scheduler) {
@@ -1808,7 +1761,8 @@
              "scheduler: %s, "
              "sample_method: %s, "
              "sample_steps: %d, "
-             "eta: %.2f)",
+             "eta: %.2f, "
+             "shifted_timestep: %d)",
              sample_params->guidance.txt_cfg,
              sample_params->guidance.img_cfg,
              sample_params->guidance.distilled_guidance,
@@ -1819,37 +1773,13 @@
              sd_schedule_name(sample_params->scheduler),
              sd_sample_method_name(sample_params->sample_method),
              sample_params->sample_steps,
-             sample_params->eta);
+             sample_params->eta,
+             sample_params->shifted_timestep);
 
     return buf;
 }
 
 void sd_img_gen_params_init(sd_img_gen_params_t* sd_img_gen_params) {
-<<<<<<< HEAD
-    memset((void*)sd_img_gen_params, 0, sizeof(sd_img_gen_params_t));
-    sd_img_gen_params->clip_skip                   = -1;
-    sd_img_gen_params->guidance.txt_cfg            = 7.0f;
-    sd_img_gen_params->guidance.min_cfg            = 1.0f;
-    sd_img_gen_params->guidance.img_cfg            = INFINITY;
-    sd_img_gen_params->guidance.distilled_guidance = 3.5f;
-    sd_img_gen_params->guidance.slg.layer_count    = 0;
-    sd_img_gen_params->guidance.slg.layer_start    = 0.01f;
-    sd_img_gen_params->guidance.slg.layer_end      = 0.2f;
-    sd_img_gen_params->guidance.slg.scale          = 0.f;
-    sd_img_gen_params->ref_images_count            = 0;
-    sd_img_gen_params->width                       = 512;
-    sd_img_gen_params->height                      = 512;
-    sd_img_gen_params->sample_method               = EULER_A;
-    sd_img_gen_params->sample_steps                = 20;
-    sd_img_gen_params->eta                         = 0.f;
-    sd_img_gen_params->strength                    = 0.75f;
-    sd_img_gen_params->seed                        = -1;
-    sd_img_gen_params->batch_count                 = 1;
-    sd_img_gen_params->control_strength            = 0.9f;
-    sd_img_gen_params->style_strength              = 20.f;
-    sd_img_gen_params->normalize_input             = false;
-    sd_img_gen_params->shifted_timestep            = -1;
-=======
     *sd_img_gen_params = {};
     sd_sample_params_init(&sd_img_gen_params->sample_params);
     sd_img_gen_params->clip_skip         = -1;
@@ -1863,7 +1793,6 @@
     sd_img_gen_params->normalize_input   = false;
     sd_img_gen_params->pm_params         = {nullptr, 0, nullptr, 20.f};
     sd_img_gen_params->vae_tiling_params = {false, 0, 0, 0.5f, 0.0f, 0.0f};
->>>>>>> 0ebe6fe1
 }
 
 char* sd_img_gen_params_to_str(const sd_img_gen_params_t* sd_img_gen_params) {
@@ -1888,13 +1817,8 @@
              "increase_ref_index: %s\n"
              "control_strength: %.2f\n"
              "normalize_input: %s\n"
-<<<<<<< HEAD
-             "input_id_images_path: %s\n"
-             "shifted_timestep: %d\n",
-=======
              "photo maker: {style_strength = %.2f, id_images_count = %d, id_embed_path = %s}\n"
              "VAE tiling: %s\n",
->>>>>>> 0ebe6fe1
              SAFE_STR(sd_img_gen_params->prompt),
              SAFE_STR(sd_img_gen_params->negative_prompt),
              sd_img_gen_params->clip_skip,
@@ -1908,17 +1832,11 @@
              BOOL_STR(sd_img_gen_params->increase_ref_index),
              sd_img_gen_params->control_strength,
              BOOL_STR(sd_img_gen_params->normalize_input),
-<<<<<<< HEAD
-             SAFE_STR(sd_img_gen_params->input_id_images_path),
-             sd_img_gen_params->shifted_timestep);
-
-=======
              sd_img_gen_params->pm_params.style_strength,
              sd_img_gen_params->pm_params.id_images_count,
              SAFE_STR(sd_img_gen_params->pm_params.id_embed_path),
              BOOL_STR(sd_img_gen_params->vae_tiling_params.enabled));
     free(sample_params_str);
->>>>>>> 0ebe6fe1
     return buf;
 }
 
@@ -1988,6 +1906,7 @@
                                     int clip_skip,
                                     sd_guidance_params_t guidance,
                                     float eta,
+                                    int shifted_timestep,
                                     int width,
                                     int height,
                                     enum sample_method_t sample_method,
@@ -2001,8 +1920,7 @@
                                     std::vector<ggml_tensor*> ref_latents,
                                     bool increase_ref_index,
                                     ggml_tensor* concat_latent = NULL,
-                                    ggml_tensor* denoise_mask  = NULL,
-                                    int shifted_timestep       = -1) {
+                                    ggml_tensor* denoise_mask  = NULL) {
     if (seed < 0) {
         // Generally, when using the provided command line, the seed is always >0.
         // However, to prevent potential issues if 'stable-diffusion.cpp' is invoked as a library
@@ -2227,20 +2145,14 @@
                                                      control_strength,
                                                      guidance,
                                                      eta,
+                                                     shifted_timestep,
                                                      sample_method,
                                                      sigmas,
                                                      start_merge_step,
                                                      id_cond,
                                                      ref_latents,
-<<<<<<< HEAD
-                                                     denoise_mask,
-                                                     shifted_timestep);
-
-        // struct ggml_tensor* x_0 = load_tensor_from_file(ctx, "samples_ddim.bin");
-=======
                                                      increase_ref_index,
                                                      denoise_mask);
->>>>>>> 0ebe6fe1
         // print_ggml_tensor(x_0);
         int64_t sampling_end = ggml_time_ms();
         LOG_INFO("sampling completed, taking %.2fs", (sampling_end - sampling_start) * 1.0f / 1000);
@@ -2527,6 +2439,7 @@
                                                         sd_img_gen_params->clip_skip,
                                                         sd_img_gen_params->sample_params.guidance,
                                                         sd_img_gen_params->sample_params.eta,
+                                                        sd_img_gen_params->sample_params.shifted_timestep,
                                                         width,
                                                         height,
                                                         sample_method,
@@ -2540,8 +2453,7 @@
                                                         ref_latents,
                                                         sd_img_gen_params->increase_ref_index,
                                                         concat_latent,
-                                                        denoise_mask,
-                                                        sd_img_gen_params->shifted_timestep);
+                                                        denoise_mask);
 
     size_t t2 = ggml_time_ms();
 
@@ -2868,6 +2780,7 @@
                                  0,
                                  sd_vid_gen_params->high_noise_sample_params.guidance,
                                  sd_vid_gen_params->high_noise_sample_params.eta,
+                                 sd_vid_gen_params->high_noise_sample_params.shifted_timestep,
                                  sd_vid_gen_params->high_noise_sample_params.sample_method,
                                  high_noise_sigmas,
                                  -1,
@@ -2903,6 +2816,7 @@
                                           0,
                                           sd_vid_gen_params->sample_params.guidance,
                                           sd_vid_gen_params->sample_params.eta,
+                                          sd_vid_gen_params->sample_params.shifted_timestep,
                                           sd_vid_gen_params->sample_params.sample_method,
                                           sigmas,
                                           -1,
