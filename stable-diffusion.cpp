#include <assert.h>
#include <inttypes.h>
#include <stdarg.h>
#include <algorithm>
#include <cstring>
#include <fstream>
#include <iostream>
#include <iterator>
#include <map>
#include <random>
#include <regex>
#include <set>
#include <sstream>
#include <string>
#include <unordered_map>
#include <vector>

#include "ggml/ggml-alloc.h"
#include "ggml/ggml-backend.h"
#include "ggml/ggml.h"

#ifdef SD_USE_CUBLAS
#include "ggml-cuda.h"
#endif

#ifdef SD_USE_METAL
#include "ggml-metal.h"
#endif

#include "model.h"
#include "rng.h"
#include "rng_philox.h"
#include "stable-diffusion.h"
#include "util.h"

#define EPS 1e-05f

#define UNET_GRAPH_SIZE 10240
#define LORA_GRAPH_SIZE 10240

#define TIMESTEPS 1000

const char* model_version_to_str[] = {
    "1.x",
    "2.x",
    "XL",
};

const char* sampling_methods_str[] = {
    "Euler A",
    "Euler",
    "Heun",
    "DPM2",
    "DPM++ (2s)",
    "DPM++ (2M)",
    "modified DPM++ (2M)",
    "LCM",
};

/*================================================== Helper Functions ================================================*/

std::string sd_get_system_info() {
    std::stringstream ss;
    ss << "System Info: \n";
    ss << "    BLAS = " << ggml_cpu_has_blas() << std::endl;
    ss << "    SSE3 = " << ggml_cpu_has_sse3() << std::endl;
    ss << "    AVX = " << ggml_cpu_has_avx() << std::endl;
    ss << "    AVX2 = " << ggml_cpu_has_avx2() << std::endl;
    ss << "    AVX512 = " << ggml_cpu_has_avx512() << std::endl;
    ss << "    AVX512_VBMI = " << ggml_cpu_has_avx512_vbmi() << std::endl;
    ss << "    AVX512_VNNI = " << ggml_cpu_has_avx512_vnni() << std::endl;
    ss << "    FMA = " << ggml_cpu_has_fma() << std::endl;
    ss << "    NEON = " << ggml_cpu_has_neon() << std::endl;
    ss << "    ARM_FMA = " << ggml_cpu_has_arm_fma() << std::endl;
    ss << "    F16C = " << ggml_cpu_has_f16c() << std::endl;
    ss << "    FP16_VA = " << ggml_cpu_has_fp16_va() << std::endl;
    ss << "    WASM_SIMD = " << ggml_cpu_has_wasm_simd() << std::endl;
    ss << "    VSX = " << ggml_cpu_has_vsx() << std::endl;
    return ss.str();
}

static void ggml_log_callback_default(ggml_log_level level, const char* text, void* user_data) {
    (void)level;
    (void)user_data;
    fputs(text, stderr);
    fflush(stderr);
}

void ggml_tensor_set_f32_randn(struct ggml_tensor* tensor, std::shared_ptr<RNG> rng) {
    uint32_t n                        = (uint32_t)ggml_nelements(tensor);
    std::vector<float> random_numbers = rng->randn(n);
    for (uint32_t i = 0; i < n; i++) {
        ggml_set_f32_1d(tensor, i, random_numbers[i]);
    }
}

void pretty_progress(int step, int steps, float time) {
    std::string progress = "  |";
    int max_progress     = 50;
    int32_t current      = (int32_t)(step * 1.f * max_progress / steps);
    for (int i = 0; i < 50; i++) {
        if (i > current) {
            progress += " ";
        } else if (i == current && i != max_progress - 1) {
            progress += ">";
        } else {
            progress += "=";
        }
    }
    progress += "|";
    printf(time > 1.0f ? "\r%s %i/%i - %.2fs/it" : "\r%s %i/%i - %.2fit/s",
           progress.c_str(), step, steps,
           time > 1.0f || time == 0 ? time : (1.0f / time));
    fflush(stdout);  // for linux
    if (step == steps) {
        printf("\n");
    }
}

// set tensor[i, j, k, l]
// set tensor[l]
// set tensor[k, l]
// set tensor[j, k, l]
void ggml_tensor_set_f32(struct ggml_tensor* tensor, float value, int l, int k = 0, int j = 0, int i = 0) {
    GGML_ASSERT(tensor->nb[0] == sizeof(float));
    *(float*)((char*)(tensor->data) + i * tensor->nb[3] + j * tensor->nb[2] + k * tensor->nb[1] + l * tensor->nb[0]) = value;
}

float ggml_tensor_get_f32(const ggml_tensor* tensor, int l, int k = 0, int j = 0, int i = 0) {
    // float value;
    // ggml_backend_tensor_get(tensor, &value, i * tensor->nb[3] + j * tensor->nb[2] + k * tensor->nb[1] + l * tensor->nb[0], sizeof(float));
    // return value;
    GGML_ASSERT(tensor->nb[0] == sizeof(float));
    return *(float*)((char*)(tensor->data) + i * tensor->nb[3] + j * tensor->nb[2] + k * tensor->nb[1] + l * tensor->nb[0]);
}

ggml_fp16_t ggml_tensor_get_f16(const ggml_tensor* tensor, int l, int k = 0, int j = 0, int i = 0) {
    GGML_ASSERT(tensor->nb[0] == sizeof(ggml_fp16_t));
    return *(ggml_fp16_t*)((char*)(tensor->data) + i * tensor->nb[3] + j * tensor->nb[2] + k * tensor->nb[1] + l * tensor->nb[0]);
}

void print_ggml_tensor(struct ggml_tensor* tensor, bool shape_only = false) {
    printf("shape(%zu, %zu, %zu, %zu)\n", tensor->ne[0], tensor->ne[1], tensor->ne[2], tensor->ne[3]);
    fflush(stdout);
    if (shape_only) {
        return;
    }
    int range = 3;
    for (int i = 0; i < tensor->ne[3]; i++) {
        if (i >= range && i + range < tensor->ne[3]) {
            continue;
        }
        for (int j = 0; j < tensor->ne[2]; j++) {
            if (j >= range && j + range < tensor->ne[2]) {
                continue;
            }
            for (int k = 0; k < tensor->ne[1]; k++) {
                if (k >= range && k + range < tensor->ne[1]) {
                    continue;
                }
                for (int l = 0; l < tensor->ne[0]; l++) {
                    if (l >= range && l + range < tensor->ne[0]) {
                        continue;
                    }
                    if (tensor->type == GGML_TYPE_F32) {
                        printf("  [%d, %d, %d, %d] = %f\n", i, j, k, l, ggml_tensor_get_f32(tensor, l, k, j, i));
                    } else if (tensor->type == GGML_TYPE_F16) {
                        printf("  [%d, %d, %d, %d] = %i\n", i, j, k, l, ggml_tensor_get_f16(tensor, l, k, j, i));
                    }
                    fflush(stdout);
                }
            }
        }
    }
}

ggml_tensor* load_tensor_from_file(ggml_context* ctx, const std::string& file_path) {
    std::ifstream file(file_path, std::ios::binary);
    if (!file.is_open()) {
        LOG_ERROR("failed to open '%s'", file_path.c_str());
        return NULL;
    }
    int32_t n_dims;
    int32_t length;
    int32_t ttype;

    file.read(reinterpret_cast<char*>(&n_dims), sizeof(n_dims));
    file.read(reinterpret_cast<char*>(&length), sizeof(length));
    file.read(reinterpret_cast<char*>(&ttype), sizeof(ttype));

    if (file.eof()) {
        LOG_ERROR("incomplete file '%s'", file_path.c_str());
        return NULL;
    }

    int32_t nelements = 1;
    int32_t ne[4]     = {1, 1, 1, 1};
    for (int i = 0; i < n_dims; ++i) {
        file.read(reinterpret_cast<char*>(&ne[i]), sizeof(ne[i]));
        nelements *= ne[i];
    }
    std::string name(length, 0);
    file.read(&name[0], length);
    ggml_tensor* tensor = ggml_new_tensor_4d(ctx, (ggml_type)ttype, ne[0], ne[1], ne[2], ne[3]);
    const size_t bpe    = ggml_type_size(ggml_type(ttype));
    file.read(reinterpret_cast<char*>(tensor->data), ggml_nbytes(tensor));
    return tensor;
}

// void save_tensor_to_file(const std::string& file_name, ggml_tensor* tensor, const std::string & name) {
//     std::string file_name_ = file_name + ".tensor";
//     std::string name_ = name;
//     std::ofstream file("./" + file_name_, std::ios::binary);
//     file.write(reinterpret_cast<char*>(&tensor->n_dims), sizeof(tensor->n_dims));
//     int len = (int)name_.size();
//     file.write(reinterpret_cast<char*>(&len), sizeof(len));
//     int ttype = (int)tensor->type;
//     file.write(reinterpret_cast<char*>(&ttype), sizeof(ttype));
//     for (int i = 0; i < tensor->n_dims; ++i) {
//         int ne_ = (int) tensor->ne[i];
//         file.write(reinterpret_cast<char*>(&ne_), sizeof(ne_));
//     }
//     file.write(&name_[0], len);
//     char* data = nullptr;
//     file.write((char*)tensor->data, ggml_nbytes(tensor));
//     file.close();
// }

void sd_fread(void* ptr, size_t size, size_t count, FILE* stream) {
    size_t ret = std::fread(ptr, size, count, stream);
    if (ret != count) {
        printf("Error: read from file failed");
        exit(1);
    }
}

void copy_ggml_tensor(struct ggml_tensor* dst, struct ggml_tensor* src) {
    if (dst->type == src->type) {
        dst->nb[0] = src->nb[0];
        dst->nb[1] = src->nb[1];
        dst->nb[2] = src->nb[2];
        dst->nb[3] = src->nb[3];

        memcpy(((char*)dst->data), ((char*)src->data), ggml_nbytes(dst));
        return;
    }
    struct ggml_init_params params;
    params.mem_size          = 10 * 1024 * 1024;  // for padding
    params.mem_buffer        = NULL;
    params.no_alloc          = false;
    struct ggml_context* ctx = ggml_init(params);
    if (!ctx) {
        LOG_ERROR("ggml_init() failed");
        return;
    }
    ggml_tensor* final = ggml_cpy_inplace(ctx, src, dst);

    struct ggml_cgraph* graph = ggml_new_graph(ctx);
    ggml_build_forward_expand(graph, final);
    ggml_graph_compute_with_ctx(ctx, graph, 1);
    ggml_free(ctx);
}

void calculate_alphas_cumprod(float* alphas_cumprod,
                              float linear_start = 0.00085f,
                              float linear_end   = 0.0120,
                              int timesteps      = TIMESTEPS) {
    float ls_sqrt = sqrtf(linear_start);
    float le_sqrt = sqrtf(linear_end);
    float amount  = le_sqrt - ls_sqrt;
    float product = 1.0f;
    for (int i = 0; i < timesteps; i++) {
        float beta = ls_sqrt + amount * ((float)i / (timesteps - 1));
        product *= 1.0f - powf(beta, 2.0f);
        alphas_cumprod[i] = product;
    }
}

// Ref: https://github.com/CompVis/stable-diffusion/blob/main/ldm/modules/diffusionmodules/util.py#L151
void set_timestep_embedding(struct ggml_tensor* timesteps, struct ggml_tensor* embedding, int dim, int max_period = 10000) {
    // timesteps: [N,]
    // embedding: [dim, N]
    int half = dim / 2;
    std::vector<float> freqs(half);
    for (int i = 0; i < half; ++i) {
        freqs[i] = (float)std::exp(-std::log(max_period) * i / half);
    }
    for (int i = 0; i < timesteps->ne[0]; ++i) {
        for (int j = 0; j < half; ++j) {
            float arg = ggml_get_f32_1d(timesteps, i) * freqs[j];
            ggml_tensor_set_f32(embedding, std::cos(arg), j, i);
            ggml_tensor_set_f32(embedding, std::sin(arg), j + half, i);
        }
        if (dim % 2 != 0) {
            *(float*)((char*)embedding->data + i * embedding->nb[1] + dim * embedding->nb[0]) = 0;
        }
    }
}

struct ggml_tensor* new_timestep_embedding(struct ggml_context* ctx, struct ggml_allocr* allocr, struct ggml_tensor* timesteps, int dim, int max_period = 10000) {
    // timesteps: [N,]
    // embedding: [dim, N]
    int acutual_dim = dim;
    if (dim % 2 != 0) {
        acutual_dim = dim + 1;
    }
    struct ggml_tensor* embedding = ggml_new_tensor_2d(ctx, GGML_TYPE_F32, acutual_dim, timesteps->ne[0]);
    if (allocr != NULL) {
        ggml_allocr_alloc(allocr, embedding);
    }
    if (allocr != NULL && !ggml_allocr_is_measure(allocr)) {
        set_timestep_embedding(timesteps, embedding, dim, max_period);
    }
    return embedding;
}

// SPECIAL OPERATIONS WITH TENSORS

uint8_t* sd_tensor_to_image(struct ggml_tensor* input) {
    int64_t width    = input->ne[0];
    int64_t height   = input->ne[1];
    int64_t channels = input->ne[2];
    GGML_ASSERT(channels == 3 && input->type == GGML_TYPE_F32);
    uint8_t* image_data = (uint8_t*)malloc(width * height * channels);
    for (int iy = 0; iy < height; iy++) {
        for (int ix = 0; ix < width; ix++) {
            for (int k = 0; k < channels; k++) {
                float value                                               = ggml_tensor_get_f32(input, ix, iy, k);
                *(image_data + iy * width * channels + ix * channels + k) = (uint8_t)(value * 255.0f);
            }
        }
    }
    return image_data;
}

void sd_image_to_tensor(const uint8_t* image_data,
                        struct ggml_tensor* output) {
    int64_t width    = output->ne[0];
    int64_t height   = output->ne[1];
    int64_t channels = output->ne[2];
    GGML_ASSERT(channels == 3 && output->type == GGML_TYPE_F32);
    for (int iy = 0; iy < height; iy++) {
        for (int ix = 0; ix < width; ix++) {
            for (int k = 0; k < channels; k++) {
                float value = *(image_data + iy * width * channels + ix * channels + k);
                ggml_tensor_set_f32(output, value / 255.0f, ix, iy, k);
            }
        }
    }
}

void ggml_split_tensor_2d(struct ggml_tensor* input,
                          struct ggml_tensor* output,
                          int x,
                          int y) {
    int64_t width    = output->ne[0];
    int64_t height   = output->ne[1];
    int64_t channels = output->ne[2];
    GGML_ASSERT(input->type == GGML_TYPE_F32 && output->type == GGML_TYPE_F32);
    for (int iy = 0; iy < height; iy++) {
        for (int ix = 0; ix < width; ix++) {
            for (int k = 0; k < channels; k++) {
                float value = ggml_tensor_get_f32(input, ix + x, iy + y, k);
                ggml_tensor_set_f32(output, value, ix, iy, k);
            }
        }
    }
}

void ggml_merge_tensor_2d(struct ggml_tensor* input,
                          struct ggml_tensor* output,
                          int x,
                          int y,
                          int overlap) {
    int64_t width    = input->ne[0];
    int64_t height   = input->ne[1];
    int64_t channels = input->ne[2];
    GGML_ASSERT(input->type == GGML_TYPE_F32 && output->type == GGML_TYPE_F32);
    for (int iy = 0; iy < height; iy++) {
        for (int ix = 0; ix < width; ix++) {
            for (int k = 0; k < channels; k++) {
                float new_value = ggml_tensor_get_f32(input, ix, iy, k);
                if (overlap > 0) {  // blend colors in overlapped area
                    float old_value = ggml_tensor_get_f32(output, x + ix, y + iy, k);
                    if (x > 0 && ix < overlap) {  // in overlapped horizontal
                        ggml_tensor_set_f32(output, old_value + (new_value - old_value) * (ix / (1.0f * overlap)), x + ix, y + iy, k);
                        continue;
                    }
                    if (y > 0 && iy < overlap) {  // in overlapped vertical
                        ggml_tensor_set_f32(output, old_value + (new_value - old_value) * (iy / (1.0f * overlap)), x + ix, y + iy, k);
                        continue;
                    }
                }
                ggml_tensor_set_f32(output, new_value, x + ix, y + iy, k);
            }
        }
    }
}

float ggml_tensor_mean(struct ggml_tensor* src) {
    float mean        = 0.0f;
    int64_t nelements = ggml_nelements(src);
    float* data       = (float*)src->data;
    for (int i = 0; i < nelements; i++) {
        mean += data[i] / nelements * 1.0f;
    }
    return mean;
}

// a = a+b
void ggml_tensor_add(struct ggml_tensor* a, struct ggml_tensor* b) {
    GGML_ASSERT(ggml_nelements(a) == ggml_nelements(b));
    int64_t nelements = ggml_nelements(a);
    float* vec_a      = (float*)a->data;
    float* vec_b      = (float*)b->data;
    for (int i = 0; i < nelements; i++) {
        vec_a[i] = vec_a[i] + vec_b[i];
    }
}

void ggml_tensor_scale(struct ggml_tensor* src, float scale) {
    int64_t nelements = ggml_nelements(src);
    float* data       = (float*)src->data;
    for (int i = 0; i < nelements; i++) {
        data[i] = data[i] * scale;
    }
}

void ggml_tensor_clamp(struct ggml_tensor* src, float min, float max) {
    int64_t nelements = ggml_nelements(src);
    float* data       = (float*)src->data;
    for (int i = 0; i < nelements; i++) {
        float val = data[i];
        data[i]   = val < min ? min : (val > max ? max : val);
    }
}

// convert values from [0, 1] to [-1, 1]
void ggml_tensor_scale_input(struct ggml_tensor* src) {
    int64_t nelements = ggml_nelements(src);
    float* data       = (float*)src->data;
    for (int i = 0; i < nelements; i++) {
        float val = data[i];
        data[i]   = val * 2.0f - 1.0f;
    }
}

// convert values from [-1, 1] to [0, 1]
void ggml_tensor_scale_output(struct ggml_tensor* src) {
    int64_t nelements = ggml_nelements(src);
    float* data       = (float*)src->data;
    for (int i = 0; i < nelements; i++) {
        float val = data[i];
        data[i]   = (val + 1.0f) * 0.5f;
    }
}

typedef std::function<void(ggml_tensor*, ggml_tensor*, bool)> on_tile_process;

// Tiling
void sd_tiling(ggml_tensor* input, ggml_tensor* output, const int scale, const int tile_size, const float tile_overlap_factor, on_tile_process on_processing) {
    int input_width   = input->ne[0];
    int input_height  = input->ne[1];
    int output_width  = output->ne[0];
    int output_height = output->ne[1];
    GGML_ASSERT(input_width % 2 == 0 && input_height % 2 == 0 && output_width % 2 == 0 && output_height % 2 == 0);  // should be multiple of 2

    int tile_overlap     = (int32_t)(tile_size * tile_overlap_factor);
    int non_tile_overlap = tile_size - tile_overlap;

    struct ggml_init_params params = {};
    params.mem_size += tile_size * tile_size * input->ne[2] * sizeof(float);                       // input chunk
    params.mem_size += (tile_size * scale) * (tile_size * scale) * output->ne[2] * sizeof(float);  // output chunk
    params.mem_size += 3 * ggml_tensor_overhead();
    params.mem_buffer = NULL;
    params.no_alloc   = false;

    LOG_DEBUG("tile work buffer size: %.2f MB", params.mem_size / 1024.f / 1024.f);

    // draft context
    struct ggml_context* tiles_ctx = ggml_init(params);
    if (!tiles_ctx) {
        LOG_ERROR("ggml_init() failed");
        return;
    }

    // tiling
    ggml_tensor* input_tile  = ggml_new_tensor_4d(tiles_ctx, GGML_TYPE_F32, tile_size, tile_size, input->ne[2], 1);
    ggml_tensor* output_tile = ggml_new_tensor_4d(tiles_ctx, GGML_TYPE_F32, tile_size * scale, tile_size * scale, output->ne[2], 1);
    on_processing(input_tile, NULL, true);
    int num_tiles = (input_width * input_height) / (non_tile_overlap * non_tile_overlap);
    LOG_INFO("processing %i tiles", num_tiles);
    pretty_progress(1, num_tiles, 0.0f);
    int tile_count = 1;
    bool last_y = false, last_x = false;
    float last_time = 0.0f;
    for (int y = 0; y < input_height && !last_y; y += non_tile_overlap) {
        if (y + tile_size >= input_height) {
            y      = input_height - tile_size;
            last_y = true;
        }
        for (int x = 0; x < input_width && !last_x; x += non_tile_overlap) {
            if (x + tile_size >= input_width) {
                x      = input_width - tile_size;
                last_x = true;
            }
            int64_t t1 = ggml_time_ms();
            ggml_split_tensor_2d(input, input_tile, x, y);
            on_processing(input_tile, output_tile, false);
            ggml_merge_tensor_2d(output_tile, output, x * scale, y * scale, tile_overlap * scale);
            int64_t t2 = ggml_time_ms();
            last_time  = (t2 - t1) / 1000.0f;
            pretty_progress(tile_count, num_tiles, last_time);
            tile_count++;
        }
        last_x = false;
    }
    if (tile_count < num_tiles) {
        pretty_progress(num_tiles, num_tiles, last_time);
    }
}

struct ggml_tensor* ggml_group_norm_32(struct ggml_context* ctx,
                                       struct ggml_tensor* a) {
    return ggml_group_norm(ctx, a, 32);
}

struct ggml_tensor* ggml_nn_linear(struct ggml_context* ctx,
                                   struct ggml_tensor* x,
                                   struct ggml_tensor* w,
                                   struct ggml_tensor* b) {
    x = ggml_mul_mat(ctx, w, x);
    x = ggml_add(ctx, x, b);
    return x;
}

// w: [OC，IC, KH, KW]
// x: [N, IC, IH, IW]
// b: [OC,]
// result: [N, OC, OH, OW]
struct ggml_tensor* ggml_nn_conv_2d(struct ggml_context* ctx,
                                    struct ggml_tensor* x,
                                    struct ggml_tensor* w,
                                    struct ggml_tensor* b,
                                    int s0 = 1,
                                    int s1 = 1,
                                    int p0 = 0,
                                    int p1 = 0,
                                    int d0 = 1,
                                    int d1 = 1) {
    x = ggml_conv_2d(ctx, w, x, s0, s1, p0, p1, d0, d1);
    if (b != NULL) {
        b = ggml_reshape_4d(ctx, b, 1, 1, b->ne[0], 1);
        x = ggml_add(ctx, x, b);
    }
    return x;
}

struct ggml_tensor* ggml_nn_layer_norm(struct ggml_context* ctx,
                                       struct ggml_tensor* x,
                                       struct ggml_tensor* w,
                                       struct ggml_tensor* b,
                                       float eps = EPS) {
    x = ggml_norm(ctx, x, eps);
    x = ggml_mul(ctx, x, w);
    x = ggml_add(ctx, x, b);
    return x;
}

struct ggml_tensor* ggml_nn_group_norm(struct ggml_context* ctx,
                                       struct ggml_tensor* x,
                                       struct ggml_tensor* w,
                                       struct ggml_tensor* b,
                                       int num_groups = 32) {
    if (x->n_dims == 4) {
        w = ggml_reshape_4d(ctx, w, 1, 1, w->ne[0], 1);
        b = ggml_reshape_4d(ctx, b, 1, 1, b->ne[0], 1);
    }

    x = ggml_group_norm(ctx, x, num_groups);
    x = ggml_mul(ctx, x, w);
    x = ggml_add(ctx, x, b);
    return x;
}

std::pair<std::unordered_map<std::string, float>, std::string> extract_and_remove_lora(std::string text) {
    std::regex re("<lora:([^:]+):([^>]+)>");
    std::smatch matches;
    std::unordered_map<std::string, float> filename2multiplier;

    while (std::regex_search(text, matches, re)) {
        std::string filename = matches[1].str();
        float multiplier     = std::stof(matches[2].str());

        text = std::regex_replace(text, re, "", std::regex_constants::format_first_only);

        if (multiplier == 0.f) {
            continue;
        }

        if (filename2multiplier.find(filename) == filename2multiplier.end()) {
            filename2multiplier[filename] = multiplier;
        } else {
            filename2multiplier[filename] += multiplier;
        }
    }

    return std::make_pair(filename2multiplier, text);
}

void ggml_backend_tensor_get_and_sync(ggml_backend_t backend, const struct ggml_tensor * tensor, void * data, size_t offset, size_t size) {
    #ifdef SD_USE_CUBLAS
        ggml_backend_tensor_get_async(backend, tensor, data, offset, size);
        ggml_backend_synchronize(backend);
    #else
        ggml_backend_tensor_get(tensor, data, offset, size);
    #endif
}

/*================================================== CLIPTokenizer ===================================================*/

const std::string UNK_TOKEN = "<|endoftext|>";
const std::string BOS_TOKEN = "<|startoftext|>";
const std::string EOS_TOKEN = "<|endoftext|>";
const std::string PAD_TOEKN = "<|endoftext|>";

const int UNK_TOKEN_ID = 49407;
const int BOS_TOKEN_ID = 49406;
const int EOS_TOKEN_ID = 49407;
const int PAD_TOKEN_ID = 49407;

std::vector<std::pair<int, std::u32string>> bytes_to_unicode() {
    std::vector<std::pair<int, std::u32string>> byte_unicode_pairs;
    std::set<int> byte_set;
    for (int b = static_cast<int>('!'); b <= static_cast<int>('~'); ++b) {
        byte_set.insert(b);
        byte_unicode_pairs.push_back(std::pair<int, std::u32string>(b, unicode_value_to_utf32(b)));
    }
    for (int b = 161; b <= 172; ++b) {
        byte_set.insert(b);
        byte_unicode_pairs.push_back(std::pair<int, std::u32string>(b, unicode_value_to_utf32(b)));
    }
    for (int b = 174; b <= 255; ++b) {
        byte_set.insert(b);
        byte_unicode_pairs.push_back(std::pair<int, std::u32string>(b, unicode_value_to_utf32(b)));
    }
    int n = 0;
    for (int b = 0; b < 256; ++b) {
        if (byte_set.find(b) == byte_set.end()) {
            byte_unicode_pairs.push_back(std::pair<int, std::u32string>(b, unicode_value_to_utf32(n + 256)));
            ++n;
        }
    }
    // LOG_DEBUG("byte_unicode_pairs %d", byte_unicode_pairs.size());
    return byte_unicode_pairs;
}

// Ref: https://github.com/openai/CLIP/blob/main/clip/simple_tokenizer.py
class CLIPTokenizer {
private:
    SDVersion version = VERSION_1_x;
    std::map<int, std::u32string> byte_encoder;
    std::map<std::u32string, int> encoder;
    std::map<std::pair<std::u32string, std::u32string>, int> bpe_ranks;
    std::regex pat;

    static std::string strip(const std::string& str) {
        std::string::size_type start = str.find_first_not_of(" \t\n\r\v\f");
        std::string::size_type end   = str.find_last_not_of(" \t\n\r\v\f");

        if (start == std::string::npos) {
            // String contains only whitespace characters
            return "";
        }

        return str.substr(start, end - start + 1);
    }

    static std::string whitespace_clean(std::string text) {
        text = std::regex_replace(text, std::regex(R"(\s+)"), " ");
        text = strip(text);
        return text;
    }

    static std::set<std::pair<std::u32string, std::u32string>> get_pairs(const std::vector<std::u32string>& subwords) {
        std::set<std::pair<std::u32string, std::u32string>> pairs;
        if (subwords.size() == 0) {
            return pairs;
        }
        std::u32string prev_subword = subwords[0];
        for (int i = 1; i < subwords.size(); i++) {
            std::u32string subword = subwords[i];
            std::pair<std::u32string, std::u32string> pair(prev_subword, subword);
            pairs.insert(pair);
            prev_subword = subword;
        }
        return pairs;
    }

public:
    CLIPTokenizer(SDVersion version = VERSION_1_x)
        : version(version) {}

    void load_from_merges(const std::string& merges_utf8_str) {
        auto byte_unicode_pairs = bytes_to_unicode();
        byte_encoder            = std::map<int, std::u32string>(byte_unicode_pairs.begin(), byte_unicode_pairs.end());
        // for (auto & pair: byte_unicode_pairs) {
        //     std::cout << pair.first << ": " << pair.second << std::endl;
        // }
        std::vector<std::u32string> merges;
        size_t start = 0;
        size_t pos;
        std::u32string merges_utf32_str = utf8_to_utf32(merges_utf8_str);
        while ((pos = merges_utf32_str.find('\n', start)) != std::string::npos) {
            merges.push_back(merges_utf32_str.substr(start, pos - start));
            start = pos + 1;
        }
        // LOG_DEBUG("merges size %llu", merges.size());
        GGML_ASSERT(merges.size() == 48895);
        merges = std::vector<std::u32string>(merges.begin() + 1, merges.end());
        std::vector<std::pair<std::u32string, std::u32string>> merge_pairs;
        for (const auto& merge : merges) {
            size_t space_pos = merge.find(' ');
            merge_pairs.emplace_back(merge.substr(0, space_pos), merge.substr(space_pos + 1));
            // LOG_DEBUG("%s", utf32_to_utf8(merge.substr(space_pos + 1)).c_str());
        }
        std::vector<std::u32string> vocab;
        for (const auto& pair : byte_unicode_pairs) {
            vocab.push_back(pair.second);
        }
        for (const auto& pair : byte_unicode_pairs) {
            vocab.push_back(pair.second + utf8_to_utf32("</w>"));
        }
        for (const auto& merge : merge_pairs) {
            vocab.push_back(merge.first + merge.second);
        }
        vocab.push_back(utf8_to_utf32("<|startoftext|>"));
        vocab.push_back(utf8_to_utf32("<|endoftext|>"));
        LOG_DEBUG("vocab size: %llu", vocab.size());
        int i = 0;
        for (const auto& token : vocab) {
            encoder[token] = i++;
        }

        int rank = 0;
        for (const auto& merge : merge_pairs) {
            bpe_ranks[merge] = rank++;
        }
    };

    std::u32string bpe(const std::u32string& token) {
        std::vector<std::u32string> word;

        for (int i = 0; i < token.size() - 1; i++) {
            word.emplace_back(1, token[i]);
        }
        word.push_back(token.substr(token.size() - 1) + utf8_to_utf32("</w>"));

        std::set<std::pair<std::u32string, std::u32string>> pairs = get_pairs(word);

        if (pairs.empty()) {
            return token + utf8_to_utf32("</w>");
        }

        while (true) {
            auto min_pair_iter = std::min_element(pairs.begin(),
                                                  pairs.end(),
                                                  [&](const std::pair<std::u32string, std::u32string>& a,
                                                      const std::pair<std::u32string, std::u32string>& b) {
                                                      if (bpe_ranks.find(a) == bpe_ranks.end()) {
                                                          return false;
                                                      } else if (bpe_ranks.find(b) == bpe_ranks.end()) {
                                                          return true;
                                                      }
                                                      return bpe_ranks.at(a) < bpe_ranks.at(b);
                                                  });

            const std::pair<std::u32string, std::u32string>& bigram = *min_pair_iter;

            if (bpe_ranks.find(bigram) == bpe_ranks.end()) {
                break;
            }

            std::u32string first  = bigram.first;
            std::u32string second = bigram.second;
            std::vector<std::u32string> new_word;
            int32_t i = 0;

            while (i < word.size()) {
                auto it = std::find(word.begin() + i, word.end(), first);
                if (it == word.end()) {
                    new_word.insert(new_word.end(), word.begin() + i, word.end());
                    break;
                }
                new_word.insert(new_word.end(), word.begin() + i, it);
                i = static_cast<int32_t>(std::distance(word.begin(), it));

                if (word[i] == first && i < static_cast<int32_t>(word.size()) - 1 && word[i + 1] == second) {
                    new_word.push_back(first + second);
                    i += 2;
                } else {
                    new_word.push_back(word[i]);
                    i += 1;
                }
            }

            word = new_word;

            if (word.size() == 1) {
                break;
            }
            pairs = get_pairs(word);
        }

        std::u32string result;
        for (int i = 0; i < word.size(); i++) {
            result += word[i];
            if (i != word.size() - 1) {
                result += utf8_to_utf32(" ");
            }
        }

        return result;
    }

    std::vector<int> tokenize(std::string text, size_t max_length = 0, bool padding = false) {
        std::vector<int32_t> tokens = encode(text);
        tokens.insert(tokens.begin(), BOS_TOKEN_ID);
        if (max_length > 0) {
            if (tokens.size() > max_length - 1) {
                tokens.resize(max_length - 1);
                tokens.push_back(EOS_TOKEN_ID);
            } else {
                tokens.push_back(EOS_TOKEN_ID);
                if (padding) {
                    int pad_token_id = PAD_TOKEN_ID;
                    if (version == VERSION_2_x) {
                        pad_token_id = 0;
                    }
                    tokens.insert(tokens.end(), max_length - tokens.size(), pad_token_id);
                }
            }
        }
        return tokens;
    }

    std::vector<int> encode(std::string text) {
        std::string original_text = text;
        std::vector<int32_t> bpe_tokens;
        text = whitespace_clean(text);
        std::transform(text.begin(), text.end(), text.begin(), [](unsigned char c) { return std::tolower(c); });

        std::regex pat(R"(<\|startoftext\|>|<\|endoftext\|>|'s|'t|'re|'ve|'m|'ll|'d|[[:alpha:]]+|[[:digit:]]|[^[:space:][:alpha:][:digit:]]+)",
                       std::regex::icase);

        std::smatch matches;
        std::string str = text;
        std::vector<std::string> token_strs;
        while (std::regex_search(str, matches, pat)) {
            for (auto& token : matches) {
                std::string token_str = token.str();
                std::u32string utf32_token;
                for (int i = 0; i < token_str.length(); i++) {
                    char b = token_str[i];
                    utf32_token += byte_encoder[b];
                }
                auto bpe_strs = bpe(utf32_token);
                size_t start  = 0;
                size_t pos;
                while ((pos = bpe_strs.find(' ', start)) != std::u32string::npos) {
                    auto bpe_str = bpe_strs.substr(start, pos - start);
                    bpe_tokens.push_back(encoder[bpe_str]);
                    token_strs.push_back(utf32_to_utf8(bpe_str));

                    start = pos + 1;
                }
                auto bpe_str = bpe_strs.substr(start, bpe_strs.size() - start);
                bpe_tokens.push_back(encoder[bpe_str]);
                token_strs.push_back(utf32_to_utf8(bpe_str));
            }
            str = matches.suffix();
        }
        std::stringstream ss;
        ss << "[";
        for (auto token : token_strs) {
            ss << "\"" << token << "\", ";
        }
        ss << "]";
        LOG_DEBUG("split prompt \"%s\" to tokens %s", original_text.c_str(), ss.str().c_str());
        return bpe_tokens;
    }
};

// Ref: https://github.com/AUTOMATIC1111/stable-diffusion-webui/blob/cad87bf4e3e0b0a759afa94e933527c3123d59bc/modules/prompt_parser.py#L345
//
// Parses a string with attention tokens and returns a list of pairs: text and its associated weight.
// Accepted tokens are:
//   (abc) - increases attention to abc by a multiplier of 1.1
//   (abc:3.12) - increases attention to abc by a multiplier of 3.12
//   [abc] - decreases attention to abc by a multiplier of 1.1
//   \( - literal character '('
//   \[ - literal character '['
//   \) - literal character ')'
//   \] - literal character ']'
//   \\ - literal character '\'
//   anything else - just text
//
// >>> parse_prompt_attention('normal text')
// [['normal text', 1.0]]
// >>> parse_prompt_attention('an (important) word')
// [['an ', 1.0], ['important', 1.1], [' word', 1.0]]
// >>> parse_prompt_attention('(unbalanced')
// [['unbalanced', 1.1]]
// >>> parse_prompt_attention('\(literal\]')
// [['(literal]', 1.0]]
// >>> parse_prompt_attention('(unnecessary)(parens)')
// [['unnecessaryparens', 1.1]]
// >>> parse_prompt_attention('a (((house:1.3)) [on] a (hill:0.5), sun, (((sky))).')
// [['a ', 1.0],
//  ['house', 1.5730000000000004],
//  [' ', 1.1],
//  ['on', 1.0],
//  [' a ', 1.1],
//  ['hill', 0.55],
//  [', sun, ', 1.1],
//  ['sky', 1.4641000000000006],
//  ['.', 1.1]]
std::vector<std::pair<std::string, float>> parse_prompt_attention(const std::string& text) {
    std::vector<std::pair<std::string, float>> res;
    std::vector<int> round_brackets;
    std::vector<int> square_brackets;

    float round_bracket_multiplier  = 1.1f;
    float square_bracket_multiplier = 1 / 1.1f;

    std::regex re_attention(R"(\\\(|\\\)|\\\[|\\\]|\\\\|\\|\(|\[|:([+-]?[.\d]+)\)|\)|\]|[^\\()\[\]:]+|:)");
    std::regex re_break(R"(\s*\bBREAK\b\s*)");

    auto multiply_range = [&](int start_position, float multiplier) {
        for (int p = start_position; p < res.size(); ++p) {
            res[p].second *= multiplier;
        }
    };

    std::smatch m;
    std::string remaining_text = text;

    while (std::regex_search(remaining_text, m, re_attention)) {
        std::string text   = m[0];
        std::string weight = m[1];

        if (text == "(") {
            round_brackets.push_back((int)res.size());
        } else if (text == "[") {
            square_brackets.push_back((int)res.size());
        } else if (!weight.empty()) {
            if (!round_brackets.empty()) {
                multiply_range(round_brackets.back(), std::stof(weight));
                round_brackets.pop_back();
            }
        } else if (text == ")" && !round_brackets.empty()) {
            multiply_range(round_brackets.back(), round_bracket_multiplier);
            round_brackets.pop_back();
        } else if (text == "]" && !square_brackets.empty()) {
            multiply_range(square_brackets.back(), square_bracket_multiplier);
            square_brackets.pop_back();
        } else if (text == "\\(") {
            res.push_back({text.substr(1), 1.0f});
        } else {
            res.push_back({text, 1.0f});
        }

        remaining_text = m.suffix();
    }

    for (int pos : round_brackets) {
        multiply_range(pos, round_bracket_multiplier);
    }

    for (int pos : square_brackets) {
        multiply_range(pos, square_bracket_multiplier);
    }

    if (res.empty()) {
        res.push_back({"", 1.0f});
    }

    int i = 0;
    while (i + 1 < res.size()) {
        if (res[i].second == res[i + 1].second) {
            res[i].first += res[i + 1].first;
            res.erase(res.begin() + i + 1);
        } else {
            ++i;
        }
    }

    return res;
}

/*================================================ FrozenCLIPEmbedder ================================================*/

struct ResidualAttentionBlock {
    int32_t n_head;
    int32_t d_model;
    int32_t hidden_size;  // n_head * d_model
    int32_t intermediate_size;

    // attention
    struct ggml_tensor* q_w;  // [hidden_size, hidden_size]
    struct ggml_tensor* q_b;  // [hidden_size, ]
    struct ggml_tensor* k_w;  // [hidden_size, hidden_size]
    struct ggml_tensor* k_b;  // [hidden_size, ]
    struct ggml_tensor* v_w;  // [hidden_size, hidden_size]
    struct ggml_tensor* v_b;  // [hidden_size, ]

    struct ggml_tensor* out_w;  // [hidden_size, hidden_size]
    struct ggml_tensor* out_b;  // [hidden_size, ]

    // layer norm 1
    struct ggml_tensor* ln1_w;  // [hidden_size, ]
    struct ggml_tensor* ln1_b;  // [hidden_size, ]

    // mlp
    struct ggml_tensor* fc1_w;  // [intermediate_size, hidden_size]
    struct ggml_tensor* fc1_b;  // [intermediate_size, ]

    struct ggml_tensor* fc2_w;  // [hidden_size, intermediate_size]
    struct ggml_tensor* fc2_b;  // [hidden_size, ]

    // layer norm 2
    struct ggml_tensor* ln2_w;  // [hidden_size, ]
    struct ggml_tensor* ln2_b;  // [hidden_size, ]

    struct ggml_tensor* attn_scale;  // [hidden_size, ]

    size_t calculate_mem_size(ggml_type wtype) {
        double mem_size = 0;
        mem_size += 4 * hidden_size * hidden_size * ggml_type_sizef(wtype);        // q_w/k_w/v_w/out_w
        mem_size += 8 * hidden_size * ggml_type_sizef(GGML_TYPE_F32);              // q_b/k_b/v_b/out_b/ln1_w/ln1_b/ln2_w/ln2_b
        mem_size += 2 * hidden_size * intermediate_size * ggml_type_sizef(wtype);  // fc1_w/fc2_w
        mem_size += intermediate_size * ggml_type_sizef(GGML_TYPE_F32);            // fc1_b
        mem_size += hidden_size * ggml_type_sizef(GGML_TYPE_F32);                  // fc2_b
        mem_size += ggml_type_sizef(GGML_TYPE_F32);                                // attn_scale
        return static_cast<size_t>(mem_size);
    }

    void init_params(struct ggml_context* ctx, ggml_allocr* alloc, ggml_type wtype) {
        ln1_w = ggml_new_tensor_1d(ctx, GGML_TYPE_F32, hidden_size);
        ln1_b = ggml_new_tensor_1d(ctx, GGML_TYPE_F32, hidden_size);

        q_w = ggml_new_tensor_2d(ctx, wtype, hidden_size, hidden_size);
        q_b = ggml_new_tensor_1d(ctx, GGML_TYPE_F32, hidden_size);
        k_w = ggml_new_tensor_2d(ctx, wtype, hidden_size, hidden_size);
        k_b = ggml_new_tensor_1d(ctx, GGML_TYPE_F32, hidden_size);
        v_w = ggml_new_tensor_2d(ctx, wtype, hidden_size, hidden_size);
        v_b = ggml_new_tensor_1d(ctx, GGML_TYPE_F32, hidden_size);

        out_w = ggml_new_tensor_2d(ctx, wtype, hidden_size, hidden_size);
        out_b = ggml_new_tensor_1d(ctx, GGML_TYPE_F32, hidden_size);

        fc1_w = ggml_new_tensor_2d(ctx, wtype, hidden_size, intermediate_size);
        fc1_b = ggml_new_tensor_1d(ctx, GGML_TYPE_F32, intermediate_size);

        fc2_w = ggml_new_tensor_2d(ctx, wtype, intermediate_size, hidden_size);
        fc2_b = ggml_new_tensor_1d(ctx, GGML_TYPE_F32, hidden_size);

        ln2_w = ggml_new_tensor_1d(ctx, GGML_TYPE_F32, hidden_size);
        ln2_b = ggml_new_tensor_1d(ctx, GGML_TYPE_F32, hidden_size);

        attn_scale = ggml_new_tensor_1d(ctx, GGML_TYPE_F32, 1);
        ggml_allocr_alloc(alloc, attn_scale);
        float scale = 1.0f / sqrt((float)d_model);
        ggml_backend_tensor_set(attn_scale, &scale, 0, sizeof(scale));
    }

    void map_by_name(std::map<std::string, struct ggml_tensor*>& tensors, const std::string prefix) {
        tensors[prefix + "self_attn.q_proj.weight"]   = q_w;
        tensors[prefix + "self_attn.q_proj.bias"]     = q_b;
        tensors[prefix + "self_attn.k_proj.weight"]   = k_w;
        tensors[prefix + "self_attn.k_proj.bias"]     = k_b;
        tensors[prefix + "self_attn.v_proj.weight"]   = v_w;
        tensors[prefix + "self_attn.v_proj.bias"]     = v_b;
        tensors[prefix + "self_attn.out_proj.weight"] = out_w;
        tensors[prefix + "self_attn.out_proj.bias"]   = out_b;

        tensors[prefix + "layer_norm1.weight"] = ln1_w;
        tensors[prefix + "layer_norm1.bias"]   = ln1_b;

        tensors[prefix + "layer_norm2.weight"] = ln2_w;
        tensors[prefix + "layer_norm2.bias"]   = ln2_b;

        tensors[prefix + "mlp.fc1.weight"] = fc1_w;
        tensors[prefix + "mlp.fc1.bias"]   = fc1_b;

        tensors[prefix + "mlp.fc2.weight"] = fc2_w;
        tensors[prefix + "mlp.fc2.bias"]   = fc2_b;
    }

    struct ggml_tensor* forward(struct ggml_context* ctx, struct ggml_tensor* x) {
        // x: [N, n_token, hidden_size]
        int64_t N           = x->ne[2];
        int64_t n_token     = x->ne[1];
        int64_t hidden_size = n_head * d_model;

        struct ggml_tensor* r = x;

        // layer norm 1
        x = ggml_nn_layer_norm(ctx, x, ln1_w, ln1_b);
        // self-attention
        {
            struct ggml_tensor* q = ggml_nn_linear(ctx, x, q_w, q_b);
            q                     = ggml_scale_inplace(ctx, q, attn_scale);
            q                     = ggml_reshape_4d(ctx, q, d_model, n_head, n_token, N);   // [N, n_token, n_head, d_model]
            q                     = ggml_cont(ctx, ggml_permute(ctx, q, 0, 2, 1, 3));       // [N, n_head, n_token, d_model]
            q                     = ggml_reshape_3d(ctx, q, d_model, n_token, n_head * N);  // [N * n_head, n_token, d_model]

            struct ggml_tensor* k = ggml_nn_linear(ctx, x, k_w, k_b);
            k                     = ggml_reshape_4d(ctx, k, d_model, n_head, n_token, N);  // [N, n_token, n_head, d_model]
            k                     = ggml_cont(ctx, ggml_permute(ctx, k, 0, 2, 1, 3));      // [N, n_head, n_token, d_model]
            k                     = ggml_reshape_3d(ctx, k, d_model, n_token, n_head);     // [N * n_head, n_token, d_model]

            struct ggml_tensor* v = ggml_nn_linear(ctx, x, v_w, v_b);
            v                     = ggml_reshape_4d(ctx, v, d_model, n_head, n_token, N);   // [N, n_token, n_head, d_model]
            v                     = ggml_cont(ctx, ggml_permute(ctx, v, 1, 2, 0, 3));       // [N, n_head, d_model, n_token]
            v                     = ggml_reshape_3d(ctx, v, n_token, d_model, n_head * N);  // [N * n_head, d_model, n_token]

            struct ggml_tensor* kq = ggml_mul_mat(ctx, k, q);  // [N * n_head, n_token, n_token]

            kq = ggml_diag_mask_inf_inplace(ctx, kq, 0);
            kq = ggml_soft_max_inplace(ctx, kq);

            struct ggml_tensor* kqv = ggml_mul_mat(ctx, v, kq);  // [N * n_head, n_token, d_model]
            kqv                     = ggml_reshape_4d(ctx, kqv, d_model, n_token, n_head, N);
            kqv                     = ggml_cont(ctx, ggml_permute(ctx, kqv, 0, 2, 1, 3));  // [N, n_token, n_head, d_model]

            x = ggml_reshape_2d(ctx, kqv, d_model * n_head, n_token * N);  // // [N * n_token, d_model * n_head]
        }

        // attention output
        x = ggml_nn_linear(ctx, x, out_w, out_b);

        // residual
        x = ggml_add(ctx, x, r);
        r = x;

        // layer norm 2
        x = ggml_nn_layer_norm(ctx, x, ln2_w, ln2_b);

        // mlp
        x = ggml_nn_linear(ctx, x, fc1_w, fc1_b);

        if (hidden_size == 1024 || hidden_size == 1280) {  // SD 2.x
            x = ggml_gelu_inplace(ctx, x);
        } else {  // SD 1.x
            x = ggml_gelu_quick_inplace(ctx, x);
        }

        x = ggml_nn_linear(ctx, x, fc2_w, fc2_b);

        // residual 2
        x = ggml_add(ctx, x, r);
        return x;
    }
};

// OPENAI_CLIP_VIT_L_14: https://huggingface.co/openai/clip-vit-large-patch14/blob/main/config.json
// OPEN_CLIP_VIT_H_14: https://huggingface.co/laion/CLIP-ViT-H-14-laion2B-s32B-b79K/blob/main/config.json
// OPEN_CLIP_VIT_BIGG_14: https://huggingface.co/laion/CLIP-ViT-bigG-14-laion2B-39B-b160k/blob/main/config.json (CLIPTextModelWithProjection)
// SDXL CLIPModel
// CLIPTextModelWithProjection seems optional

enum CLIPVersion {
    OPENAI_CLIP_VIT_L_14,   // SD 1.x and SDXL
    OPEN_CLIP_VIT_H_14,     // SD 2.x
    OPEN_CLIP_VIT_BIGG_14,  // SDXL
};

struct CLIPTextModel {
    CLIPVersion version = OPENAI_CLIP_VIT_L_14;
    // network hparams
    int32_t vocab_size              = 49408;
    int32_t max_position_embeddings = 77;
<<<<<<< HEAD
    int32_t hidden_size             = 768;   // 1024 for OPEN_CLIP_VIT_H_14
    int32_t intermediate_size       = 3072;  // 4096 for OPEN_CLIP_VIT_H_14
    int32_t n_head                  = 12;    // num_attention_heads, 16 for OPEN_CLIP_VIT_H_14
    int32_t num_hidden_layers       = 12;    // 24 for OPEN_CLIP_VIT_H_14
    int32_t layer_idx               = 11;
    int32_t projection_dim          = 1280;  // only for OPEN_CLIP_VIT_BIGG_14
    bool with_final_ln              = true;
=======
    int32_t hidden_size             = 768;   // 1024 for SD 2.x
    int32_t intermediate_size       = 3072;  // 4096 for SD 2.x
    int32_t n_head                  = 12;    // num_attention_heads, 16 for SD 2.x
    int32_t num_hidden_layers       = 12;    // 24 for SD 2.x
    int32_t clip_skip               = 1;
>>>>>>> 004dfbef

    // embeddings
    struct ggml_tensor* position_ids;
    struct ggml_tensor* token_embed_weight;
    struct ggml_tensor* position_embed_weight;

    // transformer
    std::vector<ResidualAttentionBlock> resblocks;
    struct ggml_tensor* final_ln_w;
    struct ggml_tensor* final_ln_b;

    struct ggml_tensor* text_projection;

    CLIPTextModel(CLIPVersion version = OPENAI_CLIP_VIT_L_14,
                  int clip_skip       = 1,
                  bool with_final_ln  = true)
        : version(version), with_final_ln(with_final_ln) {
        if (version == OPEN_CLIP_VIT_H_14) {
            hidden_size       = 1024;
            intermediate_size = 4096;
            n_head            = 16;
            num_hidden_layers = 24;
        } else if (version == OPEN_CLIP_VIT_BIGG_14) {  // CLIPTextModelWithProjection
            hidden_size       = 1280;
            intermediate_size = 5120;
            n_head            = 20;
            num_hidden_layers = 32;
        }
        layer_idx = num_hidden_layers - clip_skip;
        resblocks.resize(num_hidden_layers);
        set_resblocks_hp_params();
    }

    void set_resblocks_hp_params() {
        int d_model = hidden_size / n_head;  // 64 / SDXL is 40 for CLIPTextModelWithProjection
        for (int i = 0; i < num_hidden_layers; i++) {
            resblocks[i].d_model           = d_model;
            resblocks[i].n_head            = n_head;
            resblocks[i].hidden_size       = hidden_size;
            resblocks[i].intermediate_size = intermediate_size;
        }
    }

    size_t calculate_mem_size(ggml_type wtype) {
        double mem_size = 0;
        mem_size += hidden_size * max_position_embeddings * ggml_type_sizef(GGML_TYPE_I32);  // position_ids
        mem_size += hidden_size * vocab_size * ggml_type_sizef(wtype);                       // token_embed_weight
        mem_size += hidden_size * max_position_embeddings * ggml_type_sizef(wtype);          // position_embed_weight
        for (int i = 0; i < num_hidden_layers; i++) {
            mem_size += resblocks[i].calculate_mem_size(wtype);
        }
        mem_size += 2 * hidden_size * ggml_type_sizef(GGML_TYPE_F32);  // final_ln_w/b
        if (version == OPEN_CLIP_VIT_BIGG_14) {
            mem_size += hidden_size * projection_dim * ggml_type_sizef(GGML_TYPE_F32);  // text_projection
        }
        return static_cast<size_t>(mem_size);
    }

    void map_by_name(std::map<std::string, struct ggml_tensor*>& tensors, const std::string prefix) {
        tensors[prefix + "embeddings.token_embedding.weight"]    = token_embed_weight;
        tensors[prefix + "embeddings.position_embedding.weight"] = position_embed_weight;
        tensors[prefix + "final_layer_norm.weight"]              = final_ln_w;
        tensors[prefix + "final_layer_norm.bias"]                = final_ln_b;
        for (int i = 0; i < num_hidden_layers; i++) {
            std::string name = prefix + "encoder.layers." + std::to_string(i) + ".";
            resblocks[i].map_by_name(tensors, prefix + "encoder.layers." + std::to_string(i) + ".");
        }
        if (version == OPEN_CLIP_VIT_BIGG_14) {
            tensors[prefix + "text_projection"] = text_projection;
        }
    }

    struct ggml_tensor* forward(struct ggml_context* ctx0, struct ggml_tensor* input_ids, uint32_t max_token_idx = 0, bool return_pooled = false) {
        // input_ids: [N, n_token]
        GGML_ASSERT(input_ids->ne[0] <= position_ids->ne[0]);

        // token_embedding + position_embedding
        struct ggml_tensor* x;
        x = ggml_add(ctx0,
                     ggml_get_rows(ctx0, token_embed_weight, input_ids),
                     ggml_get_rows(ctx0,
                                   position_embed_weight,
                                   ggml_view_1d(ctx0, position_ids, input_ids->ne[0], 0)));  // [N, n_token, hidden_size]

        // transformer
        int layer_idx = num_hidden_layers - clip_skip;
        for (int i = 0; i < num_hidden_layers; i++) {
<<<<<<< HEAD
            if (!return_pooled && i == layer_idx + 1) {
                // LOG_DEBUG("layer %d", i);
=======
            if (i == layer_idx + 1) {
>>>>>>> 004dfbef
                break;
            }
            x = resblocks[i].forward(ctx0, x);  // [N, n_token, hidden_size]
        }

        // final layer norm
        if (return_pooled || with_final_ln) {
            x = ggml_nn_layer_norm(ctx0, x, final_ln_w, final_ln_b);
        }

        if (return_pooled) {
            // ggml_tensor* idx = ggml_argmax(ctx0, input_ids);
            // ggml_tensor* pooled = ggml_get_rows(ctx0, x, idx);
            // LOG_DEBUG("max_token_idx: %u %u", max_token_idx, x->nb[1]);
            ggml_tensor* pooled = ggml_view_1d(ctx0, x, hidden_size, x->nb[1] * max_token_idx);
            pooled              = ggml_mul_mat(ctx0, ggml_cont(ctx0, ggml_transpose(ctx0, text_projection)), pooled);
            return pooled;
        }

        return x;  // [N, n_token, hidden_size]
    }

    void alloc_params(ggml_context* ctx, ggml_backend_t backend, ggml_type wtype, ggml_allocr* alloc) {
        position_ids = ggml_new_tensor_1d(ctx, GGML_TYPE_I32, max_position_embeddings);

        token_embed_weight = ggml_new_tensor_2d(ctx, wtype, hidden_size, vocab_size);

        position_embed_weight = ggml_new_tensor_2d(ctx, wtype, hidden_size, max_position_embeddings);

        for (int i = 0; i < num_hidden_layers; i++) {
            resblocks[i].init_params(ctx, alloc, wtype);
        }

        final_ln_w = ggml_new_tensor_1d(ctx, GGML_TYPE_F32, hidden_size);

        final_ln_b = ggml_new_tensor_1d(ctx, GGML_TYPE_F32, hidden_size);

        if (version == OPEN_CLIP_VIT_BIGG_14) {
            text_projection = ggml_new_tensor_2d(ctx, GGML_TYPE_F32, projection_dim, hidden_size);
        }

        // alloc all tensors linked to this context
        for (struct ggml_tensor* t = ggml_get_first_tensor(ctx); t != NULL; t = ggml_get_next_tensor(ctx, t)) {
            if (t->data == NULL) {
                ggml_allocr_alloc(alloc, t);
            }
        }

        if (ggml_backend_is_cpu(backend)) {
            for (int i = 0; i < max_position_embeddings; i++) {
                ggml_set_i32_1d(position_ids, i, i);
            }
        } else {
            std::vector<int> pos_temp;
            for (int i = 0; i < max_position_embeddings; i++) {
                pos_temp.push_back(i);
            }
            ggml_backend_tensor_set(position_ids, pos_temp.data(), 0, ggml_nbytes(position_ids));
        }
<<<<<<< HEAD
=======

#ifdef SD_USE_METAL
        if (ggml_backend_is_metal(backend)) {
            ggml_backend_metal_set_n_cb(backend, n_threads);
        }
#endif

        ggml_backend_graph_compute(backend, gf);

#ifdef GGML_PERF
        ggml_graph_print(gf);
#endif
        ggml_backend_tensor_get_and_sync(backend, gf->nodes[gf->n_nodes - 1], work_output->data, 0, ggml_nbytes(work_output));
        return work_output;
    }

    void end() {
        ggml_allocr_free(compute_alloc);
        ggml_backend_buffer_free(compute_buffer);
        compute_alloc              = NULL;
        compute_memory_buffer_size = -1;
        work_output                = NULL;
>>>>>>> 004dfbef
    }
};

// ldm.modules.encoders.modules.FrozenCLIPEmbedder
struct FrozenCLIPEmbedder {
    CLIPTokenizer tokenizer;
    CLIPTextModel text_model;

    struct ggml_tensor* forward(struct ggml_context* ctx, struct ggml_allocr* allocr, const std::string& prompt) {
        std::vector<int32_t> tokens   = tokenizer.tokenize(prompt, text_model.max_position_embeddings, true);
        struct ggml_tensor* input_ids = ggml_new_tensor_1d(ctx, GGML_TYPE_I32, tokens.size());
        memcpy(input_ids->data, tokens.data(), tokens.size() * ggml_element_size(input_ids));
        struct ggml_tensor* hidden_states = text_model.forward(ctx, input_ids);
        return hidden_states;
    }
};

// Ref: https://github.com/AUTOMATIC1111/stable-diffusion-webui/blob/cad87bf4e3e0b0a759afa94e933527c3123d59bc/modules/sd_hijack_clip.py#L283
struct FrozenCLIPEmbedderWithCustomWords {
    SDVersion version = VERSION_1_x;
    CLIPTokenizer tokenizer;
    CLIPTextModel text_model;
    CLIPTextModel text_model2;

    // context and memory buffers
    struct ggml_context* ctx;
    ggml_backend_buffer_t params_buffer;
    ggml_backend_buffer_t compute_buffer;  // for compute
    struct ggml_allocr* compute_alloc = NULL;
    size_t compute_memory_buffer_size = -1;

    size_t memory_buffer_size = 0;
    ggml_type wtype;
    ggml_backend_t backend           = NULL;
    ggml_tensor* hidden_state_output = NULL;
    ggml_tensor* pooled_output       = NULL;

    FrozenCLIPEmbedderWithCustomWords(SDVersion version = VERSION_1_x)
        : version(version), tokenizer(version) {
        if (version == VERSION_1_x) {
            text_model = CLIPTextModel(OPENAI_CLIP_VIT_L_14);
        } else if (version == VERSION_2_x) {
            text_model = CLIPTextModel(OPEN_CLIP_VIT_H_14, 2);
        } else if (version == VERSION_XL) {
            text_model  = CLIPTextModel(OPENAI_CLIP_VIT_L_14, 2, false);
            text_model2 = CLIPTextModel(OPEN_CLIP_VIT_BIGG_14, 2, false);
        }
    }

    size_t calculate_mem_size() {
        size_t mem_size = text_model.calculate_mem_size(wtype);
        if (version == VERSION_XL) {
            mem_size += text_model2.calculate_mem_size(wtype);
        }
        return mem_size;
    }

    void map_by_name(std::map<std::string, struct ggml_tensor*>& tensors, const std::string prefix) {
        text_model.map_by_name(tensors, prefix + "transformer.text_model.");
        if (version == VERSION_XL) {
            text_model2.map_by_name(tensors, prefix + "1.transformer.text_model.");
        }
    }

    struct ggml_tensor* forward(struct ggml_context* ctx0, struct ggml_tensor* input_ids, struct ggml_tensor* input_ids2, uint32_t max_token_idx = 0, bool return_pooled = false) {
        if (return_pooled) {
            return text_model2.forward(ctx0, input_ids2, max_token_idx, return_pooled);
        }
        auto hidden_states = text_model.forward(ctx0, input_ids);  // [N, n_token, hidden_size]
        // LOG_DEBUG("hidden_states: %d %d %d %d %d", hidden_states->n_dims, hidden_states->ne[0], hidden_states->ne[1], hidden_states->ne[2], hidden_states->ne[3]);
        if (version == VERSION_XL) {
            hidden_states = ggml_reshape_4d(ctx0,
                                            hidden_states,
                                            hidden_states->ne[0],
                                            hidden_states->ne[1],
                                            hidden_states->ne[2],
                                            hidden_states->ne[3]);
            hidden_states = ggml_cont(ctx0, ggml_permute(ctx0, hidden_states, 2, 0, 1, 3));

            auto hidden_states2 = text_model2.forward(ctx0, input_ids2);  // [N, n_token, hidden_size2]
            hidden_states2      = ggml_reshape_4d(ctx0,
                                                  hidden_states2,
                                                  hidden_states2->ne[0],
                                                  hidden_states2->ne[1],
                                                  hidden_states2->ne[2],
                                                  hidden_states2->ne[3]);
            hidden_states2      = ggml_cont(ctx0, ggml_permute(ctx0, hidden_states2, 2, 0, 1, 3));

            hidden_states = ggml_concat(ctx0, hidden_states, hidden_states2);  // [N, n_token, hidden_size + hidden_size2]

            hidden_states = ggml_cont(ctx0, ggml_permute(ctx0, hidden_states, 1, 2, 0, 3));
        }
        // LOG_DEBUG("hidden_states: %d %d %d %d", hidden_states->ne[0], hidden_states->ne[1], hidden_states->ne[2], hidden_states->ne[3]);
        return hidden_states;
    }

    std::pair<std::vector<int>, std::vector<float>> tokenize(std::string text,
                                                             bool padding = false) {
        return tokenize(text, text_model.max_position_embeddings, padding);
    }

    std::pair<std::vector<int>, std::vector<float>> tokenize(std::string text,
                                                             size_t max_length = 0,
                                                             bool padding      = false) {
        auto parsed_attention = parse_prompt_attention(text);

        {
            std::stringstream ss;
            ss << "[";
            for (const auto& item : parsed_attention) {
                ss << "['" << item.first << "', " << item.second << "], ";
            }
            ss << "]";
            LOG_DEBUG("parse '%s' to %s", text.c_str(), ss.str().c_str());
        }

        std::vector<int> tokens;
        std::vector<float> weights;
        for (const auto& item : parsed_attention) {
            const std::string& curr_text = item.first;
            float curr_weight            = item.second;
            std::vector<int> curr_tokens = tokenizer.encode(curr_text);
            tokens.insert(tokens.end(), curr_tokens.begin(), curr_tokens.end());
            weights.insert(weights.end(), curr_tokens.size(), curr_weight);
        }
        tokens.insert(tokens.begin(), BOS_TOKEN_ID);
        weights.insert(weights.begin(), 1.0);

        if (max_length > 0) {
            if (tokens.size() > max_length - 1) {
                tokens.resize(max_length - 1);
                weights.resize(max_length - 1);
                tokens.push_back(EOS_TOKEN_ID);
                weights.push_back(1.0);
            } else {
                tokens.push_back(EOS_TOKEN_ID);
                weights.push_back(1.0);
                if (padding) {
                    int pad_token_id = PAD_TOKEN_ID;
                    if (version == VERSION_2_x) {
                        pad_token_id = 0;
                    }
                    tokens.insert(tokens.end(), max_length - tokens.size(), pad_token_id);
                    weights.insert(weights.end(), max_length - weights.size(), 1.0);
                }
            }
        }

        // for (int i = 0; i < tokens.size(); i++) {
        //     std::cout << tokens[i] << ":" << weights[i] << ", ";
        // }
        // std::cout << std::endl;

        return {tokens, weights};
    }

    bool initialize(ggml_backend_t backend_, ggml_type wtype_) {
        backend            = backend_;
        wtype              = wtype_;
        memory_buffer_size = 1 * 1024 * 1024;  // 1 MB, for padding
        memory_buffer_size += calculate_mem_size();

        int num_tensors = (3 + 2 + 37 * text_model.num_hidden_layers);
        if (version == VERSION_XL) {
            num_tensors += (3 + 2 + 37 * text_model2.num_hidden_layers);
        }
        LOG_DEBUG("clip params backend buffer size = % 6.2f MB (%i tensors)", memory_buffer_size / (1024.0 * 1024.0), num_tensors);

        struct ggml_init_params params;
        params.mem_size   = static_cast<size_t>(num_tensors * ggml_tensor_overhead());
        params.mem_buffer = NULL;
        params.no_alloc   = true;

        ctx = ggml_init(params);
        if (!ctx) {
            LOG_ERROR("ggml_init() failed");
            return false;
        }
        params_buffer = ggml_backend_alloc_buffer(backend, memory_buffer_size);
        return true;
    }

    void destroy() {
        if (ctx != NULL) {
            ggml_free(ctx);
            ctx = NULL;
        }

        if (params_buffer != NULL) {
            ggml_backend_buffer_free(params_buffer);
            params_buffer = NULL;
        }
    }

    void alloc_params() {
        ggml_allocr* alloc = ggml_allocr_new_from_buffer(params_buffer);
        text_model.alloc_params(ctx, backend, wtype, alloc);
        if (version == VERSION_XL) {
            text_model2.alloc_params(ctx, backend, wtype, alloc);
        }
        ggml_allocr_free(alloc);
    }

    struct ggml_cgraph* build_graph(struct ggml_allocr* allocr, std::vector<int> tokens, bool return_pooled = false) {
        // since we are using ggml-alloc, this buffer only needs enough space to hold the ggml_tensor and ggml_cgraph structs, but not the tensor data
        static size_t buf_size = ggml_tensor_overhead() * GGML_DEFAULT_GRAPH_SIZE + ggml_graph_overhead();
        static std::vector<uint8_t> buf(buf_size);

        struct ggml_init_params params = {
            /*.mem_size   =*/buf_size,
            /*.mem_buffer =*/buf.data(),
            /*.no_alloc   =*/true,  // the tensors will be allocated later by ggml_allocr_alloc_graph()
        };

        struct ggml_context* ctx0 = ggml_init(params);

        struct ggml_cgraph* gf = ggml_new_graph(ctx0);

        struct ggml_tensor* input_ids = ggml_new_tensor_1d(ctx0, GGML_TYPE_I32, tokens.size());
        ggml_allocr_alloc(allocr, input_ids);

        if (!ggml_allocr_is_measure(allocr)) {
            ggml_backend_tensor_set(input_ids, tokens.data(), 0, tokens.size() * ggml_element_size(input_ids));
        }

        struct ggml_tensor* input_ids2 = NULL;
        size_t max_token_idx           = 0;
        if (version == VERSION_XL) {
            input_ids2 = ggml_new_tensor_1d(ctx0, GGML_TYPE_I32, tokens.size());
            ggml_allocr_alloc(allocr, input_ids2);

            auto it = std::find(tokens.begin(), tokens.end(), EOS_TOKEN_ID);
            if (it != tokens.end()) {
                std::fill(std::next(it), tokens.end(), 0);
            }

            max_token_idx = std::min<size_t>(std::distance(tokens.begin(), it), tokens.size() - 1);

            // for (int i = 0; i < tokens.size(); i++) {
            //     printf("%d ", tokens[i]);
            // }
            // printf("\n");

            if (!ggml_allocr_is_measure(allocr)) {
                ggml_backend_tensor_set(input_ids2, tokens.data(), 0, tokens.size() * ggml_element_size(input_ids2));
            }
        }

        struct ggml_tensor* hidden_states = forward(ctx0, input_ids, input_ids2, max_token_idx, return_pooled);

        ggml_build_forward_expand(gf, hidden_states);
        ggml_free(ctx0);

        return gf;
    }

    void begin(ggml_context* work_ctx, int max_tokens) {
        if (hidden_state_output == NULL) {
            size_t total_hidden_size = text_model.hidden_size;
            if (version == VERSION_XL) {
                total_hidden_size += text_model2.hidden_size;
            }
            hidden_state_output = ggml_new_tensor_2d(work_ctx, GGML_TYPE_F32, total_hidden_size, text_model.max_position_embeddings);
            pooled_output       = ggml_new_tensor_1d(work_ctx, GGML_TYPE_F32, text_model2.projection_dim);
        }
        // calculate the amount of memory required
        if (compute_memory_buffer_size == -1) {
            compute_alloc = ggml_allocr_new_measure_from_backend(backend);

            bool return_pooled = false;
            if (version == VERSION_XL) {
                return_pooled = true;
            }
            struct ggml_cgraph* gf = build_graph(compute_alloc, std::vector<int>(max_tokens), return_pooled);
            // compute the required memory
            compute_memory_buffer_size = ggml_allocr_alloc_graph(compute_alloc, gf) + 1024 * 1024;

            // recreate the allocator with the required memory
            ggml_allocr_free(compute_alloc);

            LOG_DEBUG("learned condition compute buffer size: %.2f MB", compute_memory_buffer_size / 1024.0 / 1024.0);
        }
        compute_buffer = ggml_backend_alloc_buffer(backend, compute_memory_buffer_size);
        compute_alloc  = ggml_allocr_new_from_buffer(compute_buffer);
    }

    std::pair<struct ggml_tensor*, struct ggml_tensor*> compute(const int n_threads, std::vector<int> tokens) {
        struct ggml_cgraph* gf = build_graph(compute_alloc, tokens);

        ggml_allocr_alloc_graph(compute_alloc, gf);

        if (ggml_backend_is_cpu(backend)) {
            ggml_backend_cpu_set_n_threads(backend, n_threads);
        }

        ggml_backend_graph_compute(backend, gf);

#ifdef GGML_PERF
        ggml_graph_print(gf);
#endif
        ggml_backend_tensor_get(gf->nodes[gf->n_nodes - 1], hidden_state_output->data, 0, ggml_nbytes(hidden_state_output));

        if (version == VERSION_XL) {
            struct ggml_cgraph* gf = build_graph(compute_alloc, tokens, true);

            ggml_allocr_alloc_graph(compute_alloc, gf);

            if (ggml_backend_is_cpu(backend)) {
                ggml_backend_cpu_set_n_threads(backend, n_threads);
            }

            ggml_backend_graph_compute(backend, gf);

#ifdef GGML_PERF
            ggml_graph_print(gf);
#endif
            ggml_backend_tensor_get(gf->nodes[gf->n_nodes - 1], pooled_output->data, 0, ggml_nbytes(pooled_output));
            return {hidden_state_output, pooled_output};
        }
        return {hidden_state_output, NULL};
    }

    void end() {
        ggml_allocr_free(compute_alloc);
        ggml_backend_buffer_free(compute_buffer);
        compute_alloc              = NULL;
        compute_memory_buffer_size = -1;
        hidden_state_output        = NULL;
        pooled_output              = NULL;
    }
};

/*==================================================== UnetModel =====================================================*/

struct ResBlock {
    // network hparams
    int channels;      // model_channels * (1, 1, 1, 2, 2, 4, 4, 4)
    int emb_channels;  // time_embed_dim
    int out_channels;  // mult * model_channels

    // network params
    // in_layers
    struct ggml_tensor* in_layer_0_w;  // [channels, ]
    struct ggml_tensor* in_layer_0_b;  // [channels, ]
    // in_layer_1 is nn.SILU()
    struct ggml_tensor* in_layer_2_w;  // [out_channels, channels, 3, 3]
    struct ggml_tensor* in_layer_2_b;  // [out_channels, ]

    // emb_layers
    // emb_layer_0 is nn.SILU()
    struct ggml_tensor* emb_layer_1_w;  // [out_channels, emb_channels]
    struct ggml_tensor* emb_layer_1_b;  // [out_channels, ]

    // out_layers
    struct ggml_tensor* out_layer_0_w;  // [out_channels, ]
    struct ggml_tensor* out_layer_0_b;  // [out_channels, ]
    // out_layer_1 is nn.SILU()
    // out_layer_2 is nn.Dropout(), p = 0 for inference
    struct ggml_tensor* out_layer_3_w;  // [out_channels, out_channels, 3, 3]
    struct ggml_tensor* out_layer_3_b;  // [out_channels, ]

    // skip connection, only if out_channels != channels
    struct ggml_tensor* skip_w;  // [out_channels, channels, 1, 1]
    struct ggml_tensor* skip_b;  // [out_channels, ]

    size_t calculate_mem_size(ggml_type wtype) {
        double mem_size = 0;
        mem_size += 2 * channels * ggml_type_sizef(GGML_TYPE_F32);                         // in_layer_0_w/b
        mem_size += out_channels * channels * 3 * 3 * ggml_type_sizef(GGML_TYPE_F16);      // in_layer_2_w
        mem_size += 5 * out_channels * ggml_type_sizef(GGML_TYPE_F32);                     // in_layer_2_b/emb_layer_1_b/out_layer_0_w/out_layer_0_b/out_layer_3_b
        mem_size += out_channels * emb_channels * ggml_type_sizef(wtype);                  // emb_layer_1_w
        mem_size += out_channels * out_channels * 3 * 3 * ggml_type_sizef(GGML_TYPE_F16);  // out_layer_3_w

        if (out_channels != channels) {
            mem_size += out_channels * channels * 1 * 1 * ggml_type_sizef(GGML_TYPE_F16);  // skip_w
            mem_size += out_channels * ggml_type_sizef(GGML_TYPE_F32);                     // skip_b
        }
        return static_cast<size_t>(mem_size);
    }

    void init_params(struct ggml_context* ctx, ggml_type wtype) {
        in_layer_0_w = ggml_new_tensor_1d(ctx, GGML_TYPE_F32, channels);
        in_layer_0_b = ggml_new_tensor_1d(ctx, GGML_TYPE_F32, channels);
        in_layer_2_w = ggml_new_tensor_4d(ctx, GGML_TYPE_F16, 3, 3, channels, out_channels);
        in_layer_2_b = ggml_new_tensor_1d(ctx, GGML_TYPE_F32, out_channels);

        emb_layer_1_w = ggml_new_tensor_2d(ctx, wtype, emb_channels, out_channels);
        emb_layer_1_b = ggml_new_tensor_1d(ctx, GGML_TYPE_F32, out_channels);

        out_layer_0_w = ggml_new_tensor_1d(ctx, GGML_TYPE_F32, out_channels);
        out_layer_0_b = ggml_new_tensor_1d(ctx, GGML_TYPE_F32, out_channels);
        out_layer_3_w = ggml_new_tensor_4d(ctx, GGML_TYPE_F16, 3, 3, out_channels, out_channels);
        out_layer_3_b = ggml_new_tensor_1d(ctx, GGML_TYPE_F32, out_channels);

        if (out_channels != channels) {
            skip_w = ggml_new_tensor_4d(ctx, GGML_TYPE_F16, 1, 1, channels, out_channels);
            skip_b = ggml_new_tensor_1d(ctx, GGML_TYPE_F32, out_channels);
        }
    }

    void map_by_name(std::map<std::string, struct ggml_tensor*>& tensors, const std::string prefix) {
        tensors[prefix + "in_layers.0.weight"] = in_layer_0_w;
        tensors[prefix + "in_layers.0.bias"]   = in_layer_0_b;
        tensors[prefix + "in_layers.2.weight"] = in_layer_2_w;
        tensors[prefix + "in_layers.2.bias"]   = in_layer_2_b;

        tensors[prefix + "emb_layers.1.weight"] = emb_layer_1_w;
        tensors[prefix + "emb_layers.1.bias"]   = emb_layer_1_b;

        tensors[prefix + "out_layers.0.weight"] = out_layer_0_w;
        tensors[prefix + "out_layers.0.bias"]   = out_layer_0_b;
        tensors[prefix + "out_layers.3.weight"] = out_layer_3_w;
        tensors[prefix + "out_layers.3.bias"]   = out_layer_3_b;

        if (out_channels != channels) {
            tensors[prefix + "skip_connection.weight"] = skip_w;
            tensors[prefix + "skip_connection.bias"]   = skip_b;
        }
    }

    struct ggml_tensor* forward(struct ggml_context* ctx, struct ggml_tensor* x, struct ggml_tensor* emb) {
        // x: [N, channels, h, w]
        // emb: [N, emb_channels]

        // in_layers
        auto h = ggml_nn_group_norm(ctx, x, in_layer_0_w, in_layer_0_b);
        h      = ggml_silu_inplace(ctx, h);
        h      = ggml_nn_conv_2d(ctx, h, in_layer_2_w, in_layer_2_b, 1, 1, 1, 1);  // [N, out_channels, h, w]

        // emb_layers
        auto emb_out = ggml_silu(ctx, emb);
        emb_out      = ggml_nn_linear(ctx, emb_out, emb_layer_1_w, emb_layer_1_b);           // [N, out_channels]
        emb_out      = ggml_reshape_4d(ctx, emb_out, 1, 1, emb_out->ne[0], emb_out->ne[1]);  // [N, out_channels, 1, 1]

        // out_layers
        h = ggml_add(ctx, h, emb_out);
        h = ggml_nn_group_norm(ctx, h, out_layer_0_w, out_layer_0_b);
        h = ggml_silu_inplace(ctx, h);

        // dropout, skip for inference

        h = ggml_nn_conv_2d(ctx, h, out_layer_3_w, out_layer_3_b, 1, 1, 1, 1);  // [N, out_channels, h, w]

        // skip connection
        if (out_channels != channels) {
            x = ggml_nn_conv_2d(ctx, x, skip_w, skip_b);  // [N, out_channels, h, w]
        }

        h = ggml_add(ctx, h, x);
        return h;  // [N, out_channels, h, w]
    }
};

struct SpatialTransformer {
    int in_channels;        // mult * model_channels
    int n_head;             // num_heads
    int d_head;             // in_channels // n_heads
    int depth       = 1;    // 1
    int context_dim = 768;  // hidden_size, 1024 for VERSION_2_x

    // group norm
    struct ggml_tensor* norm_w;  // [in_channels,]
    struct ggml_tensor* norm_b;  // [in_channels,]

    // proj_in
    struct ggml_tensor* proj_in_w;  // [in_channels, in_channels, 1, 1]
    struct ggml_tensor* proj_in_b;  // [in_channels,]

    // transformer
    struct Transformer {
        // layer norm 1
        struct ggml_tensor* norm1_w;  // [in_channels, ]
        struct ggml_tensor* norm1_b;  // [in_channels, ]

        // attn1
        struct ggml_tensor* attn1_q_w;  // [in_channels, in_channels]
        struct ggml_tensor* attn1_k_w;  // [in_channels, in_channels]
        struct ggml_tensor* attn1_v_w;  // [in_channels, in_channels]

        struct ggml_tensor* attn1_out_w;  // [in_channels, in_channels]
        struct ggml_tensor* attn1_out_b;  // [in_channels, ]

        // layer norm 2
        struct ggml_tensor* norm2_w;  // [in_channels, ]
        struct ggml_tensor* norm2_b;  // [in_channels, ]

        // attn2
        struct ggml_tensor* attn2_q_w;  // [in_channels, in_channels]
        struct ggml_tensor* attn2_k_w;  // [in_channels, context_dim]
        struct ggml_tensor* attn2_v_w;  // [in_channels, context_dim]

        struct ggml_tensor* attn2_out_w;  // [in_channels, in_channels]
        struct ggml_tensor* attn2_out_b;  // [in_channels, ]

        // layer norm 3
        struct ggml_tensor* norm3_w;  // [in_channels, ]
        struct ggml_tensor* norm3_b;  // [in_channels, ]

        // ff
        struct ggml_tensor* ff_0_proj_w;  // [in_channels * 4 * 2, in_channels]
        struct ggml_tensor* ff_0_proj_b;  // [in_channels * 4 * 2]

        struct ggml_tensor* ff_2_w;  // [in_channels, in_channels * 4]
        struct ggml_tensor* ff_2_b;  // [in_channels,]
    };

    std::vector<Transformer> transformers;

    struct ggml_tensor* attn_scale;

    // proj_out
    struct ggml_tensor* proj_out_w;  // [in_channels, in_channels, 1, 1]
    struct ggml_tensor* proj_out_b;  // [in_channels,]

    SpatialTransformer(int depth = 1)
        : depth(depth) {
        transformers.resize(depth);
    }

    size_t get_num_tensors() {
        return depth * 20 + 7;
    }

    size_t calculate_mem_size(ggml_type wtype) {
        double mem_size = 0;
        mem_size += 2 * in_channels * ggml_type_sizef(GGML_TYPE_F32);                        // norm_w/norm_b
        mem_size += 2 * in_channels * in_channels * 1 * 1 * ggml_type_sizef(GGML_TYPE_F16);  // proj_in_w/proj_out_w
        mem_size += 2 * in_channels * ggml_type_sizef(GGML_TYPE_F32);                        // proj_in_b/proj_out_b
        mem_size += 1 * ggml_type_sizef(GGML_TYPE_F32);                                      // attn_scale

        // transformer
        for (auto& transformer : transformers) {
            mem_size += 6 * in_channels * ggml_type_sizef(GGML_TYPE_F32);            // norm1-3_w/b
            mem_size += 6 * in_channels * in_channels * ggml_type_sizef(wtype);      // attn1_q/k/v/out_w attn2_q/out_w
            mem_size += 2 * in_channels * context_dim * ggml_type_sizef(wtype);      // attn2_k/v_w
            mem_size += in_channels * 4 * 2 * in_channels * ggml_type_sizef(wtype);  // ff_0_proj_w
            mem_size += in_channels * 4 * 2 * ggml_type_sizef(GGML_TYPE_F32);        // ff_0_proj_b
            mem_size += in_channels * 4 * in_channels * ggml_type_sizef(wtype);      // ff_2_w
            mem_size += in_channels * ggml_type_sizef(GGML_TYPE_F32);                // ff_2_b
        }
        return static_cast<size_t>(mem_size);
    }

    void init_params(struct ggml_context* ctx, ggml_allocr* alloc, ggml_type wtype) {
        norm_w    = ggml_new_tensor_1d(ctx, GGML_TYPE_F32, in_channels);
        norm_b    = ggml_new_tensor_1d(ctx, GGML_TYPE_F32, in_channels);
        proj_in_w = ggml_new_tensor_4d(ctx, GGML_TYPE_F16, 1, 1, in_channels, in_channels);
        proj_in_b = ggml_new_tensor_1d(ctx, GGML_TYPE_F32, in_channels);

        proj_out_w = ggml_new_tensor_4d(ctx, GGML_TYPE_F16, 1, 1, in_channels, in_channels);
        proj_out_b = ggml_new_tensor_1d(ctx, GGML_TYPE_F32, in_channels);

        attn_scale = ggml_new_tensor_1d(ctx, GGML_TYPE_F32, 1);
        ggml_allocr_alloc(alloc, attn_scale);
        float scale = 1.0f / sqrt((float)d_head);
        ggml_backend_tensor_set(attn_scale, &scale, 0, sizeof(scale));

        // transformer
        for (auto& transformer : transformers) {
            transformer.norm1_w = ggml_new_tensor_1d(ctx, GGML_TYPE_F32, in_channels);
            transformer.norm1_b = ggml_new_tensor_1d(ctx, GGML_TYPE_F32, in_channels);

            transformer.attn1_q_w = ggml_new_tensor_2d(ctx, wtype, in_channels, in_channels);
            transformer.attn1_k_w = ggml_new_tensor_2d(ctx, wtype, in_channels, in_channels);
            transformer.attn1_v_w = ggml_new_tensor_2d(ctx, wtype, in_channels, in_channels);

            transformer.attn1_out_w = ggml_new_tensor_2d(ctx, wtype, in_channels, in_channels);
            transformer.attn1_out_b = ggml_new_tensor_1d(ctx, GGML_TYPE_F32, in_channels);

            transformer.norm2_w = ggml_new_tensor_1d(ctx, GGML_TYPE_F32, in_channels);
            transformer.norm2_b = ggml_new_tensor_1d(ctx, GGML_TYPE_F32, in_channels);

            transformer.attn2_q_w = ggml_new_tensor_2d(ctx, wtype, in_channels, in_channels);
            transformer.attn2_k_w = ggml_new_tensor_2d(ctx, wtype, context_dim, in_channels);
            transformer.attn2_v_w = ggml_new_tensor_2d(ctx, wtype, context_dim, in_channels);

            transformer.attn2_out_w = ggml_new_tensor_2d(ctx, wtype, in_channels, in_channels);
            transformer.attn2_out_b = ggml_new_tensor_1d(ctx, GGML_TYPE_F32, in_channels);

            transformer.norm3_w = ggml_new_tensor_1d(ctx, GGML_TYPE_F32, in_channels);
            transformer.norm3_b = ggml_new_tensor_1d(ctx, GGML_TYPE_F32, in_channels);

            transformer.ff_0_proj_w = ggml_new_tensor_2d(ctx, wtype, in_channels, in_channels * 4 * 2);
            transformer.ff_0_proj_b = ggml_new_tensor_1d(ctx, GGML_TYPE_F32, in_channels * 4 * 2);

            transformer.ff_2_w = ggml_new_tensor_2d(ctx, wtype, in_channels * 4, in_channels);
            transformer.ff_2_b = ggml_new_tensor_1d(ctx, GGML_TYPE_F32, in_channels);
        }
    }

    void map_by_name(std::map<std::string, struct ggml_tensor*>& tensors, const std::string prefix) {
        tensors[prefix + "norm.weight"]    = norm_w;
        tensors[prefix + "norm.bias"]      = norm_b;
        tensors[prefix + "proj_in.weight"] = proj_in_w;
        tensors[prefix + "proj_in.bias"]   = proj_in_b;

        // transformer
        for (int i = 0; i < transformers.size(); i++) {
            auto& transformer                                 = transformers[i];
            std::string transformer_prefix                    = prefix + "transformer_blocks." + std::to_string(i) + ".";
            tensors[transformer_prefix + "attn1.to_q.weight"] = transformer.attn1_q_w;
            tensors[transformer_prefix + "attn1.to_k.weight"] = transformer.attn1_k_w;
            tensors[transformer_prefix + "attn1.to_v.weight"] = transformer.attn1_v_w;

            tensors[transformer_prefix + "attn1.to_out.0.weight"] = transformer.attn1_out_w;
            tensors[transformer_prefix + "attn1.to_out.0.bias"]   = transformer.attn1_out_b;

            tensors[transformer_prefix + "ff.net.0.proj.weight"] = transformer.ff_0_proj_w;
            tensors[transformer_prefix + "ff.net.0.proj.bias"]   = transformer.ff_0_proj_b;
            tensors[transformer_prefix + "ff.net.2.weight"]      = transformer.ff_2_w;
            tensors[transformer_prefix + "ff.net.2.bias"]        = transformer.ff_2_b;

            tensors[transformer_prefix + "attn2.to_q.weight"] = transformer.attn2_q_w;
            tensors[transformer_prefix + "attn2.to_k.weight"] = transformer.attn2_k_w;
            tensors[transformer_prefix + "attn2.to_v.weight"] = transformer.attn2_v_w;

            tensors[transformer_prefix + "attn2.to_out.0.weight"] = transformer.attn2_out_w;
            tensors[transformer_prefix + "attn2.to_out.0.bias"]   = transformer.attn2_out_b;

            tensors[transformer_prefix + "norm1.weight"] = transformer.norm1_w;
            tensors[transformer_prefix + "norm1.bias"]   = transformer.norm1_b;
            tensors[transformer_prefix + "norm2.weight"] = transformer.norm2_w;
            tensors[transformer_prefix + "norm2.bias"]   = transformer.norm2_b;
            tensors[transformer_prefix + "norm3.weight"] = transformer.norm3_w;
            tensors[transformer_prefix + "norm3.bias"]   = transformer.norm3_b;
        }

        tensors[prefix + "proj_out.weight"] = proj_out_w;
        tensors[prefix + "proj_out.bias"]   = proj_out_b;
    }

    struct ggml_tensor* forward(struct ggml_context* ctx, struct ggml_tensor* x, struct ggml_tensor* context) {
        // x: [N, in_channels, h, w]
        // context: [N, max_position, hidden_size(aka context_dim)]
        auto x_in = x;
        x         = ggml_nn_group_norm(ctx, x, norm_w, norm_b);
        // proj_in
        x = ggml_nn_conv_2d(ctx, x, proj_in_w, proj_in_b);  // [N, in_channels, h, w]

        // transformer
        const int64_t n            = x->ne[3];
        const int64_t c            = x->ne[2];
        const int64_t h            = x->ne[1];
        const int64_t w            = x->ne[0];
        const int64_t max_position = context->ne[1];
        x                          = ggml_cont(ctx, ggml_permute(ctx, x, 1, 2, 0, 3));  // [N, h, w, in_channels]

        for (auto& transformer : transformers) {
            auto r = x;
            // layer norm 1
            x = ggml_reshape_2d(ctx, x, c, w * h * n);
            x = ggml_nn_layer_norm(ctx, x, transformer.norm1_w, transformer.norm1_b);

            // self-attention
            {
                x                     = ggml_reshape_2d(ctx, x, c, h * w * n);        // [N * h * w, in_channels]
                struct ggml_tensor* q = ggml_mul_mat(ctx, transformer.attn1_q_w, x);  // [N * h * w, in_channels]
#if !defined(SD_USE_FLASH_ATTENTION) || defined(SD_USE_CUBLAS) || defined(SD_USE_METAL)
                q = ggml_scale_inplace(ctx, q, attn_scale);
#endif
                q = ggml_reshape_4d(ctx, q, d_head, n_head, h * w, n);   // [N, h * w, n_head, d_head]
                q = ggml_cont(ctx, ggml_permute(ctx, q, 0, 2, 1, 3));    // [N, n_head, h * w, d_head]
                q = ggml_reshape_3d(ctx, q, d_head, h * w, n_head * n);  // [N * n_head, h * w, d_head]

                struct ggml_tensor* k = ggml_mul_mat(ctx, transformer.attn1_k_w, x);         // [N * h * w, in_channels]
                k                     = ggml_reshape_4d(ctx, k, d_head, n_head, h * w, n);   // [N, h * w, n_head, d_head]
                k                     = ggml_cont(ctx, ggml_permute(ctx, k, 0, 2, 1, 3));    // [N, n_head, h * w, d_head]
                k                     = ggml_reshape_3d(ctx, k, d_head, h * w, n_head * n);  // [N * n_head, h * w, d_head]

                struct ggml_tensor* v = ggml_mul_mat(ctx, transformer.attn1_v_w, x);         // [N * h * w, in_channels]
                v                     = ggml_reshape_4d(ctx, v, d_head, n_head, h * w, n);   // [N, h * w, n_head, d_head]
                v                     = ggml_cont(ctx, ggml_permute(ctx, v, 1, 2, 0, 3));    // [N, n_head, d_head, h * w]
                v                     = ggml_reshape_3d(ctx, v, h * w, d_head, n_head * n);  // [N * n_head, d_head, h * w]

#if defined(SD_USE_FLASH_ATTENTION) && !defined(SD_USE_CUBLAS) && !defined(SD_USE_METAL)
                struct ggml_tensor* kqv = ggml_flash_attn(ctx, q, k, v, false);  // [N * n_head, h * w, d_head]
#else
                struct ggml_tensor* kq = ggml_mul_mat(ctx, k, q);  // [N * n_head, h * w, h * w]
                // kq = ggml_diag_mask_inf_inplace(ctx, kq, 0);
                kq = ggml_soft_max_inplace(ctx, kq);

                struct ggml_tensor* kqv = ggml_mul_mat(ctx, v, kq);  // [N * n_head, h * w, d_head]
#endif
                kqv = ggml_reshape_4d(ctx, kqv, d_head, h * w, n_head, n);
                kqv = ggml_cont(ctx, ggml_permute(ctx, kqv, 0, 2, 1, 3));  // [N, h * w, n_head, d_head]

                // x = ggml_cpy(ctx, kqv, ggml_new_tensor_2d(ctx, GGML_TYPE_F32, d_head * n_head, h * w * n));
                x = ggml_reshape_2d(ctx, kqv, d_head * n_head, h * w * n);

                x = ggml_nn_linear(ctx, x, transformer.attn1_out_w, transformer.attn1_out_b);

                x = ggml_reshape_4d(ctx, x, c, w, h, n);
            }

            x = ggml_add(ctx, x, r);
            r = x;

            // layer norm 2
            x = ggml_nn_layer_norm(ctx, x, transformer.norm2_w, transformer.norm2_b);

            // cross-attention
            {
                x                     = ggml_reshape_2d(ctx, x, c, h * w * n);                                           // [N * h * w, in_channels]
                context               = ggml_reshape_2d(ctx, context, context->ne[0], context->ne[1] * context->ne[2]);  // [N * max_position, hidden_size]
                struct ggml_tensor* q = ggml_mul_mat(ctx, transformer.attn2_q_w, x);                                     // [N * h * w, in_channels]
#if !defined(SD_USE_FLASH_ATTENTION) || defined(SD_USE_CUBLAS) || defined(SD_USE_METAL)
                q = ggml_scale_inplace(ctx, q, attn_scale);
#endif
                q = ggml_reshape_4d(ctx, q, d_head, n_head, h * w, n);   // [N, h * w, n_head, d_head]
                q = ggml_cont(ctx, ggml_permute(ctx, q, 0, 2, 1, 3));    // [N, n_head, h * w, d_head]
                q = ggml_reshape_3d(ctx, q, d_head, h * w, n_head * n);  // [N * n_head, h * w, d_head]

                struct ggml_tensor* k = ggml_mul_mat(ctx, transformer.attn2_k_w, context);          // [N * max_position, in_channels]
                k                     = ggml_reshape_4d(ctx, k, d_head, n_head, max_position, n);   // [N, max_position, n_head, d_head]
                k                     = ggml_cont(ctx, ggml_permute(ctx, k, 0, 2, 1, 3));           // [N, n_head, max_position, d_head]
                k                     = ggml_reshape_3d(ctx, k, d_head, max_position, n_head * n);  // [N * n_head, max_position, d_head]

                struct ggml_tensor* v = ggml_mul_mat(ctx, transformer.attn2_v_w, context);          // [N * max_position, in_channels]
                v                     = ggml_reshape_4d(ctx, v, d_head, n_head, max_position, n);   // [N, max_position, n_head, d_head]
                v                     = ggml_cont(ctx, ggml_permute(ctx, v, 1, 2, 0, 3));           // [N, n_head, d_head, max_position]
                v                     = ggml_reshape_3d(ctx, v, max_position, d_head, n_head * n);  // [N * n_head, d_head, max_position]
#if defined(SD_USE_FLASH_ATTENTION) && !defined(SD_USE_CUBLAS) && !defined(SD_USE_METAL)
                struct ggml_tensor* kqv = ggml_flash_attn(ctx, q, k, v, false);  // [N * n_head, h * w, d_head]
#else
                struct ggml_tensor* kq  = ggml_mul_mat(ctx, k, q);   // [N * n_head, h * w, max_position]
                // kq = ggml_diag_mask_inf_inplace(ctx, kq, 0);
                kq = ggml_soft_max_inplace(ctx, kq);

                struct ggml_tensor* kqv = ggml_mul_mat(ctx, v, kq);  // [N * n_head, h * w, d_head]
#endif
                kqv = ggml_reshape_4d(ctx, kqv, d_head, h * w, n_head, n);
                kqv = ggml_cont(ctx, ggml_permute(ctx, kqv, 0, 2, 1, 3));

                // x = ggml_cpy(ctx, kqv, ggml_new_tensor_2d(ctx, GGML_TYPE_F32, d_head * n_head, h * w * n)); // [N * h * w, in_channels]
                x = ggml_reshape_2d(ctx, kqv, d_head * n_head, h * w * n);  // [N * h * w, in_channels]

                x = ggml_nn_linear(ctx, x, transformer.attn2_out_w, transformer.attn2_out_b);

                x = ggml_reshape_4d(ctx, x, c, w, h, n);
            }

            x = ggml_add(ctx, x, r);
            r = x;

            // layer norm 3
            x = ggml_reshape_2d(ctx, x, c, h * w * n);  // [N * h * w, in_channels]
            x = ggml_nn_layer_norm(ctx, x, transformer.norm3_w, transformer.norm3_b);

            // ff
            {
                // GEGLU
                auto x_w    = ggml_view_2d(ctx,
                                           transformer.ff_0_proj_w,
                                           transformer.ff_0_proj_w->ne[0],
                                           transformer.ff_0_proj_w->ne[1] / 2,
                                           transformer.ff_0_proj_w->nb[1],
                                           0);  // [in_channels * 4, in_channels]
                auto x_b    = ggml_view_1d(ctx,
                                           transformer.ff_0_proj_b,
                                           transformer.ff_0_proj_b->ne[0] / 2,
                                           0);  // [in_channels * 4, in_channels]
                auto gate_w = ggml_view_2d(ctx,
                                           transformer.ff_0_proj_w,
                                           transformer.ff_0_proj_w->ne[0],
                                           transformer.ff_0_proj_w->ne[1] / 2,
                                           transformer.ff_0_proj_w->nb[1],
                                           transformer.ff_0_proj_w->nb[1] * transformer.ff_0_proj_w->ne[1] / 2);  // [in_channels * 4, ]
                auto gate_b = ggml_view_1d(ctx,
                                           transformer.ff_0_proj_b,
                                           transformer.ff_0_proj_b->ne[0] / 2,
                                           transformer.ff_0_proj_b->nb[0] * transformer.ff_0_proj_b->ne[0] / 2);  // [in_channels * 4, ]
                x           = ggml_reshape_2d(ctx, x, c, w * h * n);
                auto x_in   = x;
                x           = ggml_nn_linear(ctx, x_in, x_w, x_b);        // [N * h * w, in_channels * 4]
                auto gate   = ggml_nn_linear(ctx, x_in, gate_w, gate_b);  // [N * h * w, in_channels * 4]

                gate = ggml_gelu_inplace(ctx, gate);

                x = ggml_mul(ctx, x, gate);  // [N * h * w, in_channels * 4]
                // fc
                x = ggml_nn_linear(ctx, x, transformer.ff_2_w, transformer.ff_2_b);  // [N * h * w, in_channels]
            }

            x = ggml_reshape_4d(ctx, x, c, w, h, n);  // [N, h, w, in_channels]

            // residual
            x = ggml_add(ctx, x, r);
        }

        x = ggml_cont(ctx, ggml_permute(ctx, x, 2, 0, 1, 3));  // [N, in_channels, h, w]

        // proj_out
        x = ggml_nn_conv_2d(ctx, x, proj_out_w, proj_out_b);  // [N, in_channels, h, w]

        x = ggml_add(ctx, x, x_in);
        return x;
    }
};

struct DownSample {
    // hparams
    int channels;
    int out_channels;

    // conv2d params
    struct ggml_tensor* op_w;  // [out_channels, channels, 3, 3]
    struct ggml_tensor* op_b;  // [out_channels,]

    bool vae_downsample = false;

    size_t calculate_mem_size(ggml_type wtype) {
        double mem_size = 0;
        mem_size += out_channels * channels * 3 * 3 * ggml_type_sizef(GGML_TYPE_F16);  // op_w
        mem_size += out_channels * ggml_type_sizef(GGML_TYPE_F32);                     // op_b
        return static_cast<size_t>(mem_size);
    }

    void init_params(struct ggml_context* ctx, ggml_type wtype) {
        op_w = ggml_new_tensor_4d(ctx, GGML_TYPE_F16, 3, 3, channels, out_channels);
        op_b = ggml_new_tensor_1d(ctx, GGML_TYPE_F32, out_channels);
    }

    void map_by_name(std::map<std::string, struct ggml_tensor*>& tensors, const std::string prefix) {
        if (vae_downsample) {
            tensors[prefix + "conv.weight"] = op_w;
            tensors[prefix + "conv.bias"]   = op_b;
        } else {
            tensors[prefix + "op.weight"] = op_w;
            tensors[prefix + "op.bias"]   = op_b;
        }
    }

    struct ggml_tensor* forward(struct ggml_context* ctx, struct ggml_tensor* x) {
        // x: [N, channels, h, w]
        struct ggml_tensor* c = NULL;
        if (vae_downsample) {
            c = ggml_pad(ctx, x, 1, 1, 0, 0);
            c = ggml_nn_conv_2d(ctx, c, op_w, op_b, 2, 2, 0, 0);
        } else {
            c = ggml_nn_conv_2d(ctx, x, op_w, op_b, 2, 2, 1, 1);
        }
        return c;  // [N, out_channels, h/2, w/2]
    }
};

struct UpSample {
    // hparams
    int channels;
    int out_channels;

    // conv2d params
    struct ggml_tensor* conv_w;  // [out_channels, channels, 3, 3]
    struct ggml_tensor* conv_b;  // [out_channels,]

    size_t calculate_mem_size(ggml_type wtype) {
        double mem_size = 0;
        mem_size += out_channels * channels * 3 * 3 * ggml_type_sizef(GGML_TYPE_F16);  // op_w
        mem_size += out_channels * ggml_type_sizef(GGML_TYPE_F32);                     // op_b
        return static_cast<size_t>(mem_size);
    }

    void init_params(struct ggml_context* ctx, ggml_type wtype) {
        conv_w = ggml_new_tensor_4d(ctx, GGML_TYPE_F16, 3, 3, channels, out_channels);
        conv_b = ggml_new_tensor_1d(ctx, GGML_TYPE_F32, out_channels);
    }

    void map_by_name(std::map<std::string, struct ggml_tensor*>& tensors, const std::string prefix) {
        tensors[prefix + "conv.weight"] = conv_w;
        tensors[prefix + "conv.bias"]   = conv_b;
    }

    struct ggml_tensor* forward(struct ggml_context* ctx, struct ggml_tensor* x) {
        // x: [N, channels, h, w]
        x = ggml_upscale(ctx, x, 2);                              // [N, channels, h*2, w*2]
        x = ggml_nn_conv_2d(ctx, x, conv_w, conv_b, 1, 1, 1, 1);  // [N, out_channels, h*2, w*2]
        return x;
    }
};

// ldm.modules.diffusionmodules.openaimodel.UNetModel
struct UNetModel {
    SDVersion version = VERSION_1_x;
    // network hparams
    int in_channels                        = 4;
    int model_channels                     = 320;
    int out_channels                       = 4;
    int num_res_blocks                     = 2;
    std::vector<int> attention_resolutions = {4, 2, 1};
    std::vector<int> channel_mult          = {1, 2, 4, 4};
    std::vector<int> transformer_depth     = {1, 1, 1, 1};
    int time_embed_dim                     = 1280;  // model_channels*4
    int num_heads                          = 8;
    int num_head_channels                  = -1;    // channels // num_heads
    int context_dim                        = 768;   // 1024 for VERSION_2_x, 2048 for VERSION_XL
    int adm_in_channels                    = 2816;  // only for VERSION_XL

    // network params
    struct ggml_tensor* time_embed_0_w;  // [time_embed_dim, model_channels]
    struct ggml_tensor* time_embed_0_b;  // [time_embed_dim, ]
    // time_embed_1 is nn.SILU()
    struct ggml_tensor* time_embed_2_w;  // [time_embed_dim, time_embed_dim]
    struct ggml_tensor* time_embed_2_b;  // [time_embed_dim, ]

    struct ggml_tensor* label_embed_0_w;  // [time_embed_dim, adm_in_channels]
    struct ggml_tensor* label_embed_0_b;  // [time_embed_dim, ]
    // label_embed_1 is nn.SILU()
    struct ggml_tensor* label_embed_2_w;  // [time_embed_dim, time_embed_dim]
    struct ggml_tensor* label_embed_2_b;  // [time_embed_dim, ]

    struct ggml_tensor* input_block_0_w;  // [model_channels, in_channels, 3, 3]
    struct ggml_tensor* input_block_0_b;  // [model_channels, ]

    // input_blocks
    ResBlock input_res_blocks[4][2];
    SpatialTransformer input_transformers[3][2];
    DownSample input_down_samples[3];

    // middle_block
    ResBlock middle_block_0;
    SpatialTransformer middle_block_1;
    ResBlock middle_block_2;

    // output_blocks
    ResBlock output_res_blocks[4][3];
    SpatialTransformer output_transformers[3][3];
    UpSample output_up_samples[3];

    // out
    // group norm 32
    struct ggml_tensor* out_0_w;  // [model_channels, ]
    struct ggml_tensor* out_0_b;  // [model_channels, ]
    // out 1 is nn.SILU()
    struct ggml_tensor* out_2_w;  // [out_channels, model_channels, 3, 3]
    struct ggml_tensor* out_2_b;  // [out_channels, ]

    struct ggml_context* ctx;
    ggml_backend_buffer_t params_buffer;
    ggml_backend_buffer_t compute_buffer;  // for compute
    struct ggml_allocr* compute_alloc = NULL;
    size_t compute_memory_buffer_size = -1;

    size_t memory_buffer_size = 0;
    ggml_type wtype;
    ggml_backend_t backend = NULL;

    UNetModel(SDVersion version = VERSION_1_x)
        : version(version) {
        if (version == VERSION_2_x) {
            context_dim       = 1024;
            num_head_channels = 64;
            num_heads         = -1;
        } else if (version == VERSION_XL) {
            context_dim           = 2048;
            attention_resolutions = {4, 2};
            channel_mult          = {1, 2, 4};
            transformer_depth     = {1, 2, 10};
            num_head_channels     = 64;
            num_heads             = -1;
        }
        // set up hparams of blocks

        // input_blocks
        std::vector<int> input_block_chans;
        input_block_chans.push_back(model_channels);
        int ch = model_channels;
        int ds = 1;

        int len_mults = channel_mult.size();
        for (int i = 0; i < len_mults; i++) {
            int mult = channel_mult[i];
            for (int j = 0; j < num_res_blocks; j++) {
                input_res_blocks[i][j].channels     = ch;
                input_res_blocks[i][j].emb_channels = time_embed_dim;
                input_res_blocks[i][j].out_channels = mult * model_channels;

                ch = mult * model_channels;
                if (std::find(attention_resolutions.begin(), attention_resolutions.end(), ds) != attention_resolutions.end()) {
                    int n_head = num_heads;
                    int d_head = ch / num_heads;
                    if (num_head_channels != -1) {
                        d_head = num_head_channels;
                        n_head = ch / d_head;
                    }
                    input_transformers[i][j]             = SpatialTransformer(transformer_depth[i]);
                    input_transformers[i][j].in_channels = ch;
                    input_transformers[i][j].n_head      = n_head;
                    input_transformers[i][j].d_head      = d_head;
                    input_transformers[i][j].context_dim = context_dim;
                }
                input_block_chans.push_back(ch);
            }
            if (i != len_mults - 1) {
                input_down_samples[i].channels     = ch;
                input_down_samples[i].out_channels = ch;
                input_block_chans.push_back(ch);

                ds *= 2;
            }
        }

        // middle blocks
        middle_block_0.channels     = ch;
        middle_block_0.emb_channels = time_embed_dim;
        middle_block_0.out_channels = ch;

        int n_head = num_heads;
        int d_head = ch / num_heads;
        if (num_head_channels != -1) {
            d_head = num_head_channels;
            n_head = ch / d_head;
        }
        middle_block_1             = SpatialTransformer(transformer_depth[transformer_depth.size() - 1]);
        middle_block_1.in_channels = ch;
        middle_block_1.n_head      = n_head;
        middle_block_1.d_head      = d_head;
        middle_block_1.context_dim = context_dim;

        middle_block_2.channels     = ch;
        middle_block_2.emb_channels = time_embed_dim;
        middle_block_2.out_channels = ch;

        // output blocks
        for (int i = len_mults - 1; i >= 0; i--) {
            int mult = channel_mult[i];
            for (int j = 0; j < num_res_blocks + 1; j++) {
                int ich = input_block_chans.back();
                input_block_chans.pop_back();

                output_res_blocks[i][j].channels     = ch + ich;
                output_res_blocks[i][j].emb_channels = time_embed_dim;
                output_res_blocks[i][j].out_channels = mult * model_channels;

                ch = mult * model_channels;

                if (std::find(attention_resolutions.begin(), attention_resolutions.end(), ds) != attention_resolutions.end()) {
                    int n_head = num_heads;
                    int d_head = ch / num_heads;
                    if (num_head_channels != -1) {
                        d_head = num_head_channels;
                        n_head = ch / d_head;
                    }
                    output_transformers[i][j]             = SpatialTransformer(transformer_depth[i]);
                    output_transformers[i][j].in_channels = ch;
                    output_transformers[i][j].n_head      = n_head;
                    output_transformers[i][j].d_head      = d_head;
                    output_transformers[i][j].context_dim = context_dim;
                }

                if (i > 0 && j == num_res_blocks) {
                    output_up_samples[i - 1].channels     = ch;
                    output_up_samples[i - 1].out_channels = ch;

                    ds /= 2;
                }
            }
        }
    }

    size_t calculate_mem_size() {
        double mem_size = 0;
        mem_size += time_embed_dim * model_channels * ggml_type_sizef(wtype);  // time_embed_0_w
        mem_size += time_embed_dim * ggml_type_sizef(GGML_TYPE_F32);           // time_embed_0_b
        mem_size += time_embed_dim * time_embed_dim * ggml_type_sizef(wtype);  // time_embed_2_w
        mem_size += time_embed_dim * ggml_type_sizef(GGML_TYPE_F32);           // time_embed_2_b

        if (version == VERSION_XL) {
            mem_size += time_embed_dim * adm_in_channels * ggml_type_sizef(wtype);  // label_embed_0_w
            mem_size += time_embed_dim * ggml_type_sizef(GGML_TYPE_F32);            // label_embed_0_b
            mem_size += time_embed_dim * time_embed_dim * ggml_type_sizef(wtype);   // label_embed_2_w
            mem_size += time_embed_dim * ggml_type_sizef(GGML_TYPE_F32);            // label_embed_2_b
        }

        mem_size += model_channels * in_channels * 3 * 3 * ggml_type_sizef(GGML_TYPE_F16);  // input_block_0_w
        mem_size += model_channels * ggml_type_sizef(GGML_TYPE_F32);                        // input_block_0_b

        // input_blocks
        int ds        = 1;
        int len_mults = channel_mult.size();
        for (int i = 0; i < len_mults; i++) {
            for (int j = 0; j < num_res_blocks; j++) {
                mem_size += input_res_blocks[i][j].calculate_mem_size(wtype);
                if (std::find(attention_resolutions.begin(), attention_resolutions.end(), ds) != attention_resolutions.end()) {
                    mem_size += input_transformers[i][j].calculate_mem_size(wtype);
                }
            }
            if (i != len_mults - 1) {
                ds *= 2;
                mem_size += input_down_samples[i].calculate_mem_size(wtype);
            }
        }

        // middle_block
        mem_size += middle_block_0.calculate_mem_size(wtype);
        mem_size += middle_block_1.calculate_mem_size(wtype);
        mem_size += middle_block_2.calculate_mem_size(wtype);

        // output_blocks
        for (int i = len_mults - 1; i >= 0; i--) {
            for (int j = 0; j < num_res_blocks + 1; j++) {
                mem_size += output_res_blocks[i][j].calculate_mem_size(wtype);

                if (std::find(attention_resolutions.begin(), attention_resolutions.end(), ds) != attention_resolutions.end()) {
                    mem_size += output_transformers[i][j].calculate_mem_size(wtype);
                }

                if (i > 0 && j == num_res_blocks) {
                    mem_size += output_up_samples[i - 1].calculate_mem_size(wtype);

                    ds /= 2;
                }
            }
        }

        // out
        mem_size += 2 * model_channels * ggml_type_sizef(GGML_TYPE_F32);                     // out_0_w/b
        mem_size += out_channels * model_channels * 3 * 3 * ggml_type_sizef(GGML_TYPE_F16);  // out_2_w
        mem_size += out_channels * ggml_type_sizef(GGML_TYPE_F32);                           // out_2_b

        return static_cast<size_t>(mem_size);
    }

    int get_num_tensors() {
        // in
        int num_tensors = 6;
        if (version == VERSION_XL) {
            num_tensors += 4;
        }

        // input blocks
        int ds        = 1;
        int len_mults = channel_mult.size();
        for (int i = 0; i < len_mults; i++) {
            for (int j = 0; j < num_res_blocks; j++) {
                num_tensors += 12;
                if (std::find(attention_resolutions.begin(), attention_resolutions.end(), ds) != attention_resolutions.end()) {
                    num_tensors += input_transformers[i][j].get_num_tensors();
                }
            }
            if (i != len_mults - 1) {
                ds *= 2;
                num_tensors += 2;
            }
        }

        // middle blocks
        num_tensors += 13 * 2;
        num_tensors += middle_block_1.get_num_tensors();

        // output blocks
        for (int i = len_mults - 1; i >= 0; i--) {
            for (int j = 0; j < num_res_blocks + 1; j++) {
                num_tensors += 12;

                if (std::find(attention_resolutions.begin(), attention_resolutions.end(), ds) != attention_resolutions.end()) {
                    num_tensors += output_transformers[i][j].get_num_tensors();
                }

                if (i > 0 && j == num_res_blocks) {
                    num_tensors += 2;

                    ds /= 2;
                }
            }
        }

        // out
        num_tensors += 4;
        return num_tensors;
    }

    bool initialize(ggml_backend_t backend_, ggml_type wtype_) {
        backend            = backend_;
        wtype              = wtype_;
        memory_buffer_size = 10 * 1024 * 1024;  // 10 MB, for padding
        memory_buffer_size += calculate_mem_size();
        int num_tensors = get_num_tensors();

        LOG_DEBUG("unet params backend buffer size = % 6.2f MB (%i tensors)", memory_buffer_size / (1024.0 * 1024.0), num_tensors);

        struct ggml_init_params params;
        params.mem_size   = static_cast<size_t>(num_tensors * ggml_tensor_overhead()) + 1 * 1024 * 1024;
        params.mem_buffer = NULL;
        params.no_alloc   = true;
        // LOG_DEBUG("mem_size %u ", params.mem_size);

        ctx = ggml_init(params);
        if (!ctx) {
            LOG_ERROR("ggml_init() failed");
            return false;
        }

        params_buffer = ggml_backend_alloc_buffer(backend, memory_buffer_size);
        return true;
    }

    void destroy() {
        if (ctx != NULL) {
            ggml_free(ctx);
            ctx = NULL;
        }

        if (params_buffer != NULL) {
            ggml_backend_buffer_free(params_buffer);
            params_buffer = NULL;
        }
    }

    void alloc_params() {
        ggml_allocr* alloc = ggml_allocr_new_from_buffer(params_buffer);
        time_embed_0_w     = ggml_new_tensor_2d(ctx, wtype, model_channels, time_embed_dim);
        time_embed_0_b     = ggml_new_tensor_1d(ctx, GGML_TYPE_F32, time_embed_dim);
        time_embed_2_w     = ggml_new_tensor_2d(ctx, wtype, time_embed_dim, time_embed_dim);
        time_embed_2_b     = ggml_new_tensor_1d(ctx, GGML_TYPE_F32, time_embed_dim);

        // SDXL
        if (version == VERSION_XL) {
            label_embed_0_w = ggml_new_tensor_2d(ctx, wtype, adm_in_channels, time_embed_dim);
            label_embed_0_b = ggml_new_tensor_1d(ctx, GGML_TYPE_F32, time_embed_dim);
            label_embed_2_w = ggml_new_tensor_2d(ctx, wtype, time_embed_dim, time_embed_dim);
            label_embed_2_b = ggml_new_tensor_1d(ctx, GGML_TYPE_F32, time_embed_dim);
        }

        // input_blocks
        input_block_0_w = ggml_new_tensor_4d(ctx, GGML_TYPE_F16, 3, 3, in_channels, model_channels);
        input_block_0_b = ggml_new_tensor_1d(ctx, GGML_TYPE_F32, model_channels);

        int ds        = 1;
        int len_mults = channel_mult.size();
        for (int i = 0; i < len_mults; i++) {
            for (int j = 0; j < num_res_blocks; j++) {
                input_res_blocks[i][j].init_params(ctx, wtype);
                if (std::find(attention_resolutions.begin(), attention_resolutions.end(), ds) != attention_resolutions.end()) {
                    input_transformers[i][j].init_params(ctx, alloc, wtype);
                }
            }
            if (i != len_mults - 1) {
                input_down_samples[i].init_params(ctx, wtype);
                ds *= 2;
            }
        }

        // middle_blocks
        middle_block_0.init_params(ctx, wtype);
        middle_block_1.init_params(ctx, alloc, wtype);
        middle_block_2.init_params(ctx, wtype);

        // output_blocks
        for (int i = len_mults - 1; i >= 0; i--) {
            for (int j = 0; j < num_res_blocks + 1; j++) {
                output_res_blocks[i][j].init_params(ctx, wtype);

                if (std::find(attention_resolutions.begin(), attention_resolutions.end(), ds) != attention_resolutions.end()) {
                    output_transformers[i][j].init_params(ctx, alloc, wtype);
                }

                if (i > 0 && j == num_res_blocks) {
                    output_up_samples[i - 1].init_params(ctx, wtype);

                    ds /= 2;
                }
            }
        }

        // out
        out_0_w = ggml_new_tensor_1d(ctx, GGML_TYPE_F32, model_channels);
        out_0_b = ggml_new_tensor_1d(ctx, GGML_TYPE_F32, model_channels);

        out_2_w = ggml_new_tensor_4d(ctx, GGML_TYPE_F16, 3, 3, model_channels, out_channels);
        out_2_b = ggml_new_tensor_1d(ctx, GGML_TYPE_F32, out_channels);

        // alloc all tensors linked to this context
        for (struct ggml_tensor* t = ggml_get_first_tensor(ctx); t != NULL; t = ggml_get_next_tensor(ctx, t)) {
            if (t->data == NULL) {
                ggml_allocr_alloc(alloc, t);
            }
        }

        ggml_allocr_free(alloc);
    }

    void map_by_name(std::map<std::string, struct ggml_tensor*>& tensors, const std::string prefix) {
        tensors[prefix + "time_embed.0.weight"] = time_embed_0_w;
        tensors[prefix + "time_embed.0.bias"]   = time_embed_0_b;
        tensors[prefix + "time_embed.2.weight"] = time_embed_2_w;
        tensors[prefix + "time_embed.2.bias"]   = time_embed_2_b;

        if (version == VERSION_XL) {
            tensors[prefix + "label_emb.0.0.weight"] = label_embed_0_w;
            tensors[prefix + "label_emb.0.0.bias"]   = label_embed_0_b;
            tensors[prefix + "label_emb.0.2.weight"] = label_embed_2_w;
            tensors[prefix + "label_emb.0.2.bias"]   = label_embed_2_b;
        }

        // input_blocks
        tensors[prefix + "input_blocks.0.0.weight"] = input_block_0_w;
        tensors[prefix + "input_blocks.0.0.bias"]   = input_block_0_b;

        int len_mults       = channel_mult.size();
        int input_block_idx = 0;
        int ds              = 1;
        for (int i = 0; i < len_mults; i++) {
            for (int j = 0; j < num_res_blocks; j++) {
                input_block_idx += 1;
                input_res_blocks[i][j].map_by_name(tensors, prefix + "input_blocks." + std::to_string(input_block_idx) + ".0.");
                if (std::find(attention_resolutions.begin(), attention_resolutions.end(), ds) != attention_resolutions.end()) {
                    input_transformers[i][j].map_by_name(tensors, prefix + "input_blocks." + std::to_string(input_block_idx) + ".1.");
                }
            }
            if (i != len_mults - 1) {
                input_block_idx += 1;
                input_down_samples[i].map_by_name(tensors, prefix + "input_blocks." + std::to_string(input_block_idx) + ".0.");
                ds *= 2;
            }
        }

        // middle_blocks
        middle_block_0.map_by_name(tensors, prefix + "middle_block.0.");
        middle_block_1.map_by_name(tensors, prefix + "middle_block.1.");
        middle_block_2.map_by_name(tensors, prefix + "middle_block.2.");

        // output_blocks
        int output_block_idx = 0;
        for (int i = len_mults - 1; i >= 0; i--) {
            for (int j = 0; j < num_res_blocks + 1; j++) {
                output_res_blocks[i][j].map_by_name(tensors, prefix + "output_blocks." + std::to_string(output_block_idx) + ".0.");

                int up_sample_idx = 1;
                if (std::find(attention_resolutions.begin(), attention_resolutions.end(), ds) != attention_resolutions.end()) {
                    output_transformers[i][j].map_by_name(tensors, prefix + "output_blocks." + std::to_string(output_block_idx) + ".1.");
                    up_sample_idx++;
                }

                if (i > 0 && j == num_res_blocks) {
                    output_up_samples[i - 1].map_by_name(tensors, prefix + "output_blocks." + std::to_string(output_block_idx) + "." + std::to_string(up_sample_idx) + ".");

                    ds /= 2;
                }
                output_block_idx += 1;
            }
        }

        // out
        tensors[prefix + "out.0.weight"] = out_0_w;
        tensors[prefix + "out.0.bias"]   = out_0_b;
        tensors[prefix + "out.2.weight"] = out_2_w;
        tensors[prefix + "out.2.bias"]   = out_2_b;
    }

    struct ggml_tensor* forward(struct ggml_context* ctx0,
                                struct ggml_tensor* x,
                                struct ggml_tensor* timesteps,
                                struct ggml_tensor* context,
                                struct ggml_tensor* t_emb = NULL,
                                struct ggml_tensor* y     = NULL) {
        // x: [N, in_channels, h, w]
        // timesteps: [N, ]
        // t_emb: [N, model_channels]
        // context: [N, max_position, hidden_size]([N, 77, 768])
        // y: [adm_in_channels]
        if (t_emb == NULL && timesteps != NULL) {
            t_emb = new_timestep_embedding(ctx0, compute_alloc, timesteps, model_channels);  // [N, model_channels]
        }

        // time_embed = nn.Sequential
        auto emb = ggml_nn_linear(ctx0, t_emb, time_embed_0_w, time_embed_0_b);
        emb      = ggml_silu_inplace(ctx0, emb);
        emb      = ggml_nn_linear(ctx0, emb, time_embed_2_w, time_embed_2_b);  // [N, time_embed_dim]

        // SDXL
        if (y != NULL) {
            auto label_emb = ggml_nn_linear(ctx0, y, label_embed_0_w, label_embed_0_b);
            label_emb      = ggml_silu_inplace(ctx0, label_emb);
            label_emb      = ggml_nn_linear(ctx0, label_emb, label_embed_2_w, label_embed_2_b);
            emb            = ggml_add(ctx, emb, label_emb);  // [N, time_embed_dim]
        }

        // input_blocks
        std::vector<struct ggml_tensor*> hs;

        // input block 0
        struct ggml_tensor* h = ggml_nn_conv_2d(ctx0, x, input_block_0_w, input_block_0_b, 1, 1, 1, 1);  // [N, model_channels, h, w]

        ggml_set_name(h, "bench-start");
        hs.push_back(h);
        // input block 1-11
        int len_mults = channel_mult.size();
        int ds        = 1;
        for (int i = 0; i < len_mults; i++) {
            int mult = channel_mult[i];
            for (int j = 0; j < num_res_blocks; j++) {
                h = input_res_blocks[i][j].forward(ctx0, h, emb);  // [N, mult*model_channels, h, w]
                if (std::find(attention_resolutions.begin(), attention_resolutions.end(), ds) != attention_resolutions.end()) {
                    h = input_transformers[i][j].forward(ctx0, h, context);  // [N, mult*model_channels, h, w]
                }
                hs.push_back(h);
            }
            if (i != len_mults - 1) {
                ds *= 2;
                h = input_down_samples[i].forward(ctx0, h);  // [N, mult*model_channels, h/(2^(i+1)), w/(2^(i+1))]
                hs.push_back(h);
            }
        }
        // [N, 4*model_channels, h/8, w/8]

        // middle_block
        h = middle_block_0.forward(ctx0, h, emb);      // [N, 4*model_channels, h/8, w/8]
        h = middle_block_1.forward(ctx0, h, context);  // [N, 4*model_channels, h/8, w/8]
        h = middle_block_2.forward(ctx0, h, emb);      // [N, 4*model_channels, h/8, w/8]

        // output_blocks
        for (int i = len_mults - 1; i >= 0; i--) {
            for (int j = 0; j < num_res_blocks + 1; j++) {
                auto h_skip = hs.back();
                hs.pop_back();

                h = ggml_concat(ctx0, h, h_skip);
                h = output_res_blocks[i][j].forward(ctx0, h, emb);

                if (std::find(attention_resolutions.begin(), attention_resolutions.end(), ds) != attention_resolutions.end()) {
                    h = output_transformers[i][j].forward(ctx0, h, context);
                }

                if (i > 0 && j == num_res_blocks) {
                    h = output_up_samples[i - 1].forward(ctx0, h);

                    ds /= 2;
                }
            }
        }

        // out
        h = ggml_nn_group_norm(ctx0, h, out_0_w, out_0_b);
        h = ggml_silu_inplace(ctx0, h);

        // conv2d
        h = ggml_nn_conv_2d(ctx0, h, out_2_w, out_2_b, 1, 1, 1, 1);  // [N, out_channels, h, w]
        ggml_set_name(h, "bench-end");
        return h;
    }

    struct ggml_cgraph* build_graph(struct ggml_tensor* x,
                                    struct ggml_tensor* timesteps,
                                    struct ggml_tensor* context,
                                    struct ggml_tensor* t_emb = NULL,
                                    struct ggml_tensor* y     = NULL) {
        // since we are using ggml-alloc, this buffer only needs enough space to hold the ggml_tensor and ggml_cgraph structs, but not the tensor data
        static size_t buf_size = ggml_tensor_overhead() * UNET_GRAPH_SIZE + ggml_graph_overhead();
        static std::vector<uint8_t> buf(buf_size);

        struct ggml_init_params params = {
            /*.mem_size   =*/buf_size,
            /*.mem_buffer =*/buf.data(),
            /*.no_alloc   =*/true,  // the tensors will be allocated later by ggml_allocr_alloc_graph()
        };
        // LOG_DEBUG("mem_size %u ", params.mem_size);

        struct ggml_context* ctx0 = ggml_init(params);

        struct ggml_cgraph* gf = ggml_new_graph_custom(ctx0, UNET_GRAPH_SIZE, false);

        // temporal tensors for transfer tensors from cpu to gpu if needed
        struct ggml_tensor* x_t         = NULL;
        struct ggml_tensor* timesteps_t = NULL;
        struct ggml_tensor* context_t   = NULL;
        struct ggml_tensor* t_emb_t     = NULL;
        struct ggml_tensor* y_t         = NULL;

        // it's performing a compute, check if backend isn't cpu
        if (!ggml_backend_is_cpu(backend)) {
            // pass input tensors to gpu memory
            x_t       = ggml_dup_tensor(ctx0, x);
            context_t = ggml_dup_tensor(ctx0, context);
            ggml_allocr_alloc(compute_alloc, x_t);
            if (timesteps != NULL) {
                timesteps_t = ggml_dup_tensor(ctx0, timesteps);
                ggml_allocr_alloc(compute_alloc, timesteps_t);
            }
            ggml_allocr_alloc(compute_alloc, context_t);
            if (t_emb != NULL) {
                t_emb_t = ggml_dup_tensor(ctx0, t_emb);
                ggml_allocr_alloc(compute_alloc, t_emb_t);
            }
            if (y != NULL) {
                y_t = ggml_dup_tensor(ctx0, y);
                ggml_allocr_alloc(compute_alloc, y_t);
            }
            // pass data to device backend
            if (!ggml_allocr_is_measure(compute_alloc)) {
                ggml_backend_tensor_set(x_t, x->data, 0, ggml_nbytes(x));
                ggml_backend_tensor_set(context_t, context->data, 0, ggml_nbytes(context));
                if (timesteps_t != NULL) {
                    ggml_backend_tensor_set(timesteps_t, timesteps->data, 0, ggml_nbytes(timesteps));
                }
                if (t_emb_t != NULL) {
                    ggml_backend_tensor_set(t_emb_t, t_emb->data, 0, ggml_nbytes(t_emb));
                }
                if (y != NULL) {
                    ggml_backend_tensor_set(y_t, y->data, 0, ggml_nbytes(y));
                }
            }
        } else {
            // if it's cpu backend just pass the same tensors
            x_t         = x;
            timesteps_t = timesteps;
            context_t   = context;
            t_emb_t     = t_emb;
            y_t         = y;
        }

        struct ggml_tensor* out = forward(ctx0, x_t, timesteps_t, context_t, t_emb_t, y_t);

        ggml_build_forward_expand(gf, out);
        ggml_free(ctx0);

        return gf;
    }

    void begin(struct ggml_tensor* x,
               struct ggml_tensor* context,
               struct ggml_tensor* t_emb = NULL,
               struct ggml_tensor* y     = NULL) {
        if (compute_memory_buffer_size == -1) {
            // alignment required by the backend
            compute_alloc = ggml_allocr_new_measure_from_backend(backend);

            struct ggml_cgraph* gf = build_graph(x, NULL, context, t_emb, y);

            // compute the required memory
            compute_memory_buffer_size = ggml_allocr_alloc_graph(compute_alloc, gf);

            // recreate the allocator with the required memory
            ggml_allocr_free(compute_alloc);

            LOG_DEBUG("diffusion compute buffer size: %.2f MB", compute_memory_buffer_size / 1024.0 / 1024.0);
        }

        compute_buffer = ggml_backend_alloc_buffer(backend, compute_memory_buffer_size);
        compute_alloc  = ggml_allocr_new_from_buffer(compute_buffer);
    }

    void compute(struct ggml_tensor* work_latent,
                 int n_threads,
                 struct ggml_tensor* x,
                 struct ggml_tensor* timesteps,
                 struct ggml_tensor* context,
                 struct ggml_tensor* t_emb = NULL,
                 struct ggml_tensor* y     = NULL) {
        ggml_allocr_reset(compute_alloc);

        // compute
        struct ggml_cgraph* gf = build_graph(x, timesteps, context, t_emb, y);

        ggml_allocr_alloc_graph(compute_alloc, gf);

        if (ggml_backend_is_cpu(backend)) {
            ggml_backend_cpu_set_n_threads(backend, n_threads);
        }

#ifdef SD_USE_METAL
        if (ggml_backend_is_metal(backend)) {
            ggml_backend_metal_set_n_cb(backend, n_threads);
        }
#endif

        ggml_backend_graph_compute(backend, gf);

#ifdef GGML_PERF
        ggml_graph_print(gf);
#endif

        ggml_backend_tensor_get_and_sync(backend, gf->nodes[gf->n_nodes - 1], work_latent->data, 0, ggml_nbytes(work_latent));
    }

    void end() {
        ggml_allocr_free(compute_alloc);
        ggml_backend_buffer_free(compute_buffer);
        compute_alloc              = NULL;
        compute_memory_buffer_size = -1;
    }
};

/*================================================== AutoEncoderKL ===================================================*/

struct ResnetBlock {
    // network hparams
    int in_channels;
    int out_channels;

    // network params
    struct ggml_tensor* norm1_w;  // [in_channels, ]
    struct ggml_tensor* norm1_b;  // [in_channels, ]

    struct ggml_tensor* conv1_w;  // [out_channels, in_channels, 3, 3]
    struct ggml_tensor* conv1_b;  // [out_channels, ]

    struct ggml_tensor* norm2_w;  // [out_channels, ]
    struct ggml_tensor* norm2_b;  // [out_channels, ]

    struct ggml_tensor* conv2_w;  // [out_channels, out_channels, 3, 3]
    struct ggml_tensor* conv2_b;  // [out_channels, ]

    // nin_shortcut, only if out_channels != in_channels
    struct ggml_tensor* nin_shortcut_w;  // [out_channels, in_channels, 1, 1]
    struct ggml_tensor* nin_shortcut_b;  // [out_channels, ]

    size_t calculate_mem_size(ggml_type wtype) {
        double mem_size = 0;
        mem_size += 2 * in_channels * ggml_type_sizef(GGML_TYPE_F32);                      // norm1_w/b
        mem_size += out_channels * in_channels * 3 * 3 * ggml_type_sizef(GGML_TYPE_F16);   // conv1_w
        mem_size += 4 * out_channels * ggml_type_sizef(GGML_TYPE_F32);                     // conv1_b/norm2_w/norm2_b/conv2_b
        mem_size += out_channels * out_channels * 3 * 3 * ggml_type_sizef(GGML_TYPE_F16);  // conv2_w

        if (out_channels != in_channels) {
            mem_size += out_channels * in_channels * 1 * 1 * ggml_type_sizef(GGML_TYPE_F16);  // nin_shortcut_w
            mem_size += out_channels * ggml_type_sizef(GGML_TYPE_F32);                        // nin_shortcut_b
        }
        return static_cast<size_t>(mem_size);
    }

    void init_params(struct ggml_context* ctx, ggml_type wtype) {
        norm1_w = ggml_new_tensor_1d(ctx, GGML_TYPE_F32, in_channels);
        norm1_b = ggml_new_tensor_1d(ctx, GGML_TYPE_F32, in_channels);
        conv1_w = ggml_new_tensor_4d(ctx, GGML_TYPE_F16, 3, 3, in_channels, out_channels);
        conv1_b = ggml_new_tensor_1d(ctx, GGML_TYPE_F32, out_channels);

        norm2_w = ggml_new_tensor_1d(ctx, GGML_TYPE_F32, out_channels);
        norm2_b = ggml_new_tensor_1d(ctx, GGML_TYPE_F32, out_channels);
        conv2_w = ggml_new_tensor_4d(ctx, GGML_TYPE_F16, 3, 3, out_channels, out_channels);
        conv2_b = ggml_new_tensor_1d(ctx, GGML_TYPE_F32, out_channels);

        if (out_channels != in_channels) {
            nin_shortcut_w = ggml_new_tensor_4d(ctx, GGML_TYPE_F16, 1, 1, in_channels, out_channels);
            nin_shortcut_b = ggml_new_tensor_1d(ctx, GGML_TYPE_F32, out_channels);
        }
    }

    void map_by_name(std::map<std::string, struct ggml_tensor*>& tensors, const std::string prefix) {
        tensors[prefix + "norm1.weight"] = norm1_w;
        tensors[prefix + "norm1.bias"]   = norm1_b;
        tensors[prefix + "conv1.weight"] = conv1_w;
        tensors[prefix + "conv1.bias"]   = conv1_b;

        tensors[prefix + "norm2.weight"] = norm2_w;
        tensors[prefix + "norm2.bias"]   = norm2_b;
        tensors[prefix + "conv2.weight"] = conv2_w;
        tensors[prefix + "conv2.bias"]   = conv2_b;

        if (out_channels != in_channels) {
            tensors[prefix + "nin_shortcut.weight"] = nin_shortcut_w;
            tensors[prefix + "nin_shortcut.bias"]   = nin_shortcut_b;
        }
    }

    struct ggml_tensor* forward(struct ggml_context* ctx, struct ggml_tensor* z) {
        // z: [N, in_channels, h, w]

        auto h = ggml_nn_group_norm(ctx, z, norm1_w, norm1_b);
        h      = ggml_silu_inplace(ctx, h);
        h      = ggml_nn_conv_2d(ctx, h, conv1_w, conv1_b, 1, 1, 1, 1);  // [N, out_channels, h, w]
        h      = ggml_nn_group_norm(ctx, h, norm2_w, norm2_b);
        h      = ggml_silu_inplace(ctx, h);
        // dropout, skip for inference
        h = ggml_nn_conv_2d(ctx, h, conv2_w, conv2_b, 1, 1, 1, 1);  // [N, out_channels, h, w]

        // skip connection
        if (out_channels != in_channels) {
            z = ggml_nn_conv_2d(ctx, z, nin_shortcut_w, nin_shortcut_b);  // [N, out_channels, h, w]
        }

        h = ggml_add(ctx, h, z);
        return h;  // [N, out_channels, h, w]
    }
};

struct AttnBlock {
    int in_channels;  // mult * model_channels

    // group norm
    struct ggml_tensor* norm_w;  // [in_channels,]
    struct ggml_tensor* norm_b;  // [in_channels,]

    // q/k/v
    struct ggml_tensor* q_w;  // [in_channels, in_channels, 1, 1]
    struct ggml_tensor* q_b;  // [in_channels,]
    struct ggml_tensor* k_w;  // [in_channels, in_channels, 1, 1]
    struct ggml_tensor* k_b;  // [in_channels,]
    struct ggml_tensor* v_w;  // [in_channels, in_channels, 1, 1]
    struct ggml_tensor* v_b;  // [in_channels,]

    // proj_out
    struct ggml_tensor* proj_out_w;  // [in_channels, in_channels, 1, 1]
    struct ggml_tensor* proj_out_b;  // [in_channels,]

    struct ggml_tensor* attn_scale;

    size_t calculate_mem_size(ggml_type wtype) {
        double mem_size = 0;
        mem_size += 6 * in_channels * ggml_type_sizef(GGML_TYPE_F32);                        // norm_w/norm_b/q_b/k_v/v_b/proj_out_b
        mem_size += 4 * in_channels * in_channels * 1 * 1 * ggml_type_sizef(GGML_TYPE_F16);  // q_w/k_w/v_w/proj_out_w                                            // object overhead
        return static_cast<size_t>(mem_size);
    }

    void init_params(struct ggml_context* ctx, ggml_allocr* alloc, ggml_type wtype) {
        norm_w = ggml_new_tensor_1d(ctx, GGML_TYPE_F32, in_channels);
        norm_b = ggml_new_tensor_1d(ctx, GGML_TYPE_F32, in_channels);

        q_w = ggml_new_tensor_4d(ctx, GGML_TYPE_F16, 1, 1, in_channels, in_channels);
        q_b = ggml_new_tensor_1d(ctx, GGML_TYPE_F32, in_channels);
        k_w = ggml_new_tensor_4d(ctx, GGML_TYPE_F16, 1, 1, in_channels, in_channels);
        k_b = ggml_new_tensor_1d(ctx, GGML_TYPE_F32, in_channels);
        v_w = ggml_new_tensor_4d(ctx, GGML_TYPE_F16, 1, 1, in_channels, in_channels);
        v_b = ggml_new_tensor_1d(ctx, GGML_TYPE_F32, in_channels);

        proj_out_w = ggml_new_tensor_4d(ctx, GGML_TYPE_F16, 1, 1, in_channels, in_channels);
        proj_out_b = ggml_new_tensor_1d(ctx, GGML_TYPE_F32, in_channels);

        attn_scale = ggml_new_tensor_1d(ctx, GGML_TYPE_F32, 1);
        ggml_allocr_alloc(alloc, attn_scale);
        float scale = 1.0f / sqrt((float)in_channels);
        ggml_backend_tensor_set(attn_scale, &scale, 0, sizeof(scale));
    }

    void map_by_name(std::map<std::string, struct ggml_tensor*>& tensors, const std::string prefix) {
        tensors[prefix + "norm.weight"]     = norm_w;
        tensors[prefix + "norm.bias"]       = norm_b;
        tensors[prefix + "q.weight"]        = q_w;
        tensors[prefix + "q.bias"]          = q_b;
        tensors[prefix + "k.weight"]        = k_w;
        tensors[prefix + "k.bias"]          = k_b;
        tensors[prefix + "v.weight"]        = v_w;
        tensors[prefix + "v.bias"]          = v_b;
        tensors[prefix + "proj_out.weight"] = proj_out_w;
        tensors[prefix + "proj_out.bias"]   = proj_out_b;
    }

    struct ggml_tensor* forward(struct ggml_context* ctx, struct ggml_tensor* x) {
        // x: [N, in_channels, h, w]

        auto h_ = ggml_nn_group_norm(ctx, x, norm_w, norm_b);

        const int64_t n = h_->ne[3];
        const int64_t c = h_->ne[2];
        const int64_t h = h_->ne[1];
        const int64_t w = h_->ne[0];

        auto q = ggml_nn_conv_2d(ctx, h_, q_w, q_b);  // [N, in_channels, h, w]
        auto k = ggml_nn_conv_2d(ctx, h_, k_w, k_b);  // [N, in_channels, h, w]
        auto v = ggml_nn_conv_2d(ctx, h_, v_w, v_b);  // [N, in_channels, h, w]

        q = ggml_cont(ctx, ggml_permute(ctx, q, 1, 2, 0, 3));  // [N, h, w, in_channels]
        q = ggml_reshape_3d(ctx, q, c, h * w, n);              // [N, h * w, in_channels]

        k = ggml_cont(ctx, ggml_permute(ctx, k, 1, 2, 0, 3));  // [N, h, w, in_channels]
        k = ggml_reshape_3d(ctx, k, c, h * w, n);              // [N, h * w, in_channels]

        auto w_ = ggml_mul_mat(ctx, k, q);  // [N, h * w, h * w]
        w_      = ggml_scale_inplace(ctx, w_, attn_scale);
        w_      = ggml_soft_max_inplace(ctx, w_);

        v  = ggml_reshape_3d(ctx, v, h * w, c, n);               // [N, in_channels, h * w]
        h_ = ggml_mul_mat(ctx, v, w_);                           // [N, h * w, in_channels]
        h_ = ggml_cont(ctx, ggml_permute(ctx, h_, 1, 0, 2, 3));  // [N, in_channels, h * w]
        h_ = ggml_reshape_4d(ctx, h_, w, h, c, n);               // [N, in_channels, h, w]

        // proj_out
        h_ = ggml_nn_conv_2d(ctx, h_, proj_out_w, proj_out_b);  // [N, in_channels, h, w]

        h_ = ggml_add(ctx, h_, x);
        return h_;
    }
};

// ldm.modules.diffusionmodules.model.Encoder
struct Encoder {
    int embed_dim      = 4;
    int ch             = 128;
    int z_channels     = 4;
    int in_channels    = 3;
    int num_res_blocks = 2;
    int ch_mult[4]     = {1, 2, 4, 4};

    struct ggml_tensor* conv_in_w;  // [ch, in_channels, 3, 3]
    struct ggml_tensor* conv_in_b;  // [ch, ]

    ResnetBlock down_blocks[4][2];
    DownSample down_samples[3];

    struct
    {
        ResnetBlock block_1;
        AttnBlock attn_1;
        ResnetBlock block_2;
    } mid;

    // block_in = ch * ch_mult[len_mults - 1]
    struct ggml_tensor* norm_out_w;  // [block_in, ]
    struct ggml_tensor* norm_out_b;  // [block_in, ]

    struct ggml_tensor* conv_out_w;  // [embed_dim*2, block_in, 3, 3]
    struct ggml_tensor* conv_out_b;  // [embed_dim*2, ]

    Encoder() {
        int len_mults = sizeof(ch_mult) / sizeof(int);

        int block_in = 1;
        for (int i = 0; i < len_mults; i++) {
            if (i == 0) {
                block_in = ch;
            } else {
                block_in = ch * ch_mult[i - 1];
            }
            int block_out = ch * ch_mult[i];
            for (int j = 0; j < num_res_blocks; j++) {
                down_blocks[i][j].in_channels  = block_in;
                down_blocks[i][j].out_channels = block_out;
                block_in                       = block_out;
            }
            if (i != len_mults - 1) {
                down_samples[i].channels       = block_in;
                down_samples[i].out_channels   = block_in;
                down_samples[i].vae_downsample = true;
            }
        }

        mid.block_1.in_channels  = block_in;
        mid.block_1.out_channels = block_in;
        mid.attn_1.in_channels   = block_in;
        mid.block_2.in_channels  = block_in;
        mid.block_2.out_channels = block_in;
    }

    size_t get_num_tensors() {
        int num_tensors = 6;

        // mid
        num_tensors += 10 * 3;

        int len_mults = sizeof(ch_mult) / sizeof(int);
        for (int i = len_mults - 1; i >= 0; i--) {
            for (int j = 0; j < num_res_blocks + 1; j++) {
                num_tensors += 10;
            }

            if (i != 0) {
                num_tensors += 2;
            }
        }
        return num_tensors;
    }

    size_t calculate_mem_size(ggml_type wtype) {
        double mem_size = 0;
        int len_mults   = sizeof(ch_mult) / sizeof(int);
        int block_in    = ch * ch_mult[len_mults - 1];

        mem_size += ch * in_channels * 3 * 3 * ggml_type_sizef(GGML_TYPE_F16);  // conv_in_w
        mem_size += ch * ggml_type_sizef(GGML_TYPE_F32);                        // conv_in_b

        mem_size += 2 * block_in * ggml_type_sizef(GGML_TYPE_F32);  // norm_out_w/b

        mem_size += z_channels * 2 * block_in * 3 * 3 * ggml_type_sizef(GGML_TYPE_F16);  // conv_out_w
        mem_size += z_channels * 2 * ggml_type_sizef(GGML_TYPE_F32);                     // conv_out_b

        mem_size += mid.block_1.calculate_mem_size(wtype);
        mem_size += mid.attn_1.calculate_mem_size(wtype);
        mem_size += mid.block_2.calculate_mem_size(wtype);

        for (int i = len_mults - 1; i >= 0; i--) {
            for (int j = 0; j < num_res_blocks + 1; j++) {
                mem_size += down_blocks[i][j].calculate_mem_size(wtype);
            }
            if (i != 0) {
                mem_size += down_samples[i - 1].calculate_mem_size(wtype);
            }
        }

        return static_cast<size_t>(mem_size);
    }

    void init_params(struct ggml_context* ctx, ggml_allocr* alloc, ggml_type wtype) {
        int len_mults = sizeof(ch_mult) / sizeof(int);
        int block_in  = ch * ch_mult[len_mults - 1];

        conv_in_w = ggml_new_tensor_4d(ctx, GGML_TYPE_F16, 3, 3, in_channels, ch);
        conv_in_b = ggml_new_tensor_1d(ctx, GGML_TYPE_F32, ch);

        norm_out_w = ggml_new_tensor_1d(ctx, GGML_TYPE_F32, block_in);
        norm_out_b = ggml_new_tensor_1d(ctx, GGML_TYPE_F32, block_in);

        conv_out_w = ggml_new_tensor_4d(ctx, GGML_TYPE_F16, 3, 3, block_in, z_channels * 2);
        conv_out_b = ggml_new_tensor_1d(ctx, GGML_TYPE_F32, z_channels * 2);

        mid.block_1.init_params(ctx, wtype);
        mid.attn_1.init_params(ctx, alloc, wtype);
        mid.block_2.init_params(ctx, wtype);

        for (int i = 0; i < len_mults; i++) {
            for (int j = 0; j < num_res_blocks; j++) {
                down_blocks[i][j].init_params(ctx, wtype);
            }
            if (i != len_mults - 1) {
                down_samples[i].init_params(ctx, wtype);
            }
        }
    }

    void map_by_name(std::map<std::string, struct ggml_tensor*>& tensors, const std::string prefix) {
        tensors[prefix + "norm_out.weight"] = norm_out_w;
        tensors[prefix + "norm_out.bias"]   = norm_out_b;
        tensors[prefix + "conv_in.weight"]  = conv_in_w;
        tensors[prefix + "conv_in.bias"]    = conv_in_b;
        tensors[prefix + "conv_out.weight"] = conv_out_w;
        tensors[prefix + "conv_out.bias"]   = conv_out_b;

        mid.block_1.map_by_name(tensors, prefix + "mid.block_1.");
        mid.attn_1.map_by_name(tensors, prefix + "mid.attn_1.");
        mid.block_2.map_by_name(tensors, prefix + "mid.block_2.");

        int len_mults = sizeof(ch_mult) / sizeof(int);
        for (int i = 0; i < len_mults; i++) {
            for (int j = 0; j < num_res_blocks; j++) {
                down_blocks[i][j].map_by_name(tensors, prefix + "down." + std::to_string(i) + ".block." + std::to_string(j) + ".");
            }
            if (i != len_mults - 1) {
                down_samples[i].map_by_name(tensors, prefix + "down." + std::to_string(i) + ".downsample.");
            }
        }
    }

    struct ggml_tensor* forward(struct ggml_context* ctx, struct ggml_tensor* x) {
        // x: [N, in_channels, h, w]

        // conv_in
        auto h = ggml_nn_conv_2d(ctx, x, conv_in_w, conv_in_b, 1, 1, 1, 1);  // [N, ch, h, w]
        ggml_set_name(h, "b-start");
        int len_mults = sizeof(ch_mult) / sizeof(int);
        for (int i = 0; i < len_mults; i++) {
            for (int j = 0; j < num_res_blocks; j++) {
                h = down_blocks[i][j].forward(ctx, h);
            }
            if (i != len_mults - 1) {
                h = down_samples[i].forward(ctx, h);
            }
        }

        h = mid.block_1.forward(ctx, h);
        h = mid.attn_1.forward(ctx, h);
        h = mid.block_2.forward(ctx, h);  // [N, block_in, h, w]

        h = ggml_nn_group_norm(ctx, h, norm_out_w, norm_out_b);
        h = ggml_silu_inplace(ctx, h);

        // conv_out
        h = ggml_nn_conv_2d(ctx, h, conv_out_w, conv_out_b, 1, 1, 1, 1);  // [N, z_channels*2, h, w]

        return h;
    }
};

// ldm.modules.diffusionmodules.model.Decoder
struct Decoder {
    int embed_dim      = 4;
    int ch             = 128;
    int z_channels     = 4;
    int out_ch         = 3;
    int num_res_blocks = 2;
    int ch_mult[4]     = {1, 2, 4, 4};

    // block_in = ch *  ch_mult[-1], 512
    struct ggml_tensor* conv_in_w;  // [block_in, z_channels, 3, 3]
    struct ggml_tensor* conv_in_b;  // [block_in, ]

    struct
    {
        ResnetBlock block_1;
        AttnBlock attn_1;
        ResnetBlock block_2;
    } mid;

    ResnetBlock up_blocks[4][3];
    UpSample up_samples[3];

    struct ggml_tensor* norm_out_w;  // [ch *  ch_mult[0], ]
    struct ggml_tensor* norm_out_b;  // [ch *  ch_mult[0], ]

    struct ggml_tensor* conv_out_w;  // [out_ch, ch *  ch_mult[0], 3, 3]
    struct ggml_tensor* conv_out_b;  // [out_ch, ]

    Decoder() {
        int len_mults = sizeof(ch_mult) / sizeof(int);
        int block_in  = ch * ch_mult[len_mults - 1];

        mid.block_1.in_channels  = block_in;
        mid.block_1.out_channels = block_in;
        mid.attn_1.in_channels   = block_in;
        mid.block_2.in_channels  = block_in;
        mid.block_2.out_channels = block_in;

        for (int i = len_mults - 1; i >= 0; i--) {
            int mult      = ch_mult[i];
            int block_out = ch * mult;
            for (int j = 0; j < num_res_blocks + 1; j++) {
                up_blocks[i][j].in_channels  = block_in;
                up_blocks[i][j].out_channels = block_out;
                block_in                     = block_out;
            }
            if (i != 0) {
                up_samples[i - 1].channels     = block_in;
                up_samples[i - 1].out_channels = block_in;
            }
        }
    }

    size_t calculate_mem_size(ggml_type wtype) {
        double mem_size = 0;
        int len_mults   = sizeof(ch_mult) / sizeof(int);
        int block_in    = ch * ch_mult[len_mults - 1];

        mem_size += block_in * z_channels * 3 * 3 * ggml_type_sizef(GGML_TYPE_F16);  // conv_in_w
        mem_size += block_in * ggml_type_sizef(GGML_TYPE_F32);                       // conv_in_b

        mem_size += 2 * (ch * ch_mult[0]) * ggml_type_sizef(GGML_TYPE_F32);  // norm_out_w/b

        mem_size += (ch * ch_mult[0]) * out_ch * 3 * 3 * ggml_type_sizef(GGML_TYPE_F16);  // conv_out_w
        mem_size += out_ch * ggml_type_sizef(GGML_TYPE_F32);                              // conv_out_b

        mem_size += mid.block_1.calculate_mem_size(wtype);
        mem_size += mid.attn_1.calculate_mem_size(wtype);
        mem_size += mid.block_2.calculate_mem_size(wtype);

        for (int i = len_mults - 1; i >= 0; i--) {
            for (int j = 0; j < num_res_blocks + 1; j++) {
                mem_size += up_blocks[i][j].calculate_mem_size(wtype);
            }
            if (i != 0) {
                mem_size += up_samples[i - 1].calculate_mem_size(wtype);
            }
        }

        return static_cast<size_t>(mem_size);
    }

    size_t get_num_tensors() {
        int num_tensors = 8;

        // mid
        num_tensors += 10 * 3;

        int len_mults = sizeof(ch_mult) / sizeof(int);
        for (int i = len_mults - 1; i >= 0; i--) {
            for (int j = 0; j < num_res_blocks + 1; j++) {
                num_tensors += 10;
            }

            if (i != 0) {
                num_tensors += 2;
            }
        }
        return num_tensors;
    }

    void init_params(struct ggml_context* ctx, ggml_allocr* alloc, ggml_type wtype) {
        int len_mults = sizeof(ch_mult) / sizeof(int);
        int block_in  = ch * ch_mult[len_mults - 1];

        norm_out_w = ggml_new_tensor_1d(ctx, GGML_TYPE_F32, ch * ch_mult[0]);
        norm_out_b = ggml_new_tensor_1d(ctx, GGML_TYPE_F32, ch * ch_mult[0]);

        conv_in_w = ggml_new_tensor_4d(ctx, GGML_TYPE_F16, 3, 3, z_channels, block_in);
        conv_in_b = ggml_new_tensor_1d(ctx, GGML_TYPE_F32, block_in);

        conv_out_w = ggml_new_tensor_4d(ctx, GGML_TYPE_F16, 3, 3, ch * ch_mult[0], out_ch);
        conv_out_b = ggml_new_tensor_1d(ctx, GGML_TYPE_F32, out_ch);

        mid.block_1.init_params(ctx, wtype);
        mid.attn_1.init_params(ctx, alloc, wtype);
        mid.block_2.init_params(ctx, wtype);

        for (int i = len_mults - 1; i >= 0; i--) {
            for (int j = 0; j < num_res_blocks + 1; j++) {
                up_blocks[i][j].init_params(ctx, wtype);
            }

            if (i != 0) {
                up_samples[i - 1].init_params(ctx, wtype);
            }
        }
    }

    void map_by_name(std::map<std::string, struct ggml_tensor*>& tensors, const std::string prefix) {
        tensors[prefix + "norm_out.weight"] = norm_out_w;
        tensors[prefix + "norm_out.bias"]   = norm_out_b;
        tensors[prefix + "conv_in.weight"]  = conv_in_w;
        tensors[prefix + "conv_in.bias"]    = conv_in_b;
        tensors[prefix + "conv_out.weight"] = conv_out_w;
        tensors[prefix + "conv_out.bias"]   = conv_out_b;

        mid.block_1.map_by_name(tensors, prefix + "mid.block_1.");
        mid.attn_1.map_by_name(tensors, prefix + "mid.attn_1.");
        mid.block_2.map_by_name(tensors, prefix + "mid.block_2.");

        int len_mults = sizeof(ch_mult) / sizeof(int);
        for (int i = len_mults - 1; i >= 0; i--) {
            for (int j = 0; j < num_res_blocks + 1; j++) {
                up_blocks[i][j].map_by_name(tensors, prefix + "up." + std::to_string(i) + ".block." + std::to_string(j) + ".");
            }
            if (i != 0) {
                up_samples[i - 1].map_by_name(tensors, prefix + "up." + std::to_string(i) + ".upsample.");
            }
        }
    }

    struct ggml_tensor* forward(struct ggml_context* ctx, struct ggml_tensor* z) {
        // z: [N, z_channels, h, w]
        // conv_in
        auto h = ggml_nn_conv_2d(ctx, z, conv_in_w, conv_in_b, 1, 1, 1, 1);  // [N, block_in, h, w]

        h = mid.block_1.forward(ctx, h);
        h = mid.attn_1.forward(ctx, h);
        h = mid.block_2.forward(ctx, h);  // [N, block_in, h, w]

        int len_mults = sizeof(ch_mult) / sizeof(int);
        for (int i = len_mults - 1; i >= 0; i--) {
            for (int j = 0; j < num_res_blocks + 1; j++) {
                h = up_blocks[i][j].forward(ctx, h);
            }
            if (i != 0) {
                h = up_samples[i - 1].forward(ctx, h);
            }
        }

        // group norm 32
        h = ggml_nn_group_norm(ctx, h, norm_out_w, norm_out_b);
        h = ggml_silu_inplace(ctx, h);

        // conv_out
        h = ggml_nn_conv_2d(ctx, h, conv_out_w, conv_out_b, 1, 1, 1, 1);  // [N, out_ch, h, w]
        return h;
    }
};

// ldm.models.autoencoder.AutoencoderKL
struct AutoEncoderKL {
    bool decode_only = true;
    int embed_dim    = 4;
    struct
    {
        int z_channels     = 4;
        int resolution     = 256;
        int in_channels    = 3;
        int out_ch         = 3;
        int ch             = 128;
        int ch_mult[4]     = {1, 2, 4, 4};
        int num_res_blocks = 2;
    } dd_config;

    struct ggml_tensor* quant_conv_w;  // [2*embed_dim, 2*z_channels, 1, 1]
    struct ggml_tensor* quant_conv_b;  // [2*embed_dim, ]

    struct ggml_tensor* post_quant_conv_w;  // [z_channels, embed_dim, 1, 1]
    struct ggml_tensor* post_quant_conv_b;  // [z_channels, ]

    Encoder encoder;
    Decoder decoder;

    struct ggml_context* ctx;
    ggml_backend_buffer_t params_buffer;
    ggml_backend_buffer_t compute_buffer;  // for compute
    struct ggml_allocr* compute_alloc = NULL;

    int memory_buffer_size = 0;
    ggml_type wtype;
    ggml_backend_t backend = NULL;

    AutoEncoderKL(bool decode_only = false)
        : decode_only(decode_only) {
        assert(sizeof(dd_config.ch_mult) == sizeof(encoder.ch_mult));
        assert(sizeof(dd_config.ch_mult) == sizeof(decoder.ch_mult));

        encoder.embed_dim      = embed_dim;
        decoder.embed_dim      = embed_dim;
        encoder.ch             = dd_config.ch;
        decoder.ch             = dd_config.ch;
        encoder.z_channels     = dd_config.z_channels;
        decoder.z_channels     = dd_config.z_channels;
        encoder.in_channels    = dd_config.in_channels;
        decoder.out_ch         = dd_config.out_ch;
        encoder.num_res_blocks = dd_config.num_res_blocks;

        int len_mults = sizeof(dd_config.ch_mult) / sizeof(int);
        for (int i = 0; i < len_mults; i++) {
            encoder.ch_mult[i] = dd_config.ch_mult[i];
            decoder.ch_mult[i] = dd_config.ch_mult[i];
        }
    }

    size_t calculate_mem_size() {
        double mem_size = 0;

        if (!decode_only) {
            mem_size += 2 * embed_dim * 2 * dd_config.z_channels * 1 * 1 * ggml_type_sizef(GGML_TYPE_F16);  // quant_conv_w
            mem_size += 2 * embed_dim * ggml_type_sizef(GGML_TYPE_F32);                                     // quant_conv_b
            mem_size += encoder.calculate_mem_size(wtype);
        }

        mem_size += dd_config.z_channels * embed_dim * 1 * 1 * ggml_type_sizef(GGML_TYPE_F16);  // post_quant_conv_w
        mem_size += dd_config.z_channels * ggml_type_sizef(GGML_TYPE_F32);                      // post_quant_conv_b

        mem_size += decoder.calculate_mem_size(wtype);
        return static_cast<size_t>(mem_size);
    }

    bool initialize(ggml_backend_t backend_, ggml_type wtype_) {
        backend            = backend_;
        wtype              = wtype_;
        memory_buffer_size = 1 * 1024 * 1024;  // 1 MB, for padding
        memory_buffer_size += (int)calculate_mem_size();
        int num_tensors = 0;
        if (!decode_only) {
            num_tensors += 2;
            num_tensors += (int)encoder.get_num_tensors();
        }

        num_tensors += (int)decoder.get_num_tensors();
        LOG_DEBUG("vae params backend buffer size = % 6.2f MB (%i tensors)", memory_buffer_size / (1024.0 * 1024.0), num_tensors);

        struct ggml_init_params params;
        params.mem_size   = static_cast<size_t>(num_tensors * ggml_tensor_overhead());
        params.mem_buffer = NULL;
        params.no_alloc   = true;
        // LOG_DEBUG("mem_size %u ", params.mem_size);

        params_buffer = ggml_backend_alloc_buffer(backend, memory_buffer_size);

        ctx = ggml_init(params);
        if (!ctx) {
            LOG_ERROR("ggml_init() failed");
            return false;
        }
        return true;
    }

    void destroy() {
        if (ctx != NULL) {
            ggml_free(ctx);
            ctx = NULL;
        }
    }

    void alloc_params() {
        ggml_allocr* alloc = ggml_allocr_new_from_buffer(params_buffer);

        if (!decode_only) {
            quant_conv_w = ggml_new_tensor_4d(ctx, GGML_TYPE_F16, 1, 1, 2 * dd_config.z_channels, 2 * embed_dim);
            quant_conv_b = ggml_new_tensor_1d(ctx, GGML_TYPE_F32, 2 * embed_dim);
            encoder.init_params(ctx, alloc, wtype);
        }

        post_quant_conv_w = ggml_new_tensor_4d(ctx, GGML_TYPE_F16, 1, 1, embed_dim, dd_config.z_channels);
        post_quant_conv_b = ggml_new_tensor_1d(ctx, GGML_TYPE_F32, dd_config.z_channels);
        decoder.init_params(ctx, alloc, wtype);

        // alloc all tensors linked to this context
        for (struct ggml_tensor* t = ggml_get_first_tensor(ctx); t != NULL; t = ggml_get_next_tensor(ctx, t)) {
            if (t->data == NULL) {
                ggml_allocr_alloc(alloc, t);
            }
        }
        ggml_allocr_free(alloc);
    }

    void map_by_name(std::map<std::string, struct ggml_tensor*>& tensors, const std::string prefix) {
        if (!decode_only) {
            tensors[prefix + "quant_conv.weight"] = quant_conv_w;
            tensors[prefix + "quant_conv.bias"]   = quant_conv_b;
            encoder.map_by_name(tensors, prefix + "encoder.");
        }

        tensors[prefix + "post_quant_conv.weight"] = post_quant_conv_w;
        tensors[prefix + "post_quant_conv.bias"]   = post_quant_conv_b;
        decoder.map_by_name(tensors, prefix + "decoder.");
    }

    struct ggml_tensor* decode(struct ggml_context* ctx0, struct ggml_tensor* z) {
        // z: [N, z_channels, h, w]
        // post_quant_conv
        auto h = ggml_nn_conv_2d(ctx0, z, post_quant_conv_w, post_quant_conv_b);  // [N, z_channels, h, w]
        ggml_set_name(h, "bench-start");
        h = decoder.forward(ctx0, h);
        ggml_set_name(h, "bench-end");
        return h;
    }

    struct ggml_tensor* encode(struct ggml_context* ctx0, struct ggml_tensor* x) {
        // x: [N, in_channels, h, w]
        auto h = encoder.forward(ctx0, x);  // [N, 2*z_channels, h/8, w/8]
        // quant_conv
        h = ggml_nn_conv_2d(ctx0, h, quant_conv_w, quant_conv_b);  // [N, 2*embed_dim, h/8, w/8]
        ggml_set_name(h, "b-end");
        return h;
    }

    struct ggml_cgraph* build_graph(struct ggml_tensor* z, bool decode_graph) {
        // since we are using ggml-alloc, this buffer only needs enough space to hold the ggml_tensor and ggml_cgraph structs, but not the tensor data
        static size_t buf_size = ggml_tensor_overhead() * UNET_GRAPH_SIZE + ggml_graph_overhead();
        static std::vector<uint8_t> buf(buf_size);

        struct ggml_init_params params = {
            /*.mem_size   =*/buf_size,
            /*.mem_buffer =*/buf.data(),
            /*.no_alloc   =*/true,  // the tensors will be allocated later by ggml_allocr_alloc_graph()
        };
        // LOG_DEBUG("mem_size %u ", params.mem_size);

        struct ggml_context* ctx0 = ggml_init(params);

        struct ggml_cgraph* gf = ggml_new_graph(ctx0);

        struct ggml_tensor* z_ = NULL;

        // it's performing a compute, check if backend isn't cpu
        if (!ggml_backend_is_cpu(backend)) {
            // pass input tensors to gpu memory
            z_ = ggml_dup_tensor(ctx0, z);
            ggml_allocr_alloc(compute_alloc, z_);

            // pass data to device backend
            if (!ggml_allocr_is_measure(compute_alloc)) {
                ggml_backend_tensor_set(z_, z->data, 0, ggml_nbytes(z));
            }
        } else {
            z_ = z;
        }

        struct ggml_tensor* out = decode_graph ? decode(ctx0, z_) : encode(ctx0, z_);

        ggml_build_forward_expand(gf, out);
        ggml_free(ctx0);

        return gf;
    }

    void begin(struct ggml_tensor* x, bool decode) {
        // calculate the amount of memory required
        // alignment required by the backend
        compute_alloc = ggml_allocr_new_measure_from_backend(backend);

        struct ggml_cgraph* gf = build_graph(x, decode);

        // compute the required memory
        size_t compute_memory_buffer_size = ggml_allocr_alloc_graph(compute_alloc, gf);

        // recreate the allocator with the required memory
        ggml_allocr_free(compute_alloc);

        LOG_DEBUG("vae compute buffer size: %.2f MB", compute_memory_buffer_size / 1024.0 / 1024.0);

        compute_buffer = ggml_backend_alloc_buffer(backend, compute_memory_buffer_size);
        compute_alloc  = ggml_allocr_new_from_buffer(compute_buffer);
    }

    void compute(struct ggml_tensor* work_result, const int n_threads, struct ggml_tensor* z, bool decode_graph) {
        ggml_allocr_reset(compute_alloc);

        struct ggml_cgraph* gf = build_graph(z, decode_graph);
        ggml_allocr_alloc_graph(compute_alloc, gf);

        if (ggml_backend_is_cpu(backend)) {
            ggml_backend_cpu_set_n_threads(backend, n_threads);
        }

#ifdef SD_USE_METAL
        if (ggml_backend_is_metal(backend)) {
            ggml_backend_metal_set_n_cb(backend, n_threads);
        }
#endif

        ggml_backend_graph_compute(backend, gf);

#ifdef GGML_PERF
        ggml_graph_print(gf);
#endif

        ggml_backend_tensor_get_and_sync(backend, gf->nodes[gf->n_nodes - 1], work_result->data, 0, ggml_nbytes(work_result));
    }

    void end() {
        ggml_allocr_free(compute_alloc);
        ggml_backend_buffer_free(compute_buffer);
        compute_alloc = NULL;
    }
};

/*
    ===================================    TinyAutoEncoder  ===================================
    References:
    https://github.com/huggingface/diffusers/blob/main/src/diffusers/models/autoencoder_tiny.py
    https://github.com/madebyollin/taesd/blob/main/taesd.py

*/
struct TAEBlock {
    int in_channels;
    int out_channels;

    // conv
    ggml_tensor* conv_0_w;  // [in_channels, out_channels, 3, 3]
    ggml_tensor* conv_0_b;  // [in_channels]
    ggml_tensor* conv_1_w;  // [out_channels, out_channels, 3, 3]
    ggml_tensor* conv_1_b;  // [out_channels]
    ggml_tensor* conv_2_w;  // [out_channels, out_channels, 3, 3]
    ggml_tensor* conv_2_b;  // [out_channels]

    // skip
    ggml_tensor* conv_skip_w;  // [in_channels, out_channels, 1, 1]

    size_t calculate_mem_size() {
        size_t mem_size = in_channels * out_channels * 3 * 3 * ggml_type_size(GGML_TYPE_F16);  // conv_0_w
        mem_size += in_channels * ggml_type_size(GGML_TYPE_F32);                               // conv_0_b
        mem_size += out_channels * out_channels * 3 * 3 * ggml_type_size(GGML_TYPE_F16);       // conv_1_w
        mem_size += out_channels * ggml_type_size(GGML_TYPE_F32);                              // conv_1_b
        mem_size += out_channels * out_channels * 3 * 3 * ggml_type_size(GGML_TYPE_F16);       // conv_1_w
        mem_size += out_channels * ggml_type_size(GGML_TYPE_F32);                              // conv_1_b
        mem_size += out_channels * out_channels * 3 * 3 * ggml_type_size(GGML_TYPE_F16);       // conv_2_w
        mem_size += out_channels * ggml_type_size(GGML_TYPE_F32);                              // conv_2_b

        if (in_channels != out_channels) {
            mem_size += in_channels * out_channels * ggml_type_size(GGML_TYPE_F16);  // conv_skip_w
        }
        return mem_size;
    }

    int get_num_tensors() {
        return 6 + (in_channels != out_channels ? 1 : 0);
    }

    void init_params(ggml_context* ctx) {
        conv_0_w = ggml_new_tensor_4d(ctx, GGML_TYPE_F16, 3, 3, out_channels, in_channels);
        conv_0_b = ggml_new_tensor_1d(ctx, GGML_TYPE_F32, in_channels);

        conv_1_w = ggml_new_tensor_4d(ctx, GGML_TYPE_F16, 3, 3, out_channels, out_channels);
        conv_1_b = ggml_new_tensor_1d(ctx, GGML_TYPE_F32, out_channels);

        conv_2_w = ggml_new_tensor_4d(ctx, GGML_TYPE_F16, 3, 3, out_channels, out_channels);
        conv_2_b = ggml_new_tensor_1d(ctx, GGML_TYPE_F32, out_channels);

        if (in_channels != out_channels) {
            conv_skip_w = ggml_new_tensor_4d(ctx, GGML_TYPE_F16, 1, 1, out_channels, in_channels);
        }
    }

    void map_by_name(std::map<std::string, ggml_tensor*>& tensors, std::string prefix) {
        tensors[prefix + "conv.0.weight"] = conv_0_w;
        tensors[prefix + "conv.0.bias"]   = conv_0_b;

        tensors[prefix + "conv.2.weight"] = conv_1_w;
        tensors[prefix + "conv.2.bias"]   = conv_1_b;

        tensors[prefix + "conv.4.weight"] = conv_2_w;
        tensors[prefix + "conv.4.bias"]   = conv_2_b;

        if (in_channels != out_channels) {
            tensors[prefix + "skip.weight"] = conv_skip_w;
        }
    }

    ggml_tensor* forward(ggml_context* ctx, ggml_tensor* x) {
        // conv(n_in, n_out)
        ggml_tensor* h;
        h = ggml_nn_conv_2d(ctx, x, conv_0_w, conv_0_b, 1, 1, 1, 1);
        h = ggml_relu_inplace(ctx, h);
        h = ggml_nn_conv_2d(ctx, h, conv_1_w, conv_1_b, 1, 1, 1, 1);
        h = ggml_relu_inplace(ctx, h);
        h = ggml_nn_conv_2d(ctx, h, conv_2_w, conv_2_b, 1, 1, 1, 1);

        // skip connection
        if (in_channels != out_channels) {
            // skip = nn.Conv2d(n_in, n_out, 1, bias=False) if n_in != n_out else nn.Identity()
            x = ggml_nn_conv_2d(ctx, x, conv_skip_w, NULL, 1, 1, 1, 1);
        }

        h = ggml_add(ctx, h, x);
        h = ggml_relu_inplace(ctx, h);
        return h;
    }
};

struct TinyEncoder {
    int in_channels = 3;
    int z_channels  = 4;
    int channels    = 64;
    int num_blocks  = 3;

    // input
    ggml_tensor* conv_input_w;  // [channels, in_channels, 3, 3]
    ggml_tensor* conv_input_b;  // [channels]
    TAEBlock initial_block;

    ggml_tensor* conv_1_w;  // [channels, channels, 3, 3]
    TAEBlock input_blocks[3];

    // middle
    ggml_tensor* conv_2_w;  // [channels, channels, 3, 3]
    TAEBlock middle_blocks[3];

    // output
    ggml_tensor* conv_3_w;  // [channels, channels, 3, 3]
    TAEBlock output_blocks[3];

    // final
    ggml_tensor* conv_final_w;  // [z_channels, channels, 3, 3]
    ggml_tensor* conv_final_b;  // [z_channels]

    TinyEncoder() {
        for (int i = 0; i < num_blocks; i++) {
            input_blocks[i].in_channels  = channels;
            input_blocks[i].out_channels = channels;

            middle_blocks[i].in_channels  = channels;
            middle_blocks[i].out_channels = channels;

            output_blocks[i].in_channels  = channels;
            output_blocks[i].out_channels = channels;
        }

        initial_block.in_channels  = channels;
        initial_block.out_channels = channels;
    }

    size_t calculate_mem_size() {
        size_t mem_size = channels * in_channels * 3 * 3 * ggml_type_size(GGML_TYPE_F16);  // conv_input_w
        mem_size += channels * ggml_type_size(GGML_TYPE_F32);                              // conv_input_b

        mem_size += initial_block.calculate_mem_size();

        mem_size += channels * channels * 3 * 3 * ggml_type_size(GGML_TYPE_F16);  // conv_1_w
        mem_size += channels * channels * 3 * 3 * ggml_type_size(GGML_TYPE_F16);  // conv_2_w
        mem_size += channels * channels * 3 * 3 * ggml_type_size(GGML_TYPE_F16);  // conv_3_w

        for (int i = 0; i < num_blocks; i++) {
            mem_size += input_blocks[i].calculate_mem_size();
            mem_size += middle_blocks[i].calculate_mem_size();
            mem_size += output_blocks[i].calculate_mem_size();
        }
        mem_size += z_channels * channels * 3 * 3 * ggml_type_size(GGML_TYPE_F16);  // conv_input_w
        mem_size += z_channels * ggml_type_size(GGML_TYPE_F32);                     // conv_input_b
        return mem_size;
    }

    int get_num_tensors() {
        int num_tensors = 7;
        for (int i = 0; i < num_blocks; i++) {
            num_tensors += input_blocks[i].get_num_tensors();
            num_tensors += middle_blocks[i].get_num_tensors();
            num_tensors += output_blocks[i].get_num_tensors();
        }
        num_tensors += initial_block.get_num_tensors();
        return num_tensors;
    }

    void init_params(ggml_context* ctx) {
        conv_input_w = ggml_new_tensor_4d(ctx, GGML_TYPE_F16, 3, 3, in_channels, channels);
        conv_input_b = ggml_new_tensor_1d(ctx, GGML_TYPE_F32, channels);

        initial_block.init_params(ctx);

        conv_1_w = ggml_new_tensor_4d(ctx, GGML_TYPE_F16, 3, 3, channels, channels);
        conv_2_w = ggml_new_tensor_4d(ctx, GGML_TYPE_F16, 3, 3, channels, channels);
        conv_3_w = ggml_new_tensor_4d(ctx, GGML_TYPE_F16, 3, 3, channels, channels);

        conv_final_w = ggml_new_tensor_4d(ctx, GGML_TYPE_F16, 3, 3, channels, z_channels);
        conv_final_b = ggml_new_tensor_1d(ctx, GGML_TYPE_F32, z_channels);

        for (int i = 0; i < num_blocks; i++) {
            input_blocks[i].init_params(ctx);
            middle_blocks[i].init_params(ctx);
            output_blocks[i].init_params(ctx);
        }
    }

    void map_by_name(std::map<std::string, ggml_tensor*>& tensors, std::string prefix) {
        tensors[prefix + "0.weight"] = conv_input_w;
        tensors[prefix + "0.bias"]   = conv_input_b;

        initial_block.map_by_name(tensors, prefix + "1.");

        tensors[prefix + "2.weight"] = conv_1_w;
        for (int i = 0; i < num_blocks; i++) {
            input_blocks[i].map_by_name(tensors, prefix + std::to_string(i + 3) + ".");
        }

        tensors[prefix + "6.weight"] = conv_2_w;
        for (int i = 0; i < num_blocks; i++) {
            middle_blocks[i].map_by_name(tensors, prefix + std::to_string(i + 7) + ".");
        }

        tensors[prefix + "10.weight"] = conv_3_w;
        for (int i = 0; i < num_blocks; i++) {
            output_blocks[i].map_by_name(tensors, prefix + std::to_string(i + 11) + ".");
        }

        tensors[prefix + "14.weight"] = conv_final_w;
        tensors[prefix + "14.bias"]   = conv_final_b;
    }

    ggml_tensor* forward(ggml_context* ctx, ggml_tensor* x) {
        // conv(3, 64)
        auto z = ggml_nn_conv_2d(ctx, x, conv_input_w, conv_input_b, 1, 1, 1, 1);

        // Block(64, 64)
        z = initial_block.forward(ctx, z);

        // conv(64, 64, stride=2, bias=False)
        z = ggml_nn_conv_2d(ctx, z, conv_1_w, NULL, 2, 2, 1, 1);

        // Block(64, 64), Block(64, 64), Block(64, 64)
        for (int i = 0; i < num_blocks; i++) {
            z = input_blocks[i].forward(ctx, z);
        }

        // conv(64, 64, stride=2, bias=False)
        z = ggml_nn_conv_2d(ctx, z, conv_2_w, NULL, 2, 2, 1, 1);

        // Block(64, 64), Block(64, 64), Block(64, 64)
        for (int i = 0; i < num_blocks; i++) {
            z = middle_blocks[i].forward(ctx, z);
        }

        // conv(64, 64, stride=2, bias=False)
        z = ggml_nn_conv_2d(ctx, z, conv_3_w, NULL, 2, 2, 1, 1);

        // Block(64, 64), Block(64, 64), Block(64, 64)
        for (int i = 0; i < num_blocks; i++) {
            z = output_blocks[i].forward(ctx, z);
        }

        // conv(64, 4)
        z = ggml_nn_conv_2d(ctx, z, conv_final_w, conv_final_b, 1, 1, 1, 1);
        return z;
    }
};

struct TinyDecoder {
    int z_channels      = 4;
    int channels        = 64;
    int output_channels = 3;
    int num_blocks      = 3;

    // input
    ggml_tensor* conv_input_w;  // [channels, z_channels, 3, 3]
    ggml_tensor* conv_input_b;  // [channels]
    TAEBlock input_blocks[3];
    ggml_tensor* conv_1_w;  // [channels, channels, 3, 3]

    // middle
    TAEBlock middle_blocks[3];
    ggml_tensor* conv_2_w;  // [channels, channels, 3, 3]

    // output
    TAEBlock output_blocks[3];
    ggml_tensor* conv_3_w;  // [channels, channels, 3, 3]

    // final
    TAEBlock final_block;
    ggml_tensor* conv_final_w;  // [output_channels, channels, 3, 3]
    ggml_tensor* conv_final_b;  // [output_channels]

    ggml_tensor* in_scale_1d3;  // [1]
    ggml_tensor* in_scale_3;    // [1]

    TinyDecoder() {
        for (int i = 0; i < num_blocks; i++) {
            input_blocks[i].in_channels  = channels;
            input_blocks[i].out_channels = channels;

            middle_blocks[i].in_channels  = channels;
            middle_blocks[i].out_channels = channels;

            output_blocks[i].in_channels  = channels;
            output_blocks[i].out_channels = channels;
        }

        final_block.in_channels  = channels;
        final_block.out_channels = channels;
    }

    size_t calculate_mem_size() {
        size_t mem_size = channels * z_channels * 3 * 3 * ggml_type_size(GGML_TYPE_F16);  // conv_input_w
        mem_size += channels * ggml_type_size(GGML_TYPE_F32);                             // conv_input_b

        for (int i = 0; i < num_blocks; i++) {
            mem_size += input_blocks[i].calculate_mem_size();
        }
        mem_size += channels * channels * 3 * 3 * ggml_type_size(GGML_TYPE_F16);  // conv_1_w

        for (int i = 0; i < num_blocks; i++) {
            mem_size += middle_blocks[i].calculate_mem_size();
        }
        mem_size += channels * channels * 3 * 3 * ggml_type_size(GGML_TYPE_F16);  // conv_2_w

        for (int i = 0; i < num_blocks; i++) {
            mem_size += output_blocks[i].calculate_mem_size();
        }
        mem_size += channels * channels * 3 * 3 * ggml_type_size(GGML_TYPE_F16);  // conv_3_w

        mem_size += final_block.calculate_mem_size();
        mem_size += output_channels * channels * 3 * 3 * ggml_type_size(GGML_TYPE_F16);  // conv_input_w
        mem_size += output_channels * ggml_type_size(GGML_TYPE_F32);                     // conv_input_b
        return mem_size;
    }

    int get_num_tensors() {
        int num_tensors = 9;
        for (int i = 0; i < num_blocks; i++) {
            num_tensors += input_blocks[i].get_num_tensors();
            num_tensors += middle_blocks[i].get_num_tensors();
            num_tensors += output_blocks[i].get_num_tensors();
        }
        num_tensors += final_block.get_num_tensors();
        return num_tensors;
    }

    void init_params(ggml_allocr* alloc, ggml_context* ctx) {
        conv_input_w = ggml_new_tensor_4d(ctx, GGML_TYPE_F16, 3, 3, z_channels, channels);
        conv_input_b = ggml_new_tensor_1d(ctx, GGML_TYPE_F32, channels);

        conv_1_w = ggml_new_tensor_4d(ctx, GGML_TYPE_F16, 3, 3, channels, channels);
        conv_2_w = ggml_new_tensor_4d(ctx, GGML_TYPE_F16, 3, 3, channels, channels);
        conv_3_w = ggml_new_tensor_4d(ctx, GGML_TYPE_F16, 3, 3, channels, channels);

        conv_final_w = ggml_new_tensor_4d(ctx, GGML_TYPE_F16, 3, 3, channels, output_channels);
        conv_final_b = ggml_new_tensor_1d(ctx, GGML_TYPE_F32, output_channels);

        for (int i = 0; i < num_blocks; i++) {
            input_blocks[i].init_params(ctx);
            middle_blocks[i].init_params(ctx);
            output_blocks[i].init_params(ctx);
        }

        final_block.init_params(ctx);

        // initialize constants scales
        in_scale_1d3 = ggml_new_tensor_1d(ctx, GGML_TYPE_F32, 1);
        in_scale_3   = ggml_new_tensor_1d(ctx, GGML_TYPE_F32, 1);
        ggml_allocr_alloc(alloc, in_scale_1d3);
        float scale_1d3 = 1.0f / 3.0f;
        ggml_backend_tensor_set(in_scale_1d3, &scale_1d3, 0, sizeof(scale_1d3));
        ggml_allocr_alloc(alloc, in_scale_3);
        float scale_3 = 3.0f;
        ggml_backend_tensor_set(in_scale_3, &scale_3, 0, sizeof(scale_3));
    }

    void map_by_name(std::map<std::string, ggml_tensor*>& tensors, std::string prefix) {
        tensors[prefix + "0.weight"] = conv_input_w;
        tensors[prefix + "0.bias"]   = conv_input_b;

        for (int i = 0; i < num_blocks; i++) {
            input_blocks[i].map_by_name(tensors, prefix + std::to_string(i + 2) + ".");
        }

        tensors[prefix + "6.weight"] = conv_1_w;
        for (int i = 0; i < num_blocks; i++) {
            middle_blocks[i].map_by_name(tensors, prefix + std::to_string(i + 7) + ".");
        }

        tensors[prefix + "11.weight"] = conv_2_w;
        for (int i = 0; i < num_blocks; i++) {
            output_blocks[i].map_by_name(tensors, prefix + std::to_string(i + 12) + ".");
        }

        tensors[prefix + "16.weight"] = conv_3_w;

        final_block.map_by_name(tensors, prefix + "17.");

        tensors[prefix + "18.weight"] = conv_final_w;
        tensors[prefix + "18.bias"]   = conv_final_b;
    }

    ggml_tensor* forward(ggml_context* ctx, ggml_tensor* z) {
        // torch.tanh(x / 3) * 3
        auto h = ggml_scale(ctx, z, in_scale_1d3);
        h      = ggml_tanh_inplace(ctx, h);
        h      = ggml_scale(ctx, h, in_scale_3);

        // conv(4, 64)
        h = ggml_nn_conv_2d(ctx, h, conv_input_w, conv_input_b, 1, 1, 1, 1);

        // nn.ReLU()
        h = ggml_relu_inplace(ctx, h);

        // Block(64, 64), Block(64, 64), Block(64, 64)
        for (int i = 0; i < num_blocks; i++) {
            h = input_blocks[i].forward(ctx, h);
        }

        // nn.Upsample(scale_factor=2)
        h = ggml_upscale(ctx, h, 2);

        // conv(64, 64, bias=False)
        h = ggml_nn_conv_2d(ctx, h, conv_1_w, NULL, 1, 1, 1, 1);

        // Block(64, 64), Block(64, 64), Block(64, 64)
        for (int i = 0; i < num_blocks; i++) {
            h = middle_blocks[i].forward(ctx, h);
        }

        // nn.Upsample(scale_factor=2)
        h = ggml_upscale(ctx, h, 2);

        // conv(64, 64, bias=False)
        h = ggml_nn_conv_2d(ctx, h, conv_2_w, NULL, 1, 1, 1, 1);

        // Block(64, 64), Block(64, 64), Block(64, 64)
        for (int i = 0; i < num_blocks; i++) {
            h = output_blocks[i].forward(ctx, h);
        }

        // nn.Upsample(scale_factor=2)
        h = ggml_upscale(ctx, h, 2);

        // conv(64, 64, bias=False)
        h = ggml_nn_conv_2d(ctx, h, conv_3_w, NULL, 1, 1, 1, 1);

        // Block(64, 64)
        h = final_block.forward(ctx, h);

        // conv(64, 3)
        h = ggml_nn_conv_2d(ctx, h, conv_final_w, conv_final_b, 1, 1, 1, 1);
        return h;
    }
};

struct TinyAutoEncoder {
    TinyEncoder encoder;
    TinyDecoder decoder;

    ggml_context* ctx;
    bool decode_only = false;
    ggml_backend_buffer_t params_buffer;
    ggml_backend_buffer_t compute_buffer;  // for compute
    struct ggml_allocr* compute_alloc = NULL;

    int memory_buffer_size = 0;
    ggml_type wtype;
    ggml_backend_t backend = NULL;

    TinyAutoEncoder(bool decoder_only_ = true)
        : decode_only(decoder_only_) {
        decoder = TinyDecoder();
        if (!decoder_only_) {
            encoder = TinyEncoder();
        }
    }

    size_t calculate_mem_size() {
        size_t mem_size = decoder.calculate_mem_size();
        if (!decode_only) {
            mem_size += encoder.calculate_mem_size();
        }
        mem_size += 1024;  // padding
        return mem_size;
    }

    bool init(ggml_backend_t backend_) {
        backend            = backend_;
        memory_buffer_size = calculate_mem_size();
        int num_tensors    = decoder.get_num_tensors();
        if (!decode_only) {
            num_tensors += encoder.get_num_tensors();
        }

        LOG_DEBUG("TAE params backend buffer size = % 6.2f MB (%i tensors)", memory_buffer_size / (1024.0 * 1024.0), num_tensors);

        struct ggml_init_params params;
        params.mem_size   = static_cast<size_t>(num_tensors * ggml_tensor_overhead());
        params.mem_buffer = NULL;
        params.no_alloc   = true;
        // LOG_DEBUG("mem_size %u ", params.mem_size);

        params_buffer = ggml_backend_alloc_buffer(backend, memory_buffer_size);

        ctx = ggml_init(params);
        if (!ctx) {
            LOG_ERROR("ggml_init() failed");
            return false;
        }
        return true;
    }

    void alloc_params() {
        ggml_allocr* alloc = ggml_allocr_new_from_buffer(params_buffer);
        decoder.init_params(alloc, ctx);
        if (!decode_only) {
            encoder.init_params(ctx);
        }

        // alloc all tensors linked to this context
        for (struct ggml_tensor* t = ggml_get_first_tensor(ctx); t != NULL; t = ggml_get_next_tensor(ctx, t)) {
            if (t->data == NULL) {
                ggml_allocr_alloc(alloc, t);
            }
        }
        ggml_allocr_free(alloc);
    }

    void map_by_name(std::map<std::string, ggml_tensor*>& tensors) {
        decoder.map_by_name(tensors, "decoder.layers.");
        if (!decode_only) {
            encoder.map_by_name(tensors, "encoder.layers.");
        }
    }

    bool load_from_file(const std::string& file_path, ggml_backend_t backend) {
        LOG_INFO("loading taesd from '%s'", file_path.c_str());

        if (!init(backend)) {
            return false;
        }

        std::map<std::string, ggml_tensor*> taesd_tensors;

        ModelLoader model_loader;
        if (!model_loader.init_from_file(file_path)) {
            LOG_ERROR("init taesd model loader from file failed: '%s'", file_path.c_str());
            return false;
        }

        // prepare memory for the weights
        {
            alloc_params();
            map_by_name(taesd_tensors);
        }

        std::set<std::string> tensor_names_in_file;

        auto on_new_tensor_cb = [&](const TensorStorage& tensor_storage, ggml_tensor** dst_tensor) -> bool {
            const std::string& name = tensor_storage.name;
            tensor_names_in_file.insert(name);

            struct ggml_tensor* real;
            if (taesd_tensors.find(name) != taesd_tensors.end()) {
                real = taesd_tensors[name];
            } else {
                if (name.find("encoder.") != std::string::npos && decode_only) {
                    return true;
                }
                LOG_ERROR("unknown tensor '%s' in model file", name.data());
                return true;
            }

            if (
                real->ne[0] != tensor_storage.ne[0] ||
                real->ne[1] != tensor_storage.ne[1] ||
                real->ne[2] != tensor_storage.ne[2] ||
                real->ne[3] != tensor_storage.ne[3]) {
                LOG_ERROR(
                    "tensor '%s' has wrong shape in model file: "
                    "got [%d, %d, %d, %d], expected [%d, %d, %d, %d]",
                    name.c_str(),
                    (int)tensor_storage.ne[0], (int)tensor_storage.ne[1], (int)tensor_storage.ne[2], (int)tensor_storage.ne[3],
                    (int)real->ne[0], (int)real->ne[1], (int)real->ne[2], (int)real->ne[3]);
                return false;
            }

            *dst_tensor = real;

            return true;
        };

        bool success = model_loader.load_tensors(on_new_tensor_cb, backend);

        bool some_tensor_not_init = false;

        for (auto pair : taesd_tensors) {
            if (tensor_names_in_file.find(pair.first) == tensor_names_in_file.end()) {
                LOG_ERROR("tensor '%s' not in model file", pair.first.c_str());
                some_tensor_not_init = true;
            }
        }

        if (some_tensor_not_init) {
            return false;
        }

        LOG_INFO("taesd model loaded");
        return success;
    }

    struct ggml_cgraph* build_graph(struct ggml_tensor* z, bool decode_graph) {
        // since we are using ggml-alloc, this buffer only needs enough space to hold the ggml_tensor and ggml_cgraph structs, but not the tensor data
        static size_t buf_size = ggml_tensor_overhead() * GGML_DEFAULT_GRAPH_SIZE + ggml_graph_overhead();
        static std::vector<uint8_t> buf(buf_size);

        struct ggml_init_params params = {
            /*.mem_size   =*/buf_size,
            /*.mem_buffer =*/buf.data(),
            /*.no_alloc   =*/true,  // the tensors will be allocated later by ggml_allocr_alloc_graph()
        };
        // LOG_DEBUG("mem_size %u ", params.mem_size);

        struct ggml_context* ctx0 = ggml_init(params);

        struct ggml_cgraph* gf = ggml_new_graph(ctx0);

        struct ggml_tensor* z_ = NULL;

        // it's performing a compute, check if backend isn't cpu
        if (!ggml_backend_is_cpu(backend)) {
            // pass input tensors to gpu memory
            z_ = ggml_dup_tensor(ctx0, z);
            ggml_allocr_alloc(compute_alloc, z_);

            // pass data to device backend
            if (!ggml_allocr_is_measure(compute_alloc)) {
                ggml_backend_tensor_set(z_, z->data, 0, ggml_nbytes(z));
            }
        } else {
            z_ = z;
        }

        struct ggml_tensor* out = decode_graph ? decoder.forward(ctx0, z_) : encoder.forward(ctx0, z_);

        ggml_build_forward_expand(gf, out);
        ggml_free(ctx0);

        return gf;
    }

    void begin(struct ggml_tensor* x, bool decode) {
        // calculate the amount of memory required
        // alignment required by the backend
        compute_alloc = ggml_allocr_new_measure_from_backend(backend);

        struct ggml_cgraph* gf = build_graph(x, decode);

        // compute the required memory
        size_t compute_memory_buffer_size = ggml_allocr_alloc_graph(compute_alloc, gf);

        // recreate the allocator with the required memory
        ggml_allocr_free(compute_alloc);

        LOG_DEBUG("TAE compute buffer size: %.2f MB", compute_memory_buffer_size / 1024.0 / 1024.0);

        compute_buffer = ggml_backend_alloc_buffer(backend, compute_memory_buffer_size);
        compute_alloc  = ggml_allocr_new_from_buffer(compute_buffer);
    }

    void compute(struct ggml_tensor* work_result, const int n_threads, struct ggml_tensor* z, bool decode_graph) {
        ggml_allocr_reset(compute_alloc);

        struct ggml_cgraph* gf = build_graph(z, decode_graph);
        ggml_allocr_alloc_graph(compute_alloc, gf);

        if (ggml_backend_is_cpu(backend)) {
            ggml_backend_cpu_set_n_threads(backend, n_threads);
        }

#ifdef SD_USE_METAL
        if (ggml_backend_is_metal(backend)) {
            ggml_backend_metal_set_n_cb(backend, n_threads);
        }
#endif

        ggml_backend_graph_compute(backend, gf);

#ifdef GGML_PERF
        ggml_graph_print(gf);
#endif

        ggml_backend_tensor_get_and_sync(backend, gf->nodes[gf->n_nodes - 1], work_result->data, 0, ggml_nbytes(work_result));
    }

    void end() {
        ggml_allocr_free(compute_alloc);
        ggml_backend_buffer_free(compute_buffer);
        compute_alloc = NULL;
    }
};

/*
    ===================================    ESRGAN  ===================================
    References:
    https://github.com/xinntao/Real-ESRGAN/blob/master/inference_realesrgan.py
    https://github.com/XPixelGroup/BasicSR/blob/v1.4.2/basicsr/archs/rrdbnet_arch.py

*/

struct ResidualDenseBlock {
    int num_features;
    int num_grow_ch;
    ggml_tensor* conv1_w;  // [num_grow_ch, num_features, 3, 3]
    ggml_tensor* conv1_b;  // [num_grow_ch]

    ggml_tensor* conv2_w;  // [num_grow_ch, num_features + num_grow_ch, 3, 3]
    ggml_tensor* conv2_b;  // [num_grow_ch]

    ggml_tensor* conv3_w;  // [num_grow_ch, num_features + 2 * num_grow_ch, 3, 3]
    ggml_tensor* conv3_b;  // [num_grow_ch]

    ggml_tensor* conv4_w;  // [num_grow_ch, num_features + 3 * num_grow_ch, 3, 3]
    ggml_tensor* conv4_b;  // [num_grow_ch]

    ggml_tensor* conv5_w;  // [num_features, num_features + 4 * num_grow_ch, 3, 3]
    ggml_tensor* conv5_b;  // [num_features]

    ResidualDenseBlock() {}

    ResidualDenseBlock(int num_feat, int n_grow_ch) {
        num_features = num_feat;
        num_grow_ch  = n_grow_ch;
    }

    size_t calculate_mem_size() {
        size_t mem_size = num_features * num_grow_ch * 3 * 3 * ggml_type_size(GGML_TYPE_F16);  // conv1_w
        mem_size += num_grow_ch * ggml_type_size(GGML_TYPE_F32);                               // conv1_b

        mem_size += (num_features + num_grow_ch) * num_grow_ch * 3 * 3 * ggml_type_size(GGML_TYPE_F16);  // conv2_w
        mem_size += num_grow_ch * ggml_type_size(GGML_TYPE_F32);                                         // conv2_b

        mem_size += (num_features + 2 * num_grow_ch) * num_grow_ch * 3 * 3 * ggml_type_size(GGML_TYPE_F16);  // conv3_w
        mem_size += num_grow_ch * ggml_type_size(GGML_TYPE_F32);                                             // conv3_w

        mem_size += (num_features + 3 * num_grow_ch) * num_grow_ch * 3 * 3 * ggml_type_size(GGML_TYPE_F16);  // conv4_w
        mem_size += num_grow_ch * ggml_type_size(GGML_TYPE_F32);                                             // conv4_w

        mem_size += (num_features + 4 * num_grow_ch) * num_features * 3 * 3 * ggml_type_size(GGML_TYPE_F16);  // conv5_w
        mem_size += num_features * ggml_type_size(GGML_TYPE_F32);                                             // conv5_w

        return mem_size;
    }

    int get_num_tensors() {
        int num_tensors = 10;
        return num_tensors;
    }

    void init_params(ggml_context* ctx) {
        conv1_w = ggml_new_tensor_4d(ctx, GGML_TYPE_F16, 3, 3, num_features, num_grow_ch);
        conv1_b = ggml_new_tensor_1d(ctx, GGML_TYPE_F32, num_grow_ch);
        conv2_w = ggml_new_tensor_4d(ctx, GGML_TYPE_F16, 3, 3, num_features + num_grow_ch, num_grow_ch);
        conv2_b = ggml_new_tensor_1d(ctx, GGML_TYPE_F32, num_grow_ch);
        conv3_w = ggml_new_tensor_4d(ctx, GGML_TYPE_F16, 3, 3, num_features + 2 * num_grow_ch, num_grow_ch);
        conv3_b = ggml_new_tensor_1d(ctx, GGML_TYPE_F32, num_grow_ch);
        conv4_w = ggml_new_tensor_4d(ctx, GGML_TYPE_F16, 3, 3, num_features + 3 * num_grow_ch, num_grow_ch);
        conv4_b = ggml_new_tensor_1d(ctx, GGML_TYPE_F32, num_grow_ch);
        conv5_w = ggml_new_tensor_4d(ctx, GGML_TYPE_F16, 3, 3, num_features + 4 * num_grow_ch, num_features);
        conv5_b = ggml_new_tensor_1d(ctx, GGML_TYPE_F32, num_features);
    }

    void map_by_name(std::map<std::string, ggml_tensor*>& tensors, std::string prefix) {
        tensors[prefix + "conv1.weight"] = conv1_w;
        tensors[prefix + "conv1.bias"]   = conv1_b;

        tensors[prefix + "conv2.weight"] = conv2_w;
        tensors[prefix + "conv2.bias"]   = conv2_b;

        tensors[prefix + "conv3.weight"] = conv3_w;
        tensors[prefix + "conv3.bias"]   = conv3_b;

        tensors[prefix + "conv4.weight"] = conv4_w;
        tensors[prefix + "conv4.bias"]   = conv4_b;

        tensors[prefix + "conv5.weight"] = conv5_w;
        tensors[prefix + "conv5.bias"]   = conv5_b;
    }

    ggml_tensor* forward(ggml_context* ctx, ggml_tensor* out_scale, ggml_tensor* x /* feat */) {
        // x1 = self.lrelu(self.conv1(x))
        ggml_tensor* x1 = ggml_nn_conv_2d(ctx, x, conv1_w, conv1_b, 1, 1, 1, 1);
        x1              = ggml_leaky_relu(ctx, x1, 0.2f, true);

        // x2 = self.lrelu(self.conv2(torch.cat((x, x1), 1)))
        ggml_tensor* x_cat = ggml_concat(ctx, x, x1);
        ggml_tensor* x2    = ggml_nn_conv_2d(ctx, x_cat, conv2_w, conv2_b, 1, 1, 1, 1);
        x2                 = ggml_leaky_relu(ctx, x2, 0.2f, true);

        // x3 = self.lrelu(self.conv3(torch.cat((x, x1, x2), 1)))
        x_cat           = ggml_concat(ctx, x_cat, x2);
        ggml_tensor* x3 = ggml_nn_conv_2d(ctx, x_cat, conv3_w, conv3_b, 1, 1, 1, 1);
        x3              = ggml_leaky_relu(ctx, x3, 0.2f, true);

        // x4 = self.lrelu(self.conv4(torch.cat((x, x1, x2, x3), 1)))
        x_cat           = ggml_concat(ctx, x_cat, x3);
        ggml_tensor* x4 = ggml_nn_conv_2d(ctx, x_cat, conv4_w, conv4_b, 1, 1, 1, 1);
        x4              = ggml_leaky_relu(ctx, x4, 0.2f, true);

        // self.conv5(torch.cat((x, x1, x2, x3, x4), 1))
        x_cat           = ggml_concat(ctx, x_cat, x4);
        ggml_tensor* x5 = ggml_nn_conv_2d(ctx, x_cat, conv5_w, conv5_b, 1, 1, 1, 1);

        // return x5 * 0.2 + x
        x5 = ggml_add(ctx, ggml_scale(ctx, x5, out_scale), x);
        return x5;
    }
};

struct EsrganBlock {
    ResidualDenseBlock rd_blocks[3];
    int num_residual_blocks = 3;

    EsrganBlock() {}

    EsrganBlock(int num_feat, int num_grow_ch) {
        for (int i = 0; i < num_residual_blocks; i++) {
            rd_blocks[i] = ResidualDenseBlock(num_feat, num_grow_ch);
        }
    }

    int get_num_tensors() {
        int num_tensors = 0;
        for (int i = 0; i < num_residual_blocks; i++) {
            num_tensors += rd_blocks[i].get_num_tensors();
        }
        return num_tensors;
    }

    size_t calculate_mem_size() {
        size_t mem_size = 0;
        for (int i = 0; i < num_residual_blocks; i++) {
            mem_size += rd_blocks[i].calculate_mem_size();
        }
        return mem_size;
    }

    void init_params(ggml_context* ctx) {
        for (int i = 0; i < num_residual_blocks; i++) {
            rd_blocks[i].init_params(ctx);
        }
    }

    void map_by_name(std::map<std::string, ggml_tensor*>& tensors, std::string prefix) {
        for (int i = 0; i < num_residual_blocks; i++) {
            rd_blocks[i].map_by_name(tensors, prefix + "rdb" + std::to_string(i + 1) + ".");
        }
    }

    ggml_tensor* forward(ggml_context* ctx, ggml_tensor* out_scale, ggml_tensor* x) {
        ggml_tensor* out = x;
        for (int i = 0; i < num_residual_blocks; i++) {
            // out = self.rdb...(x)
            out = rd_blocks[i].forward(ctx, out_scale, out);
        }
        // return out * 0.2 + x
        out = ggml_add(ctx, ggml_scale(ctx, out, out_scale), x);
        return out;
    }
};

struct ESRGAN {
    int scale        = 4;  // default RealESRGAN_x4plus_anime_6B
    int num_blocks   = 6;  // default RealESRGAN_x4plus_anime_6B
    int in_channels  = 3;
    int out_channels = 3;
    int num_features = 64;   // default RealESRGAN_x4plus_anime_6B
    int num_grow_ch  = 32;   // default RealESRGAN_x4plus_anime_6B
    int tile_size    = 128;  // avoid cuda OOM for 4gb VRAM

    ggml_tensor* conv_first_w;  // [num_features, in_channels, 3, 3]
    ggml_tensor* conv_first_b;  // [num_features]

    EsrganBlock body_blocks[6];
    ggml_tensor* conv_body_w;  // [num_features, num_features, 3, 3]
    ggml_tensor* conv_body_b;  // [num_features]

    // upsample
    ggml_tensor* conv_up1_w;  // [num_features, num_features, 3, 3]
    ggml_tensor* conv_up1_b;  // [num_features]
    ggml_tensor* conv_up2_w;  // [num_features, num_features, 3, 3]
    ggml_tensor* conv_up2_b;  // [num_features]

    ggml_tensor* conv_hr_w;    // [num_features, num_features, 3, 3]
    ggml_tensor* conv_hr_b;    // [num_features]
    ggml_tensor* conv_last_w;  // [out_channels, num_features, 3, 3]
    ggml_tensor* conv_last_b;  // [out_channels]

    ggml_context* ctx;
    bool decode_only = false;
    ggml_backend_buffer_t params_buffer;
    ggml_backend_buffer_t compute_buffer;  // for compute
    struct ggml_allocr* compute_alloc = NULL;

    int memory_buffer_size = 0;
    ggml_type wtype;
    ggml_backend_t backend = NULL;

    ESRGAN() {
        for (int i = 0; i < num_blocks; i++) {
            body_blocks[i] = EsrganBlock(num_features, num_grow_ch);
        }
    }

    size_t calculate_mem_size() {
        size_t mem_size = num_features * in_channels * 3 * 3 * ggml_type_size(GGML_TYPE_F16);  // conv_first_w
        mem_size += num_features * ggml_type_size(GGML_TYPE_F32);                              // conv_first_b

        for (int i = 0; i < num_blocks; i++) {
            mem_size += body_blocks[i].calculate_mem_size();
        }

        mem_size += num_features * num_features * 3 * 3 * ggml_type_size(GGML_TYPE_F16);  // conv_body_w
        mem_size += num_features * ggml_type_size(GGML_TYPE_F32);                         // conv_body_w

        // upsample
        mem_size += num_features * num_features * 3 * 3 * ggml_type_size(GGML_TYPE_F16);  // conv_up1_w
        mem_size += num_features * ggml_type_size(GGML_TYPE_F32);                         // conv_up1_b

        mem_size += num_features * num_features * 3 * 3 * ggml_type_size(GGML_TYPE_F16);  // conv_up2_w
        mem_size += num_features * ggml_type_size(GGML_TYPE_F32);                         // conv_up2_b

        mem_size += num_features * num_features * 3 * 3 * ggml_type_size(GGML_TYPE_F16);  // conv_hr_w
        mem_size += num_features * ggml_type_size(GGML_TYPE_F32);                         // conv_hr_b

        mem_size += out_channels * num_features * 3 * 3 * ggml_type_size(GGML_TYPE_F16);  // conv_last_w
        mem_size += out_channels * ggml_type_size(GGML_TYPE_F32);                         // conv_last_b
        return mem_size;
    }

    int get_num_tensors() {
        int num_tensors = 12;
        for (int i = 0; i < num_blocks; i++) {
            num_tensors += body_blocks[i].get_num_tensors();
        }
        return num_tensors;
    }

    bool init(ggml_backend_t backend_) {
        this->backend      = backend_;
        memory_buffer_size = calculate_mem_size();
        memory_buffer_size += 1024;  // overhead
        int num_tensors = get_num_tensors();

        LOG_DEBUG("ESRGAN params backend buffer size = % 6.2f MB (%i tensors)", memory_buffer_size / (1024.0 * 1024.0), num_tensors);

        struct ggml_init_params params;
        params.mem_size   = static_cast<size_t>(num_tensors * ggml_tensor_overhead());
        params.mem_buffer = NULL;
        params.no_alloc   = true;

        params_buffer = ggml_backend_alloc_buffer(backend, memory_buffer_size);

        ctx = ggml_init(params);
        if (!ctx) {
            LOG_ERROR("ggml_init() failed");
            return false;
        }
        return true;
    }

    void alloc_params() {
        ggml_allocr* alloc = ggml_allocr_new_from_buffer(params_buffer);
        conv_first_w       = ggml_new_tensor_4d(ctx, GGML_TYPE_F16, 3, 3, in_channels, num_features);
        conv_first_b       = ggml_new_tensor_1d(ctx, GGML_TYPE_F32, num_features);
        conv_body_w        = ggml_new_tensor_4d(ctx, GGML_TYPE_F16, 3, 3, num_features, num_features);
        conv_body_b        = ggml_new_tensor_1d(ctx, GGML_TYPE_F32, num_features);
        conv_up1_w         = ggml_new_tensor_4d(ctx, GGML_TYPE_F16, 3, 3, num_features, num_features);
        conv_up1_b         = ggml_new_tensor_1d(ctx, GGML_TYPE_F32, num_features);
        conv_up2_w         = ggml_new_tensor_4d(ctx, GGML_TYPE_F16, 3, 3, num_features, num_features);
        conv_up2_b         = ggml_new_tensor_1d(ctx, GGML_TYPE_F32, num_features);
        conv_hr_w          = ggml_new_tensor_4d(ctx, GGML_TYPE_F16, 3, 3, num_features, num_features);
        conv_hr_b          = ggml_new_tensor_1d(ctx, GGML_TYPE_F32, num_features);
        conv_last_w        = ggml_new_tensor_4d(ctx, GGML_TYPE_F16, 3, 3, num_features, out_channels);
        conv_last_b        = ggml_new_tensor_1d(ctx, GGML_TYPE_F32, out_channels);

        for (int i = 0; i < num_blocks; i++) {
            body_blocks[i].init_params(ctx);
        }

        // alloc all tensors linked to this context
        for (struct ggml_tensor* t = ggml_get_first_tensor(ctx); t != NULL; t = ggml_get_next_tensor(ctx, t)) {
            if (t->data == NULL) {
                ggml_allocr_alloc(alloc, t);
            }
        }
        ggml_allocr_free(alloc);
    }

    bool load_from_file(const std::string& file_path, ggml_backend_t backend) {
        LOG_INFO("loading esrgan from '%s'", file_path.c_str());

        if (!init(backend)) {
            return false;
        }

        std::map<std::string, ggml_tensor*> esrgan_tensors;

        ModelLoader model_loader;
        if (!model_loader.init_from_file(file_path)) {
            LOG_ERROR("init esrgan model loader from file failed: '%s'", file_path.c_str());
            return false;
        }

        // prepare memory for the weights
        {
            alloc_params();
            map_by_name(esrgan_tensors);
        }

        std::set<std::string> tensor_names_in_file;

        auto on_new_tensor_cb = [&](const TensorStorage& tensor_storage, ggml_tensor** dst_tensor) -> bool {
            const std::string& name = tensor_storage.name;
            tensor_names_in_file.insert(name);

            struct ggml_tensor* real;
            if (esrgan_tensors.find(name) != esrgan_tensors.end()) {
                real = esrgan_tensors[name];
            } else {
                LOG_ERROR("unknown tensor '%s' in model file", name.data());
                return true;
            }

            if (
                real->ne[0] != tensor_storage.ne[0] ||
                real->ne[1] != tensor_storage.ne[1] ||
                real->ne[2] != tensor_storage.ne[2] ||
                real->ne[3] != tensor_storage.ne[3]) {
                LOG_ERROR(
                    "tensor '%s' has wrong shape in model file: "
                    "got [%d, %d, %d, %d], expected [%d, %d, %d, %d]",
                    name.c_str(),
                    (int)tensor_storage.ne[0], (int)tensor_storage.ne[1], (int)tensor_storage.ne[2], (int)tensor_storage.ne[3],
                    (int)real->ne[0], (int)real->ne[1], (int)real->ne[2], (int)real->ne[3]);
                return false;
            }

            *dst_tensor = real;

            return true;
        };

        bool success = model_loader.load_tensors(on_new_tensor_cb, backend);

        bool some_tensor_not_init = false;

        for (auto pair : esrgan_tensors) {
            if (tensor_names_in_file.find(pair.first) == tensor_names_in_file.end()) {
                LOG_ERROR("tensor '%s' not in model file", pair.first.c_str());
                some_tensor_not_init = true;
            }
        }

        if (some_tensor_not_init) {
            return false;
        }

        LOG_INFO("esrgan model loaded");
        return success;
    }

    void map_by_name(std::map<std::string, ggml_tensor*>& tensors) {
        tensors["conv_first.weight"] = conv_first_w;
        tensors["conv_first.bias"]   = conv_first_b;

        for (int i = 0; i < num_blocks; i++) {
            body_blocks[i].map_by_name(tensors, "body." + std::to_string(i) + ".");
        }

        tensors["conv_body.weight"] = conv_body_w;
        tensors["conv_body.bias"]   = conv_body_b;

        tensors["conv_up1.weight"] = conv_up1_w;
        tensors["conv_up1.bias"]   = conv_up1_b;
        tensors["conv_up2.weight"] = conv_up2_w;
        tensors["conv_up2.bias"]   = conv_up2_b;
        tensors["conv_hr.weight"]  = conv_hr_w;
        tensors["conv_hr.bias"]    = conv_hr_b;

        tensors["conv_last.weight"] = conv_last_w;
        tensors["conv_last.bias"]   = conv_last_b;
    }

    ggml_tensor* forward(ggml_context* ctx0, ggml_tensor* out_scale, ggml_tensor* x /* feat */) {
        // feat = self.conv_first(feat)
        auto h = ggml_nn_conv_2d(ctx0, x, conv_first_w, conv_first_b, 1, 1, 1, 1);

        auto body_h = h;
        // self.body(feat)
        for (int i = 0; i < num_blocks; i++) {
            body_h = body_blocks[i].forward(ctx0, out_scale, body_h);
        }

        // body_feat = self.conv_body(self.body(feat))
        body_h = ggml_nn_conv_2d(ctx0, body_h, conv_body_w, conv_body_b, 1, 1, 1, 1);

        // feat = feat + body_feat
        h = ggml_add(ctx0, h, body_h);

        // upsample
        // feat = self.lrelu(self.conv_up1(F.interpolate(feat, scale_factor=2, mode='nearest')))
        h = ggml_upscale(ctx0, h, 2);
        h = ggml_nn_conv_2d(ctx0, h, conv_up1_w, conv_up1_b, 1, 1, 1, 1);
        h = ggml_leaky_relu(ctx0, h, 0.2f, true);

        // feat = self.lrelu(self.conv_up2(F.interpolate(feat, scale_factor=2, mode='nearest')))
        h = ggml_upscale(ctx0, h, 2);
        h = ggml_nn_conv_2d(ctx0, h, conv_up2_w, conv_up2_b, 1, 1, 1, 1);
        h = ggml_leaky_relu(ctx0, h, 0.2f, true);

        // out = self.conv_last(self.lrelu(self.conv_hr(feat)))
        h = ggml_nn_conv_2d(ctx0, h, conv_hr_w, conv_hr_b, 1, 1, 1, 1);
        h = ggml_leaky_relu(ctx0, h, 0.2f, true);

        h = ggml_nn_conv_2d(ctx0, h, conv_last_w, conv_last_b, 1, 1, 1, 1);
        return h;
    }

    struct ggml_cgraph* build_graph(struct ggml_tensor* x) {
        // since we are using ggml-alloc, this buffer only needs enough space to hold the ggml_tensor and ggml_cgraph structs, but not the tensor data
        static size_t buf_size = ggml_tensor_overhead() * GGML_DEFAULT_GRAPH_SIZE + ggml_graph_overhead();
        static std::vector<uint8_t> buf(buf_size);

        struct ggml_init_params params = {
            /*.mem_size   =*/buf_size,
            /*.mem_buffer =*/buf.data(),
            /*.no_alloc   =*/true,  // the tensors will be allocated later by ggml_allocr_alloc_graph()
        };

        struct ggml_context* ctx0 = ggml_init(params);

        struct ggml_cgraph* gf = ggml_new_graph(ctx0);

        struct ggml_tensor* x_ = NULL;
        struct ggml_tensor* os = ggml_new_tensor_1d(ctx0, GGML_TYPE_F32, 1);
        ggml_allocr_alloc(compute_alloc, os);
        if (!ggml_allocr_is_measure(compute_alloc)) {
            float scale = 0.2f;
            ggml_backend_tensor_set(os, &scale, 0, sizeof(scale));
        }

        // it's performing a compute, check if backend isn't cpu
        if (!ggml_backend_is_cpu(backend)) {
            // pass input tensors to gpu memory
            x_ = ggml_dup_tensor(ctx0, x);
            ggml_allocr_alloc(compute_alloc, x_);

            // pass data to device backend
            if (!ggml_allocr_is_measure(compute_alloc)) {
                ggml_backend_tensor_set(x_, x->data, 0, ggml_nbytes(x));
            }
        } else {
            x_ = x;
        }

        struct ggml_tensor* out = forward(ctx0, os, x);

        ggml_build_forward_expand(gf, out);
        ggml_free(ctx0);

        return gf;
    }

    void begin(struct ggml_tensor* x) {
        // calculate the amount of memory required
        // alignment required by the backend
        compute_alloc = ggml_allocr_new_measure_from_backend(backend);

        struct ggml_cgraph* gf = build_graph(x);

        // compute the required memory
        size_t compute_memory_buffer_size = ggml_allocr_alloc_graph(compute_alloc, gf);

        // recreate the allocator with the required memory
        ggml_allocr_free(compute_alloc);

        LOG_DEBUG("ESRGAN compute buffer size: %.2f MB", compute_memory_buffer_size / 1024.0 / 1024.0);

        compute_buffer = ggml_backend_alloc_buffer(backend, compute_memory_buffer_size);
        compute_alloc  = ggml_allocr_new_from_buffer(compute_buffer);
    }

    void compute(struct ggml_tensor* work_result, const int n_threads, struct ggml_tensor* x) {
        ggml_allocr_reset(compute_alloc);

        struct ggml_cgraph* gf = build_graph(x);
        ggml_allocr_alloc_graph(compute_alloc, gf);

        if (ggml_backend_is_cpu(backend)) {
            ggml_backend_cpu_set_n_threads(backend, n_threads);
        }

#ifdef SD_USE_METAL
        if (ggml_backend_is_metal(backend)) {
            ggml_backend_metal_set_n_cb(backend, n_threads);
        }
#endif

        ggml_backend_graph_compute(backend, gf);

#ifdef GGML_PERF
        ggml_graph_print(gf);
#endif
        ggml_tensor* out = gf->nodes[gf->n_nodes - 1];
        ggml_backend_tensor_get_and_sync(backend, out, work_result->data, 0, ggml_nbytes(out));
    }

    void end() {
        ggml_allocr_free(compute_alloc);
        ggml_backend_buffer_free(compute_buffer);
        compute_alloc = NULL;
    }
};

float ggml_backend_tensor_get_f32(ggml_tensor* tensor) {
    GGML_ASSERT(tensor->type == GGML_TYPE_F32 || tensor->type == GGML_TYPE_F16);
    float value;
    if (tensor->type == GGML_TYPE_F32) {
        ggml_backend_tensor_get(tensor, &value, 0, sizeof(value));
    } else {  // GGML_TYPE_F16
        ggml_fp16_t f16_value;
        ggml_backend_tensor_get(tensor, &f16_value, 0, sizeof(f16_value));
        value = ggml_fp16_to_fp32(f16_value);
    }
    return value;
}

struct LoraModel {
    float multiplier = 1.0f;
    std::map<std::string, struct ggml_tensor*> lora_tensors;

    struct ggml_context* ctx;
    ggml_backend_buffer_t params_buffer_lora;
    ggml_backend_t backend = NULL;

    bool load(ggml_backend_t backend_, std::string file_path) {
        backend = backend_;
        LOG_INFO("loading LoRA from '%s'", file_path.c_str());
        ModelLoader model_loader;

        if (!model_loader.init_from_file(file_path)) {
            LOG_ERROR("init lora model loader from file failed: '%s'", file_path.c_str());
            return false;
        }

        struct ggml_init_params params;
        params.mem_size   = static_cast<size_t>(LORA_GRAPH_SIZE * ggml_tensor_overhead());
        params.mem_buffer = NULL;
        params.no_alloc   = true;
        // LOG_DEBUG("mem_size %u ", params.mem_size);

        ctx = ggml_init(params);
        if (!ctx) {
            LOG_ERROR("ggml_init() failed");
            return false;
        }

        ggml_type wtype = model_loader.get_sd_wtype();

        LOG_DEBUG("calculating buffer size");
        int64_t memory_buffer_size = model_loader.cal_mem_size(backend);
        LOG_DEBUG("lora params backend buffer size = % 6.2f MB", memory_buffer_size / (1024.0 * 1024.0));

        params_buffer_lora = ggml_backend_alloc_buffer(backend, memory_buffer_size);
        ggml_allocr* alloc = ggml_allocr_new_from_buffer(params_buffer_lora);

        auto on_new_tensor_cb = [&](const TensorStorage& tensor_storage, ggml_tensor** dst_tensor) -> bool {
            const std::string& name = tensor_storage.name;

            struct ggml_tensor* real = ggml_new_tensor(ctx, tensor_storage.type, tensor_storage.n_dims, tensor_storage.ne);
            ggml_allocr_alloc(alloc, real);

            *dst_tensor = real;

            lora_tensors[name] = real;
            return true;
        };

        model_loader.load_tensors(on_new_tensor_cb, backend);

        LOG_DEBUG("finished loaded lora");
        ggml_allocr_free(alloc);
        return true;
    }

    struct ggml_cgraph* build_graph(struct ggml_allocr* compute_alloc, std::map<std::string, struct ggml_tensor*> model_tensors) {
        // make a graph to compute all lora, expected lora and models tensors are in the same backend
        // since we are using ggml-alloc, this buffer only needs enough space to hold the ggml_tensor and ggml_cgraph structs, but not the tensor data
        static size_t buf_size = ggml_tensor_overhead() * LORA_GRAPH_SIZE + ggml_graph_overhead();
        static std::vector<uint8_t> buf(buf_size);

        struct ggml_init_params params = {
            /*.mem_size   =*/buf_size,
            /*.mem_buffer =*/buf.data(),
            /*.no_alloc   =*/true,  // the tensors will be allocated later by ggml_allocr_alloc_graph()
        };
        // LOG_DEBUG("mem_size %u ", params.mem_size);

        struct ggml_context* ctx0 = ggml_init(params);
        struct ggml_cgraph* gf    = ggml_new_graph_custom(ctx0, LORA_GRAPH_SIZE, false);

        std::set<std::string> applied_lora_tensors;
        for (auto it : model_tensors) {
            std::string k_tensor       = it.first;
            struct ggml_tensor* weight = model_tensors[it.first];

            size_t k_pos = k_tensor.find(".weight");
            if (k_pos == std::string::npos) {
                continue;
            }
            k_tensor = k_tensor.substr(0, k_pos);
            replace_all_chars(k_tensor, '.', '_');
            std::string lora_up_name   = "lora." + k_tensor + ".lora_up.weight";
            std::string lora_down_name = "lora." + k_tensor + ".lora_down.weight";
            std::string alpha_name     = "lora." + k_tensor + ".alpha";
            std::string scale_name     = "lora." + k_tensor + ".scale";

            ggml_tensor* lora_up   = NULL;
            ggml_tensor* lora_down = NULL;

            if (lora_tensors.find(lora_up_name) != lora_tensors.end()) {
                lora_up = lora_tensors[lora_up_name];
            }

            if (lora_tensors.find(lora_down_name) != lora_tensors.end()) {
                lora_down = lora_tensors[lora_down_name];
            }

            if (lora_up == NULL || lora_down == NULL) {
                continue;
            }

            applied_lora_tensors.insert(lora_up_name);
            applied_lora_tensors.insert(lora_down_name);
            applied_lora_tensors.insert(alpha_name);
            applied_lora_tensors.insert(scale_name);

            // calc_cale
            int64_t dim       = lora_down->ne[lora_down->n_dims - 1];
            float scale_value = 1.0f;
            if (lora_tensors.find(scale_name) != lora_tensors.end()) {
                scale_value = ggml_backend_tensor_get_f32(lora_tensors[scale_name]);
            } else if (lora_tensors.find(alpha_name) != lora_tensors.end()) {
                float alpha = ggml_backend_tensor_get_f32(lora_tensors[alpha_name]);
                scale_value = alpha / dim;
            }
            scale_value *= multiplier;

            ggml_tensor* lora_scale = ggml_new_tensor_1d(ctx0, GGML_TYPE_F32, 1);

            ggml_allocr_alloc(compute_alloc, lora_scale);
            if (!ggml_allocr_is_measure(compute_alloc)) {
                ggml_backend_tensor_set(lora_scale, &scale_value, 0, ggml_nbytes(lora_scale));
            }

            // flat lora tensors to multiply it
            int64_t lora_up_rows   = lora_up->ne[lora_up->n_dims - 1];
            lora_up                = ggml_reshape_2d(ctx0, lora_up, ggml_nelements(lora_up) / lora_up_rows, lora_up_rows);
            int64_t lora_down_rows = lora_down->ne[lora_down->n_dims - 1];
            lora_down              = ggml_reshape_2d(ctx0, lora_down, ggml_nelements(lora_down) / lora_down_rows, lora_down_rows);

            // ggml_mul_mat requires tensor b transposed
            lora_down                  = ggml_cont(ctx0, ggml_transpose(ctx0, lora_down));
            struct ggml_tensor* updown = ggml_mul_mat(ctx0, lora_up, lora_down);
            updown                     = ggml_cont(ctx0, ggml_transpose(ctx0, updown));
            updown                     = ggml_reshape(ctx0, updown, weight);
            GGML_ASSERT(ggml_nelements(updown) == ggml_nelements(weight));
            updown = ggml_scale_inplace(ctx0, updown, lora_scale);
            ggml_tensor* final_weight;
            // if (weight->type != GGML_TYPE_F32 && weight->type != GGML_TYPE_F16) {
            //     final_weight = ggml_new_tensor(ctx0, GGML_TYPE_F32, weight->n_dims, weight->ne);
            //     final_weight = ggml_cpy_inplace(ctx0, weight, final_weight);
            //     final_weight = ggml_add_inplace(ctx0, final_weight, updown);
            //     final_weight = ggml_cpy_inplace(ctx0, final_weight, weight);
            // } else {
            //     final_weight = ggml_add_inplace(ctx0, weight, updown);
            // }
            final_weight = ggml_add_inplace(ctx0, weight, updown);  // apply directly
            ggml_build_forward_expand(gf, final_weight);
        }

        for (auto& kv : lora_tensors) {
            if (applied_lora_tensors.find(kv.first) == applied_lora_tensors.end()) {
                LOG_WARN("unused lora tensor %s", kv.first.c_str());
            }
        }

        return gf;
    }

    void apply(std::map<std::string, struct ggml_tensor*> model_tensors, int n_threads) {
        struct ggml_allocr* compute_alloc         = NULL;
        ggml_backend_buffer_t buffer_compute_lora = NULL;

        // compute the required memory
        {
            compute_alloc                     = ggml_allocr_new_measure_from_backend(backend);
            struct ggml_cgraph* gf            = build_graph(compute_alloc, model_tensors);
            size_t compute_memory_buffer_size = ggml_allocr_alloc_graph(compute_alloc, gf);

            // recreate the allocator with the required memory
            ggml_allocr_free(compute_alloc);
            LOG_DEBUG("apply lora buffer size: %.2f MB", compute_memory_buffer_size / 1024.0 / 1024.0);
            buffer_compute_lora = ggml_backend_alloc_buffer(backend, compute_memory_buffer_size);
            compute_alloc       = ggml_allocr_new_from_buffer(buffer_compute_lora);
        }

        ggml_allocr_reset(compute_alloc);

        struct ggml_cgraph* gf = build_graph(compute_alloc, model_tensors);
        ggml_allocr_alloc_graph(compute_alloc, gf);

        if (ggml_backend_is_cpu(backend)) {
            ggml_backend_cpu_set_n_threads(backend, n_threads);
        }

#ifdef SD_USE_METAL
        if (ggml_backend_is_metal(backend)) {
            ggml_backend_metal_set_n_cb(backend, n_threads);
        }
#endif

        ggml_backend_graph_compute(backend, gf);
        ggml_allocr_free(compute_alloc);
        ggml_backend_buffer_free(buffer_compute_lora);
        compute_alloc = NULL;
    }

    void release() {
        if (ctx != NULL) {
            ggml_free(ctx);
            ctx = NULL;
        }

        if (params_buffer_lora != NULL) {
            ggml_backend_buffer_free(params_buffer_lora);
            params_buffer_lora = NULL;
        }
    }
};

/*================================================= CompVisDenoiser ==================================================*/

// Ref: https://github.com/crowsonkb/k-diffusion/blob/master/k_diffusion/external.py

struct SigmaSchedule {
    float alphas_cumprod[TIMESTEPS];
    float sigmas[TIMESTEPS];
    float log_sigmas[TIMESTEPS];

    virtual std::vector<float> get_sigmas(uint32_t n) = 0;

    float sigma_to_t(float sigma) {
        float log_sigma = std::log(sigma);
        std::vector<float> dists;
        dists.reserve(TIMESTEPS);
        for (float log_sigma_val : log_sigmas) {
            dists.push_back(log_sigma - log_sigma_val);
        }

        int low_idx = 0;
        for (size_t i = 0; i < TIMESTEPS; i++) {
            if (dists[i] >= 0) {
                low_idx++;
            }
        }
        low_idx      = std::min(std::max(low_idx - 1, 0), TIMESTEPS - 2);
        int high_idx = low_idx + 1;

        float low  = log_sigmas[low_idx];
        float high = log_sigmas[high_idx];
        float w    = (low - log_sigma) / (low - high);
        w          = std::max(0.f, std::min(1.f, w));
        float t    = (1.0f - w) * low_idx + w * high_idx;

        return t;
    }

    float t_to_sigma(float t) {
        int low_idx     = static_cast<int>(std::floor(t));
        int high_idx    = static_cast<int>(std::ceil(t));
        float w         = t - static_cast<float>(low_idx);
        float log_sigma = (1.0f - w) * log_sigmas[low_idx] + w * log_sigmas[high_idx];
        return std::exp(log_sigma);
    }
};

struct DiscreteSchedule : SigmaSchedule {
    std::vector<float> get_sigmas(uint32_t n) {
        std::vector<float> result;

        int t_max = TIMESTEPS - 1;

        if (n == 0) {
            return result;
        } else if (n == 1) {
            result.push_back(t_to_sigma((float)t_max));
            result.push_back(0);
            return result;
        }

        float step = static_cast<float>(t_max) / static_cast<float>(n - 1);
        for (uint32_t i = 0; i < n; ++i) {
            float t = t_max - step * i;
            result.push_back(t_to_sigma(t));
        }
        result.push_back(0);
        return result;
    }
};

struct KarrasSchedule : SigmaSchedule {
    std::vector<float> get_sigmas(uint32_t n) {
        // These *COULD* be function arguments here,
        // but does anybody ever bother to touch them?
        float sigma_min = 0.1f;
        float sigma_max = 10.f;
        float rho       = 7.f;

        std::vector<float> result(n + 1);

        float min_inv_rho = pow(sigma_min, (1.f / rho));
        float max_inv_rho = pow(sigma_max, (1.f / rho));
        for (uint32_t i = 0; i < n; i++) {
            // Eq. (5) from Karras et al 2022
            result[i] = pow(max_inv_rho + (float)i / ((float)n - 1.f) * (min_inv_rho - max_inv_rho), rho);
        }
        result[n] = 0.;
        return result;
    }
};

struct Denoiser {
    std::shared_ptr<SigmaSchedule> schedule              = std::make_shared<DiscreteSchedule>();
    virtual std::vector<float> get_scalings(float sigma) = 0;
};

struct CompVisDenoiser : public Denoiser {
    float sigma_data = 1.0f;

    std::vector<float> get_scalings(float sigma) {
        float c_out = -sigma;
        float c_in  = 1.0f / std::sqrt(sigma * sigma + sigma_data * sigma_data);
        return {c_out, c_in};
    }
};

struct CompVisVDenoiser : public Denoiser {
    float sigma_data = 1.0f;

    std::vector<float> get_scalings(float sigma) {
        float c_skip = sigma_data * sigma_data / (sigma * sigma + sigma_data * sigma_data);
        float c_out  = -sigma * sigma_data / std::sqrt(sigma * sigma + sigma_data * sigma_data);
        float c_in   = 1.0f / std::sqrt(sigma * sigma + sigma_data * sigma_data);
        return {c_skip, c_out, c_in};
    }
};

/*=============================================== StableDiffusionGGML ================================================*/

class StableDiffusionGGML {
public:
    SDVersion version;
    bool vae_decode_only         = false;
    bool free_params_immediately = false;

    std::shared_ptr<RNG> rng = std::make_shared<STDDefaultRNG>();
    int n_threads            = -1;
    float scale_factor       = 0.18215f;

    FrozenCLIPEmbedderWithCustomWords cond_stage_model;
    UNetModel diffusion_model;
    AutoEncoderKL first_stage_model;
    bool use_tiny_autoencoder = false;
    bool vae_tiling           = false;

    std::map<std::string, struct ggml_tensor*> tensors;

    std::string lora_model_dir;
    // lora_name => multiplier
    std::unordered_map<std::string, float> curr_lora_state;
    std::map<std::string, LoraModel> loras;

    std::shared_ptr<Denoiser> denoiser = std::make_shared<CompVisDenoiser>();
    ggml_backend_t backend             = NULL;  // general backend
    ggml_type model_data_type          = GGML_TYPE_COUNT;

    TinyAutoEncoder tae_first_stage;
    std::string taesd_path;

    ESRGAN esrgan_upscaler;
    std::string esrgan_path;
    bool upscale_output = false;

    StableDiffusionGGML() = default;

    StableDiffusionGGML(int n_threads,
                        bool vae_decode_only,
                        bool free_params_immediately,
                        std::string lora_model_dir,
                        RNGType rng_type)
        : n_threads(n_threads),
          vae_decode_only(vae_decode_only),
          free_params_immediately(free_params_immediately),
          lora_model_dir(lora_model_dir) {
        first_stage_model.decode_only = vae_decode_only;
        tae_first_stage.decode_only   = vae_decode_only;
        if (rng_type == STD_DEFAULT_RNG) {
            rng = std::make_shared<STDDefaultRNG>();
        } else if (rng_type == CUDA_RNG) {
            rng = std::make_shared<PhiloxRNG>();
        }
        this->lora_model_dir = lora_model_dir;
    }

    ~StableDiffusionGGML() {
        cond_stage_model.destroy();
        diffusion_model.destroy();
        if (!use_tiny_autoencoder) {
            first_stage_model.destroy();
        }
    }

    bool load_from_file(const std::string& model_path,
                        const std::string& vae_path,
                        ggml_type wtype,
                        Schedule schedule,
                        int clip_skip) {
#ifdef SD_USE_CUBLAS
        LOG_DEBUG("Using CUDA backend");
        backend = ggml_backend_cuda_init(0);
<<<<<<< HEAD
=======
#endif
#ifdef SD_USE_METAL
        LOG_DEBUG("Using Metal backend");
        ggml_metal_log_set_callback(ggml_log_callback_default, nullptr);
        backend = ggml_backend_metal_init();
>>>>>>> 004dfbef
#endif

        if (!backend) {
            LOG_DEBUG("Using CPU backend");
            backend = ggml_backend_cpu_init();
        }
#ifdef SD_USE_FLASH_ATTENTION
#if defined(SD_USE_CUBLAS) || defined(SD_USE_METAL)
        LOG_WARN("Flash Attention not supported with GPU Backend");
#else
        LOG_INFO("Flash Attention enabled");
#endif
#endif
        LOG_INFO("loading model from '%s'", model_path.c_str());
        ModelLoader model_loader;

        if (!model_loader.init_from_file(model_path)) {
            LOG_ERROR("init model loader from file failed: '%s'", model_path.c_str());
            return false;
        }

        if (vae_path.size() > 0) {
            LOG_INFO("loading vae from '%s'", vae_path.c_str());
            if (!model_loader.init_from_file(vae_path, "vae.")) {
                LOG_WARN("loading vae from '%s' failed", vae_path.c_str());
            }
        }

        version = model_loader.get_sd_version();
        if (version == VERSION_COUNT) {
            LOG_ERROR("get sd version from file failed: '%s'", model_path.c_str());
            return false;
        }
<<<<<<< HEAD
        if (version == VERSION_XL) {
            scale_factor = 0.13025f;
        }
        cond_stage_model = FrozenCLIPEmbedderWithCustomWords(version);
        diffusion_model  = UNetModel(version);
=======
        if (clip_skip <= 0) {
            clip_skip = 1;
            if (version == VERSION_2_x) {
                clip_skip = 2;
            }
        }
        cond_stage_model                      = FrozenCLIPEmbedderWithCustomWords(version);
        cond_stage_model.text_model.clip_skip = clip_skip;
        diffusion_model                       = UNetModel(version);
>>>>>>> 004dfbef
        LOG_INFO("Stable Diffusion %s ", model_version_to_str[version]);
        if (wtype == GGML_TYPE_COUNT) {
            model_data_type = model_loader.get_sd_wtype();
        } else {
            model_data_type = wtype;
        }
        LOG_INFO("Stable Diffusion weight type: %s", ggml_type_name(model_data_type));

        LOG_DEBUG("loading vocab");
        std::string merges_utf8_str = model_loader.load_merges();
        if (merges_utf8_str.size() == 0) {
            LOG_ERROR("get merges failed: '%s'", model_path.c_str());
            return false;
        }

        cond_stage_model.tokenizer.load_from_merges(merges_utf8_str);

        // create the ggml context for network params
        LOG_DEBUG("ggml tensor size = %d bytes", (int)sizeof(ggml_tensor));

        if (
            !cond_stage_model.initialize(backend, model_data_type) ||
            !diffusion_model.initialize(backend, model_data_type)) {
            return false;
        }

        ggml_type vae_type = model_data_type;
        if (version == VERSION_XL) {
            vae_type = GGML_TYPE_F32;  // avoid nan, not work...
        }

        if (!use_tiny_autoencoder && !first_stage_model.initialize(backend, vae_type)) {
            return false;
        }

        LOG_DEBUG("preparing memory for the weights");
        // prepare memory for the weights
        {
            // cond_stage_model(FrozenCLIPEmbedder)
            cond_stage_model.alloc_params();
            cond_stage_model.map_by_name(tensors, "cond_stage_model.");

            // diffusion_model(UNetModel)
            diffusion_model.alloc_params();
            diffusion_model.map_by_name(tensors, "model.diffusion_model.");

            if (!use_tiny_autoencoder) {
                // firest_stage_model(AutoEncoderKL)
                first_stage_model.alloc_params();
                first_stage_model.map_by_name(tensors, "first_stage_model.");
            }
        }

        struct ggml_init_params params;
        params.mem_size   = static_cast<size_t>(10 * 1024) * 1024;  // 10M
        params.mem_buffer = NULL;
        params.no_alloc   = false;
        // LOG_DEBUG("mem_size %u ", params.mem_size);
        struct ggml_context* ctx = ggml_init(params);  // for  alphas_cumprod and is_using_v_parameterization check
        if (!ctx) {
            LOG_ERROR("ggml_init() failed");
            return false;
        }
        ggml_tensor* alphas_cumprod_tensor = ggml_new_tensor_1d(ctx, GGML_TYPE_F32, TIMESTEPS);
        calculate_alphas_cumprod((float*)alphas_cumprod_tensor->data);

        // load weights
        LOG_DEBUG("loading weights");
        std::set<std::string> tensor_names_in_file;
        int64_t t0 = ggml_time_ms();

        size_t total_size = 0;
        std::vector<char> read_buf;

        auto on_new_tensor_cb = [&](const TensorStorage& tensor_storage, ggml_tensor** dst_tensor) -> bool {
            const std::string& name = tensor_storage.name;
            tensor_names_in_file.insert(name);

            if (name == "alphas_cumprod") {
                *dst_tensor = alphas_cumprod_tensor;
                return true;
            }

            struct ggml_tensor* real;
            if (tensors.find(name) != tensors.end()) {
                real = tensors[name];
            } else {
                if (use_tiny_autoencoder && starts_with(name, "first_stage_model.")) {
                    return true;
                }
                if (name.find("quant") == std::string::npos && name.find("first_stage_model.encoder.") == std::string::npos) {
                    LOG_WARN("unknown tensor '%s' in model file", name.data());
                } else {
                    if (!vae_decode_only) {
                        LOG_WARN("unknown tensor '%s' in model file", name.data());
                    }
                }
                return true;
            }

            if (
                real->ne[0] != tensor_storage.ne[0] ||
                real->ne[1] != tensor_storage.ne[1] ||
                real->ne[2] != tensor_storage.ne[2] ||
                real->ne[3] != tensor_storage.ne[3]) {
                LOG_ERROR(
                    "tensor '%s' has wrong shape in model file: "
                    "got [%d, %d, %d, %d], expected [%d, %d, %d, %d]",
                    name.c_str(),
                    (int)tensor_storage.ne[0], (int)tensor_storage.ne[1], (int)tensor_storage.ne[2], (int)tensor_storage.ne[3],
                    (int)real->ne[0], (int)real->ne[1], (int)real->ne[2], (int)real->ne[3]);
                return false;
            }

            *dst_tensor = real;

            total_size += ggml_nbytes(real);
            return true;
        };

        // print_ggml_tensor(alphas_cumprod_tensor);

        bool success = model_loader.load_tensors(on_new_tensor_cb, backend);
        if (!success) {
            LOG_ERROR("load tensors from file failed");
            ggml_free(ctx);
            return false;
        }

        // print_ggml_tensor(alphas_cumprod_tensor);

        // calculate_alphas_cumprod((float*)alphas_cumprod_tensor->data);

        bool some_tensor_not_init = false;

        for (auto pair : tensors) {
            if (pair.first.find("cond_stage_model.transformer.text_model.encoder.layers.23") != std::string::npos) {
                continue;
            }

            if (use_tiny_autoencoder && starts_with(pair.first, "first_stage_model.")) {
                continue;
            }

            if (tensor_names_in_file.find(pair.first) == tensor_names_in_file.end()) {
                LOG_ERROR("tensor '%s' not in model file", pair.first.c_str());
                some_tensor_not_init = true;
            }
        }

        if (some_tensor_not_init) {
            ggml_free(ctx);
            return false;
        }

        LOG_DEBUG("model size = %.2fMB", total_size / 1024.0 / 1024.0);

        size_t total_params_size =
            cond_stage_model.memory_buffer_size +
            diffusion_model.memory_buffer_size +
            first_stage_model.memory_buffer_size;
        LOG_INFO("total memory buffer size = %.2fMB (clip %.2fMB, unet %.2fMB, vae %.2fMB)",
                 total_params_size / 1024.0 / 1024.0,
                 cond_stage_model.memory_buffer_size / 1024.0 / 1024.0,
                 diffusion_model.memory_buffer_size / 1024.0 / 1024.0,
                 first_stage_model.memory_buffer_size / 1024.0 / 1024.0);
        int64_t t1 = ggml_time_ms();
        LOG_INFO("loading model from '%s' completed, taking %.2fs", model_path.c_str(), (t1 - t0) * 1.0f / 1000);

        // check is_using_v_parameterization_for_sd2
        bool is_using_v_parameterization = false;
        if (version == VERSION_2_x) {
            if (is_using_v_parameterization_for_sd2(ctx)) {
                is_using_v_parameterization = true;
            }
        }

        if (is_using_v_parameterization) {
            denoiser = std::make_shared<CompVisVDenoiser>();
            LOG_INFO("running in v-prediction mode");
        } else {
            LOG_INFO("running in eps-prediction mode");
        }

        if (schedule != DEFAULT) {
            switch (schedule) {
                case DISCRETE:
                    LOG_INFO("running with discrete schedule");
                    denoiser->schedule = std::make_shared<DiscreteSchedule>();
                    break;
                case KARRAS:
                    LOG_INFO("running with Karras schedule");
                    denoiser->schedule = std::make_shared<KarrasSchedule>();
                    break;
                case DEFAULT:
                    // Don't touch anything.
                    break;
                default:
                    LOG_ERROR("Unknown schedule %i", schedule);
                    abort();
            }
        }

        for (int i = 0; i < TIMESTEPS; i++) {
            denoiser->schedule->alphas_cumprod[i] = ((float*)alphas_cumprod_tensor->data)[i];
            denoiser->schedule->sigmas[i]         = std::sqrt((1 - denoiser->schedule->alphas_cumprod[i]) / denoiser->schedule->alphas_cumprod[i]);
            denoiser->schedule->log_sigmas[i]     = std::log(denoiser->schedule->sigmas[i]);
        }
        LOG_DEBUG("finished loaded file");
        ggml_free(ctx);
        if (upscale_output) {
            if (!esrgan_upscaler.load_from_file(esrgan_path, backend)) {
                return false;
            }
        }
        if (use_tiny_autoencoder) {
            return tae_first_stage.load_from_file(taesd_path, backend);
        }
        return true;
    }

    bool is_using_v_parameterization_for_sd2(ggml_context* work_ctx) {
        struct ggml_tensor* x_t = ggml_new_tensor_4d(work_ctx, GGML_TYPE_F32, 8, 8, 4, 1);
        ggml_set_f32(x_t, 0.5);
        struct ggml_tensor* c = ggml_new_tensor_4d(work_ctx, GGML_TYPE_F32, 1024, 2, 1, 1);
        ggml_set_f32(c, 0.5);

        struct ggml_tensor* timesteps = ggml_new_tensor_1d(work_ctx, GGML_TYPE_F32, 1);                                     // [N, ]
        struct ggml_tensor* t_emb     = new_timestep_embedding(work_ctx, NULL, timesteps, diffusion_model.model_channels);  // [N, model_channels]

        diffusion_model.begin(x_t, c, t_emb);

        int64_t t0 = ggml_time_ms();
        ggml_set_f32(timesteps, 999);
        set_timestep_embedding(timesteps, t_emb, diffusion_model.model_channels);
        struct ggml_tensor* out = ggml_dup_tensor(work_ctx, x_t);
        diffusion_model.compute(out, n_threads, x_t, NULL, c, t_emb);
        diffusion_model.end();

        double result = 0.f;
        {
            float* vec_x   = (float*)x_t->data;
            float* vec_out = (float*)out->data;

            int64_t n = ggml_nelements(out);

            for (int i = 0; i < n; i++) {
                result += ((double)vec_out[i] - (double)vec_x[i]);
            }
            result /= n;
        }
        int64_t t1 = ggml_time_ms();
        LOG_DEBUG("check is_using_v_parameterization_for_sd2, taking %.2fs", (t1 - t0) * 1.0f / 1000);
        return result < -1;
    }

    void apply_lora(const std::string& lora_name, float multiplier) {
        int64_t t0 = ggml_time_ms();
        LoraModel lora;
        std::string st_file_path   = path_join(lora_model_dir, lora_name + ".safetensors");
        std::string ckpt_file_path = path_join(lora_model_dir, lora_name + ".ckpt");
        std::string file_path;
        if (file_exists(st_file_path)) {
            file_path = st_file_path;
        } else if (file_exists(ckpt_file_path)) {
            file_path = ckpt_file_path;
        } else {
            LOG_WARN("can not find %s or %s for lora %s", st_file_path.c_str(), ckpt_file_path.c_str(), lora_name.c_str());
            return;
        }
        if (!lora.load(backend, file_path)) {
            LOG_WARN("load lora tensors from %s failed", file_path.c_str());
            return;
        }

        lora.multiplier = multiplier;
        lora.apply(tensors, n_threads);
        loras[lora_name] = lora;
        lora.release();

        int64_t t1 = ggml_time_ms();

        LOG_INFO("lora '%s' applied, taking %.2fs",
                 lora_name.c_str(),
                 (t1 - t0) * 1.0f / 1000);
    }

    void apply_loras(const std::unordered_map<std::string, float>& lora_state) {
        if (lora_state.size() > 0 && model_data_type != GGML_TYPE_F16 && model_data_type != GGML_TYPE_F32) {
            LOG_WARN("In quantized models when applying LoRA, the images have poor quality.");
        }
        std::unordered_map<std::string, float> lora_state_diff;
        for (auto& kv : lora_state) {
            const std::string& lora_name = kv.first;
            float multiplier             = kv.second;

            if (curr_lora_state.find(lora_name) != curr_lora_state.end()) {
                float curr_multiplier = curr_lora_state[lora_name];
                float multiplier_diff = multiplier - curr_multiplier;
                if (multiplier_diff != 0.f) {
                    lora_state_diff[lora_name] = multiplier_diff;
                }
            } else {
                lora_state_diff[lora_name] = multiplier;
            }
        }

        for (auto& kv : lora_state_diff) {
            apply_lora(kv.first, kv.second);
        }

        curr_lora_state = lora_state;
    }

    std::pair<ggml_tensor*, ggml_tensor*> get_learned_condition(ggml_context* work_ctx, const std::string& text, int width, int height, bool force_zero_embeddings = false) {
        auto tokens_and_weights     = cond_stage_model.tokenize(text, true);
        std::vector<int>& tokens    = tokens_and_weights.first;
        std::vector<float>& weights = tokens_and_weights.second;
        int64_t t0                  = ggml_time_ms();
        cond_stage_model.begin(work_ctx, (int)tokens.size());
        auto result_pair                  = cond_stage_model.compute(n_threads, tokens);  // [N, n_token, hidden_size]
        struct ggml_tensor* hidden_states = result_pair.first;
        struct ggml_tensor* pooled        = result_pair.second;
        // if (pooled != NULL) {
        //     print_ggml_tensor(hidden_states);
        //     print_ggml_tensor(pooled);
        // }

        cond_stage_model.end();
        int64_t t1 = ggml_time_ms();
        LOG_DEBUG("computing condition graph completed, taking %" PRId64 " ms", t1 - t0);
        ggml_tensor* result = ggml_dup_tensor(work_ctx, hidden_states);
        {
            float original_mean = ggml_tensor_mean(hidden_states);
            for (int i2 = 0; i2 < hidden_states->ne[2]; i2++) {
                for (int i1 = 0; i1 < hidden_states->ne[1]; i1++) {
                    for (int i0 = 0; i0 < hidden_states->ne[0]; i0++) {
                        float value = ggml_tensor_get_f32(hidden_states, i0, i1, i2);
                        value *= weights[i1];
                        ggml_tensor_set_f32(result, value, i0, i1, i2);
                    }
                }
            }
            float new_mean = ggml_tensor_mean(result);
            ggml_tensor_scale(result, (original_mean / new_mean));
        }
        if (force_zero_embeddings) {
            float* vec = (float*)result->data;
            for (int i = 0; i < ggml_nelements(result); i++) {
                vec[i] = 0;
            }
        }

        ggml_tensor* vec = NULL;
        if (version == VERSION_XL) {
            size_t out_dim = 256;
            vec            = ggml_new_tensor_1d(work_ctx, GGML_TYPE_F32, diffusion_model.adm_in_channels);
            // [0:1280]
            size_t offset = 0;
            memcpy(vec->data, pooled->data, ggml_nbytes(pooled));
            offset += ggml_nbytes(pooled);

            struct ggml_tensor* timesteps = ggml_new_tensor_1d(work_ctx, GGML_TYPE_F32, 2);
            // original_size_as_tuple
            float orig_width  = (float)width;
            float orig_height = (float)height;
            ggml_tensor_set_f32(timesteps, orig_height, 0);
            ggml_tensor_set_f32(timesteps, orig_width, 1);
            ggml_tensor* embed_view = ggml_view_2d(work_ctx, vec, out_dim, 2, ggml_type_size(GGML_TYPE_F32) * out_dim, offset);
            offset += ggml_nbytes(embed_view);
            set_timestep_embedding(timesteps, embed_view, out_dim);
            // print_ggml_tensor(ggml_reshape_1d(work_ctx, embed_view, out_dim * 2));
            // crop_coords_top_left
            float crop_coord_top  = 0.f;
            float crop_coord_left = 0.f;
            ggml_tensor_set_f32(timesteps, crop_coord_top, 0);
            ggml_tensor_set_f32(timesteps, crop_coord_left, 1);
            embed_view = ggml_view_2d(work_ctx, vec, out_dim, 2, ggml_type_size(GGML_TYPE_F32) * out_dim, offset);
            offset += ggml_nbytes(embed_view);
            set_timestep_embedding(timesteps, embed_view, out_dim);
            // print_ggml_tensor(ggml_reshape_1d(work_ctx, embed_view, out_dim * 2));
            // target_size_as_tuple
            float target_width  = (float)width;
            float target_height = (float)height;
            ggml_tensor_set_f32(timesteps, target_height, 0);
            ggml_tensor_set_f32(timesteps, target_width, 1);
            embed_view = ggml_view_2d(work_ctx, vec, out_dim, 2, ggml_type_size(GGML_TYPE_F32) * out_dim, offset);
            offset += ggml_nbytes(embed_view);
            set_timestep_embedding(timesteps, embed_view, out_dim);
            // print_ggml_tensor(ggml_reshape_1d(work_ctx, embed_view, out_dim * 2));
            GGML_ASSERT(offset == ggml_nbytes(vec));
        }
        // print_ggml_tensor(result);
        return {result, vec};
    }

    ggml_tensor* sample(ggml_context* work_ctx,
                        ggml_tensor* x_t,
                        ggml_tensor* noise,
                        ggml_tensor* c,
                        ggml_tensor* c_vector,
                        ggml_tensor* uc,
                        ggml_tensor* uc_vector,
                        float cfg_scale,
                        SampleMethod method,
                        const std::vector<float>& sigmas) {
        size_t steps = sigmas.size() - 1;
        // x_t = load_tensor_from_file(work_ctx, "./rand0.bin");
        // print_ggml_tensor(x_t);
        struct ggml_tensor* x = ggml_dup_tensor(work_ctx, x_t);
        copy_ggml_tensor(x, x_t);

        struct ggml_tensor* noised_input = ggml_dup_tensor(work_ctx, x_t);
        struct ggml_tensor* timesteps    = ggml_new_tensor_1d(work_ctx, GGML_TYPE_F32, 1);                                     // [N, ]
        struct ggml_tensor* t_emb        = new_timestep_embedding(work_ctx, NULL, timesteps, diffusion_model.model_channels);  // [N, model_channels]
        diffusion_model.begin(noised_input, c, t_emb, c_vector);

        bool has_unconditioned = cfg_scale != 1.0 && uc != NULL;

        if (noise == NULL) {
            // x = x * sigmas[0]
            ggml_tensor_scale(x, sigmas[0]);
        } else {
            // xi = x + noise * sigma_sched[0]
            ggml_tensor_scale(noise, sigmas[0]);
            ggml_tensor_add(x, noise);
        }

        // denoise wrapper
        struct ggml_tensor* out_cond   = ggml_dup_tensor(work_ctx, x);
        struct ggml_tensor* out_uncond = NULL;
        if (has_unconditioned) {
            out_uncond = ggml_dup_tensor(work_ctx, x);
        }
        struct ggml_tensor* denoised = ggml_dup_tensor(work_ctx, x);

        auto denoise = [&](ggml_tensor* input, float sigma, int step) {
            if (step == 1) {
                pretty_progress(0, (int)steps, 0);
            }
            int64_t t0 = ggml_time_us();

            float c_skip               = 1.0f;
            float c_out                = 1.0f;
            float c_in                 = 1.0f;
            std::vector<float> scaling = denoiser->get_scalings(sigma);

            if (scaling.size() == 3) {  // CompVisVDenoiser
                c_skip = scaling[0];
                c_out  = scaling[1];
                c_in   = scaling[2];
            } else {  // CompVisDenoiser
                c_out = scaling[0];
                c_in  = scaling[1];
            }

            float t = denoiser->schedule->sigma_to_t(sigma);
            ggml_set_f32(timesteps, t);
            set_timestep_embedding(timesteps, t_emb, diffusion_model.model_channels);

            copy_ggml_tensor(noised_input, input);
            // noised_input = noised_input * c_in
            ggml_tensor_scale(noised_input, c_in);

            // cond
            diffusion_model.compute(out_cond, n_threads, noised_input, NULL, c, t_emb, c_vector);

            float* negative_data = NULL;
            if (has_unconditioned) {
                // uncond
                diffusion_model.compute(out_uncond, n_threads, noised_input, NULL, uc, t_emb, uc_vector);
                negative_data = (float*)out_uncond->data;
            }
            float* vec_denoised  = (float*)denoised->data;
            float* vec_input     = (float*)input->data;
            float* positive_data = (float*)out_cond->data;
            int ne_elements      = (int)ggml_nelements(denoised);
            for (int i = 0; i < ne_elements; i++) {
                float latent_result = positive_data[i];
                if (has_unconditioned) {
                    // out_uncond + cfg_scale * (out_cond - out_uncond)
                    latent_result = negative_data[i] + cfg_scale * (positive_data[i] - negative_data[i]);
                }
                // v = latent_result, eps = latent_result
                // denoised = (v * c_out + input * c_skip) or (input + eps * c_out)
                vec_denoised[i] = latent_result * c_out + vec_input[i] * c_skip;
            }
            int64_t t1 = ggml_time_us();
            if (step > 0) {
                pretty_progress(step, (int)steps, (t1 - t0) / 1000000.f);
                // LOG_INFO("step %d sampling completed taking %.2fs", step, (t1 - t0) * 1.0f / 1000000);
            }
        };

        // sample_euler_ancestral
        switch (method) {
            case EULER_A: {
                struct ggml_tensor* noise = ggml_dup_tensor(work_ctx, x);
                struct ggml_tensor* d     = ggml_dup_tensor(work_ctx, x);

                for (int i = 0; i < steps; i++) {
                    float sigma = sigmas[i];

                    // denoise
                    denoise(x, sigma, i + 1);

                    // d = (x - denoised) / sigma
                    {
                        float* vec_d        = (float*)d->data;
                        float* vec_x        = (float*)x->data;
                        float* vec_denoised = (float*)denoised->data;

                        for (int i = 0; i < ggml_nelements(d); i++) {
                            vec_d[i] = (vec_x[i] - vec_denoised[i]) / sigma;
                        }
                    }

                    // get_ancestral_step
                    float sigma_up   = std::min(sigmas[i + 1],
                                                std::sqrt(sigmas[i + 1] * sigmas[i + 1] * (sigmas[i] * sigmas[i] - sigmas[i + 1] * sigmas[i + 1]) / (sigmas[i] * sigmas[i])));
                    float sigma_down = std::sqrt(sigmas[i + 1] * sigmas[i + 1] - sigma_up * sigma_up);

                    // Euler method
                    float dt = sigma_down - sigmas[i];
                    // x = x + d * dt
                    {
                        float* vec_d = (float*)d->data;
                        float* vec_x = (float*)x->data;

                        for (int i = 0; i < ggml_nelements(x); i++) {
                            vec_x[i] = vec_x[i] + vec_d[i] * dt;
                        }
                    }

                    if (sigmas[i + 1] > 0) {
                        // x = x + noise_sampler(sigmas[i], sigmas[i + 1]) * s_noise * sigma_up
                        ggml_tensor_set_f32_randn(noise, rng);
                        // noise = load_tensor_from_file(work_ctx, "./rand" + std::to_string(i+1) + ".bin");
                        {
                            float* vec_x     = (float*)x->data;
                            float* vec_noise = (float*)noise->data;

                            for (int i = 0; i < ggml_nelements(x); i++) {
                                vec_x[i] = vec_x[i] + vec_noise[i] * sigma_up;
                            }
                        }
                    }
                }
            } break;
            case EULER:  // Implemented without any sigma churn
            {
                struct ggml_tensor* d = ggml_dup_tensor(work_ctx, x);

                for (int i = 0; i < steps; i++) {
                    float sigma = sigmas[i];

                    // denoise
                    denoise(x, sigma, i + 1);

                    // d = (x - denoised) / sigma
                    {
                        float* vec_d        = (float*)d->data;
                        float* vec_x        = (float*)x->data;
                        float* vec_denoised = (float*)denoised->data;

                        for (int j = 0; j < ggml_nelements(d); j++) {
                            vec_d[j] = (vec_x[j] - vec_denoised[j]) / sigma;
                        }
                    }

                    float dt = sigmas[i + 1] - sigma;
                    // x = x + d * dt
                    {
                        float* vec_d = (float*)d->data;
                        float* vec_x = (float*)x->data;

                        for (int j = 0; j < ggml_nelements(x); j++) {
                            vec_x[j] = vec_x[j] + vec_d[j] * dt;
                        }
                    }
                }
            } break;
            case HEUN: {
                struct ggml_tensor* d  = ggml_dup_tensor(work_ctx, x);
                struct ggml_tensor* x2 = ggml_dup_tensor(work_ctx, x);

                for (int i = 0; i < steps; i++) {
                    // denoise
                    denoise(x, sigmas[i], -(i + 1));

                    // d = (x - denoised) / sigma
                    {
                        float* vec_d        = (float*)d->data;
                        float* vec_x        = (float*)x->data;
                        float* vec_denoised = (float*)denoised->data;

                        for (int j = 0; j < ggml_nelements(x); j++) {
                            vec_d[j] = (vec_x[j] - vec_denoised[j]) / sigmas[i];
                        }
                    }

                    float dt = sigmas[i + 1] - sigmas[i];
                    if (sigmas[i + 1] == 0) {
                        // Euler step
                        // x = x + d * dt
                        float* vec_d = (float*)d->data;
                        float* vec_x = (float*)x->data;

                        for (int j = 0; j < ggml_nelements(x); j++) {
                            vec_x[j] = vec_x[j] + vec_d[j] * dt;
                        }
                    } else {
                        // Heun step
                        float* vec_d  = (float*)d->data;
                        float* vec_d2 = (float*)d->data;
                        float* vec_x  = (float*)x->data;
                        float* vec_x2 = (float*)x2->data;

                        for (int j = 0; j < ggml_nelements(x); j++) {
                            vec_x2[j] = vec_x[j] + vec_d[j] * dt;
                        }

                        denoise(x2, sigmas[i + 1], i + 1);
                        float* vec_denoised = (float*)denoised->data;
                        for (int j = 0; j < ggml_nelements(x); j++) {
                            float d2 = (vec_x2[j] - vec_denoised[j]) / sigmas[i + 1];
                            vec_d[j] = (vec_d[j] + d2) / 2;
                            vec_x[j] = vec_x[j] + vec_d[j] * dt;
                        }
                    }
                }
            } break;
            case DPM2: {
                struct ggml_tensor* d  = ggml_dup_tensor(work_ctx, x);
                struct ggml_tensor* x2 = ggml_dup_tensor(work_ctx, x);

                for (int i = 0; i < steps; i++) {
                    // denoise
                    denoise(x, sigmas[i], i + 1);

                    // d = (x - denoised) / sigma
                    {
                        float* vec_d        = (float*)d->data;
                        float* vec_x        = (float*)x->data;
                        float* vec_denoised = (float*)denoised->data;

                        for (int j = 0; j < ggml_nelements(x); j++) {
                            vec_d[j] = (vec_x[j] - vec_denoised[j]) / sigmas[i];
                        }
                    }

                    if (sigmas[i + 1] == 0) {
                        // Euler step
                        // x = x + d * dt
                        float dt     = sigmas[i + 1] - sigmas[i];
                        float* vec_d = (float*)d->data;
                        float* vec_x = (float*)x->data;

                        for (int j = 0; j < ggml_nelements(x); j++) {
                            vec_x[j] = vec_x[j] + vec_d[j] * dt;
                        }
                    } else {
                        // DPM-Solver-2
                        float sigma_mid = exp(0.5f * (log(sigmas[i]) + log(sigmas[i + 1])));
                        float dt_1      = sigma_mid - sigmas[i];
                        float dt_2      = sigmas[i + 1] - sigmas[i];

                        float* vec_d  = (float*)d->data;
                        float* vec_x  = (float*)x->data;
                        float* vec_x2 = (float*)x2->data;
                        for (int j = 0; j < ggml_nelements(x); j++) {
                            vec_x2[j] = vec_x[j] + vec_d[j] * dt_1;
                        }

                        denoise(x2, sigma_mid, i + 1);
                        float* vec_denoised = (float*)denoised->data;
                        for (int j = 0; j < ggml_nelements(x); j++) {
                            float d2 = (vec_x2[j] - vec_denoised[j]) / sigma_mid;
                            vec_x[j] = vec_x[j] + d2 * dt_2;
                        }
                    }
                }

            } break;
            case DPMPP2S_A: {
                struct ggml_tensor* noise = ggml_dup_tensor(work_ctx, x);
                struct ggml_tensor* d     = ggml_dup_tensor(work_ctx, x);
                struct ggml_tensor* x2    = ggml_dup_tensor(work_ctx, x);

                for (int i = 0; i < steps; i++) {
                    // denoise
                    denoise(x, sigmas[i], i + 1);

                    // get_ancestral_step
                    float sigma_up   = std::min(sigmas[i + 1],
                                                std::sqrt(sigmas[i + 1] * sigmas[i + 1] * (sigmas[i] * sigmas[i] - sigmas[i + 1] * sigmas[i + 1]) / (sigmas[i] * sigmas[i])));
                    float sigma_down = std::sqrt(sigmas[i + 1] * sigmas[i + 1] - sigma_up * sigma_up);
                    auto t_fn        = [](float sigma) -> float { return -log(sigma); };
                    auto sigma_fn    = [](float t) -> float { return exp(-t); };

                    if (sigma_down == 0) {
                        // Euler step
                        float* vec_d        = (float*)d->data;
                        float* vec_x        = (float*)x->data;
                        float* vec_denoised = (float*)denoised->data;

                        for (int j = 0; j < ggml_nelements(d); j++) {
                            vec_d[j] = (vec_x[j] - vec_denoised[j]) / sigmas[i];
                        }

                        // TODO: If sigma_down == 0, isn't this wrong?
                        // But
                        // https://github.com/crowsonkb/k-diffusion/blob/master/k_diffusion/sampling.py#L525
                        // has this exactly the same way.
                        float dt = sigma_down - sigmas[i];
                        for (int j = 0; j < ggml_nelements(d); j++) {
                            vec_x[j] = vec_x[j] + vec_d[j] * dt;
                        }
                    } else {
                        // DPM-Solver++(2S)
                        float t      = t_fn(sigmas[i]);
                        float t_next = t_fn(sigma_down);
                        float h      = t_next - t;
                        float s      = t + 0.5f * h;

                        float* vec_d        = (float*)d->data;
                        float* vec_x        = (float*)x->data;
                        float* vec_x2       = (float*)x2->data;
                        float* vec_denoised = (float*)denoised->data;

                        // First half-step
                        for (int j = 0; j < ggml_nelements(x); j++) {
                            vec_x2[j] = (sigma_fn(s) / sigma_fn(t)) * vec_x[j] - (exp(-h * 0.5f) - 1) * vec_denoised[j];
                        }

                        denoise(x2, sigmas[i + 1], i + 1);

                        // Second half-step
                        for (int j = 0; j < ggml_nelements(x); j++) {
                            vec_x[j] = (sigma_fn(t_next) / sigma_fn(t)) * vec_x[j] - (exp(-h) - 1) * vec_denoised[j];
                        }
                    }

                    // Noise addition
                    if (sigmas[i + 1] > 0) {
                        ggml_tensor_set_f32_randn(noise, rng);
                        {
                            float* vec_x     = (float*)x->data;
                            float* vec_noise = (float*)noise->data;

                            for (int i = 0; i < ggml_nelements(x); i++) {
                                vec_x[i] = vec_x[i] + vec_noise[i] * sigma_up;
                            }
                        }
                    }
                }
            } break;
            case DPMPP2M:  // DPM++ (2M) from Karras et al (2022)
            {
                struct ggml_tensor* old_denoised = ggml_dup_tensor(work_ctx, x);

                auto t_fn = [](float sigma) -> float { return -log(sigma); };

                for (int i = 0; i < steps; i++) {
                    // denoise
                    denoise(x, sigmas[i], i + 1);

                    float t                 = t_fn(sigmas[i]);
                    float t_next            = t_fn(sigmas[i + 1]);
                    float h                 = t_next - t;
                    float a                 = sigmas[i + 1] / sigmas[i];
                    float b                 = exp(-h) - 1.f;
                    float* vec_x            = (float*)x->data;
                    float* vec_denoised     = (float*)denoised->data;
                    float* vec_old_denoised = (float*)old_denoised->data;

                    if (i == 0 || sigmas[i + 1] == 0) {
                        // Simpler step for the edge cases
                        for (int j = 0; j < ggml_nelements(x); j++) {
                            vec_x[j] = a * vec_x[j] - b * vec_denoised[j];
                        }
                    } else {
                        float h_last = t - t_fn(sigmas[i - 1]);
                        float r      = h_last / h;
                        for (int j = 0; j < ggml_nelements(x); j++) {
                            float denoised_d = (1.f + 1.f / (2.f * r)) * vec_denoised[j] - (1.f / (2.f * r)) * vec_old_denoised[j];
                            vec_x[j]         = a * vec_x[j] - b * denoised_d;
                        }
                    }

                    // old_denoised = denoised
                    for (int j = 0; j < ggml_nelements(x); j++) {
                        vec_old_denoised[j] = vec_denoised[j];
                    }
                }
            } break;
            case DPMPP2Mv2:  // Modified DPM++ (2M) from https://github.com/AUTOMATIC1111/stable-diffusion-webui/discussions/8457
            {
                struct ggml_tensor* old_denoised = ggml_dup_tensor(work_ctx, x);

                auto t_fn = [](float sigma) -> float { return -log(sigma); };

                for (int i = 0; i < steps; i++) {
                    // denoise
                    denoise(x, sigmas[i], i + 1);

                    float t                 = t_fn(sigmas[i]);
                    float t_next            = t_fn(sigmas[i + 1]);
                    float h                 = t_next - t;
                    float a                 = sigmas[i + 1] / sigmas[i];
                    float* vec_x            = (float*)x->data;
                    float* vec_denoised     = (float*)denoised->data;
                    float* vec_old_denoised = (float*)old_denoised->data;

                    if (i == 0 || sigmas[i + 1] == 0) {
                        // Simpler step for the edge cases
                        float b = exp(-h) - 1.f;
                        for (int j = 0; j < ggml_nelements(x); j++) {
                            vec_x[j] = a * vec_x[j] - b * vec_denoised[j];
                        }
                    } else {
                        float h_last = t - t_fn(sigmas[i - 1]);
                        float h_min  = std::min(h_last, h);
                        float h_max  = std::max(h_last, h);
                        float r      = h_max / h_min;
                        float h_d    = (h_max + h_min) / 2.f;
                        float b      = exp(-h_d) - 1.f;
                        for (int j = 0; j < ggml_nelements(x); j++) {
                            float denoised_d = (1.f + 1.f / (2.f * r)) * vec_denoised[j] - (1.f / (2.f * r)) * vec_old_denoised[j];
                            vec_x[j]         = a * vec_x[j] - b * denoised_d;
                        }
                    }

                    // old_denoised = denoised
                    for (int j = 0; j < ggml_nelements(x); j++) {
                        vec_old_denoised[j] = vec_denoised[j];
                    }
                }
            } break;
            case LCM:  // Latent Consistency Models
            {
                struct ggml_tensor* noise = ggml_dup_tensor(work_ctx, x);
                struct ggml_tensor* d     = ggml_dup_tensor(work_ctx, x);

                for (int i = 0; i < steps; i++) {
                    float sigma = sigmas[i];

                    // denoise
                    denoise(x, sigma, i + 1);

                    // x = denoised
                    {
                        float* vec_x        = (float*)x->data;
                        float* vec_denoised = (float*)denoised->data;
                        for (int j = 0; j < ggml_nelements(x); j++) {
                            vec_x[j] = vec_denoised[j];
                        }
                    }

                    if (sigmas[i + 1] > 0) {
                        // x += sigmas[i + 1] * noise_sampler(sigmas[i], sigmas[i + 1])
                        ggml_tensor_set_f32_randn(noise, rng);
                        // noise = load_tensor_from_file(res_ctx, "./rand" + std::to_string(i+1) + ".bin");
                        {
                            float* vec_x     = (float*)x->data;
                            float* vec_noise = (float*)noise->data;

                            for (int j = 0; j < ggml_nelements(x); j++) {
                                vec_x[j] = vec_x[j] + sigmas[i + 1] * vec_noise[j];
                            }
                        }
                    }
                }
            } break;

            default:
                LOG_ERROR("Attempting to sample with nonexisting sample method %i", method);
                abort();
        }
        diffusion_model.end();
        return x;
    }

    // ldm.models.diffusion.ddpm.LatentDiffusion.get_first_stage_encoding
    ggml_tensor* get_first_stage_encoding(ggml_context* work_ctx, ggml_tensor* moments) {
        // ldm.modules.distributions.distributions.DiagonalGaussianDistribution.sample
        ggml_tensor* latent       = ggml_new_tensor_4d(work_ctx, moments->type, moments->ne[0], moments->ne[1], moments->ne[2] / 2, moments->ne[3]);
        struct ggml_tensor* noise = ggml_dup_tensor(work_ctx, latent);
        ggml_tensor_set_f32_randn(noise, rng);
        // noise = load_tensor_from_file(work_ctx, "noise.bin");
        {
            float mean   = 0;
            float logvar = 0;
            float value  = 0;
            float std_   = 0;
            for (int i = 0; i < latent->ne[3]; i++) {
                for (int j = 0; j < latent->ne[2]; j++) {
                    for (int k = 0; k < latent->ne[1]; k++) {
                        for (int l = 0; l < latent->ne[0]; l++) {
                            mean   = ggml_tensor_get_f32(moments, l, k, j, i);
                            logvar = ggml_tensor_get_f32(moments, l, k, j + (int)latent->ne[2], i);
                            logvar = std::max(-30.0f, std::min(logvar, 20.0f));
                            std_   = std::exp(0.5f * logvar);
                            value  = mean + std_ * ggml_tensor_get_f32(noise, l, k, j, i);
                            value  = value * scale_factor;
                            // printf("%d %d %d %d -> %f\n", i, j, k, l, value);
                            ggml_tensor_set_f32(latent, value, l, k, j, i);
                        }
                    }
                }
            }
        }
        return latent;
    }

    ggml_tensor* compute_first_stage(ggml_context* work_ctx, ggml_tensor* x, bool decode) {
        int64_t W           = x->ne[0];
        int64_t H           = x->ne[1];
        ggml_tensor* result = ggml_new_tensor_3d(work_ctx, GGML_TYPE_F32,
                                                 decode ? (W * 8) : (W / 8),                    // width
                                                 decode ? (H * 8) : (H / 8),                    // height
                                                 decode ? 3 : (use_tiny_autoencoder ? 4 : 8));  // channels
        int64_t t0          = ggml_time_ms();
        if (!use_tiny_autoencoder) {
            if (decode) {
                ggml_tensor_scale(x, 1.0f / scale_factor);
            } else {
                ggml_tensor_scale_input(x);
            }
            if (vae_tiling && decode) {  // TODO: support tiling vae encode
                // split latent in 32x32 tiles and compute in several steps
                auto on_tiling = [&](ggml_tensor* in, ggml_tensor* out, bool init) {
                    if (init) {
                        first_stage_model.begin(in, decode);
                    } else {
                        first_stage_model.compute(out, n_threads, in, decode);
                    }
                };
                sd_tiling(x, result, 8, 32, 0.5f, on_tiling);
            } else {
                first_stage_model.begin(x, decode);
                first_stage_model.compute(result, n_threads, x, decode);
            }
            first_stage_model.end();
            if (decode) {
                ggml_tensor_scale_output(result);
            }
        } else {
            if (vae_tiling && decode) {  // TODO: support tiling vae encode
                // split latent in 64x64 tiles and compute in several steps
                auto on_tiling = [&](ggml_tensor* in, ggml_tensor* out, bool init) {
                    if (init) {
                        tae_first_stage.begin(in, decode);
                    } else {
                        tae_first_stage.compute(out, n_threads, in, decode);
                    }
                };
                sd_tiling(x, result, 8, 64, 0.5f, on_tiling);
            } else {
                tae_first_stage.begin(x, decode);
                tae_first_stage.compute(result, n_threads, x, decode);
            }
            tae_first_stage.end();
        }
        int64_t t1 = ggml_time_ms();
        LOG_DEBUG("computing vae [mode: %s] graph completed, taking %.2fs", decode ? "DECODE" : "ENCODE", (t1 - t0) * 1.0f / 1000);
        if (decode) {
            ggml_tensor_clamp(result, 0.0f, 1.0f);
        }
        return result;
    }

    uint8_t* upscale(ggml_tensor* image) {
        int output_width  = image->ne[0] * esrgan_upscaler.scale;
        int output_height = image->ne[1] * esrgan_upscaler.scale;
        LOG_INFO("upscaling from (%i x %i) to (%i x %i)", image->ne[0], image->ne[1], output_width, output_height);
        struct ggml_init_params params;
        params.mem_size = output_width * output_height * 3 * sizeof(float);  // upscaled
        params.mem_size += 1 * ggml_tensor_overhead();
        params.mem_buffer = NULL;
        params.no_alloc   = false;
        // draft context
        struct ggml_context* upscale_ctx = ggml_init(params);
        if (!upscale_ctx) {
            LOG_ERROR("ggml_init() failed");
            return NULL;
        }
        LOG_DEBUG("upscale work buffer size: %.2f MB", params.mem_size / 1024.f / 1024.f);
        ggml_tensor* upscaled = ggml_new_tensor_4d(upscale_ctx, GGML_TYPE_F32, output_width, output_height, image->ne[2], 1);
        auto on_tiling        = [&](ggml_tensor* in, ggml_tensor* out, bool init) {
            if (init) {
                esrgan_upscaler.begin(in);
            } else {
                esrgan_upscaler.compute(out, n_threads, in);
            }
        };
        int64_t t0 = ggml_time_ms();
        sd_tiling(image, upscaled, esrgan_upscaler.scale, esrgan_upscaler.tile_size, 0.25f, on_tiling);
        esrgan_upscaler.end();
        ggml_tensor_clamp(upscaled, 0.f, 1.f);
        uint8_t* upscaled_data = sd_tensor_to_image(upscaled);
        ggml_free(upscale_ctx);
        int64_t t3 = ggml_time_ms();
        LOG_INFO("image upscaled, taking %.2fs", (t3 - t0) / 1000.0f);
        return upscaled_data;
    }

    ggml_tensor* encode_first_stage(ggml_context* work_ctx, ggml_tensor* x) {
        return compute_first_stage(work_ctx, x, false);
    }

    ggml_tensor* decode_first_stage(ggml_context* work_ctx, ggml_tensor* x) {
        return compute_first_stage(work_ctx, x, true);
    }
};

/*================================================= StableDiffusion ==================================================*/

StableDiffusion::StableDiffusion(int n_threads,
                                 bool vae_decode_only,
                                 std::string taesd_path,
                                 std::string esrgan_path,
                                 bool free_params_immediately,
                                 bool vae_tiling,
                                 std::string lora_model_dir,
                                 RNGType rng_type) {
    sd                       = std::make_shared<StableDiffusionGGML>(n_threads,
                                               vae_decode_only,
                                               free_params_immediately,
                                               lora_model_dir,
                                               rng_type);
    sd->use_tiny_autoencoder = taesd_path.size() > 0;
    sd->taesd_path           = taesd_path;
    sd->upscale_output       = esrgan_path.size() > 0;
    sd->esrgan_path          = esrgan_path;
    sd->vae_tiling           = vae_tiling;
}

bool StableDiffusion::load_from_file(const std::string& model_path,
                                     const std::string& vae_path,
                                     ggml_type wtype,
                                     Schedule s,
                                     int clip_skip) {
    return sd->load_from_file(model_path, vae_path, wtype, s, clip_skip);
}

std::vector<uint8_t*> StableDiffusion::txt2img(std::string prompt,
                                               std::string negative_prompt,
                                               float cfg_scale,
                                               int width,
                                               int height,
                                               SampleMethod sample_method,
                                               int sample_steps,
                                               int64_t seed,
                                               int batch_count) {
    std::vector<uint8_t*> results;
    // if (width >= 1024 && height >= 1024) {  // 1024 x 1024 images
    //     LOG_WARN("Image too large, try a smaller size.");
    //     return results;
    // }
    // extract and remove lora
    auto result_pair                                = extract_and_remove_lora(prompt);
    std::unordered_map<std::string, float> lora_f2m = result_pair.first;  // lora_name -> multiplier

    for (auto& kv : lora_f2m) {
        LOG_DEBUG("lora %s:%.2f", kv.first.c_str(), kv.second);
    }

    prompt = result_pair.second;
    LOG_DEBUG("prompt after extract and remove lora: \"%s\"", prompt.c_str());

    int64_t t0 = ggml_time_ms();
    sd->apply_loras(lora_f2m);
    int64_t t1 = ggml_time_ms();
    LOG_INFO("apply_loras completed, taking %.2fs", (t1 - t0) * 1.0f / 1000);
    struct ggml_init_params params;
    params.mem_size = static_cast<size_t>(10 * 1024 * 1024);  // 10 MB
    params.mem_size += width * height * 3 * sizeof(float);
    params.mem_size *= batch_count;
    params.mem_buffer = NULL;
    params.no_alloc   = false;
    // LOG_DEBUG("mem_size %u ", params.mem_size);

    struct ggml_context* work_ctx = ggml_init(params);
    if (!work_ctx) {
        LOG_ERROR("ggml_init() failed");
        return results;
    }

    if (seed < 0) {
        // Generally, when using the provided command line, the seed is always >0.
        // However, to prevent potential issues if 'stable-diffusion.cpp' is invoked as a library
        // by a third party with a seed <0, let's incorporate randomization here.
        srand((int)time(NULL));
        seed = rand();
    }

    t0                            = ggml_time_ms();
    auto cond_pair                = sd->get_learned_condition(work_ctx, prompt, width, height);
    ggml_tensor* c                = cond_pair.first;
    ggml_tensor* c_vector         = cond_pair.second;  // [adm_in_channels, ]
    struct ggml_tensor* uc        = NULL;
    struct ggml_tensor* uc_vector = NULL;
    if (cfg_scale != 1.0) {
        bool force_zero_embeddings = false;
        if (sd->version == VERSION_XL && negative_prompt.size() == 0) {
            force_zero_embeddings = true;
        }
        auto uncond_pair = sd->get_learned_condition(work_ctx, negative_prompt, width, height, force_zero_embeddings);
        uc               = uncond_pair.first;
        uc_vector        = uncond_pair.second;  // [adm_in_channels, ]
    }
    t1 = ggml_time_ms();
    LOG_INFO("get_learned_condition completed, taking %" PRId64 " ms", t1 - t0);

    if (sd->free_params_immediately) {
        sd->cond_stage_model.destroy();
    }

    std::vector<struct ggml_tensor*> final_latents;  // collect latents to decode
    int C = 4;
    int W = width / 8;
    int H = height / 8;
    LOG_INFO("sampling using %s method", sampling_methods_str[sample_method]);
    for (int b = 0; b < batch_count; b++) {
        int64_t sampling_start = ggml_time_ms();
        int cur_seed           = seed + b;
        LOG_INFO("generating image: %i/%i - seed %i", b + 1, batch_count, cur_seed);

        sd->rng->manual_seed(cur_seed);
        struct ggml_tensor* x_t = ggml_new_tensor_4d(work_ctx, GGML_TYPE_F32, W, H, C, 1);
        ggml_tensor_set_f32_randn(x_t, sd->rng);

        std::vector<float> sigmas = sd->denoiser->schedule->get_sigmas(sample_steps);

        struct ggml_tensor* x_0 = sd->sample(work_ctx, x_t, NULL, c, c_vector, uc, uc_vector, cfg_scale, sample_method, sigmas);
        // struct ggml_tensor* x_0 = load_tensor_from_file(ctx, "samples_ddim.bin");
        // print_ggml_tensor(x_0);
        int64_t sampling_end = ggml_time_ms();
        LOG_INFO("sampling completed, taking %.2fs", (sampling_end - sampling_start) * 1.0f / 1000);
        final_latents.push_back(x_0);
    }

    if (sd->free_params_immediately) {
        sd->diffusion_model.destroy();
    }
    int64_t t3 = ggml_time_ms();
    LOG_INFO("generating %" PRId64 " latent images completed, taking %.2fs", final_latents.size(), (t3 - t1) * 1.0f / 1000);

    LOG_INFO("decoding %zu latents", final_latents.size());
    std::vector<struct ggml_tensor*> decoded_images;  // collect decoded images
    for (size_t i = 0; i < final_latents.size(); i++) {
        t1                      = ggml_time_ms();
        struct ggml_tensor* img = sd->decode_first_stage(work_ctx, final_latents[i] /* x_0 */);
        // print_ggml_tensor(img);
        if (img != NULL) {
            decoded_images.push_back(img);
        }
        int64_t t2 = ggml_time_ms();
        LOG_INFO("latent %" PRId64 " decoded, taking %.2fs", i + 1, (t2 - t1) * 1.0f / 1000);
    }

    int64_t t4 = ggml_time_ms();
    LOG_INFO("decode_first_stage completed, taking %.2fs", (t4 - t3) * 1.0f / 1000);
    if (sd->free_params_immediately && !sd->use_tiny_autoencoder) {
        sd->first_stage_model.destroy();
    }
    if (sd->upscale_output) {
        LOG_INFO("upscaling %" PRId64 " images", decoded_images.size());
    }
    for (size_t i = 0; i < decoded_images.size(); i++) {
        if (sd->upscale_output) {
            results.push_back(sd->upscale(decoded_images[i]));
        } else {
            results.push_back(sd_tensor_to_image(decoded_images[i]));
        }
    }
    ggml_free(work_ctx);
    LOG_INFO(
        "txt2img completed in %.2fs",
        (t4 - t0) * 1.0f / 1000);

    return results;
}

std::vector<uint8_t*> StableDiffusion::img2img(const uint8_t* init_img_data,
                                               std::string prompt,
                                               std::string negative_prompt,
                                               float cfg_scale,
                                               int width,
                                               int height,
                                               SampleMethod sample_method,
                                               int sample_steps,
                                               float strength,
                                               int64_t seed) {
    std::vector<uint8_t*> result;
    LOG_INFO("img2img %dx%d", width, height);

    std::vector<float> sigmas = sd->denoiser->schedule->get_sigmas(sample_steps);
    size_t t_enc              = static_cast<size_t>(sample_steps * strength);
    LOG_INFO("target t_enc is %zu steps", t_enc);
    std::vector<float> sigma_sched;
    sigma_sched.assign(sigmas.begin() + sample_steps - t_enc - 1, sigmas.end());

    struct ggml_init_params params;
    params.mem_size = static_cast<size_t>(10 * 1024) * 1024;  // 10 MB
    params.mem_size += width * height * 3 * sizeof(float) * 2;
    params.mem_buffer = NULL;
    params.no_alloc   = false;
    // LOG_DEBUG("mem_size %u ", params.mem_size);

    // draft context
    struct ggml_context* work_ctx = ggml_init(params);
    if (!work_ctx) {
        LOG_ERROR("ggml_init() failed");
        return result;
    }

    if (seed < 0) {
        seed = (int)time(NULL);
    }

    sd->rng->manual_seed(seed);

    // extract and remove lora
    auto result_pair                                = extract_and_remove_lora(prompt);
    std::unordered_map<std::string, float> lora_f2m = result_pair.first;  // lora_name -> multiplier
    for (auto& kv : lora_f2m) {
        LOG_DEBUG("lora %s:%.2f", kv.first.c_str(), kv.second);
    }
    prompt = result_pair.second;
    LOG_DEBUG("prompt after extract and remove lora: \"%s\"", prompt.c_str());

    // load lora from file
    int64_t t0 = ggml_time_ms();
    sd->apply_loras(lora_f2m);
    int64_t t1 = ggml_time_ms();
    LOG_INFO("apply_loras completed, taking %.2fs", (t1 - t0) * 1.0f / 1000);

    ggml_tensor* init_img = ggml_new_tensor_4d(work_ctx, GGML_TYPE_F32, width, height, 3, 1);
    sd_image_to_tensor(init_img_data, init_img);
    t0                       = ggml_time_ms();
    ggml_tensor* init_latent = NULL;
    if (!sd->use_tiny_autoencoder) {
        ggml_tensor* moments = sd->encode_first_stage(work_ctx, init_img);
        init_latent          = sd->get_first_stage_encoding(work_ctx, moments);
    } else {
        init_latent = sd->encode_first_stage(work_ctx, init_img);
    }
    // print_ggml_tensor(init_latent);
    t1 = ggml_time_ms();
    LOG_INFO("encode_first_stage completed, taking %.2fs", (t1 - t0) * 1.0f / 1000);

    auto cond_pair                = sd->get_learned_condition(work_ctx, prompt, width, height);
    ggml_tensor* c                = cond_pair.first;
    ggml_tensor* c_vector         = cond_pair.second;  // [adm_in_channels, ]
    struct ggml_tensor* uc        = NULL;
    struct ggml_tensor* uc_vector = NULL;
    if (cfg_scale != 1.0) {
        bool force_zero_embeddings = false;
        if (sd->version == VERSION_XL && negative_prompt.size() == 0) {
            force_zero_embeddings = true;
        }
        auto uncond_pair = sd->get_learned_condition(work_ctx, negative_prompt, width, height, force_zero_embeddings);
        uc               = uncond_pair.first;
        uc_vector        = uncond_pair.second;  // [adm_in_channels, ]
    }
    int64_t t2 = ggml_time_ms();
    LOG_INFO("get_learned_condition completed, taking %" PRId64 " ms", t2 - t1);
    if (sd->free_params_immediately) {
        sd->cond_stage_model.destroy();
    }

    // SDXL
    // requires encode_adm
    // apply set_timestep_embedding with dim 256

    sd->rng->manual_seed(seed);
    struct ggml_tensor* noise = ggml_dup_tensor(work_ctx, init_latent);
    ggml_tensor_set_f32_randn(noise, sd->rng);

    LOG_INFO("sampling using %s method", sampling_methods_str[sample_method]);
    struct ggml_tensor* x_0 = sd->sample(work_ctx, init_latent, noise, c, c_vector, uc, uc_vector, cfg_scale, sample_method, sigma_sched);
    // struct ggml_tensor *x_0 = load_tensor_from_file(ctx, "samples_ddim.bin");
    // print_ggml_tensor(x_0);
    int64_t t3 = ggml_time_ms();
    LOG_INFO("sampling completed, taking %.2fs", (t3 - t2) * 1.0f / 1000);
    if (sd->free_params_immediately) {
        sd->diffusion_model.destroy();
    }

    struct ggml_tensor* img = sd->decode_first_stage(work_ctx, x_0);
    if (img != NULL) {
        if (sd->upscale_output) {
            result.push_back(sd->upscale(img));
        } else {
            result.push_back(sd_tensor_to_image(img));
        }
    }

    int64_t t4 = ggml_time_ms();
    LOG_INFO("decode_first_stage completed, taking %.2fs", (t4 - t3) * 1.0f / 1000);

    if (sd->free_params_immediately && !sd->use_tiny_autoencoder) {
        sd->first_stage_model.destroy();
    }

    LOG_INFO(
        "img2img completed in %.2fs",
        (t4 - t0) * 1.0f / 1000);

    ggml_free(work_ctx);

    return result;
}<|MERGE_RESOLUTION|>--- conflicted
+++ resolved
@@ -1181,7 +1181,6 @@
     // network hparams
     int32_t vocab_size              = 49408;
     int32_t max_position_embeddings = 77;
-<<<<<<< HEAD
     int32_t hidden_size             = 768;   // 1024 for OPEN_CLIP_VIT_H_14
     int32_t intermediate_size       = 3072;  // 4096 for OPEN_CLIP_VIT_H_14
     int32_t n_head                  = 12;    // num_attention_heads, 16 for OPEN_CLIP_VIT_H_14
@@ -1189,13 +1188,6 @@
     int32_t layer_idx               = 11;
     int32_t projection_dim          = 1280;  // only for OPEN_CLIP_VIT_BIGG_14
     bool with_final_ln              = true;
-=======
-    int32_t hidden_size             = 768;   // 1024 for SD 2.x
-    int32_t intermediate_size       = 3072;  // 4096 for SD 2.x
-    int32_t n_head                  = 12;    // num_attention_heads, 16 for SD 2.x
-    int32_t num_hidden_layers       = 12;    // 24 for SD 2.x
-    int32_t clip_skip               = 1;
->>>>>>> 004dfbef
 
     // embeddings
     struct ggml_tensor* position_ids;
@@ -1281,14 +1273,9 @@
                                    ggml_view_1d(ctx0, position_ids, input_ids->ne[0], 0)));  // [N, n_token, hidden_size]
 
         // transformer
-        int layer_idx = num_hidden_layers - clip_skip;
         for (int i = 0; i < num_hidden_layers; i++) {
-<<<<<<< HEAD
             if (!return_pooled && i == layer_idx + 1) {
                 // LOG_DEBUG("layer %d", i);
-=======
-            if (i == layer_idx + 1) {
->>>>>>> 004dfbef
                 break;
             }
             x = resblocks[i].forward(ctx0, x);  // [N, n_token, hidden_size]
@@ -1348,31 +1335,6 @@
             }
             ggml_backend_tensor_set(position_ids, pos_temp.data(), 0, ggml_nbytes(position_ids));
         }
-<<<<<<< HEAD
-=======
-
-#ifdef SD_USE_METAL
-        if (ggml_backend_is_metal(backend)) {
-            ggml_backend_metal_set_n_cb(backend, n_threads);
-        }
-#endif
-
-        ggml_backend_graph_compute(backend, gf);
-
-#ifdef GGML_PERF
-        ggml_graph_print(gf);
-#endif
-        ggml_backend_tensor_get_and_sync(backend, gf->nodes[gf->n_nodes - 1], work_output->data, 0, ggml_nbytes(work_output));
-        return work_output;
-    }
-
-    void end() {
-        ggml_allocr_free(compute_alloc);
-        ggml_backend_buffer_free(compute_buffer);
-        compute_alloc              = NULL;
-        compute_memory_buffer_size = -1;
-        work_output                = NULL;
->>>>>>> 004dfbef
     }
 };
 
@@ -1410,15 +1372,21 @@
     ggml_tensor* hidden_state_output = NULL;
     ggml_tensor* pooled_output       = NULL;
 
-    FrozenCLIPEmbedderWithCustomWords(SDVersion version = VERSION_1_x)
+    FrozenCLIPEmbedderWithCustomWords(SDVersion version = VERSION_1_x, int clip_skip = -1)
         : version(version), tokenizer(version) {
+        if (clip_skip <= 0) {
+            clip_skip = 1;
+            if (version == VERSION_2_x || version == VERSION_XL) {
+                clip_skip = 2;
+            }
+        }
         if (version == VERSION_1_x) {
-            text_model = CLIPTextModel(OPENAI_CLIP_VIT_L_14);
+            text_model = CLIPTextModel(OPENAI_CLIP_VIT_L_14, clip_skip);
         } else if (version == VERSION_2_x) {
-            text_model = CLIPTextModel(OPEN_CLIP_VIT_H_14, 2);
+            text_model = CLIPTextModel(OPEN_CLIP_VIT_H_14, clip_skip);
         } else if (version == VERSION_XL) {
-            text_model  = CLIPTextModel(OPENAI_CLIP_VIT_L_14, 2, false);
-            text_model2 = CLIPTextModel(OPEN_CLIP_VIT_BIGG_14, 2, false);
+            text_model  = CLIPTextModel(OPENAI_CLIP_VIT_L_14, clip_skip, false);
+            text_model2 = CLIPTextModel(OPEN_CLIP_VIT_BIGG_14, clip_skip, false);
         }
     }
 
@@ -1667,6 +1635,12 @@
         if (ggml_backend_is_cpu(backend)) {
             ggml_backend_cpu_set_n_threads(backend, n_threads);
         }
+
+#ifdef SD_USE_METAL
+        if (ggml_backend_is_metal(backend)) {
+            ggml_backend_metal_set_n_cb(backend, n_threads);
+        }
+#endif
 
         ggml_backend_graph_compute(backend, gf);
 
@@ -5391,14 +5365,11 @@
 #ifdef SD_USE_CUBLAS
         LOG_DEBUG("Using CUDA backend");
         backend = ggml_backend_cuda_init(0);
-<<<<<<< HEAD
-=======
 #endif
 #ifdef SD_USE_METAL
         LOG_DEBUG("Using Metal backend");
         ggml_metal_log_set_callback(ggml_log_callback_default, nullptr);
         backend = ggml_backend_metal_init();
->>>>>>> 004dfbef
 #endif
 
         if (!backend) {
@@ -5432,23 +5403,12 @@
             LOG_ERROR("get sd version from file failed: '%s'", model_path.c_str());
             return false;
         }
-<<<<<<< HEAD
         if (version == VERSION_XL) {
             scale_factor = 0.13025f;
         }
-        cond_stage_model = FrozenCLIPEmbedderWithCustomWords(version);
+        cond_stage_model = FrozenCLIPEmbedderWithCustomWords(version, clip_skip);
         diffusion_model  = UNetModel(version);
-=======
-        if (clip_skip <= 0) {
-            clip_skip = 1;
-            if (version == VERSION_2_x) {
-                clip_skip = 2;
-            }
-        }
-        cond_stage_model                      = FrozenCLIPEmbedderWithCustomWords(version);
-        cond_stage_model.text_model.clip_skip = clip_skip;
-        diffusion_model                       = UNetModel(version);
->>>>>>> 004dfbef
+
         LOG_INFO("Stable Diffusion %s ", model_version_to_str[version]);
         if (wtype == GGML_TYPE_COUNT) {
             model_data_type = model_loader.get_sd_wtype();
