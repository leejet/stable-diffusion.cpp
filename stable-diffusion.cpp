--- conflicted
+++ resolved
@@ -1,12 +1,24 @@
-#include "ggml.h"
+#include <assert.h>
+#include <algorithm>
+#include <cstring>
+#include <fstream>
+#include <iostream>
+#include <iterator>
+#include <map>
+#include <random>
+#include <regex>
+#include <set>
+#include <sstream>
+#include <string>
+#include <unordered_map>
+#include <vector>
+
+#include "ggml/ggml.h"
 #include "rng.h"
 #include "rng_philox.h"
 #include "stable-diffusion.h"
 
-<<<<<<< HEAD
-=======
 #define EPS 1e-05f
->>>>>>> 3bf16658
 
 static SDLogLevel log_level = SDLogLevel::INFO;
 
@@ -41,88 +53,80 @@
 #define TIMESTEPS 1000
 
 enum ModelType {
-	SD1 = 0,
-	SD2 = 1,
-	MODEL_TYPE_COUNT,
+    SD1 = 0,
+    SD2 = 1,
+    MODEL_TYPE_COUNT,
 };
 
 const char* model_type_to_str[] = {
-		"SD1.x",
-		"SD2.x" };
+    "SD1.x",
+    "SD2.x"};
 
 /*================================================== Helper Functions ================================================*/
 
 void set_sd_log_level(SDLogLevel level) {
-	log_level = level;
+    log_level = level;
 }
 
 std::string sd_get_system_info() {
-	std::stringstream ss;
-	ss << "System Info: \n";
-	ss << "    BLAS = " << ggml_cpu_has_blas() << std::endl;
-	ss << "    SSE3 = " << ggml_cpu_has_sse3() << std::endl;
-	ss << "    AVX = " << ggml_cpu_has_avx() << std::endl;
-	ss << "    AVX2 = " << ggml_cpu_has_avx2() << std::endl;
-	ss << "    AVX512 = " << ggml_cpu_has_avx512() << std::endl;
-	ss << "    AVX512_VBMI = " << ggml_cpu_has_avx512_vbmi() << std::endl;
-	ss << "    AVX512_VNNI = " << ggml_cpu_has_avx512_vnni() << std::endl;
-	ss << "    FMA = " << ggml_cpu_has_fma() << std::endl;
-	ss << "    NEON = " << ggml_cpu_has_neon() << std::endl;
-	ss << "    ARM_FMA = " << ggml_cpu_has_arm_fma() << std::endl;
-	ss << "    F16C = " << ggml_cpu_has_f16c() << std::endl;
-	ss << "    FP16_VA = " << ggml_cpu_has_fp16_va() << std::endl;
-	ss << "    WASM_SIMD = " << ggml_cpu_has_wasm_simd() << std::endl;
-	ss << "    VSX = " << ggml_cpu_has_vsx() << std::endl;
-	return ss.str();
+    std::stringstream ss;
+    ss << "System Info: \n";
+    ss << "    BLAS = " << ggml_cpu_has_blas() << std::endl;
+    ss << "    SSE3 = " << ggml_cpu_has_sse3() << std::endl;
+    ss << "    AVX = " << ggml_cpu_has_avx() << std::endl;
+    ss << "    AVX2 = " << ggml_cpu_has_avx2() << std::endl;
+    ss << "    AVX512 = " << ggml_cpu_has_avx512() << std::endl;
+    ss << "    AVX512_VBMI = " << ggml_cpu_has_avx512_vbmi() << std::endl;
+    ss << "    AVX512_VNNI = " << ggml_cpu_has_avx512_vnni() << std::endl;
+    ss << "    FMA = " << ggml_cpu_has_fma() << std::endl;
+    ss << "    NEON = " << ggml_cpu_has_neon() << std::endl;
+    ss << "    ARM_FMA = " << ggml_cpu_has_arm_fma() << std::endl;
+    ss << "    F16C = " << ggml_cpu_has_f16c() << std::endl;
+    ss << "    FP16_VA = " << ggml_cpu_has_fp16_va() << std::endl;
+    ss << "    WASM_SIMD = " << ggml_cpu_has_wasm_simd() << std::endl;
+    ss << "    VSX = " << ggml_cpu_has_vsx() << std::endl;
+    return ss.str();
 }
 
 ggml_tensor* load_tensor_from_file(ggml_context* ctx, const std::string& file_path) {
-	std::ifstream file(file_path, std::ios::binary);
-	if (!file.is_open()) {
-		LOG_ERROR("failed to open '%s'", file_path.c_str());
-		return NULL;
-	}
-	int32_t n_dims;
-	int32_t length;
-	int32_t ttype;
-
-	file.read(reinterpret_cast<char*>(&n_dims), sizeof(n_dims));
-	file.read(reinterpret_cast<char*>(&length), sizeof(length));
-	file.read(reinterpret_cast<char*>(&ttype), sizeof(ttype));
-
-	if (file.eof()) {
-		LOG_ERROR("incomplete file '%s'", file_path.c_str());
-		return NULL;
-	}
-
-	int32_t nelements = 1;
-	int32_t ne[4] = { 1, 1, 1, 1 };
-	for (int i = 0; i < n_dims; ++i) {
-		file.read(reinterpret_cast<char*>(&ne[i]), sizeof(ne[i]));
-		nelements *= ne[i];
-	}
-	std::string name(length, 0);
-	file.read(&name[0], length);
-	ggml_tensor* tensor = ggml_new_tensor_4d(ctx, (ggml_type)ttype, ne[0], ne[1], ne[2], ne[3]);
-	const size_t bpe = ggml_type_size(ggml_type(ttype));
-	file.read(reinterpret_cast<char*>(tensor->data), ggml_nbytes(tensor));
-	return tensor;
+    std::ifstream file(file_path, std::ios::binary);
+    if (!file.is_open()) {
+        LOG_ERROR("failed to open '%s'", file_path.c_str());
+        return NULL;
+    }
+    int32_t n_dims;
+    int32_t length;
+    int32_t ttype;
+
+    file.read(reinterpret_cast<char*>(&n_dims), sizeof(n_dims));
+    file.read(reinterpret_cast<char*>(&length), sizeof(length));
+    file.read(reinterpret_cast<char*>(&ttype), sizeof(ttype));
+
+    if (file.eof()) {
+        LOG_ERROR("incomplete file '%s'", file_path.c_str());
+        return NULL;
+    }
+
+    int32_t nelements = 1;
+    int32_t ne[4] = {1, 1, 1, 1};
+    for (int i = 0; i < n_dims; ++i) {
+        file.read(reinterpret_cast<char*>(&ne[i]), sizeof(ne[i]));
+        nelements *= ne[i];
+    }
+    std::string name(length, 0);
+    file.read(&name[0], length);
+    ggml_tensor* tensor = ggml_new_tensor_4d(ctx, (ggml_type)ttype, ne[0], ne[1], ne[2], ne[3]);
+    const size_t bpe = ggml_type_size(ggml_type(ttype));
+    file.read(reinterpret_cast<char*>(tensor->data), ggml_nbytes(tensor));
+    return tensor;
 }
 
 void ggml_tensor_set_f32_randn(struct ggml_tensor* tensor, std::shared_ptr<RNG> rng) {
-<<<<<<< HEAD
-	uint32_t n = ggml_nelements(tensor);
-	std::vector<float> random_numbers = rng->randn(n);
-	for (int i = 0; i < n; i++) {
-		ggml_set_f32_1d(tensor, i, random_numbers[i]);
-	}
-=======
     uint32_t n = (uint32_t)ggml_nelements(tensor);
     std::vector<float> random_numbers = rng->randn(n);
     for (uint32_t i = 0; i < n; i++) {
         ggml_set_f32_1d(tensor, i, random_numbers[i]);
     }
->>>>>>> 3bf16658
 }
 
 // set tensor[i, j, k, l]
@@ -130,139 +134,138 @@
 // set tensor[k, l]
 // set tensor[j, k, l]
 void ggml_tensor_set_f32(struct ggml_tensor* tensor, float value, int l, int k = 0, int j = 0, int i = 0) {
-	GGML_ASSERT(tensor->nb[0] == sizeof(float));
-	*(float*)((char*)(tensor->data) + i * tensor->nb[3] + j * tensor->nb[2] + k * tensor->nb[1] + l * tensor->nb[0]) = value;
+    GGML_ASSERT(tensor->nb[0] == sizeof(float));
+    *(float*)((char*)(tensor->data) + i * tensor->nb[3] + j * tensor->nb[2] + k * tensor->nb[1] + l * tensor->nb[0]) = value;
 }
 
 float ggml_tensor_get_f32(const ggml_tensor* tensor, int l, int k = 0, int j = 0, int i = 0) {
-	GGML_ASSERT(tensor->nb[0] == sizeof(float));
-	return *(float*)((char*)(tensor->data) + i * tensor->nb[3] + j * tensor->nb[2] + k * tensor->nb[1] + l * tensor->nb[0]);
+    GGML_ASSERT(tensor->nb[0] == sizeof(float));
+    return *(float*)((char*)(tensor->data) + i * tensor->nb[3] + j * tensor->nb[2] + k * tensor->nb[1] + l * tensor->nb[0]);
 }
 
 void print_ggml_tensor(struct ggml_tensor* tensor, bool shape_only = false) {
-	printf("shape(%zu, %zu, %zu, %zu)\n", tensor->ne[0], tensor->ne[1], tensor->ne[2], tensor->ne[3]);
-	fflush(stdout);
-	if (shape_only) {
-		return;
-	}
-	int range = 3;
-	for (int i = 0; i < tensor->ne[3]; i++) {
-		if (i >= range && i + range < tensor->ne[3]) {
-			continue;
-		}
-		for (int j = 0; j < tensor->ne[2]; j++) {
-			if (j >= range && j + range < tensor->ne[2]) {
-				continue;
-			}
-			for (int k = 0; k < tensor->ne[1]; k++) {
-				if (k >= range && k + range < tensor->ne[1]) {
-					continue;
-				}
-				for (int l = 0; l < tensor->ne[0]; l++) {
-					if (l >= range && l + range < tensor->ne[0]) {
-						continue;
-					}
-					printf("  [%d, %d, %d, %d] = %f\n", i, j, k, l, ggml_tensor_get_f32(tensor, l, k, j, i));
-					fflush(stdout);
-				}
-			}
-		}
-	}
+    printf("shape(%zu, %zu, %zu, %zu)\n", tensor->ne[0], tensor->ne[1], tensor->ne[2], tensor->ne[3]);
+    fflush(stdout);
+    if (shape_only) {
+        return;
+    }
+    int range = 3;
+    for (int i = 0; i < tensor->ne[3]; i++) {
+        if (i >= range && i + range < tensor->ne[3]) {
+            continue;
+        }
+        for (int j = 0; j < tensor->ne[2]; j++) {
+            if (j >= range && j + range < tensor->ne[2]) {
+                continue;
+            }
+            for (int k = 0; k < tensor->ne[1]; k++) {
+                if (k >= range && k + range < tensor->ne[1]) {
+                    continue;
+                }
+                for (int l = 0; l < tensor->ne[0]; l++) {
+                    if (l >= range && l + range < tensor->ne[0]) {
+                        continue;
+                    }
+                    printf("  [%d, %d, %d, %d] = %f\n", i, j, k, l, ggml_tensor_get_f32(tensor, l, k, j, i));
+                    fflush(stdout);
+                }
+            }
+        }
+    }
 }
 
 void copy_ggml_tensor(
-	struct ggml_tensor* dst,
-	const struct ggml_tensor* src) {
-	dst->nb[0] = src->nb[0];
-	dst->nb[1] = src->nb[1];
-	dst->nb[2] = src->nb[2];
-	dst->nb[3] = src->nb[3];
-
-	memcpy(((char*)dst->data), ((char*)src->data), ggml_nbytes(dst));
+    struct ggml_tensor* dst,
+    const struct ggml_tensor* src) {
+    dst->nb[0] = src->nb[0];
+    dst->nb[1] = src->nb[1];
+    dst->nb[2] = src->nb[2];
+    dst->nb[3] = src->nb[3];
+
+    memcpy(((char*)dst->data), ((char*)src->data), ggml_nbytes(dst));
 }
 
 // Ref: https://github.com/CompVis/stable-diffusion/blob/main/ldm/modules/diffusionmodules/util.py#L151
 void set_timestep_embedding(struct ggml_tensor* timesteps, struct ggml_tensor* embedding, int dim, int max_period = 10000) {
-	// timesteps: [N,]
-	// embedding: [(dim + 1)/2, N]
-	int half = dim / 2;
-	std::vector<float> freqs(half);
-	for (int i = 0; i < half; ++i) {
-		freqs[i] = (float)std::exp(-std::log(max_period) * i / half);
-	}
-	for (int i = 0; i < timesteps->ne[0]; ++i) {
-		for (int j = 0; j < half; ++j) {
-			float arg = ggml_get_f32_1d(timesteps, i) * freqs[j];
-			ggml_tensor_set_f32(embedding, std::cos(arg), j, i);
-			ggml_tensor_set_f32(embedding, std::sin(arg), j + half, i);
-		}
-		if (dim % 2 != 0) {
-			*(float*)((char*)embedding->data + i * embedding->nb[1] + dim * embedding->nb[0]) = 0;
-		}
-	}
+    // timesteps: [N,]
+    // embedding: [(dim + 1)/2, N]
+    int half = dim / 2;
+    std::vector<float> freqs(half);
+    for (int i = 0; i < half; ++i) {
+        freqs[i] = (float)std::exp(-std::log(max_period) * i / half);
+    }
+    for (int i = 0; i < timesteps->ne[0]; ++i) {
+        for (int j = 0; j < half; ++j) {
+            float arg = ggml_get_f32_1d(timesteps, i) * freqs[j];
+            ggml_tensor_set_f32(embedding, std::cos(arg), j, i);
+            ggml_tensor_set_f32(embedding, std::sin(arg), j + half, i);
+        }
+        if (dim % 2 != 0) {
+            *(float*)((char*)embedding->data + i * embedding->nb[1] + dim * embedding->nb[0]) = 0;
+        }
+    }
 }
 
 struct ggml_tensor* new_timestep_embedding(struct ggml_context* ctx, struct ggml_tensor* timesteps, int dim, int max_period = 10000) {
-	// timesteps: [N,]
-	// embedding: [(dim + 1)/2, N]
-	int acutual_dim = dim;
-	if (dim % 2 != 0) {
-		acutual_dim = dim + 1;
-	}
-	struct ggml_tensor* embedding = ggml_new_tensor_2d(ctx, GGML_TYPE_F32, acutual_dim, timesteps->ne[0]);
-	if (!ggml_get_no_alloc(ctx)) {
-		set_timestep_embedding(timesteps, embedding, dim, max_period);
-	}
-	return embedding;
+    // timesteps: [N,]
+    // embedding: [(dim + 1)/2, N]
+    int acutual_dim = dim;
+    if (dim % 2 != 0) {
+        acutual_dim = dim + 1;
+    }
+    struct ggml_tensor* embedding = ggml_new_tensor_2d(ctx, GGML_TYPE_F32, acutual_dim, timesteps->ne[0]);
+    if (!ggml_get_no_alloc(ctx)) {
+        set_timestep_embedding(timesteps, embedding, dim, max_period);
+    }
+    return embedding;
 }
 
 std::vector<uint8_t> ggml_to_image_vec(struct ggml_tensor* t) {
-	int64_t w = t->ne[0];
-	int64_t h = t->ne[1];
-	int64_t c = t->ne[2];
-	std::vector<uint8_t> vec;
-	vec.resize(w * h * c);
-	uint8_t* data = (uint8_t*)vec.data();
-	for (int i = 0; i < h; i++) {
-		for (int j = 0; j < w; j++) {
-			for (int k = 0; k < c; k++) {
-				float value = ggml_tensor_get_f32(t, j, i, k);
-				value = (value + 1.0f) * 0.5f;
-				if (value < 0) {
-					value = 0;
-				}
-				else if (value > 1) {
-					value = 1;
-				}
-				value *= 255.f;
-				*(data + i * w * c + j * c + k) = (uint8_t)value;
-			}
-		}
-	}
-	return vec;
+    int64_t w = t->ne[0];
+    int64_t h = t->ne[1];
+    int64_t c = t->ne[2];
+    std::vector<uint8_t> vec;
+    vec.resize(w * h * c);
+    uint8_t* data = (uint8_t*)vec.data();
+    for (int i = 0; i < h; i++) {
+        for (int j = 0; j < w; j++) {
+            for (int k = 0; k < c; k++) {
+                float value = ggml_tensor_get_f32(t, j, i, k);
+                value = (value + 1.0f) * 0.5f;
+                if (value < 0) {
+                    value = 0;
+                } else if (value > 1) {
+                    value = 1;
+                }
+                value *= 255.f;
+                *(data + i * w * c + j * c + k) = (uint8_t)value;
+            }
+        }
+    }
+    return vec;
 }
 
 void image_vec_to_ggml(const std::vector<uint8_t>& vec,
-	struct ggml_tensor* t) {
-	int64_t w = t->ne[0];
-	int64_t h = t->ne[1];
-	int64_t c = t->ne[2];
-	uint8_t* data = (uint8_t*)vec.data();
-	for (int i = 0; i < h; i++) {
-		for (int j = 0; j < w; j++) {
-			for (int k = 0; k < c; k++) {
-				float value = *(data + i * w * c + j * c + k);
-				value = value / 255.f;
-				value = 2 * value - 1;
-				ggml_tensor_set_f32(t, value, j, i, k);
-			}
-		}
-	}
+                       struct ggml_tensor* t) {
+    int64_t w = t->ne[0];
+    int64_t h = t->ne[1];
+    int64_t c = t->ne[2];
+    uint8_t* data = (uint8_t*)vec.data();
+    for (int i = 0; i < h; i++) {
+        for (int j = 0; j < w; j++) {
+            for (int k = 0; k < c; k++) {
+                float value = *(data + i * w * c + j * c + k);
+                value = value / 255.f;
+                value = 2 * value - 1;
+                ggml_tensor_set_f32(t, value, j, i, k);
+            }
+        }
+    }
 }
 
 struct ggml_tensor* ggml_group_norm_32(struct ggml_context* ctx,
-	struct ggml_tensor* a) {
-	return ggml_group_norm(ctx, a, 32);
+                                       struct ggml_tensor* a) {
+    return ggml_group_norm(ctx, a, 32);
 }
 
 /*================================================== CLIPTokenizer ===================================================*/
@@ -280,102 +283,100 @@
 // Ref: https://github.com/openai/CLIP/blob/main/clip/simple_tokenizer.py
 // TODO: implement bpe
 class CLIPTokenizer {
-private:
-	ModelType model_type = SD1;
-	std::map<std::string, int32_t> encoder;
-	std::regex pat;
-
-	static std::string strip(const std::string& str) {
-		std::string::size_type start = str.find_first_not_of(" \t\n\r\v\f");
-		std::string::size_type end = str.find_last_not_of(" \t\n\r\v\f");
-
-		if (start == std::string::npos) {
-			// String contains only whitespace characters
-			return "";
-		}
-
-		return str.substr(start, end - start + 1);
-	}
-
-	static std::string whitespace_clean(std::string text) {
-		text = std::regex_replace(text, std::regex(R"(\s+)"), " ");
-		text = strip(text);
-		return text;
-	}
-
-public:
-	CLIPTokenizer(ModelType model_type = SD1)
-		: model_type(model_type) {};
-	std::string bpe(std::string token) {
-		std::string word = token + "</w>";
-		if (encoder.find(word) != encoder.end()) {
-			return word;
-		}
-		else if (encoder.find(token) != encoder.end()) {
-			return token;
-		}
-		return UNK_TOKEN;
-	}
-
-	void add_token(std::string token, int32_t token_id) {
-		encoder[token] = token_id;
-	}
-
-	std::vector<int> tokenize(std::string text, size_t max_length = 0, bool padding = false) {
-		std::vector<int32_t> tokens = encode(text);
-		tokens.insert(tokens.begin(), BOS_TOKEN_ID);
-		if (max_length > 0) {
-			if (tokens.size() > max_length - 1) {
-				tokens.resize(max_length - 1);
-				tokens.push_back(EOS_TOKEN_ID);
-			}
-			else {
-				tokens.push_back(EOS_TOKEN_ID);
-				if (padding) {
-					int pad_token_id = PAD_TOKEN_ID;
-					if (model_type == SD2) {
-						pad_token_id = 0;
-					}
-					tokens.insert(tokens.end(), max_length - tokens.size(), pad_token_id);
-				}
-			}
-		}
-		return tokens;
-	}
-
-	std::vector<int> encode(std::string text) {
-		std::string original_text = text;
-		std::vector<int32_t> bpe_tokens;
-		text = whitespace_clean(text);
-		std::transform(text.begin(), text.end(), text.begin(), [](unsigned char c) { return std::tolower(c); });
-
-		std::regex pat(R"(<\|startoftext\|>|<\|endoftext\|>|'s|'t|'re|'ve|'m|'ll|'d|[[:alpha:]]+|[[:digit:]]|[^[:space:][:alpha:][:digit:]]+)",
-			std::regex::icase);
-
-		std::smatch matches;
-		std::string str = text;
-		std::vector<std::string> token_strs;
-		while (std::regex_search(str, matches, pat)) {
-			for (auto& token : matches) {
-				std::istringstream iss(bpe(token));
-				std::vector<std::string> tokens{ std::istream_iterator<std::string>{iss},
-												std::istream_iterator<std::string>{} };
-				for (const auto& bpe_token : tokens) {
-					bpe_tokens.push_back(encoder[bpe_token]);
-					token_strs.push_back(bpe_token);
-				}
-			}
-			str = matches.suffix();
-		}
-		std::stringstream ss;
-		ss << "[";
-		for (auto token : token_strs) {
-			ss << "\"" << token << "\", ";
-		}
-		ss << "]";
-		LOG_DEBUG("split prompt \"%s\" to tokens %s", original_text.c_str(), ss.str().c_str());
-		return bpe_tokens;
-	}
+   private:
+    ModelType model_type = SD1;
+    std::map<std::string, int32_t> encoder;
+    std::regex pat;
+
+    static std::string strip(const std::string& str) {
+        std::string::size_type start = str.find_first_not_of(" \t\n\r\v\f");
+        std::string::size_type end = str.find_last_not_of(" \t\n\r\v\f");
+
+        if (start == std::string::npos) {
+            // String contains only whitespace characters
+            return "";
+        }
+
+        return str.substr(start, end - start + 1);
+    }
+
+    static std::string whitespace_clean(std::string text) {
+        text = std::regex_replace(text, std::regex(R"(\s+)"), " ");
+        text = strip(text);
+        return text;
+    }
+
+   public:
+    CLIPTokenizer(ModelType model_type = SD1)
+        : model_type(model_type){};
+    std::string bpe(std::string token) {
+        std::string word = token + "</w>";
+        if (encoder.find(word) != encoder.end()) {
+            return word;
+        } else if (encoder.find(token) != encoder.end()) {
+            return token;
+        }
+        return UNK_TOKEN;
+    }
+
+    void add_token(std::string token, int32_t token_id) {
+        encoder[token] = token_id;
+    }
+
+    std::vector<int> tokenize(std::string text, size_t max_length = 0, bool padding = false) {
+        std::vector<int32_t> tokens = encode(text);
+        tokens.insert(tokens.begin(), BOS_TOKEN_ID);
+        if (max_length > 0) {
+            if (tokens.size() > max_length - 1) {
+                tokens.resize(max_length - 1);
+                tokens.push_back(EOS_TOKEN_ID);
+            } else {
+                tokens.push_back(EOS_TOKEN_ID);
+                if (padding) {
+                    int pad_token_id = PAD_TOKEN_ID;
+                    if (model_type == SD2) {
+                        pad_token_id = 0;
+                    }
+                    tokens.insert(tokens.end(), max_length - tokens.size(), pad_token_id);
+                }
+            }
+        }
+        return tokens;
+    }
+
+    std::vector<int> encode(std::string text) {
+        std::string original_text = text;
+        std::vector<int32_t> bpe_tokens;
+        text = whitespace_clean(text);
+        std::transform(text.begin(), text.end(), text.begin(), [](unsigned char c) { return std::tolower(c); });
+
+        std::regex pat(R"(<\|startoftext\|>|<\|endoftext\|>|'s|'t|'re|'ve|'m|'ll|'d|[[:alpha:]]+|[[:digit:]]|[^[:space:][:alpha:][:digit:]]+)",
+                       std::regex::icase);
+
+        std::smatch matches;
+        std::string str = text;
+        std::vector<std::string> token_strs;
+        while (std::regex_search(str, matches, pat)) {
+            for (auto& token : matches) {
+                std::istringstream iss(bpe(token));
+                std::vector<std::string> tokens{std::istream_iterator<std::string>{iss},
+                                                std::istream_iterator<std::string>{}};
+                for (const auto& bpe_token : tokens) {
+                    bpe_tokens.push_back(encoder[bpe_token]);
+                    token_strs.push_back(bpe_token);
+                }
+            }
+            str = matches.suffix();
+        }
+        std::stringstream ss;
+        ss << "[";
+        for (auto token : token_strs) {
+            ss << "\"" << token << "\", ";
+        }
+        ss << "]";
+        LOG_DEBUG("split prompt \"%s\" to tokens %s", original_text.c_str(), ss.str().c_str());
+        return bpe_tokens;
+    }
 };
 
 // Ref: https://github.com/AUTOMATIC1111/stable-diffusion-webui/blob/cad87bf4e3e0b0a759afa94e933527c3123d59bc/modules/prompt_parser.py#L345
@@ -413,85 +414,6 @@
 //  ['sky', 1.4641000000000006],
 //  ['.', 1.1]]
 std::vector<std::pair<std::string, float>> parse_prompt_attention(const std::string& text) {
-<<<<<<< HEAD
-	std::vector<std::pair<std::string, float>> res;
-	std::vector<int> round_brackets;
-	std::vector<int> square_brackets;
-
-	float round_bracket_multiplier = 1.1f;
-	float square_bracket_multiplier = 1 / 1.1f;
-
-	std::regex re_attention(R"(\\\(|\\\)|\\\[|\\\]|\\\\|\\|\(|\[|:([+-]?[.\d]+)\)|\)|\]|[^\\()\[\]:]+|:)");
-	std::regex re_break(R"(\s*\bBREAK\b\s*)");
-
-	auto multiply_range = [&](int start_position, float multiplier) {
-		for (int p = start_position; p < res.size(); ++p) {
-			res[p].second *= multiplier;
-		}
-		};
-
-	std::smatch m;
-	std::string remaining_text = text;
-
-	while (std::regex_search(remaining_text, m, re_attention)) {
-		std::string text = m[0];
-		std::string weight = m[1];
-
-		if (text == "(") {
-			round_brackets.push_back(res.size());
-		}
-		else if (text == "[") {
-			square_brackets.push_back(res.size());
-		}
-		else if (!weight.empty()) {
-			if (!round_brackets.empty()) {
-				multiply_range(round_brackets.back(), std::stod(weight));
-				round_brackets.pop_back();
-			}
-		}
-		else if (text == ")" && !round_brackets.empty()) {
-			multiply_range(round_brackets.back(), round_bracket_multiplier);
-			round_brackets.pop_back();
-		}
-		else if (text == "]" && !square_brackets.empty()) {
-			multiply_range(square_brackets.back(), square_bracket_multiplier);
-			square_brackets.pop_back();
-		}
-		else if (text == "\\(") {
-			res.push_back({ text.substr(1), 1.0f });
-		}
-		else {
-			res.push_back({ text, 1.0f });
-		}
-
-		remaining_text = m.suffix();
-	}
-
-	for (int pos : round_brackets) {
-		multiply_range(pos, round_bracket_multiplier);
-	}
-
-	for (int pos : square_brackets) {
-		multiply_range(pos, square_bracket_multiplier);
-	}
-
-	if (res.empty()) {
-		res.push_back({ "", 1.0f });
-	}
-
-	int i = 0;
-	while (i + 1 < res.size()) {
-		if (res[i].second == res[i + 1].second) {
-			res[i].first += res[i + 1].first;
-			res.erase(res.begin() + i + 1);
-		}
-		else {
-			++i;
-		}
-	}
-
-	return res;
-=======
     std::vector<std::pair<std::string, float>> res;
     std::vector<int> round_brackets;
     std::vector<int> square_brackets;
@@ -562,188 +484,11 @@
     }
 
     return res;
->>>>>>> 3bf16658
 }
 
 /*================================================ FrozenCLIPEmbedder ================================================*/
 
 struct ResidualAttentionBlock {
-<<<<<<< HEAD
-	int32_t n_head;
-	int32_t d_model;
-	int32_t hidden_size;  // n_head * d_model
-	int32_t intermediate_size;
-
-	// attention
-	struct ggml_tensor* q_w;  // [hidden_size, hidden_size]
-	struct ggml_tensor* q_b;  // [hidden_size, ]
-	struct ggml_tensor* k_w;  // [hidden_size, hidden_size]
-	struct ggml_tensor* k_b;  // [hidden_size, ]
-	struct ggml_tensor* v_w;  // [hidden_size, hidden_size]
-	struct ggml_tensor* v_b;  // [hidden_size, ]
-
-	struct ggml_tensor* out_w;  // [hidden_size, hidden_size]
-	struct ggml_tensor* out_b;  // [hidden_size, ]
-
-	// layer norm 1
-	struct ggml_tensor* ln1_w;  // [hidden_size, ]
-	struct ggml_tensor* ln1_b;  // [hidden_size, ]
-
-	// mlp
-	struct ggml_tensor* fc1_w;  // [intermediate_size, hidden_size]
-	struct ggml_tensor* fc1_b;  // [intermediate_size, ]
-
-	struct ggml_tensor* fc2_w;  // [hidden_size, intermediate_size]
-	struct ggml_tensor* fc2_b;  // [hidden_size, ]
-
-	// layer norm 2
-	struct ggml_tensor* ln2_w;  // [hidden_size, ]
-	struct ggml_tensor* ln2_b;  // [hidden_size, ]
-
-	size_t compute_params_mem_size(ggml_type wtype) {
-		double mem_size = 0;
-		mem_size += 4 * hidden_size * hidden_size * ggml_type_sizef(wtype);        // q_w/k_w/v_w/out_w
-		mem_size += 8 * hidden_size * ggml_type_sizef(GGML_TYPE_F32);              // q_b/k_b/v_b/out_b/ln1_w/ln1_b/ln2_w/ln2_b
-		mem_size += 2 * hidden_size * intermediate_size * ggml_type_sizef(wtype);  // fc1_w/fc2_w
-		mem_size += intermediate_size * ggml_type_sizef(GGML_TYPE_F32);            // fc1_b
-		mem_size += hidden_size * ggml_type_sizef(GGML_TYPE_F32);                  // fc2_b
-		mem_size += 16 * ggml_tensor_overhead();                                   // tensor overhead
-		return static_cast<size_t>(mem_size);
-	}
-
-	void init_params(struct ggml_context* ctx, ggml_type wtype) {
-		ln1_w = ggml_new_tensor_1d(ctx, GGML_TYPE_F32, hidden_size);
-		ln1_b = ggml_new_tensor_1d(ctx, GGML_TYPE_F32, hidden_size);
-
-		q_w = ggml_new_tensor_2d(ctx, wtype, hidden_size, hidden_size);
-		q_b = ggml_new_tensor_1d(ctx, GGML_TYPE_F32, hidden_size);
-		k_w = ggml_new_tensor_2d(ctx, wtype, hidden_size, hidden_size);
-		k_b = ggml_new_tensor_1d(ctx, GGML_TYPE_F32, hidden_size);
-		v_w = ggml_new_tensor_2d(ctx, wtype, hidden_size, hidden_size);
-		v_b = ggml_new_tensor_1d(ctx, GGML_TYPE_F32, hidden_size);
-
-		out_w = ggml_new_tensor_2d(ctx, wtype, hidden_size, hidden_size);
-		out_b = ggml_new_tensor_1d(ctx, GGML_TYPE_F32, hidden_size);
-
-		fc1_w = ggml_new_tensor_2d(ctx, wtype, hidden_size, intermediate_size);
-		fc1_b = ggml_new_tensor_1d(ctx, GGML_TYPE_F32, intermediate_size);
-
-		fc2_w = ggml_new_tensor_2d(ctx, wtype, intermediate_size, hidden_size);
-		fc2_b = ggml_new_tensor_1d(ctx, GGML_TYPE_F32, hidden_size);
-
-		ln2_w = ggml_new_tensor_1d(ctx, GGML_TYPE_F32, hidden_size);
-		ln2_b = ggml_new_tensor_1d(ctx, GGML_TYPE_F32, hidden_size);
-	}
-
-	void map_by_name(std::map<std::string, struct ggml_tensor*>& tensors, const std::string prefix) {
-		tensors[prefix + "self_attn.q_proj.weight"] = q_w;
-		tensors[prefix + "self_attn.q_proj.bias"] = q_b;
-		tensors[prefix + "self_attn.k_proj.weight"] = k_w;
-		tensors[prefix + "self_attn.k_proj.bias"] = k_b;
-		tensors[prefix + "self_attn.v_proj.weight"] = v_w;
-		tensors[prefix + "self_attn.v_proj.bias"] = v_b;
-		tensors[prefix + "self_attn.out_proj.weight"] = out_w;
-		tensors[prefix + "self_attn.out_proj.bias"] = out_b;
-
-		tensors[prefix + "layer_norm1.weight"] = ln1_w;
-		tensors[prefix + "layer_norm1.bias"] = ln1_b;
-
-		tensors[prefix + "layer_norm2.weight"] = ln2_w;
-		tensors[prefix + "layer_norm2.bias"] = ln2_b;
-
-		tensors[prefix + "mlp.fc1.weight"] = fc1_w;
-		tensors[prefix + "mlp.fc1.bias"] = fc1_b;
-
-		tensors[prefix + "mlp.fc2.weight"] = fc2_w;
-		tensors[prefix + "mlp.fc2.bias"] = fc2_b;
-	}
-
-	struct ggml_tensor* forward(struct ggml_context* ctx, struct ggml_tensor* x) {
-		// x: [N, n_token, hidden_size]
-		int64_t N = x->ne[2];
-		int64_t n_token = x->ne[1];
-		int64_t hidden_size = n_head * d_model;
-
-		struct ggml_tensor* r = x;
-
-		// layer norm 1
-		{
-			x = ggml_norm(ctx, x);
-			x = ggml_add(ctx,
-				ggml_mul(ctx, ggml_repeat(ctx, ln1_w, x), x),
-				ggml_repeat(ctx, ln1_b, x));
-		}
-		// self-attention
-		{
-			struct ggml_tensor* q = ggml_add(ctx,
-				ggml_repeat(ctx, q_b, x),
-				ggml_mul_mat(ctx, q_w, x));
-			q = ggml_scale_inplace(ctx, q, ggml_new_f32(ctx, 1.0f / sqrt((float)d_model)));
-			q = ggml_reshape_4d(ctx, q, d_model, n_head, n_token, N);   // [N, n_token, n_head, d_model]
-			q = ggml_cont(ctx, ggml_permute(ctx, q, 0, 2, 1, 3));       // [N, n_head, n_token, d_model]
-			q = ggml_reshape_3d(ctx, q, d_model, n_token, n_head * N);  // [N * n_head, n_token, d_model]
-
-			struct ggml_tensor* k = ggml_add(ctx,
-				ggml_repeat(ctx, k_b, x),
-				ggml_mul_mat(ctx, k_w, x));
-			k = ggml_reshape_4d(ctx, k, d_model, n_head, n_token, N);  // [N, n_token, n_head, d_model]
-			k = ggml_cont(ctx, ggml_permute(ctx, k, 0, 2, 1, 3));      // [N, n_head, n_token, d_model]
-			k = ggml_reshape_3d(ctx, k, d_model, n_token, n_head);     // [N * n_head, n_token, d_model]
-
-			struct ggml_tensor* v = ggml_add(ctx,
-				ggml_repeat(ctx, v_b, x),
-				ggml_mul_mat(ctx, v_w, x));
-			v = ggml_reshape_4d(ctx, v, d_model, n_head, n_token, N);   // [N, n_token, n_head, d_model]
-			v = ggml_cont(ctx, ggml_permute(ctx, v, 1, 2, 0, 3));       // [N, n_head, d_model, n_token]
-			v = ggml_reshape_3d(ctx, v, n_token, d_model, n_head * N);  // [N * n_head, d_model, n_token]
-
-			struct ggml_tensor* kq = ggml_mul_mat(ctx, k, q);  // [N * n_head, n_token, n_token]
-
-			kq = ggml_diag_mask_inf_inplace(ctx, kq, 0);
-			kq = ggml_soft_max_inplace(ctx, kq);
-
-			struct ggml_tensor* kqv = ggml_mul_mat(ctx, v, kq);  // [N * n_head, n_token, d_model]
-			kqv = ggml_reshape_4d(ctx, kqv, d_model, n_token, n_head, N);
-			kqv = ggml_cont(ctx, ggml_permute(ctx, kqv, 0, 2, 1, 3));  // [N, n_token, n_head, d_model]
-
-			x = ggml_reshape_2d(ctx, kqv, d_model * n_head, n_token * N);  // // [N * n_token, d_model * n_head]
-		}
-
-		// attention output
-		x = ggml_add(ctx, ggml_repeat(ctx, out_b, x), ggml_mul_mat(ctx, out_w, x));
-
-		// residual
-		x = ggml_add(ctx, x, r);
-		r = x;
-
-		// layer norm 2
-		{
-			x = ggml_norm(ctx, x);
-
-			x = ggml_add(ctx, ggml_mul(ctx, ggml_repeat(ctx, ln2_w, x), x),
-				ggml_repeat(ctx, ln2_b, x));
-		}
-
-		// mlp
-		x = ggml_mul_mat(ctx, fc1_w, x);
-		x = ggml_add(ctx, ggml_repeat(ctx, fc1_b, x), x);
-
-		if (hidden_size == 1024) {  // SD 2.x
-			x = ggml_gelu_inplace(ctx, x);
-		}
-		else {  // SD 1.x
-			x = ggml_gelu_quick_inplace(ctx, x);
-		}
-
-		x = ggml_mul_mat(ctx, fc2_w, x);
-		x = ggml_add(ctx, ggml_repeat(ctx, fc2_b, x), x);
-
-		// residual 2
-		x = ggml_add(ctx, x, r);
-
-		return x;
-	}
-=======
     int32_t n_head;
     int32_t d_model;
     int32_t hidden_size;  // n_head * d_model
@@ -917,123 +662,11 @@
 
         return x;
     }
->>>>>>> 3bf16658
 };
 
 // SD1.x: https://huggingface.co/openai/clip-vit-large-patch14/blob/main/config.json
 // SD2.x: https://huggingface.co/laion/CLIP-ViT-H-14-laion2B-s32B-b79K/blob/main/config.json
 struct CLIPTextModel {
-<<<<<<< HEAD
-	ModelType model_type = SD1;
-	// network hparams
-	int32_t vocab_size = 49408;
-	int32_t max_position_embeddings = 77;
-	int32_t hidden_size = 768;         // 1024 for SD 2.x
-	int32_t intermediate_size = 3072;  // 4096 for SD 2.x
-	int32_t n_head = 12;               // num_attention_heads, 16 for SD 2.x
-	int32_t num_hidden_layers = 12;    // 24 for SD 2.x
-
-	// embeddings
-	struct ggml_tensor* position_ids;
-	struct ggml_tensor* token_embed_weight;
-	struct ggml_tensor* position_embed_weight;
-	// transformer
-	std::vector<ResidualAttentionBlock> resblocks;
-	struct ggml_tensor* final_ln_w;
-	struct ggml_tensor* final_ln_b;
-
-	CLIPTextModel(ModelType model_type = SD1)
-		: model_type(model_type) {
-		if (model_type == SD2) {
-			hidden_size = 1024;
-			intermediate_size = 4096;
-			n_head = 16;
-			num_hidden_layers = 24;
-		}
-		resblocks.resize(num_hidden_layers);
-		set_resblocks_hp_params();
-	}
-
-	void set_resblocks_hp_params() {
-		int d_model = hidden_size / n_head;  // 64
-		for (int i = 0; i < num_hidden_layers; i++) {
-			resblocks[i].d_model = d_model;
-			resblocks[i].n_head = n_head;
-			resblocks[i].hidden_size = hidden_size;
-			resblocks[i].intermediate_size = intermediate_size;
-		}
-	}
-
-	size_t compute_params_mem_size(ggml_type wtype) {
-		double mem_size = 0;
-		mem_size += hidden_size * max_position_embeddings * ggml_type_sizef(GGML_TYPE_I32);  // position_ids
-		mem_size += hidden_size * vocab_size * ggml_type_sizef(wtype);                       // token_embed_weight
-		mem_size += hidden_size * max_position_embeddings * ggml_type_sizef(wtype);          // position_embed_weight
-		for (int i = 0; i < num_hidden_layers; i++) {
-			mem_size += resblocks[i].compute_params_mem_size(wtype);
-		}
-		mem_size += 2 * hidden_size * ggml_type_sizef(GGML_TYPE_F32);  // final_ln_w/b
-		mem_size += ggml_tensor_overhead();                            // object overhead
-		return static_cast<size_t>(mem_size);
-	}
-
-	void init_params(struct ggml_context* ctx, ggml_type wtype) {
-		position_ids = ggml_new_tensor_1d(ctx, GGML_TYPE_I32, max_position_embeddings);
-		for (int i = 0; i < max_position_embeddings; i++) {
-			ggml_set_i32_1d(position_ids, i, i);
-		}
-		token_embed_weight = ggml_new_tensor_2d(ctx, wtype, hidden_size, vocab_size);
-		position_embed_weight = ggml_new_tensor_2d(ctx, wtype, hidden_size, max_position_embeddings);
-
-		for (int i = 0; i < num_hidden_layers; i++) {
-			resblocks[i].init_params(ctx, wtype);
-		}
-
-		final_ln_w = ggml_new_tensor_1d(ctx, GGML_TYPE_F32, hidden_size);
-		final_ln_b = ggml_new_tensor_1d(ctx, GGML_TYPE_F32, hidden_size);
-	}
-
-	void map_by_name(std::map<std::string, struct ggml_tensor*>& tensors, const std::string prefix) {
-		tensors[prefix + "embeddings.token_embedding.weight"] = token_embed_weight;
-		tensors[prefix + "embeddings.position_embedding.weight"] = position_embed_weight;
-		tensors[prefix + "final_layer_norm.weight"] = final_ln_w;
-		tensors[prefix + "final_layer_norm.bias"] = final_ln_b;
-		for (int i = 0; i < num_hidden_layers; i++) {
-			resblocks[i].map_by_name(tensors, prefix + "encoder.layers." + std::to_string(i) + ".");
-		}
-	}
-
-	struct ggml_tensor* forward(struct ggml_context* ctx, struct ggml_tensor* input_ids) {
-		// input_ids: [N, n_token]
-		GGML_ASSERT(input_ids->ne[0] <= position_ids->ne[0]);
-
-		// token_embedding + position_embedding
-		struct ggml_tensor* x;
-		x = ggml_add(ctx,
-			ggml_get_rows(ctx, token_embed_weight, input_ids),
-			ggml_get_rows(ctx,
-				position_embed_weight,
-				ggml_view_1d(ctx, position_ids, input_ids->ne[0], 0)));  // [N, n_token, hidden_size]
-
-		// transformer
-		for (int i = 0; i < num_hidden_layers; i++) {
-			if (model_type == SD2 && i == num_hidden_layers - 1) {  // layer: "penultimate"
-				break;
-			}
-			x = resblocks[i].forward(ctx, x);  // [N, n_token, hidden_size]
-		}
-
-		// final layer norm
-		{
-			x = ggml_norm(ctx, x);
-
-			x = ggml_add(ctx, ggml_mul(ctx, ggml_repeat(ctx, final_ln_w, x), x),
-				ggml_repeat(ctx, final_ln_b, x));
-		}
-
-		return x;  // [N, n_token, hidden_size]
-	}
-=======
     ModelType model_type = SD1;
     // network hparams
     int32_t vocab_size = 49408;
@@ -1143,597 +776,244 @@
 
         return x;  // [N, n_token, hidden_size]
     }
->>>>>>> 3bf16658
 };
 
 // ldm.modules.encoders.modules.FrozenCLIPEmbedder
 struct FrozenCLIPEmbedder {
-	CLIPTokenizer tokenizer;
-	CLIPTextModel text_model;
-	struct ggml_tensor* forward(struct ggml_context* ctx, const std::string& prompt) {
-		std::vector<int32_t> tokens = tokenizer.tokenize(prompt, text_model.max_position_embeddings, true);
-		struct ggml_tensor* input_ids = ggml_new_tensor_1d(ctx, GGML_TYPE_I32, tokens.size());
-		memcpy(input_ids->data, tokens.data(), tokens.size() * ggml_element_size(input_ids));
-		struct ggml_tensor* hidden_states = text_model.forward(ctx, input_ids);
-		return hidden_states;
-	}
+    CLIPTokenizer tokenizer;
+    CLIPTextModel text_model;
+    struct ggml_tensor* forward(struct ggml_context* ctx, const std::string& prompt) {
+        std::vector<int32_t> tokens = tokenizer.tokenize(prompt, text_model.max_position_embeddings, true);
+        struct ggml_tensor* input_ids = ggml_new_tensor_1d(ctx, GGML_TYPE_I32, tokens.size());
+        memcpy(input_ids->data, tokens.data(), tokens.size() * ggml_element_size(input_ids));
+        struct ggml_tensor* hidden_states = text_model.forward(ctx, input_ids);
+        return hidden_states;
+    }
 };
 
 // Ref: https://github.com/AUTOMATIC1111/stable-diffusion-webui/blob/cad87bf4e3e0b0a759afa94e933527c3123d59bc/modules/sd_hijack_clip.py#L283
 struct FrozenCLIPEmbedderWithCustomWords {
-	ModelType model_type = SD1;
-	CLIPTokenizer tokenizer;
-	CLIPTextModel text_model;
-
-	FrozenCLIPEmbedderWithCustomWords(ModelType model_type = SD1)
-		: model_type(model_type), tokenizer(model_type), text_model(model_type) {}
-
-	std::pair<std::vector<int>, std::vector<float>> tokenize(std::string text,
-		size_t max_length = 0,
-		bool padding = false) {
-		auto parsed_attention = parse_prompt_attention(text);
-
-		{
-			std::stringstream ss;
-			ss << "[";
-			for (const auto& item : parsed_attention) {
-				ss << "['" << item.first << "', " << item.second << "], ";
-			}
-			ss << "]";
-			LOG_DEBUG("parse '%s' to %s", text.c_str(), ss.str().c_str());
-		}
-
-		std::vector<int> tokens;
-		std::vector<float> weights;
-		for (const auto& item : parsed_attention) {
-			const std::string& curr_text = item.first;
-			float curr_weight = item.second;
-			std::vector<int> curr_tokens = tokenizer.encode(curr_text);
-			tokens.insert(tokens.end(), curr_tokens.begin(), curr_tokens.end());
-			weights.insert(weights.end(), curr_tokens.size(), curr_weight);
-		}
-		tokens.insert(tokens.begin(), BOS_TOKEN_ID);
-		weights.insert(weights.begin(), 1.0);
-
-		if (max_length > 0) {
-			if (tokens.size() > max_length - 1) {
-				tokens.resize(max_length - 1);
-				weights.resize(max_length - 1);
-				tokens.push_back(EOS_TOKEN_ID);
-				weights.push_back(1.0);
-			}
-			else {
-				tokens.push_back(EOS_TOKEN_ID);
-				weights.push_back(1.0);
-				if (padding) {
-					int pad_token_id = PAD_TOKEN_ID;
-					if (model_type == SD2) {
-						pad_token_id = 0;
-					}
-					tokens.insert(tokens.end(), max_length - tokens.size(), pad_token_id);
-					weights.insert(weights.end(), max_length - weights.size(), 1.0);
-				}
-			}
-		}
-
-		// for (int i = 0; i < tokens.size(); i++) {
-		//     std::cout << tokens[i] << ":" << weights[i] << ", ";
-		// }
-		// std::cout << std::endl;
-
-		return { tokens, weights };
-	}
+    ModelType model_type = SD1;
+    CLIPTokenizer tokenizer;
+    CLIPTextModel text_model;
+
+    FrozenCLIPEmbedderWithCustomWords(ModelType model_type = SD1)
+        : model_type(model_type), tokenizer(model_type), text_model(model_type) {}
+
+    std::pair<std::vector<int>, std::vector<float>> tokenize(std::string text,
+                                                             size_t max_length = 0,
+                                                             bool padding = false) {
+        auto parsed_attention = parse_prompt_attention(text);
+
+        {
+            std::stringstream ss;
+            ss << "[";
+            for (const auto& item : parsed_attention) {
+                ss << "['" << item.first << "', " << item.second << "], ";
+            }
+            ss << "]";
+            LOG_DEBUG("parse '%s' to %s", text.c_str(), ss.str().c_str());
+        }
+
+        std::vector<int> tokens;
+        std::vector<float> weights;
+        for (const auto& item : parsed_attention) {
+            const std::string& curr_text = item.first;
+            float curr_weight = item.second;
+            std::vector<int> curr_tokens = tokenizer.encode(curr_text);
+            tokens.insert(tokens.end(), curr_tokens.begin(), curr_tokens.end());
+            weights.insert(weights.end(), curr_tokens.size(), curr_weight);
+        }
+        tokens.insert(tokens.begin(), BOS_TOKEN_ID);
+        weights.insert(weights.begin(), 1.0);
+
+        if (max_length > 0) {
+            if (tokens.size() > max_length - 1) {
+                tokens.resize(max_length - 1);
+                weights.resize(max_length - 1);
+                tokens.push_back(EOS_TOKEN_ID);
+                weights.push_back(1.0);
+            } else {
+                tokens.push_back(EOS_TOKEN_ID);
+                weights.push_back(1.0);
+                if (padding) {
+                    int pad_token_id = PAD_TOKEN_ID;
+                    if (model_type == SD2) {
+                        pad_token_id = 0;
+                    }
+                    tokens.insert(tokens.end(), max_length - tokens.size(), pad_token_id);
+                    weights.insert(weights.end(), max_length - weights.size(), 1.0);
+                }
+            }
+        }
+
+        // for (int i = 0; i < tokens.size(); i++) {
+        //     std::cout << tokens[i] << ":" << weights[i] << ", ";
+        // }
+        // std::cout << std::endl;
+
+        return {tokens, weights};
+    }
 };
 
 /*==================================================== UnetModel =====================================================*/
 
 struct ResBlock {
-	// network hparams
-	int channels;      // model_channels * (1, 1, 1, 2, 2, 4, 4, 4)
-	int emb_channels;  // time_embed_dim
-	int out_channels;  // mult * model_channels
-
-	// network params
-	// in_layers
-	struct ggml_tensor* in_layer_0_w;  // [channels, ]
-	struct ggml_tensor* in_layer_0_b;  // [channels, ]
-	// in_layer_1 is nn.SILU()
-	struct ggml_tensor* in_layer_2_w;  // [out_channels, channels, 3, 3]
-	struct ggml_tensor* in_layer_2_b;  // [out_channels, ]
-
-	// emb_layers
-	// emb_layer_0 is nn.SILU()
-	struct ggml_tensor* emb_layer_1_w;  // [out_channels, emb_channels]
-	struct ggml_tensor* emb_layer_1_b;  // [out_channels, ]
-
-	// out_layers
-	struct ggml_tensor* out_layer_0_w;  // [out_channels, ]
-	struct ggml_tensor* out_layer_0_b;  // [out_channels, ]
-	// out_layer_1 is nn.SILU()
-	// out_layer_2 is nn.Dropout(), p = 0 for inference
-	struct ggml_tensor* out_layer_3_w;  // [out_channels, out_channels, 3, 3]
-	struct ggml_tensor* out_layer_3_b;  // [out_channels, ]
-
-	// skip connection, only if out_channels != channels
-	struct ggml_tensor* skip_w;  // [out_channels, channels, 1, 1]
-	struct ggml_tensor* skip_b;  // [out_channels, ]
-
-	size_t compute_params_mem_size(ggml_type wtype) {
-		double mem_size = 0;
-		mem_size += 2 * channels * ggml_type_sizef(GGML_TYPE_F32);                         // in_layer_0_w/b
-		mem_size += out_channels * channels * 3 * 3 * ggml_type_sizef(GGML_TYPE_F16);      // in_layer_2_w
-		mem_size += 5 * out_channels * ggml_type_sizef(GGML_TYPE_F32);                     // in_layer_2_b/emb_layer_1_b/out_layer_0_w/out_layer_0_b/out_layer_3_b
-		mem_size += out_channels * emb_channels * ggml_type_sizef(wtype);                  // emb_layer_1_w
-		mem_size += out_channels * out_channels * 3 * 3 * ggml_type_sizef(GGML_TYPE_F16);  // out_layer_3_w
-
-		mem_size += 10 * ggml_tensor_overhead();  // object overhead
-
-		if (out_channels != channels) {
-			mem_size += out_channels * channels * 1 * 1 * ggml_type_sizef(GGML_TYPE_F16);  // skip_w
-			mem_size += out_channels * ggml_type_sizef(GGML_TYPE_F32);                     // skip_b
-
-			mem_size += 2 * ggml_tensor_overhead();  // object overhead
-		}
-		return static_cast<size_t>(mem_size);
-	}
-
-	void init_params(struct ggml_context* ctx, ggml_type wtype) {
-		in_layer_0_w = ggml_new_tensor_1d(ctx, GGML_TYPE_F32, channels);
-		in_layer_0_b = ggml_new_tensor_1d(ctx, GGML_TYPE_F32, channels);
-		in_layer_2_w = ggml_new_tensor_4d(ctx, GGML_TYPE_F16, 3, 3, channels, out_channels);
-		in_layer_2_b = ggml_new_tensor_1d(ctx, GGML_TYPE_F32, out_channels);
-
-		emb_layer_1_w = ggml_new_tensor_2d(ctx, wtype, emb_channels, out_channels);
-		emb_layer_1_b = ggml_new_tensor_1d(ctx, GGML_TYPE_F32, out_channels);
-
-		out_layer_0_w = ggml_new_tensor_1d(ctx, GGML_TYPE_F32, out_channels);
-		out_layer_0_b = ggml_new_tensor_1d(ctx, GGML_TYPE_F32, out_channels);
-		out_layer_3_w = ggml_new_tensor_4d(ctx, GGML_TYPE_F16, 3, 3, out_channels, out_channels);
-		out_layer_3_b = ggml_new_tensor_1d(ctx, GGML_TYPE_F32, out_channels);
-
-		if (out_channels != channels) {
-			skip_w = ggml_new_tensor_4d(ctx, GGML_TYPE_F16, 1, 1, channels, out_channels);
-			skip_b = ggml_new_tensor_1d(ctx, GGML_TYPE_F32, out_channels);
-		}
-	}
-
-	void map_by_name(std::map<std::string, struct ggml_tensor*>& tensors, const std::string prefix) {
-		tensors[prefix + "in_layers.0.weight"] = in_layer_0_w;
-		tensors[prefix + "in_layers.0.bias"] = in_layer_0_b;
-		tensors[prefix + "in_layers.2.weight"] = in_layer_2_w;
-		tensors[prefix + "in_layers.2.bias"] = in_layer_2_b;
-
-		tensors[prefix + "emb_layers.1.weight"] = emb_layer_1_w;
-		tensors[prefix + "emb_layers.1.bias"] = emb_layer_1_b;
-
-		tensors[prefix + "out_layers.0.weight"] = out_layer_0_w;
-		tensors[prefix + "out_layers.0.bias"] = out_layer_0_b;
-		tensors[prefix + "out_layers.3.weight"] = out_layer_3_w;
-		tensors[prefix + "out_layers.3.bias"] = out_layer_3_b;
-
-		if (out_channels != channels) {
-			tensors[prefix + "skip_connection.weight"] = skip_w;
-			tensors[prefix + "skip_connection.bias"] = skip_b;
-		}
-	}
-
-	struct ggml_tensor* forward(struct ggml_context* ctx, struct ggml_tensor* x, struct ggml_tensor* emb) {
-		// x: [N, channels, h, w]
-		// emb: [N, emb_channels]
-
-		// in_layers
-		// group norm 32
-		auto h = ggml_group_norm_32(ctx, x);
-		h = ggml_add(ctx,
-			ggml_mul(ctx,
-				ggml_repeat(ctx,
-					ggml_reshape_4d(ctx, in_layer_0_w, 1, 1, in_layer_0_w->ne[0], 1),
-					h),
-				h),
-			ggml_repeat(ctx,
-				ggml_reshape_4d(ctx, in_layer_0_b, 1, 1, in_layer_0_b->ne[0], 1),
-				h));
-		// silu
-		h = ggml_silu_inplace(ctx, h);
-		// conv2d
-		h = ggml_conv_2d(ctx, in_layer_2_w, h, 1, 1, 1, 1, 1, 1);
-		h = ggml_add(ctx,
-			h,
-			ggml_repeat(ctx,
-				ggml_reshape_4d(ctx, in_layer_2_b, 1, 1, in_layer_2_b->ne[0], 1),
-				h));  // [N, out_channels, h, w]
-
-		// emb_layers
-		auto emb_out = ggml_silu(ctx, emb);
-		emb_out = ggml_mul_mat(ctx, emb_layer_1_w, emb_out);
-		emb_out = ggml_add(ctx, ggml_repeat(ctx, emb_layer_1_b, emb_out), emb_out);     // [N, out_channels]
-		emb_out = ggml_reshape_4d(ctx, emb_out, 1, 1, emb_out->ne[0], emb_out->ne[1]);  // [N, out_channels, 1, 1]
-		emb_out = ggml_repeat(ctx, emb_out, h);                                         // [N, out_channels, h, w]
-
-		// out_layers
-		h = ggml_add(ctx, h, emb_out);
-		// group norm 32
-		h = ggml_group_norm_inplace(ctx, h, 32);
-		h = ggml_add(ctx,
-			ggml_mul(ctx, ggml_repeat(ctx, ggml_reshape_4d(ctx, out_layer_0_w, 1, 1, out_layer_0_w->ne[0], 1), h), h),
-			ggml_repeat(ctx, ggml_reshape_4d(ctx, out_layer_0_b, 1, 1, out_layer_0_b->ne[0], 1), h));
-		// silu
-		h = ggml_silu_inplace(ctx, h);
-		// dropout, skip for inference
-		// conv2d
-		h = ggml_conv_2d(ctx, out_layer_3_w, h, 1, 1, 1, 1, 1, 1);
-		h = ggml_add(ctx,
-			h,
-			ggml_repeat(ctx,
-				ggml_reshape_4d(ctx, out_layer_3_b, 1, 1, out_layer_3_b->ne[0], 1),
-				h));  // [N, out_channels, h, w
-
-		// skip connection
-		if (out_channels != channels) {
-			x = ggml_conv_2d(ctx, skip_w, x, 1, 1, 0, 0, 1, 1);
-			x = ggml_add(ctx,
-				x,
-				ggml_repeat(ctx,
-					ggml_reshape_4d(ctx, skip_b, 1, 1, skip_b->ne[0], 1),
-					x));  // [N, out_channels, h, w]
-		}
-		h = ggml_add(ctx, h, x);
-		return h;  // [N, out_channels, h, w]
-	}
+    // network hparams
+    int channels;      // model_channels * (1, 1, 1, 2, 2, 4, 4, 4)
+    int emb_channels;  // time_embed_dim
+    int out_channels;  // mult * model_channels
+
+    // network params
+    // in_layers
+    struct ggml_tensor* in_layer_0_w;  // [channels, ]
+    struct ggml_tensor* in_layer_0_b;  // [channels, ]
+    // in_layer_1 is nn.SILU()
+    struct ggml_tensor* in_layer_2_w;  // [out_channels, channels, 3, 3]
+    struct ggml_tensor* in_layer_2_b;  // [out_channels, ]
+
+    // emb_layers
+    // emb_layer_0 is nn.SILU()
+    struct ggml_tensor* emb_layer_1_w;  // [out_channels, emb_channels]
+    struct ggml_tensor* emb_layer_1_b;  // [out_channels, ]
+
+    // out_layers
+    struct ggml_tensor* out_layer_0_w;  // [out_channels, ]
+    struct ggml_tensor* out_layer_0_b;  // [out_channels, ]
+    // out_layer_1 is nn.SILU()
+    // out_layer_2 is nn.Dropout(), p = 0 for inference
+    struct ggml_tensor* out_layer_3_w;  // [out_channels, out_channels, 3, 3]
+    struct ggml_tensor* out_layer_3_b;  // [out_channels, ]
+
+    // skip connection, only if out_channels != channels
+    struct ggml_tensor* skip_w;  // [out_channels, channels, 1, 1]
+    struct ggml_tensor* skip_b;  // [out_channels, ]
+
+    size_t compute_params_mem_size(ggml_type wtype) {
+        double mem_size = 0;
+        mem_size += 2 * channels * ggml_type_sizef(GGML_TYPE_F32);                         // in_layer_0_w/b
+        mem_size += out_channels * channels * 3 * 3 * ggml_type_sizef(GGML_TYPE_F16);      // in_layer_2_w
+        mem_size += 5 * out_channels * ggml_type_sizef(GGML_TYPE_F32);                     // in_layer_2_b/emb_layer_1_b/out_layer_0_w/out_layer_0_b/out_layer_3_b
+        mem_size += out_channels * emb_channels * ggml_type_sizef(wtype);                  // emb_layer_1_w
+        mem_size += out_channels * out_channels * 3 * 3 * ggml_type_sizef(GGML_TYPE_F16);  // out_layer_3_w
+
+        mem_size += 10 * ggml_tensor_overhead();  // object overhead
+
+        if (out_channels != channels) {
+            mem_size += out_channels * channels * 1 * 1 * ggml_type_sizef(GGML_TYPE_F16);  // skip_w
+            mem_size += out_channels * ggml_type_sizef(GGML_TYPE_F32);                     // skip_b
+
+            mem_size += 2 * ggml_tensor_overhead();  // object overhead
+        }
+        return static_cast<size_t>(mem_size);
+    }
+
+    void init_params(struct ggml_context* ctx, ggml_type wtype) {
+        in_layer_0_w = ggml_new_tensor_1d(ctx, GGML_TYPE_F32, channels);
+        in_layer_0_b = ggml_new_tensor_1d(ctx, GGML_TYPE_F32, channels);
+        in_layer_2_w = ggml_new_tensor_4d(ctx, GGML_TYPE_F16, 3, 3, channels, out_channels);
+        in_layer_2_b = ggml_new_tensor_1d(ctx, GGML_TYPE_F32, out_channels);
+
+        emb_layer_1_w = ggml_new_tensor_2d(ctx, wtype, emb_channels, out_channels);
+        emb_layer_1_b = ggml_new_tensor_1d(ctx, GGML_TYPE_F32, out_channels);
+
+        out_layer_0_w = ggml_new_tensor_1d(ctx, GGML_TYPE_F32, out_channels);
+        out_layer_0_b = ggml_new_tensor_1d(ctx, GGML_TYPE_F32, out_channels);
+        out_layer_3_w = ggml_new_tensor_4d(ctx, GGML_TYPE_F16, 3, 3, out_channels, out_channels);
+        out_layer_3_b = ggml_new_tensor_1d(ctx, GGML_TYPE_F32, out_channels);
+
+        if (out_channels != channels) {
+            skip_w = ggml_new_tensor_4d(ctx, GGML_TYPE_F16, 1, 1, channels, out_channels);
+            skip_b = ggml_new_tensor_1d(ctx, GGML_TYPE_F32, out_channels);
+        }
+    }
+
+    void map_by_name(std::map<std::string, struct ggml_tensor*>& tensors, const std::string prefix) {
+        tensors[prefix + "in_layers.0.weight"] = in_layer_0_w;
+        tensors[prefix + "in_layers.0.bias"] = in_layer_0_b;
+        tensors[prefix + "in_layers.2.weight"] = in_layer_2_w;
+        tensors[prefix + "in_layers.2.bias"] = in_layer_2_b;
+
+        tensors[prefix + "emb_layers.1.weight"] = emb_layer_1_w;
+        tensors[prefix + "emb_layers.1.bias"] = emb_layer_1_b;
+
+        tensors[prefix + "out_layers.0.weight"] = out_layer_0_w;
+        tensors[prefix + "out_layers.0.bias"] = out_layer_0_b;
+        tensors[prefix + "out_layers.3.weight"] = out_layer_3_w;
+        tensors[prefix + "out_layers.3.bias"] = out_layer_3_b;
+
+        if (out_channels != channels) {
+            tensors[prefix + "skip_connection.weight"] = skip_w;
+            tensors[prefix + "skip_connection.bias"] = skip_b;
+        }
+    }
+
+    struct ggml_tensor* forward(struct ggml_context* ctx, struct ggml_tensor* x, struct ggml_tensor* emb) {
+        // x: [N, channels, h, w]
+        // emb: [N, emb_channels]
+
+        // in_layers
+        // group norm 32
+        auto h = ggml_group_norm_32(ctx, x);
+        h = ggml_add(ctx,
+                     ggml_mul(ctx,
+                              ggml_repeat(ctx,
+                                          ggml_reshape_4d(ctx, in_layer_0_w, 1, 1, in_layer_0_w->ne[0], 1),
+                                          h),
+                              h),
+                     ggml_repeat(ctx,
+                                 ggml_reshape_4d(ctx, in_layer_0_b, 1, 1, in_layer_0_b->ne[0], 1),
+                                 h));
+        // silu
+        h = ggml_silu_inplace(ctx, h);
+        // conv2d
+        h = ggml_conv_2d(ctx, in_layer_2_w, h, 1, 1, 1, 1, 1, 1);
+        h = ggml_add(ctx,
+                     h,
+                     ggml_repeat(ctx,
+                                 ggml_reshape_4d(ctx, in_layer_2_b, 1, 1, in_layer_2_b->ne[0], 1),
+                                 h));  // [N, out_channels, h, w]
+
+        // emb_layers
+        auto emb_out = ggml_silu(ctx, emb);
+        emb_out = ggml_mul_mat(ctx, emb_layer_1_w, emb_out);
+        emb_out = ggml_add(ctx, ggml_repeat(ctx, emb_layer_1_b, emb_out), emb_out);     // [N, out_channels]
+        emb_out = ggml_reshape_4d(ctx, emb_out, 1, 1, emb_out->ne[0], emb_out->ne[1]);  // [N, out_channels, 1, 1]
+        emb_out = ggml_repeat(ctx, emb_out, h);                                         // [N, out_channels, h, w]
+
+        // out_layers
+        h = ggml_add(ctx, h, emb_out);
+        // group norm 32
+        h = ggml_group_norm_inplace(ctx, h, 32);
+        h = ggml_add(ctx,
+                     ggml_mul(ctx, ggml_repeat(ctx, ggml_reshape_4d(ctx, out_layer_0_w, 1, 1, out_layer_0_w->ne[0], 1), h), h),
+                     ggml_repeat(ctx, ggml_reshape_4d(ctx, out_layer_0_b, 1, 1, out_layer_0_b->ne[0], 1), h));
+        // silu
+        h = ggml_silu_inplace(ctx, h);
+        // dropout, skip for inference
+        // conv2d
+        h = ggml_conv_2d(ctx, out_layer_3_w, h, 1, 1, 1, 1, 1, 1);
+        h = ggml_add(ctx,
+                     h,
+                     ggml_repeat(ctx,
+                                 ggml_reshape_4d(ctx, out_layer_3_b, 1, 1, out_layer_3_b->ne[0], 1),
+                                 h));  // [N, out_channels, h, w
+
+        // skip connection
+        if (out_channels != channels) {
+            x = ggml_conv_2d(ctx, skip_w, x, 1, 1, 0, 0, 1, 1);
+            x = ggml_add(ctx,
+                         x,
+                         ggml_repeat(ctx,
+                                     ggml_reshape_4d(ctx, skip_b, 1, 1, skip_b->ne[0], 1),
+                                     x));  // [N, out_channels, h, w]
+        }
+        h = ggml_add(ctx, h, x);
+        return h;  // [N, out_channels, h, w]
+    }
 };
 
 struct SpatialTransformer {
-<<<<<<< HEAD
-	int in_channels;        // mult * model_channels
-	int n_head;             // num_heads
-	int d_head;             // in_channels // n_heads
-	int depth = 1;          // 1
-	int context_dim = 768;  // hidden_size, 1024 for SD2.x
-
-	// group norm
-	struct ggml_tensor* norm_w;  // [in_channels,]
-	struct ggml_tensor* norm_b;  // [in_channels,]
-
-	// proj_in
-	struct ggml_tensor* proj_in_w;  // [in_channels, in_channels, 1, 1]
-	struct ggml_tensor* proj_in_b;  // [in_channels,]
-
-	// transformer
-	struct
-	{
-		// layer norm 1
-		struct ggml_tensor* norm1_w;  // [in_channels, ]
-		struct ggml_tensor* norm1_b;  // [in_channels, ]
-
-		// attn1
-		struct ggml_tensor* attn1_q_w;  // [in_channels, in_channels]
-		struct ggml_tensor* attn1_k_w;  // [in_channels, in_channels]
-		struct ggml_tensor* attn1_v_w;  // [in_channels, in_channels]
-
-		struct ggml_tensor* attn1_out_w;  // [in_channels, in_channels]
-		struct ggml_tensor* attn1_out_b;  // [in_channels, ]
-
-		// layer norm 2
-		struct ggml_tensor* norm2_w;  // [in_channels, ]
-		struct ggml_tensor* norm2_b;  // [in_channels, ]
-
-		// attn2
-		struct ggml_tensor* attn2_q_w;  // [in_channels, in_channels]
-		struct ggml_tensor* attn2_k_w;  // [in_channels, context_dim]
-		struct ggml_tensor* attn2_v_w;  // [in_channels, context_dim]
-
-		struct ggml_tensor* attn2_out_w;  // [in_channels, in_channels]
-		struct ggml_tensor* attn2_out_b;  // [in_channels, ]
-
-		// layer norm 3
-		struct ggml_tensor* norm3_w;  // [in_channels, ]
-		struct ggml_tensor* norm3_b;  // [in_channels, ]
-
-		// ff
-		struct ggml_tensor* ff_0_proj_w;  // [in_channels * 4 * 2, in_channels]
-		struct ggml_tensor* ff_0_proj_b;  // [in_channels * 4 * 2]
-
-		struct ggml_tensor* ff_2_w;  // [in_channels, in_channels * 4]
-		struct ggml_tensor* ff_2_b;  // [in_channels,]
-	} transformer;
-
-	// proj_out
-	struct ggml_tensor* proj_out_w;  // [in_channels, in_channels, 1, 1]
-	struct ggml_tensor* proj_out_b;  // [in_channels,]
-
-	size_t compute_params_mem_size(ggml_type wtype) {
-		double mem_size = 0;
-		mem_size += 2 * in_channels * ggml_type_sizef(GGML_TYPE_F32);                        // norm_w/norm_b
-		mem_size += 2 * in_channels * in_channels * 1 * 1 * ggml_type_sizef(GGML_TYPE_F16);  // proj_in_w/proj_out_w
-		mem_size += 2 * in_channels * ggml_type_sizef(GGML_TYPE_F32);                        // proj_in_b/proj_out_b
-
-		// transformer
-		{
-			mem_size += 6 * in_channels * ggml_type_sizef(GGML_TYPE_F32);            // norm1-3_w/b
-			mem_size += 6 * in_channels * in_channels * ggml_type_sizef(wtype);      // attn1_q/k/v/out_w attn2_q/out_w
-			mem_size += 2 * in_channels * context_dim * ggml_type_sizef(wtype);      // attn2_k/v_w
-			mem_size += in_channels * 4 * 2 * in_channels * ggml_type_sizef(wtype);  // ff_0_proj_w
-			mem_size += in_channels * 4 * 2 * ggml_type_sizef(GGML_TYPE_F32);        // ff_0_proj_b
-			mem_size += in_channels * 4 * in_channels * ggml_type_sizef(wtype);      // ff_2_w
-			mem_size += in_channels * ggml_type_sizef(GGML_TYPE_F32);                // ff_2_b
-		}
-		mem_size += 26 * ggml_tensor_overhead();  // object overhead
-		return static_cast<size_t>(mem_size);
-	}
-
-	void init_params(struct ggml_context* ctx, ggml_type wtype) {
-		norm_w = ggml_new_tensor_1d(ctx, GGML_TYPE_F32, in_channels);
-		norm_b = ggml_new_tensor_1d(ctx, GGML_TYPE_F32, in_channels);
-		proj_in_w = ggml_new_tensor_4d(ctx, GGML_TYPE_F16, 1, 1, in_channels, in_channels);
-		proj_in_b = ggml_new_tensor_1d(ctx, GGML_TYPE_F32, in_channels);
-
-		proj_out_w = ggml_new_tensor_4d(ctx, GGML_TYPE_F16, 1, 1, in_channels, in_channels);
-		proj_out_b = ggml_new_tensor_1d(ctx, GGML_TYPE_F32, in_channels);
-
-		// transformer
-		transformer.norm1_w = ggml_new_tensor_1d(ctx, GGML_TYPE_F32, in_channels);
-		transformer.norm1_b = ggml_new_tensor_1d(ctx, GGML_TYPE_F32, in_channels);
-
-		transformer.attn1_q_w = ggml_new_tensor_2d(ctx, wtype, in_channels, in_channels);
-		transformer.attn1_k_w = ggml_new_tensor_2d(ctx, wtype, in_channels, in_channels);
-		transformer.attn1_v_w = ggml_new_tensor_2d(ctx, wtype, in_channels, in_channels);
-
-		transformer.attn1_out_w = ggml_new_tensor_2d(ctx, wtype, in_channels, in_channels);
-		transformer.attn1_out_b = ggml_new_tensor_1d(ctx, GGML_TYPE_F32, in_channels);
-
-		transformer.norm2_w = ggml_new_tensor_1d(ctx, GGML_TYPE_F32, in_channels);
-		transformer.norm2_b = ggml_new_tensor_1d(ctx, GGML_TYPE_F32, in_channels);
-
-		transformer.attn2_q_w = ggml_new_tensor_2d(ctx, wtype, in_channels, in_channels);
-		transformer.attn2_k_w = ggml_new_tensor_2d(ctx, wtype, context_dim, in_channels);
-		transformer.attn2_v_w = ggml_new_tensor_2d(ctx, wtype, context_dim, in_channels);
-
-		transformer.attn2_out_w = ggml_new_tensor_2d(ctx, wtype, in_channels, in_channels);
-		transformer.attn2_out_b = ggml_new_tensor_1d(ctx, GGML_TYPE_F32, in_channels);
-
-		transformer.norm3_w = ggml_new_tensor_1d(ctx, GGML_TYPE_F32, in_channels);
-		transformer.norm3_b = ggml_new_tensor_1d(ctx, GGML_TYPE_F32, in_channels);
-
-		transformer.ff_0_proj_w = ggml_new_tensor_2d(ctx, wtype, in_channels, in_channels * 4 * 2);
-		transformer.ff_0_proj_b = ggml_new_tensor_1d(ctx, GGML_TYPE_F32, in_channels * 4 * 2);
-
-		transformer.ff_2_w = ggml_new_tensor_2d(ctx, wtype, in_channels * 4, in_channels);
-		transformer.ff_2_b = ggml_new_tensor_1d(ctx, GGML_TYPE_F32, in_channels);
-	}
-
-	void map_by_name(std::map<std::string, struct ggml_tensor*>& tensors, const std::string prefix) {
-		tensors[prefix + "norm.weight"] = norm_w;
-		tensors[prefix + "norm.bias"] = norm_b;
-		tensors[prefix + "proj_in.weight"] = proj_in_w;
-		tensors[prefix + "proj_in.bias"] = proj_in_b;
-
-		// transformer
-		{
-			std::string transformer_prefix = prefix + "transformer_blocks.0.";
-			tensors[transformer_prefix + "attn1.to_q.weight"] = transformer.attn1_q_w;
-			tensors[transformer_prefix + "attn1.to_k.weight"] = transformer.attn1_k_w;
-			tensors[transformer_prefix + "attn1.to_v.weight"] = transformer.attn1_v_w;
-
-			tensors[transformer_prefix + "attn1.to_out.0.weight"] = transformer.attn1_out_w;
-			tensors[transformer_prefix + "attn1.to_out.0.bias"] = transformer.attn1_out_b;
-
-			tensors[transformer_prefix + "ff.net.0.proj.weight"] = transformer.ff_0_proj_w;
-			tensors[transformer_prefix + "ff.net.0.proj.bias"] = transformer.ff_0_proj_b;
-			tensors[transformer_prefix + "ff.net.2.weight"] = transformer.ff_2_w;
-			tensors[transformer_prefix + "ff.net.2.bias"] = transformer.ff_2_b;
-
-			tensors[transformer_prefix + "attn2.to_q.weight"] = transformer.attn2_q_w;
-			tensors[transformer_prefix + "attn2.to_k.weight"] = transformer.attn2_k_w;
-			tensors[transformer_prefix + "attn2.to_v.weight"] = transformer.attn2_v_w;
-
-			tensors[transformer_prefix + "attn2.to_out.0.weight"] = transformer.attn2_out_w;
-			tensors[transformer_prefix + "attn2.to_out.0.bias"] = transformer.attn2_out_b;
-
-			tensors[transformer_prefix + "norm1.weight"] = transformer.norm1_w;
-			tensors[transformer_prefix + "norm1.bias"] = transformer.norm1_b;
-			tensors[transformer_prefix + "norm2.weight"] = transformer.norm2_w;
-			tensors[transformer_prefix + "norm2.bias"] = transformer.norm2_b;
-			tensors[transformer_prefix + "norm3.weight"] = transformer.norm3_w;
-			tensors[transformer_prefix + "norm3.bias"] = transformer.norm3_b;
-		}
-
-		tensors[prefix + "proj_out.weight"] = proj_out_w;
-		tensors[prefix + "proj_out.bias"] = proj_out_b;
-	}
-
-	struct ggml_tensor* forward(struct ggml_context* ctx, struct ggml_tensor* x, struct ggml_tensor* context) {
-		// x: [N, in_channels, h, w]
-		// context: [N, max_position, hidden_size(aka context_dim)]
-
-		auto x_in = x;
-		// group norm 32
-		x = ggml_group_norm_32(ctx, x);
-		x = ggml_add(ctx,
-			ggml_mul(ctx, ggml_repeat(ctx, ggml_reshape_4d(ctx, norm_w, 1, 1, norm_w->ne[0], 1), x), x),
-			ggml_repeat(ctx, ggml_reshape_4d(ctx, norm_b, 1, 1, norm_b->ne[0], 1), x));
-		// proj_in
-		x = ggml_conv_2d(ctx, proj_in_w, x, 1, 1, 0, 0, 1, 1);
-		x = ggml_add(ctx,
-			x,
-			ggml_repeat(ctx,
-				ggml_reshape_4d(ctx, proj_in_b, 1, 1, proj_in_b->ne[0], 1),
-				x));  // [N, in_channels, h, w]
-
-		// transformer
-		const int64_t n = x->ne[3];
-		const int64_t c = x->ne[2];
-		const int64_t h = x->ne[1];
-		const int64_t w = x->ne[0];
-		const int64_t max_position = context->ne[1];
-		x = ggml_cont(ctx, ggml_permute(ctx, x, 1, 2, 0, 3));  // [N, h, w, in_channels]
-
-		{
-			auto r = x;
-			// layer norm 1
-			{
-				x = ggml_reshape_2d(ctx, x, c, w * h * n);
-				x = ggml_norm(ctx, x);
-				x = ggml_add(ctx,
-					ggml_mul(ctx,
-						ggml_repeat(ctx, transformer.norm1_w, x),
-						x),
-					ggml_repeat(ctx, transformer.norm1_b, x));
-			}
-
-			// self-attention
-			{
-				x = ggml_reshape_2d(ctx, x, c, h * w * n);                            // [N * h * w, in_channels]
-				struct ggml_tensor* q = ggml_mul_mat(ctx, transformer.attn1_q_w, x);  // [N * h * w, in_channels]
-				q = ggml_scale_inplace(ctx, q, ggml_new_f32(ctx, 1.0f / sqrt((float)d_head)));
-				q = ggml_reshape_4d(ctx, q, d_head, n_head, h * w, n);   // [N, h * w, n_head, d_head]
-				q = ggml_cont(ctx, ggml_permute(ctx, q, 0, 2, 1, 3));    // [N, n_head, h * w, d_head]
-				q = ggml_reshape_3d(ctx, q, d_head, h * w, n_head * n);  // [N * n_head, h * w, d_head]
-
-				struct ggml_tensor* k = ggml_mul_mat(ctx, transformer.attn1_k_w, x);  // [N * h * w, in_channels]
-				k = ggml_reshape_4d(ctx, k, d_head, n_head, h * w, n);                // [N, h * w, n_head, d_head]
-				k = ggml_cont(ctx, ggml_permute(ctx, k, 0, 2, 1, 3));                 // [N, n_head, h * w, d_head]
-				k = ggml_reshape_3d(ctx, k, d_head, h * w, n_head * n);               // [N * n_head, h * w, d_head]
-
-				struct ggml_tensor* v = ggml_mul_mat(ctx, transformer.attn1_v_w, x);  // [N * h * w, in_channels]
-				v = ggml_reshape_4d(ctx, v, d_head, n_head, h * w, n);                // [N, h * w, n_head, d_head]
-				v = ggml_cont(ctx, ggml_permute(ctx, v, 1, 2, 0, 3));                 // [N, n_head, d_head, h * w]
-				v = ggml_reshape_3d(ctx, v, h * w, d_head, n_head * n);               // [N * n_head, d_head, h * w]
-
-				struct ggml_tensor* kq = ggml_mul_mat(ctx, k, q);  // [N * n_head, h * w, h * w]
-				// kq = ggml_diag_mask_inf_inplace(ctx, kq, 0);
-				kq = ggml_soft_max_inplace(ctx, kq);
-
-				struct ggml_tensor* kqv = ggml_mul_mat(ctx, v, kq);  // [N * n_head, h * w, d_head]
-				kqv = ggml_reshape_4d(ctx, kqv, d_head, h * w, n_head, n);
-				kqv = ggml_cont(ctx, ggml_permute(ctx, kqv, 0, 2, 1, 3));  // [N, h * w, n_head, d_head]
-
-				// x = ggml_cpy(ctx, kqv, ggml_new_tensor_2d(ctx, GGML_TYPE_F32, d_head * n_head, h * w * n));
-				x = ggml_reshape_2d(ctx, kqv, d_head * n_head, h * w * n);
-
-				x = ggml_add(ctx, ggml_repeat(ctx, transformer.attn1_out_b, x), ggml_mul_mat(ctx, transformer.attn1_out_w, x));
-
-				x = ggml_reshape_4d(ctx, x, c, w, h, n);
-			}
-
-			x = ggml_add(ctx, x, r);
-			r = x;
-
-			// layer norm 2
-			{
-				x = ggml_norm(ctx, x);
-				x = ggml_add(ctx,
-					ggml_mul(ctx,
-						ggml_repeat(ctx, transformer.norm2_w, x), x),
-					ggml_repeat(ctx, transformer.norm2_b, x));
-			}
-
-			// cross-attention
-			{
-				x = ggml_reshape_2d(ctx, x, c, h * w * n);                                                 // [N * h * w, in_channels]
-				context = ggml_reshape_2d(ctx, context, context->ne[0], context->ne[1] * context->ne[2]);  // [N * max_position, hidden_size]
-				struct ggml_tensor* q = ggml_mul_mat(ctx, transformer.attn2_q_w, x);                       // [N * h * w, in_channels]
-
-				q = ggml_scale_inplace(ctx, q, ggml_new_f32(ctx, 1.0f / sqrt((float)d_head)));
-				q = ggml_reshape_4d(ctx, q, d_head, n_head, h * w, n);   // [N, h * w, n_head, d_head]
-				q = ggml_cont(ctx, ggml_permute(ctx, q, 0, 2, 1, 3));    // [N, n_head, h * w, d_head]
-				q = ggml_reshape_3d(ctx, q, d_head, h * w, n_head * n);  // [N * n_head, h * w, d_head]
-
-				struct ggml_tensor* k = ggml_mul_mat(ctx, transformer.attn2_k_w, context);  // [N * max_position, in_channels]
-				k = ggml_reshape_4d(ctx, k, d_head, n_head, max_position, n);               // [N, max_position, n_head, d_head]
-				k = ggml_cont(ctx, ggml_permute(ctx, k, 0, 2, 1, 3));                       // [N, n_head, max_position, d_head]
-				k = ggml_reshape_3d(ctx, k, d_head, max_position, n_head * n);              // [N * n_head, max_position, d_head]
-
-				struct ggml_tensor* v = ggml_mul_mat(ctx, transformer.attn2_v_w, context);  // [N * max_position, in_channels]
-				v = ggml_reshape_4d(ctx, v, d_head, n_head, max_position, n);               // [N, max_position, n_head, d_head]
-				v = ggml_cont(ctx, ggml_permute(ctx, v, 1, 2, 0, 3));                       // [N, n_head, d_head, max_position]
-				v = ggml_reshape_3d(ctx, v, max_position, d_head, n_head * n);              // [N * n_head, d_head, max_position]
-
-				struct ggml_tensor* kq = ggml_mul_mat(ctx, k, q);  // [N * n_head, h * w, max_position]
-				// kq = ggml_diag_mask_inf_inplace(ctx, kq, 0);
-				kq = ggml_soft_max_inplace(ctx, kq);
-
-				struct ggml_tensor* kqv = ggml_mul_mat(ctx, v, kq);  // [N * n_head, h * w, d_head]
-
-				kqv = ggml_reshape_4d(ctx, kqv, d_head, h * w, n_head, n);
-				kqv = ggml_cont(ctx, ggml_permute(ctx, kqv, 0, 2, 1, 3));
-
-				// x = ggml_cpy(ctx, kqv, ggml_new_tensor_2d(ctx, GGML_TYPE_F32, d_head * n_head, h * w * n)); // [N * h * w, in_channels]
-				x = ggml_reshape_2d(ctx, kqv, d_head * n_head, h * w * n);  // [N * h * w, in_channels]
-
-				x = ggml_add(ctx, ggml_repeat(ctx, transformer.attn2_out_b, x), ggml_mul_mat(ctx, transformer.attn2_out_w, x));
-
-				x = ggml_reshape_4d(ctx, x, c, w, h, n);
-			}
-
-			x = ggml_add(ctx, x, r);
-			r = x;
-
-			// layer norm 3
-			{
-				x = ggml_reshape_2d(ctx, x, c, h * w * n);  // [N * h * w, in_channels]
-				x = ggml_norm(ctx, x);
-				x = ggml_add(ctx,
-					ggml_mul(ctx,
-						ggml_repeat(ctx, transformer.norm3_w, x), x),
-					ggml_repeat(ctx, transformer.norm3_b, x));
-			}
-
-			// ff
-			{
-				// GEGLU
-				auto x_w = ggml_view_2d(ctx,
-					transformer.ff_0_proj_w,
-					transformer.ff_0_proj_w->ne[0],
-					transformer.ff_0_proj_w->ne[1] / 2,
-					transformer.ff_0_proj_w->nb[1],
-					0);  // [in_channels * 4, in_channels]
-				auto x_b = ggml_view_1d(ctx,
-					transformer.ff_0_proj_b,
-					transformer.ff_0_proj_b->ne[0] / 2,
-					0);  // [in_channels * 4, in_channels]
-				auto gate_w = ggml_view_2d(ctx,
-					transformer.ff_0_proj_w,
-					transformer.ff_0_proj_w->ne[0],
-					transformer.ff_0_proj_w->ne[1] / 2,
-					transformer.ff_0_proj_w->nb[1],
-					transformer.ff_0_proj_w->nb[1] * transformer.ff_0_proj_w->ne[1] / 2);  // [in_channels * 4, ]
-				auto gate_b = ggml_view_1d(ctx,
-					transformer.ff_0_proj_b,
-					transformer.ff_0_proj_b->ne[0] / 2,
-					transformer.ff_0_proj_b->nb[0] * transformer.ff_0_proj_b->ne[0] / 2);  // [in_channels * 4, ]
-				x = ggml_reshape_2d(ctx, x, c, w * h * n);
-				auto x_in = x;
-				x = ggml_mul_mat(ctx, x_w, x_in);  // [N * h * w, in_channels * 4]
-				x = ggml_add(ctx, ggml_repeat(ctx, x_b, x), x);
-				auto gate = ggml_mul_mat(ctx, gate_w, x_in);  // [N * h * w, in_channels * 4]
-				gate = ggml_add(ctx, ggml_repeat(ctx, gate_b, gate), gate);
-
-				gate = ggml_gelu_inplace(ctx, gate);
-
-				x = ggml_mul(ctx, x, gate);  // [N * h * w, in_channels * 4]
-				// fc
-				x = ggml_mul_mat(ctx, transformer.ff_2_w, x);  // [N * h * w, in_channels]
-				x = ggml_add(ctx, ggml_repeat(ctx, transformer.ff_2_b, x), x);
-			}
-
-			x = ggml_reshape_4d(ctx, x, c, w, h, n);  // [N, h, w, in_channels]
-
-			// residual
-			x = ggml_add(ctx, x, r);
-		}
-		x = ggml_cont(ctx, ggml_permute(ctx, x, 2, 0, 1, 3));  // // [N, in_channels, h, w]
-
-		// proj_out
-		x = ggml_conv_2d(ctx, proj_out_w, x, 1, 1, 0, 0, 1, 1);
-		x = ggml_add(ctx,
-			x,
-			ggml_repeat(ctx,
-				ggml_reshape_4d(ctx, proj_out_b, 1, 1, proj_out_b->ne[0], 1),
-				x));  // [N, in_channels, h, w]
-		x = ggml_add(ctx, x, x_in);
-		return x;
-	}
-=======
     int in_channels;        // mult * model_channels
     int n_head;             // num_heads
     int d_head;             // in_channels // n_heads
@@ -2083,1298 +1363,1293 @@
         x = ggml_add(ctx, x, x_in);
         return x;
     }
->>>>>>> 3bf16658
 };
 
 struct DownSample {
-	// hparams
-	int channels;
-	int out_channels;
-
-	// conv2d params
-	struct ggml_tensor* op_w;  // [out_channels, channels, 3, 3]
-	struct ggml_tensor* op_b;  // [out_channels,]
-
-	bool vae_downsample = false;
-
-	size_t compute_params_mem_size(ggml_type wtype) {
-		double mem_size = 0;
-		mem_size += out_channels * channels * 3 * 3 * ggml_type_sizef(GGML_TYPE_F16);  // op_w
-		mem_size += out_channels * ggml_type_sizef(GGML_TYPE_F32);                     // op_b
-		mem_size += 2 * ggml_tensor_overhead();                                        // object overhead
-		return static_cast<size_t>(mem_size);
-	}
-
-	void init_params(struct ggml_context* ctx, ggml_type wtype) {
-		op_w = ggml_new_tensor_4d(ctx, GGML_TYPE_F16, 3, 3, channels, out_channels);
-		op_b = ggml_new_tensor_1d(ctx, GGML_TYPE_F32, out_channels);
-	}
-
-	void map_by_name(std::map<std::string, struct ggml_tensor*>& tensors, const std::string prefix) {
-		if (vae_downsample) {
-			tensors[prefix + "conv.weight"] = op_w;
-			tensors[prefix + "conv.bias"] = op_b;
-		}
-		else {
-			tensors[prefix + "op.weight"] = op_w;
-			tensors[prefix + "op.bias"] = op_b;
-		}
-	}
-
-	// TODO: making it parallel
-	static void asymmetric_pad(struct ggml_tensor* dst,
-		const struct ggml_tensor* a,
-		const struct ggml_tensor* b,
-		int ith,
-		int nth,
-		void* userdata) {
-		assert(sizeof(dst->nb[0]) == sizeof(float));
-		assert(sizeof(a->nb[0]) == sizeof(float));
-		assert(sizeof(b->nb[0]) == sizeof(float));
-		float value = 0;
-
-		for (int i = 0; i < dst->ne[3]; i++) {
-			for (int j = 0; j < dst->ne[2]; j++) {
-				for (int k = 0; k < dst->ne[1]; k++) {
-					for (int l = 0; l < dst->ne[0]; l++) {
-						if (k == dst->ne[1] - 1 || l == dst->ne[0] - 1) {
-							value = 0;
-						}
-						else {
-							value = ggml_tensor_get_f32(b, l, k, j, i);
-						}
-						// printf("%d %d %d %d -> %f\n", i, j, k, l, value);
-						ggml_tensor_set_f32(dst, value, l, k, j, i);
-					}
-				}
-			}
-		}
-	}
-
-	struct ggml_tensor* forward(struct ggml_context* ctx, struct ggml_tensor* x) {
-		// x: [N, channels, h, w]
-		if (vae_downsample) {
-			bool dynamic = ggml_get_dynamic(ctx);
-			ggml_set_dynamic(ctx, false);
-			auto pad_x = ggml_new_tensor_4d(ctx, x->type, x->ne[0] + 1, x->ne[1] + 1, x->ne[2], x->ne[3]);
-			ggml_set_dynamic(ctx, dynamic);
-
-			x = ggml_map_custom2_inplace(ctx, pad_x, x, asymmetric_pad, 1, NULL);
-			x = ggml_conv_2d(ctx, op_w, x, 2, 2, 0, 0, 1, 1);
-		}
-		else {
-			x = ggml_conv_2d(ctx, op_w, x, 2, 2, 1, 1, 1, 1);
-		}
-		x = ggml_add(ctx,
-			x,
-			ggml_repeat(ctx,
-				ggml_reshape_4d(ctx, op_b, 1, 1, op_b->ne[0], 1),
-				x));  // [N, out_channels, h/2, w/2]
-		return x;
-	}
+    // hparams
+    int channels;
+    int out_channels;
+
+    // conv2d params
+    struct ggml_tensor* op_w;  // [out_channels, channels, 3, 3]
+    struct ggml_tensor* op_b;  // [out_channels,]
+
+    bool vae_downsample = false;
+
+    size_t compute_params_mem_size(ggml_type wtype) {
+        double mem_size = 0;
+        mem_size += out_channels * channels * 3 * 3 * ggml_type_sizef(GGML_TYPE_F16);  // op_w
+        mem_size += out_channels * ggml_type_sizef(GGML_TYPE_F32);                     // op_b
+        mem_size += 2 * ggml_tensor_overhead();                                        // object overhead
+        return static_cast<size_t>(mem_size);
+    }
+
+    void init_params(struct ggml_context* ctx, ggml_type wtype) {
+        op_w = ggml_new_tensor_4d(ctx, GGML_TYPE_F16, 3, 3, channels, out_channels);
+        op_b = ggml_new_tensor_1d(ctx, GGML_TYPE_F32, out_channels);
+    }
+
+    void map_by_name(std::map<std::string, struct ggml_tensor*>& tensors, const std::string prefix) {
+        if (vae_downsample) {
+            tensors[prefix + "conv.weight"] = op_w;
+            tensors[prefix + "conv.bias"] = op_b;
+        } else {
+            tensors[prefix + "op.weight"] = op_w;
+            tensors[prefix + "op.bias"] = op_b;
+        }
+    }
+
+    // TODO: making it parallel
+    static void asymmetric_pad(struct ggml_tensor* dst,
+                               const struct ggml_tensor* a,
+                               const struct ggml_tensor* b,
+                               int ith,
+                               int nth,
+                               void* userdata) {
+        assert(sizeof(dst->nb[0]) == sizeof(float));
+        assert(sizeof(a->nb[0]) == sizeof(float));
+        assert(sizeof(b->nb[0]) == sizeof(float));
+        float value = 0;
+
+        for (int i = 0; i < dst->ne[3]; i++) {
+            for (int j = 0; j < dst->ne[2]; j++) {
+                for (int k = 0; k < dst->ne[1]; k++) {
+                    for (int l = 0; l < dst->ne[0]; l++) {
+                        if (k == dst->ne[1] - 1 || l == dst->ne[0] - 1) {
+                            value = 0;
+                        } else {
+                            value = ggml_tensor_get_f32(b, l, k, j, i);
+                        }
+                        // printf("%d %d %d %d -> %f\n", i, j, k, l, value);
+                        ggml_tensor_set_f32(dst, value, l, k, j, i);
+                    }
+                }
+            }
+        }
+    }
+
+    struct ggml_tensor* forward(struct ggml_context* ctx, struct ggml_tensor* x) {
+        // x: [N, channels, h, w]
+        if (vae_downsample) {
+            bool dynamic = ggml_get_dynamic(ctx);
+            ggml_set_dynamic(ctx, false);
+            auto pad_x = ggml_new_tensor_4d(ctx, x->type, x->ne[0] + 1, x->ne[1] + 1, x->ne[2], x->ne[3]);
+            ggml_set_dynamic(ctx, dynamic);
+
+            x = ggml_map_custom2_inplace(ctx, pad_x, x, asymmetric_pad, 1, NULL);
+            x = ggml_conv_2d(ctx, op_w, x, 2, 2, 0, 0, 1, 1);
+        } else {
+            x = ggml_conv_2d(ctx, op_w, x, 2, 2, 1, 1, 1, 1);
+        }
+        x = ggml_add(ctx,
+                     x,
+                     ggml_repeat(ctx,
+                                 ggml_reshape_4d(ctx, op_b, 1, 1, op_b->ne[0], 1),
+                                 x));  // [N, out_channels, h/2, w/2]
+        return x;
+    }
 };
 
 struct UpSample {
-	// hparams
-	int channels;
-	int out_channels;
-
-	// conv2d params
-	struct ggml_tensor* conv_w;  // [out_channels, channels, 3, 3]
-	struct ggml_tensor* conv_b;  // [out_channels,]
-
-	size_t compute_params_mem_size(ggml_type wtype) {
-		double mem_size = 0;
-		mem_size += out_channels * channels * 3 * 3 * ggml_type_sizef(GGML_TYPE_F16);  // op_w
-		mem_size += out_channels * ggml_type_sizef(GGML_TYPE_F32);                     // op_b
-		mem_size += 2 * ggml_tensor_overhead();                                        // object overhead
-		return static_cast<size_t>(mem_size);
-	}
-
-	void init_params(struct ggml_context* ctx, ggml_type wtype) {
-		conv_w = ggml_new_tensor_4d(ctx, GGML_TYPE_F16, 3, 3, channels, out_channels);
-		conv_b = ggml_new_tensor_1d(ctx, GGML_TYPE_F32, out_channels);
-	}
-
-	void map_by_name(std::map<std::string, struct ggml_tensor*>& tensors, const std::string prefix) {
-		tensors[prefix + "conv.weight"] = conv_w;
-		tensors[prefix + "conv.bias"] = conv_b;
-	}
-
-	struct ggml_tensor* forward(struct ggml_context* ctx, struct ggml_tensor* x) {
-		// x: [N, channels, h, w]
-		x = ggml_upscale(ctx, x, 2);  // [N, channels, h*2, w*2]
-		x = ggml_conv_2d(ctx, conv_w, x, 1, 1, 1, 1, 1, 1);
-
-		x = ggml_add(ctx,
-			x,
-			ggml_repeat(ctx,
-				ggml_reshape_4d(ctx, conv_b, 1, 1, conv_b->ne[0], 1),
-				x));  // [N, out_channels, h*2, w*2]
-		return x;
-	}
+    // hparams
+    int channels;
+    int out_channels;
+
+    // conv2d params
+    struct ggml_tensor* conv_w;  // [out_channels, channels, 3, 3]
+    struct ggml_tensor* conv_b;  // [out_channels,]
+
+    size_t compute_params_mem_size(ggml_type wtype) {
+        double mem_size = 0;
+        mem_size += out_channels * channels * 3 * 3 * ggml_type_sizef(GGML_TYPE_F16);  // op_w
+        mem_size += out_channels * ggml_type_sizef(GGML_TYPE_F32);                     // op_b
+        mem_size += 2 * ggml_tensor_overhead();                                        // object overhead
+        return static_cast<size_t>(mem_size);
+    }
+
+    void init_params(struct ggml_context* ctx, ggml_type wtype) {
+        conv_w = ggml_new_tensor_4d(ctx, GGML_TYPE_F16, 3, 3, channels, out_channels);
+        conv_b = ggml_new_tensor_1d(ctx, GGML_TYPE_F32, out_channels);
+    }
+
+    void map_by_name(std::map<std::string, struct ggml_tensor*>& tensors, const std::string prefix) {
+        tensors[prefix + "conv.weight"] = conv_w;
+        tensors[prefix + "conv.bias"] = conv_b;
+    }
+
+    struct ggml_tensor* forward(struct ggml_context* ctx, struct ggml_tensor* x) {
+        // x: [N, channels, h, w]
+        x = ggml_upscale(ctx, x, 2);  // [N, channels, h*2, w*2]
+        x = ggml_conv_2d(ctx, conv_w, x, 1, 1, 1, 1, 1, 1);
+
+        x = ggml_add(ctx,
+                     x,
+                     ggml_repeat(ctx,
+                                 ggml_reshape_4d(ctx, conv_b, 1, 1, conv_b->ne[0], 1),
+                                 x));  // [N, out_channels, h*2, w*2]
+        return x;
+    }
 };
 
 // ldm.modules.diffusionmodules.openaimodel.UNetModel
 struct UNetModel {
-	// network hparams
-	int in_channels = 4;
-	int model_channels = 320;
-	int out_channels = 4;
-	int num_res_blocks = 2;
-	int attention_resolutions[3] = { 4, 2, 1 };
-	int channel_mult[4] = { 1, 2, 4, 4 };
-	int time_embed_dim = 1280;  // model_channels*4
-	int num_heads = 8;
-	int num_head_channels = -1;  // channels // num_heads
-	int context_dim = 768;       // 1024 for SD2.x
-
-	// network params
-	struct ggml_tensor* time_embed_0_w;  // [time_embed_dim, model_channels]
-	struct ggml_tensor* time_embed_0_b;  // [time_embed_dim, ]
-	// time_embed_1 is nn.SILU()
-	struct ggml_tensor* time_embed_2_w;  // [time_embed_dim, time_embed_dim]
-	struct ggml_tensor* time_embed_2_b;  // [time_embed_dim, ]
-
-	struct ggml_tensor* input_block_0_w;  // [model_channels, in_channels, 3, 3]
-	struct ggml_tensor* input_block_0_b;  // [model_channels, ]
-
-	// input_blocks
-	ResBlock input_res_blocks[4][2];
-	SpatialTransformer input_transformers[3][2];
-	DownSample input_down_samples[3];
-
-	// middle_block
-	ResBlock middle_block_0;
-	SpatialTransformer middle_block_1;
-	ResBlock middle_block_2;
-
-	// output_blocks
-	ResBlock output_res_blocks[4][3];
-	SpatialTransformer output_transformers[3][3];
-	UpSample output_up_samples[3];
-
-	// out
-	// group norm 32
-	struct ggml_tensor* out_0_w;  // [model_channels, ]
-	struct ggml_tensor* out_0_b;  // [model_channels, ]
-	// out 1 is nn.SILU()
-	struct ggml_tensor* out_2_w;  // [out_channels, model_channels, 3, 3]
-	struct ggml_tensor* out_2_b;  // [out_channels, ]
-
-	UNetModel(ModelType model_type = SD1) {
-		if (model_type == SD2) {
-			context_dim = 1024;
-			num_head_channels = 64;
-			num_heads = -1;
-		}
-		// set up hparams of blocks
-
-		// input_blocks
-		std::vector<int> input_block_chans;
-		input_block_chans.push_back(model_channels);
-		int ch = model_channels;
-		int ds = 1;
-
-		int len_mults = sizeof(channel_mult) / sizeof(int);
-		for (int i = 0; i < len_mults; i++) {
-			int mult = channel_mult[i];
-			for (int j = 0; j < num_res_blocks; j++) {
-				input_res_blocks[i][j].channels = ch;
-				input_res_blocks[i][j].emb_channels = time_embed_dim;
-				input_res_blocks[i][j].out_channels = mult * model_channels;
-
-				ch = mult * model_channels;
-
-				if (ds == attention_resolutions[0] || ds == attention_resolutions[1] || ds == attention_resolutions[2]) {
-					int n_head = num_heads;
-					int d_head = ch / num_heads;
-					if (num_head_channels != -1) {
-						d_head = num_head_channels;
-						n_head = ch / d_head;
-					}
-					input_transformers[i][j].in_channels = ch;
-					input_transformers[i][j].n_head = n_head;
-					input_transformers[i][j].d_head = d_head;
-					input_transformers[i][j].context_dim = context_dim;
-				}
-				input_block_chans.push_back(ch);
-			}
-			if (i != len_mults - 1) {
-				input_down_samples[i].channels = ch;
-				input_down_samples[i].out_channels = ch;
-				input_block_chans.push_back(ch);
-
-				ds *= 2;
-			}
-		}
-
-		// middle blocks
-		middle_block_0.channels = ch;
-		middle_block_0.emb_channels = time_embed_dim;
-		middle_block_0.out_channels = ch;
-
-		int n_head = num_heads;
-		int d_head = ch / num_heads;
-		if (num_head_channels != -1) {
-			d_head = num_head_channels;
-			n_head = ch / d_head;
-		}
-		middle_block_1.in_channels = ch;
-		middle_block_1.n_head = n_head;
-		middle_block_1.d_head = d_head;
-		middle_block_1.context_dim = context_dim;
-
-		middle_block_2.channels = ch;
-		middle_block_2.emb_channels = time_embed_dim;
-		middle_block_2.out_channels = ch;
-
-		// output blocks
-		for (int i = len_mults - 1; i >= 0; i--) {
-			int mult = channel_mult[i];
-			for (int j = 0; j < num_res_blocks + 1; j++) {
-				int ich = input_block_chans.back();
-				input_block_chans.pop_back();
-
-				output_res_blocks[i][j].channels = ch + ich;
-				output_res_blocks[i][j].emb_channels = time_embed_dim;
-				output_res_blocks[i][j].out_channels = mult * model_channels;
-
-				ch = mult * model_channels;
-
-				if (ds == attention_resolutions[0] || ds == attention_resolutions[1] || ds == attention_resolutions[2]) {
-					int n_head = num_heads;
-					int d_head = ch / num_heads;
-					if (num_head_channels != -1) {
-						d_head = num_head_channels;
-						n_head = ch / d_head;
-					}
-					output_transformers[i][j].in_channels = ch;
-					output_transformers[i][j].n_head = n_head;
-					output_transformers[i][j].d_head = d_head;
-					output_transformers[i][j].context_dim = context_dim;
-				}
-
-				if (i > 0 && j == num_res_blocks) {
-					output_up_samples[i - 1].channels = ch;
-					output_up_samples[i - 1].out_channels = ch;
-
-					ds /= 2;
-				}
-			}
-		}
-	}
-
-	size_t compute_params_mem_size(ggml_type wtype) {
-		double mem_size = 0;
-		mem_size += time_embed_dim * model_channels * ggml_type_sizef(wtype);  // time_embed_0_w
-		mem_size += time_embed_dim * ggml_type_sizef(GGML_TYPE_F32);           // time_embed_0_b
-		mem_size += time_embed_dim * time_embed_dim * ggml_type_sizef(wtype);  // time_embed_2_w
-		mem_size += time_embed_dim * ggml_type_sizef(GGML_TYPE_F32);           // time_embed_2_b
-
-		mem_size += model_channels * in_channels * 3 * 3 * ggml_type_sizef(GGML_TYPE_F16);  // input_block_0_w
-		mem_size += model_channels * ggml_type_sizef(GGML_TYPE_F32);                        // input_block_0_b
-
-		mem_size += 6 * ggml_tensor_overhead();  // object overhead
-
-		// input_blocks
-		int ds = 1;
-		int len_mults = sizeof(channel_mult) / sizeof(int);
-		for (int i = 0; i < len_mults; i++) {
-			for (int j = 0; j < num_res_blocks; j++) {
-				mem_size += input_res_blocks[i][j].compute_params_mem_size(wtype);
-				if (ds == attention_resolutions[0] || ds == attention_resolutions[1] || ds == attention_resolutions[2]) {
-					mem_size += input_transformers[i][j].compute_params_mem_size(wtype);
-				}
-			}
-			if (i != len_mults - 1) {
-				ds *= 2;
-				mem_size += input_down_samples[i].compute_params_mem_size(wtype);
-			}
-		}
-
-		// middle_block
-		mem_size += middle_block_0.compute_params_mem_size(wtype);
-		mem_size += middle_block_1.compute_params_mem_size(wtype);
-		mem_size += middle_block_2.compute_params_mem_size(wtype);
-
-		// output_blocks
-		for (int i = len_mults - 1; i >= 0; i--) {
-			for (int j = 0; j < num_res_blocks + 1; j++) {
-				mem_size += output_res_blocks[i][j].compute_params_mem_size(wtype);
-
-				if (ds == attention_resolutions[0] || ds == attention_resolutions[1] || ds == attention_resolutions[2]) {
-					mem_size += output_transformers[i][j].compute_params_mem_size(wtype);
-				}
-
-				if (i > 0 && j == num_res_blocks) {
-					mem_size += output_up_samples[i - 1].compute_params_mem_size(wtype);
-
-					ds /= 2;
-				}
-			}
-		}
-
-		// out
-		mem_size += 2 * model_channels * ggml_type_sizef(GGML_TYPE_F32);                     // out_0_w/b
-		mem_size += out_channels * model_channels * 3 * 3 * ggml_type_sizef(GGML_TYPE_F16);  // out_2_w
-		mem_size += out_channels * ggml_type_sizef(GGML_TYPE_F32);                           // out_2_b
-
-		mem_size += 4 * ggml_tensor_overhead();
-
-		return static_cast<size_t>(mem_size);
-	}
-
-	void init_params(struct ggml_context* ctx, ggml_type wtype) {
-		time_embed_0_w = ggml_new_tensor_2d(ctx, wtype, model_channels, time_embed_dim);
-		time_embed_0_b = ggml_new_tensor_1d(ctx, GGML_TYPE_F32, time_embed_dim);
-
-		time_embed_2_w = ggml_new_tensor_2d(ctx, wtype, time_embed_dim, time_embed_dim);
-		time_embed_2_b = ggml_new_tensor_1d(ctx, GGML_TYPE_F32, time_embed_dim);
-
-		// input_blocks
-		input_block_0_w = ggml_new_tensor_4d(ctx, GGML_TYPE_F16, 3, 3, in_channels, model_channels);
-		input_block_0_b = ggml_new_tensor_1d(ctx, GGML_TYPE_F32, model_channels);
-		int ds = 1;
-		int len_mults = sizeof(channel_mult) / sizeof(int);
-		for (int i = 0; i < len_mults; i++) {
-			for (int j = 0; j < num_res_blocks; j++) {
-				input_res_blocks[i][j].init_params(ctx, wtype);
-				if (ds == attention_resolutions[0] || ds == attention_resolutions[1] || ds == attention_resolutions[2]) {
-					input_transformers[i][j].init_params(ctx, wtype);
-				}
-			}
-			if (i != len_mults - 1) {
-				input_down_samples[i].init_params(ctx, wtype);
-				ds *= 2;
-			}
-		}
-
-		// middle_blocks
-		middle_block_0.init_params(ctx, wtype);
-		middle_block_1.init_params(ctx, wtype);
-		middle_block_2.init_params(ctx, wtype);
-
-		// output_blocks
-		for (int i = len_mults - 1; i >= 0; i--) {
-			for (int j = 0; j < num_res_blocks + 1; j++) {
-				output_res_blocks[i][j].init_params(ctx, wtype);
-
-				if (ds == attention_resolutions[0] || ds == attention_resolutions[1] || ds == attention_resolutions[2]) {
-					output_transformers[i][j].init_params(ctx, wtype);
-				}
-
-				if (i > 0 && j == num_res_blocks) {
-					output_up_samples[i - 1].init_params(ctx, wtype);
-
-					ds /= 2;
-				}
-			}
-		}
-
-		// out
-		out_0_w = ggml_new_tensor_1d(ctx, GGML_TYPE_F32, model_channels);
-		out_0_b = ggml_new_tensor_1d(ctx, GGML_TYPE_F32, model_channels);
-
-		out_2_w = ggml_new_tensor_4d(ctx, GGML_TYPE_F16, 3, 3, model_channels, out_channels);
-		out_2_b = ggml_new_tensor_1d(ctx, GGML_TYPE_F32, out_channels);
-	}
-
-	void map_by_name(std::map<std::string, struct ggml_tensor*>& tensors, const std::string prefix) {
-		tensors[prefix + "time_embed.0.weight"] = time_embed_0_w;
-		tensors[prefix + "time_embed.0.bias"] = time_embed_0_b;
-
-		tensors[prefix + "time_embed.2.weight"] = time_embed_2_w;
-		tensors[prefix + "time_embed.2.bias"] = time_embed_2_b;
-
-		// input_blocks
-		tensors[prefix + "input_blocks.0.0.weight"] = input_block_0_w;
-		tensors[prefix + "input_blocks.0.0.bias"] = input_block_0_b;
-
-		int len_mults = sizeof(channel_mult) / sizeof(int);
-		int input_block_idx = 0;
-		int ds = 1;
-		for (int i = 0; i < len_mults; i++) {
-			for (int j = 0; j < num_res_blocks; j++) {
-				input_block_idx += 1;
-
-				input_res_blocks[i][j].map_by_name(tensors, prefix + "input_blocks." + std::to_string(input_block_idx) + ".0.");
-				if (ds == attention_resolutions[0] || ds == attention_resolutions[1] || ds == attention_resolutions[2]) {
-					input_transformers[i][j].map_by_name(tensors, prefix + "input_blocks." + std::to_string(input_block_idx) + ".1.");
-				}
-			}
-			if (i != len_mults - 1) {
-				input_block_idx += 1;
-				input_down_samples[i].map_by_name(tensors, prefix + "input_blocks." + std::to_string(input_block_idx) + ".0.");
-				ds *= 2;
-			}
-		}
-
-		// middle_blocks
-		middle_block_0.map_by_name(tensors, prefix + "middle_block.0.");
-		middle_block_1.map_by_name(tensors, prefix + "middle_block.1.");
-		middle_block_2.map_by_name(tensors, prefix + "middle_block.2.");
-
-		// output_blocks
-		int output_block_idx = 0;
-		for (int i = len_mults - 1; i >= 0; i--) {
-			for (int j = 0; j < num_res_blocks + 1; j++) {
-				output_res_blocks[i][j].map_by_name(tensors, prefix + "output_blocks." + std::to_string(output_block_idx) + ".0.");
-
-				int up_sample_idx = 1;
-				if (ds == attention_resolutions[0] || ds == attention_resolutions[1] || ds == attention_resolutions[2]) {
-					output_transformers[i][j].map_by_name(tensors, prefix + "output_blocks." + std::to_string(output_block_idx) + ".1.");
-					up_sample_idx++;
-				}
-
-				if (i > 0 && j == num_res_blocks) {
-					output_up_samples[i - 1].map_by_name(tensors, prefix + "output_blocks." + std::to_string(output_block_idx) + "." + std::to_string(up_sample_idx) + ".");
-
-					ds /= 2;
-				}
-				output_block_idx += 1;
-			}
-		}
-
-		// out
-		tensors[prefix + "out.0.weight"] = out_0_w;
-		tensors[prefix + "out.0.bias"] = out_0_b;
-		tensors[prefix + "out.2.weight"] = out_2_w;
-		tensors[prefix + "out.2.bias"] = out_2_b;
-	}
-
-	struct ggml_tensor* forward(struct ggml_context* ctx,
-		struct ggml_tensor* x,
-		struct ggml_tensor* timesteps,
-		struct ggml_tensor* context,
-		struct ggml_tensor* t_emb = NULL) {
-		// x: [N, in_channels, h, w]
-		// timesteps: [N, ]
-		// t_emb: [N, model_channels]
-		// context: [N, max_position, hidden_size]([N, 77, 768])
-		if (t_emb == NULL && timesteps != NULL) {
-			t_emb = new_timestep_embedding(ctx, timesteps, model_channels);  // [N, model_channels]
-		}
-
-		// time_embed
-		auto emb = ggml_mul_mat(ctx, time_embed_0_w, t_emb);
-		emb = ggml_add(ctx, ggml_repeat(ctx, time_embed_0_b, emb), emb);
-		emb = ggml_silu_inplace(ctx, emb);
-		emb = ggml_mul_mat(ctx, time_embed_2_w, emb);
-		emb = ggml_add(ctx, ggml_repeat(ctx, time_embed_2_b, emb), emb);  // [N, time_embed_dim]
-
-		// input_blocks
-		std::vector<struct ggml_tensor*> hs;
-		// input block 0
-		auto h = ggml_conv_2d(ctx, input_block_0_w, x, 1, 1, 1, 1, 1, 1);  // [N, model_channels, h, w]
-		h = ggml_add(ctx,
-			h,
-			ggml_repeat(ctx,
-				ggml_reshape_4d(ctx, input_block_0_b, 1, 1, input_block_0_b->ne[0], 1),
-				h));  // [N, model_channels, h, w]
-		hs.push_back(h);
-		// input block 1-11
-		int len_mults = sizeof(channel_mult) / sizeof(int);
-		int ds = 1;
-		for (int i = 0; i < len_mults; i++) {
-			int mult = channel_mult[i];
-			for (int j = 0; j < num_res_blocks; j++) {
-				h = input_res_blocks[i][j].forward(ctx, h, emb);  // [N, mult*model_channels, h, w]
-				if (ds == attention_resolutions[0] || ds == attention_resolutions[1] || ds == attention_resolutions[2]) {
-					h = input_transformers[i][j].forward(ctx, h, context);  // [N, mult*model_channels, h, w]
-				}
-				hs.push_back(h);
-			}
-			if (i != len_mults - 1) {
-				ds *= 2;
-				h = input_down_samples[i].forward(ctx, h);  // [N, mult*model_channels, h/(2^(i+1)), w/(2^(i+1))]
-				hs.push_back(h);
-			}
-		}
-		// [N, 4*model_channels, h/8, w/8]
-
-		// middle_block
-		h = middle_block_0.forward(ctx, h, emb);      // [N, 4*model_channels, h/8, w/8]
-		h = middle_block_1.forward(ctx, h, context);  // [N, 4*model_channels, h/8, w/8]
-		h = middle_block_2.forward(ctx, h, emb);      // [N, 4*model_channels, h/8, w/8]
-
-		// output_blocks
-		for (int i = len_mults - 1; i >= 0; i--) {
-			for (int j = 0; j < num_res_blocks + 1; j++) {
-				auto h_skip = hs.back();
-				hs.pop_back();
-
-				h = ggml_concat(ctx, h, h_skip);
-				h = output_res_blocks[i][j].forward(ctx, h, emb);
-
-				if (ds == attention_resolutions[0] || ds == attention_resolutions[1] || ds == attention_resolutions[2]) {
-					h = output_transformers[i][j].forward(ctx, h, context);
-				}
-
-				if (i > 0 && j == num_res_blocks) {
-					h = output_up_samples[i - 1].forward(ctx, h);
-
-					ds /= 2;
-				}
-			}
-		}
-
-		// out
-		// group norm 32
-		h = ggml_group_norm_32(ctx, h);
-		h = ggml_add(ctx,
-			ggml_mul(ctx,
-				ggml_repeat(ctx,
-					ggml_reshape_4d(ctx, out_0_w, 1, 1, out_0_w->ne[0], 1),
-					h),
-				h),
-			ggml_repeat(ctx,
-				ggml_reshape_4d(ctx, out_0_b, 1, 1, out_0_b->ne[0], 1),
-				h));
-		// silu
-		h = ggml_silu_inplace(ctx, h);
-		// conv2d
-		h = ggml_conv_2d(ctx, out_2_w, h, 1, 1, 1, 1, 1, 1);
-		h = ggml_add(ctx,
-			h,
-			ggml_repeat(ctx,
-				ggml_reshape_4d(ctx, out_2_b, 1, 1, out_2_b->ne[0], 1),
-				h));  // [N, out_channels, h, w]
-
-		return h;
-	}
+    // network hparams
+    int in_channels = 4;
+    int model_channels = 320;
+    int out_channels = 4;
+    int num_res_blocks = 2;
+    int attention_resolutions[3] = {4, 2, 1};
+    int channel_mult[4] = {1, 2, 4, 4};
+    int time_embed_dim = 1280;  // model_channels*4
+    int num_heads = 8;
+    int num_head_channels = -1;  // channels // num_heads
+    int context_dim = 768;       // 1024 for SD2.x
+
+    // network params
+    struct ggml_tensor* time_embed_0_w;  // [time_embed_dim, model_channels]
+    struct ggml_tensor* time_embed_0_b;  // [time_embed_dim, ]
+    // time_embed_1 is nn.SILU()
+    struct ggml_tensor* time_embed_2_w;  // [time_embed_dim, time_embed_dim]
+    struct ggml_tensor* time_embed_2_b;  // [time_embed_dim, ]
+
+    struct ggml_tensor* input_block_0_w;  // [model_channels, in_channels, 3, 3]
+    struct ggml_tensor* input_block_0_b;  // [model_channels, ]
+
+    // input_blocks
+    ResBlock input_res_blocks[4][2];
+    SpatialTransformer input_transformers[3][2];
+    DownSample input_down_samples[3];
+
+    // middle_block
+    ResBlock middle_block_0;
+    SpatialTransformer middle_block_1;
+    ResBlock middle_block_2;
+
+    // output_blocks
+    ResBlock output_res_blocks[4][3];
+    SpatialTransformer output_transformers[3][3];
+    UpSample output_up_samples[3];
+
+    // out
+    // group norm 32
+    struct ggml_tensor* out_0_w;  // [model_channels, ]
+    struct ggml_tensor* out_0_b;  // [model_channels, ]
+    // out 1 is nn.SILU()
+    struct ggml_tensor* out_2_w;  // [out_channels, model_channels, 3, 3]
+    struct ggml_tensor* out_2_b;  // [out_channels, ]
+
+    UNetModel(ModelType model_type = SD1) {
+        if (model_type == SD2) {
+            context_dim = 1024;
+            num_head_channels = 64;
+            num_heads = -1;
+        }
+        // set up hparams of blocks
+
+        // input_blocks
+        std::vector<int> input_block_chans;
+        input_block_chans.push_back(model_channels);
+        int ch = model_channels;
+        int ds = 1;
+
+        int len_mults = sizeof(channel_mult) / sizeof(int);
+        for (int i = 0; i < len_mults; i++) {
+            int mult = channel_mult[i];
+            for (int j = 0; j < num_res_blocks; j++) {
+                input_res_blocks[i][j].channels = ch;
+                input_res_blocks[i][j].emb_channels = time_embed_dim;
+                input_res_blocks[i][j].out_channels = mult * model_channels;
+
+                ch = mult * model_channels;
+
+                if (ds == attention_resolutions[0] || ds == attention_resolutions[1] || ds == attention_resolutions[2]) {
+                    int n_head = num_heads;
+                    int d_head = ch / num_heads;
+                    if (num_head_channels != -1) {
+                        d_head = num_head_channels;
+                        n_head = ch / d_head;
+                    }
+                    input_transformers[i][j].in_channels = ch;
+                    input_transformers[i][j].n_head = n_head;
+                    input_transformers[i][j].d_head = d_head;
+                    input_transformers[i][j].context_dim = context_dim;
+                }
+                input_block_chans.push_back(ch);
+            }
+            if (i != len_mults - 1) {
+                input_down_samples[i].channels = ch;
+                input_down_samples[i].out_channels = ch;
+                input_block_chans.push_back(ch);
+
+                ds *= 2;
+            }
+        }
+
+        // middle blocks
+        middle_block_0.channels = ch;
+        middle_block_0.emb_channels = time_embed_dim;
+        middle_block_0.out_channels = ch;
+
+        int n_head = num_heads;
+        int d_head = ch / num_heads;
+        if (num_head_channels != -1) {
+            d_head = num_head_channels;
+            n_head = ch / d_head;
+        }
+        middle_block_1.in_channels = ch;
+        middle_block_1.n_head = n_head;
+        middle_block_1.d_head = d_head;
+        middle_block_1.context_dim = context_dim;
+
+        middle_block_2.channels = ch;
+        middle_block_2.emb_channels = time_embed_dim;
+        middle_block_2.out_channels = ch;
+
+        // output blocks
+        for (int i = len_mults - 1; i >= 0; i--) {
+            int mult = channel_mult[i];
+            for (int j = 0; j < num_res_blocks + 1; j++) {
+                int ich = input_block_chans.back();
+                input_block_chans.pop_back();
+
+                output_res_blocks[i][j].channels = ch + ich;
+                output_res_blocks[i][j].emb_channels = time_embed_dim;
+                output_res_blocks[i][j].out_channels = mult * model_channels;
+
+                ch = mult * model_channels;
+
+                if (ds == attention_resolutions[0] || ds == attention_resolutions[1] || ds == attention_resolutions[2]) {
+                    int n_head = num_heads;
+                    int d_head = ch / num_heads;
+                    if (num_head_channels != -1) {
+                        d_head = num_head_channels;
+                        n_head = ch / d_head;
+                    }
+                    output_transformers[i][j].in_channels = ch;
+                    output_transformers[i][j].n_head = n_head;
+                    output_transformers[i][j].d_head = d_head;
+                    output_transformers[i][j].context_dim = context_dim;
+                }
+
+                if (i > 0 && j == num_res_blocks) {
+                    output_up_samples[i - 1].channels = ch;
+                    output_up_samples[i - 1].out_channels = ch;
+
+                    ds /= 2;
+                }
+            }
+        }
+    }
+
+    size_t compute_params_mem_size(ggml_type wtype) {
+        double mem_size = 0;
+        mem_size += time_embed_dim * model_channels * ggml_type_sizef(wtype);  // time_embed_0_w
+        mem_size += time_embed_dim * ggml_type_sizef(GGML_TYPE_F32);           // time_embed_0_b
+        mem_size += time_embed_dim * time_embed_dim * ggml_type_sizef(wtype);  // time_embed_2_w
+        mem_size += time_embed_dim * ggml_type_sizef(GGML_TYPE_F32);           // time_embed_2_b
+
+        mem_size += model_channels * in_channels * 3 * 3 * ggml_type_sizef(GGML_TYPE_F16);  // input_block_0_w
+        mem_size += model_channels * ggml_type_sizef(GGML_TYPE_F32);                        // input_block_0_b
+
+        mem_size += 6 * ggml_tensor_overhead();  // object overhead
+
+        // input_blocks
+        int ds = 1;
+        int len_mults = sizeof(channel_mult) / sizeof(int);
+        for (int i = 0; i < len_mults; i++) {
+            for (int j = 0; j < num_res_blocks; j++) {
+                mem_size += input_res_blocks[i][j].compute_params_mem_size(wtype);
+                if (ds == attention_resolutions[0] || ds == attention_resolutions[1] || ds == attention_resolutions[2]) {
+                    mem_size += input_transformers[i][j].compute_params_mem_size(wtype);
+                }
+            }
+            if (i != len_mults - 1) {
+                ds *= 2;
+                mem_size += input_down_samples[i].compute_params_mem_size(wtype);
+            }
+        }
+
+        // middle_block
+        mem_size += middle_block_0.compute_params_mem_size(wtype);
+        mem_size += middle_block_1.compute_params_mem_size(wtype);
+        mem_size += middle_block_2.compute_params_mem_size(wtype);
+
+        // output_blocks
+        for (int i = len_mults - 1; i >= 0; i--) {
+            for (int j = 0; j < num_res_blocks + 1; j++) {
+                mem_size += output_res_blocks[i][j].compute_params_mem_size(wtype);
+
+                if (ds == attention_resolutions[0] || ds == attention_resolutions[1] || ds == attention_resolutions[2]) {
+                    mem_size += output_transformers[i][j].compute_params_mem_size(wtype);
+                }
+
+                if (i > 0 && j == num_res_blocks) {
+                    mem_size += output_up_samples[i - 1].compute_params_mem_size(wtype);
+
+                    ds /= 2;
+                }
+            }
+        }
+
+        // out
+        mem_size += 2 * model_channels * ggml_type_sizef(GGML_TYPE_F32);                     // out_0_w/b
+        mem_size += out_channels * model_channels * 3 * 3 * ggml_type_sizef(GGML_TYPE_F16);  // out_2_w
+        mem_size += out_channels * ggml_type_sizef(GGML_TYPE_F32);                           // out_2_b
+
+        mem_size += 4 * ggml_tensor_overhead();
+
+        return static_cast<size_t>(mem_size);
+    }
+
+    void init_params(struct ggml_context* ctx, ggml_type wtype) {
+        time_embed_0_w = ggml_new_tensor_2d(ctx, wtype, model_channels, time_embed_dim);
+        time_embed_0_b = ggml_new_tensor_1d(ctx, GGML_TYPE_F32, time_embed_dim);
+
+        time_embed_2_w = ggml_new_tensor_2d(ctx, wtype, time_embed_dim, time_embed_dim);
+        time_embed_2_b = ggml_new_tensor_1d(ctx, GGML_TYPE_F32, time_embed_dim);
+
+        // input_blocks
+        input_block_0_w = ggml_new_tensor_4d(ctx, GGML_TYPE_F16, 3, 3, in_channels, model_channels);
+        input_block_0_b = ggml_new_tensor_1d(ctx, GGML_TYPE_F32, model_channels);
+        int ds = 1;
+        int len_mults = sizeof(channel_mult) / sizeof(int);
+        for (int i = 0; i < len_mults; i++) {
+            for (int j = 0; j < num_res_blocks; j++) {
+                input_res_blocks[i][j].init_params(ctx, wtype);
+                if (ds == attention_resolutions[0] || ds == attention_resolutions[1] || ds == attention_resolutions[2]) {
+                    input_transformers[i][j].init_params(ctx, wtype);
+                }
+            }
+            if (i != len_mults - 1) {
+                input_down_samples[i].init_params(ctx, wtype);
+                ds *= 2;
+            }
+        }
+
+        // middle_blocks
+        middle_block_0.init_params(ctx, wtype);
+        middle_block_1.init_params(ctx, wtype);
+        middle_block_2.init_params(ctx, wtype);
+
+        // output_blocks
+        for (int i = len_mults - 1; i >= 0; i--) {
+            for (int j = 0; j < num_res_blocks + 1; j++) {
+                output_res_blocks[i][j].init_params(ctx, wtype);
+
+                if (ds == attention_resolutions[0] || ds == attention_resolutions[1] || ds == attention_resolutions[2]) {
+                    output_transformers[i][j].init_params(ctx, wtype);
+                }
+
+                if (i > 0 && j == num_res_blocks) {
+                    output_up_samples[i - 1].init_params(ctx, wtype);
+
+                    ds /= 2;
+                }
+            }
+        }
+
+        // out
+        out_0_w = ggml_new_tensor_1d(ctx, GGML_TYPE_F32, model_channels);
+        out_0_b = ggml_new_tensor_1d(ctx, GGML_TYPE_F32, model_channels);
+
+        out_2_w = ggml_new_tensor_4d(ctx, GGML_TYPE_F16, 3, 3, model_channels, out_channels);
+        out_2_b = ggml_new_tensor_1d(ctx, GGML_TYPE_F32, out_channels);
+    }
+
+    void map_by_name(std::map<std::string, struct ggml_tensor*>& tensors, const std::string prefix) {
+        tensors[prefix + "time_embed.0.weight"] = time_embed_0_w;
+        tensors[prefix + "time_embed.0.bias"] = time_embed_0_b;
+
+        tensors[prefix + "time_embed.2.weight"] = time_embed_2_w;
+        tensors[prefix + "time_embed.2.bias"] = time_embed_2_b;
+
+        // input_blocks
+        tensors[prefix + "input_blocks.0.0.weight"] = input_block_0_w;
+        tensors[prefix + "input_blocks.0.0.bias"] = input_block_0_b;
+
+        int len_mults = sizeof(channel_mult) / sizeof(int);
+        int input_block_idx = 0;
+        int ds = 1;
+        for (int i = 0; i < len_mults; i++) {
+            for (int j = 0; j < num_res_blocks; j++) {
+                input_block_idx += 1;
+
+                input_res_blocks[i][j].map_by_name(tensors, prefix + "input_blocks." + std::to_string(input_block_idx) + ".0.");
+                if (ds == attention_resolutions[0] || ds == attention_resolutions[1] || ds == attention_resolutions[2]) {
+                    input_transformers[i][j].map_by_name(tensors, prefix + "input_blocks." + std::to_string(input_block_idx) + ".1.");
+                }
+            }
+            if (i != len_mults - 1) {
+                input_block_idx += 1;
+                input_down_samples[i].map_by_name(tensors, prefix + "input_blocks." + std::to_string(input_block_idx) + ".0.");
+                ds *= 2;
+            }
+        }
+
+        // middle_blocks
+        middle_block_0.map_by_name(tensors, prefix + "middle_block.0.");
+        middle_block_1.map_by_name(tensors, prefix + "middle_block.1.");
+        middle_block_2.map_by_name(tensors, prefix + "middle_block.2.");
+
+        // output_blocks
+        int output_block_idx = 0;
+        for (int i = len_mults - 1; i >= 0; i--) {
+            for (int j = 0; j < num_res_blocks + 1; j++) {
+                output_res_blocks[i][j].map_by_name(tensors, prefix + "output_blocks." + std::to_string(output_block_idx) + ".0.");
+
+                int up_sample_idx = 1;
+                if (ds == attention_resolutions[0] || ds == attention_resolutions[1] || ds == attention_resolutions[2]) {
+                    output_transformers[i][j].map_by_name(tensors, prefix + "output_blocks." + std::to_string(output_block_idx) + ".1.");
+                    up_sample_idx++;
+                }
+
+                if (i > 0 && j == num_res_blocks) {
+                    output_up_samples[i - 1].map_by_name(tensors, prefix + "output_blocks." + std::to_string(output_block_idx) + "." + std::to_string(up_sample_idx) + ".");
+
+                    ds /= 2;
+                }
+                output_block_idx += 1;
+            }
+        }
+
+        // out
+        tensors[prefix + "out.0.weight"] = out_0_w;
+        tensors[prefix + "out.0.bias"] = out_0_b;
+        tensors[prefix + "out.2.weight"] = out_2_w;
+        tensors[prefix + "out.2.bias"] = out_2_b;
+    }
+
+    struct ggml_tensor* forward(struct ggml_context* ctx,
+                                struct ggml_tensor* x,
+                                struct ggml_tensor* timesteps,
+                                struct ggml_tensor* context,
+                                struct ggml_tensor* t_emb = NULL) {
+        // x: [N, in_channels, h, w]
+        // timesteps: [N, ]
+        // t_emb: [N, model_channels]
+        // context: [N, max_position, hidden_size]([N, 77, 768])
+        if (t_emb == NULL && timesteps != NULL) {
+            t_emb = new_timestep_embedding(ctx, timesteps, model_channels);  // [N, model_channels]
+        }
+
+        // time_embed
+        auto emb = ggml_mul_mat(ctx, time_embed_0_w, t_emb);
+        emb = ggml_add(ctx, ggml_repeat(ctx, time_embed_0_b, emb), emb);
+        emb = ggml_silu_inplace(ctx, emb);
+        emb = ggml_mul_mat(ctx, time_embed_2_w, emb);
+        emb = ggml_add(ctx, ggml_repeat(ctx, time_embed_2_b, emb), emb);  // [N, time_embed_dim]
+
+        // input_blocks
+        std::vector<struct ggml_tensor*> hs;
+        // input block 0
+        auto h = ggml_conv_2d(ctx, input_block_0_w, x, 1, 1, 1, 1, 1, 1);  // [N, model_channels, h, w]
+        h = ggml_add(ctx,
+                     h,
+                     ggml_repeat(ctx,
+                                 ggml_reshape_4d(ctx, input_block_0_b, 1, 1, input_block_0_b->ne[0], 1),
+                                 h));  // [N, model_channels, h, w]
+        hs.push_back(h);
+        // input block 1-11
+        int len_mults = sizeof(channel_mult) / sizeof(int);
+        int ds = 1;
+        for (int i = 0; i < len_mults; i++) {
+            int mult = channel_mult[i];
+            for (int j = 0; j < num_res_blocks; j++) {
+                h = input_res_blocks[i][j].forward(ctx, h, emb);  // [N, mult*model_channels, h, w]
+                if (ds == attention_resolutions[0] || ds == attention_resolutions[1] || ds == attention_resolutions[2]) {
+                    h = input_transformers[i][j].forward(ctx, h, context);  // [N, mult*model_channels, h, w]
+                }
+                hs.push_back(h);
+            }
+            if (i != len_mults - 1) {
+                ds *= 2;
+                h = input_down_samples[i].forward(ctx, h);  // [N, mult*model_channels, h/(2^(i+1)), w/(2^(i+1))]
+                hs.push_back(h);
+            }
+        }
+        // [N, 4*model_channels, h/8, w/8]
+
+        // middle_block
+        h = middle_block_0.forward(ctx, h, emb);      // [N, 4*model_channels, h/8, w/8]
+        h = middle_block_1.forward(ctx, h, context);  // [N, 4*model_channels, h/8, w/8]
+        h = middle_block_2.forward(ctx, h, emb);      // [N, 4*model_channels, h/8, w/8]
+
+        // output_blocks
+        for (int i = len_mults - 1; i >= 0; i--) {
+            for (int j = 0; j < num_res_blocks + 1; j++) {
+                auto h_skip = hs.back();
+                hs.pop_back();
+
+                h = ggml_concat(ctx, h, h_skip);
+                h = output_res_blocks[i][j].forward(ctx, h, emb);
+
+                if (ds == attention_resolutions[0] || ds == attention_resolutions[1] || ds == attention_resolutions[2]) {
+                    h = output_transformers[i][j].forward(ctx, h, context);
+                }
+
+                if (i > 0 && j == num_res_blocks) {
+                    h = output_up_samples[i - 1].forward(ctx, h);
+
+                    ds /= 2;
+                }
+            }
+        }
+
+        // out
+        // group norm 32
+        h = ggml_group_norm_32(ctx, h);
+        h = ggml_add(ctx,
+                     ggml_mul(ctx,
+                              ggml_repeat(ctx,
+                                          ggml_reshape_4d(ctx, out_0_w, 1, 1, out_0_w->ne[0], 1),
+                                          h),
+                              h),
+                     ggml_repeat(ctx,
+                                 ggml_reshape_4d(ctx, out_0_b, 1, 1, out_0_b->ne[0], 1),
+                                 h));
+        // silu
+        h = ggml_silu_inplace(ctx, h);
+        // conv2d
+        h = ggml_conv_2d(ctx, out_2_w, h, 1, 1, 1, 1, 1, 1);
+        h = ggml_add(ctx,
+                     h,
+                     ggml_repeat(ctx,
+                                 ggml_reshape_4d(ctx, out_2_b, 1, 1, out_2_b->ne[0], 1),
+                                 h));  // [N, out_channels, h, w]
+
+        return h;
+    }
 };
 
 /*================================================== AutoEncoderKL ===================================================*/
 
 struct ResnetBlock {
-	// network hparams
-	int in_channels;
-	int out_channels;
-
-	// network params
-	struct ggml_tensor* norm1_w;  // [in_channels, ]
-	struct ggml_tensor* norm1_b;  // [in_channels, ]
-
-	struct ggml_tensor* conv1_w;  // [out_channels, in_channels, 3, 3]
-	struct ggml_tensor* conv1_b;  // [out_channels, ]
-
-	struct ggml_tensor* norm2_w;  // [out_channels, ]
-	struct ggml_tensor* norm2_b;  // [out_channels, ]
-
-	struct ggml_tensor* conv2_w;  // [out_channels, out_channels, 3, 3]
-	struct ggml_tensor* conv2_b;  // [out_channels, ]
-
-	// nin_shortcut, only if out_channels != in_channels
-	struct ggml_tensor* nin_shortcut_w;  // [out_channels, in_channels, 1, 1]
-	struct ggml_tensor* nin_shortcut_b;  // [out_channels, ]
-
-	size_t compute_params_mem_size(ggml_type wtype) {
-		double mem_size = 0;
-		mem_size += 2 * in_channels * ggml_type_sizef(GGML_TYPE_F32);                      // norm1_w/b
-		mem_size += out_channels * in_channels * 3 * 3 * ggml_type_sizef(GGML_TYPE_F16);   // conv1_w
-		mem_size += 4 * out_channels * ggml_type_sizef(GGML_TYPE_F32);                     // conv1_b/norm2_w/norm2_b/conv2_b
-		mem_size += out_channels * out_channels * 3 * 3 * ggml_type_sizef(GGML_TYPE_F16);  // conv2_w
-
-		mem_size += 8 * ggml_tensor_overhead();  // object overhead
-
-		if (out_channels != in_channels) {
-			mem_size += out_channels * in_channels * 1 * 1 * ggml_type_sizef(GGML_TYPE_F16);  // nin_shortcut_w
-			mem_size += out_channels * ggml_type_sizef(GGML_TYPE_F32);                        // nin_shortcut_b
-
-			mem_size += 2 * ggml_tensor_overhead();  // object overhead
-		}
-		return static_cast<size_t>(mem_size);
-	}
-
-	void init_params(struct ggml_context* ctx, ggml_type wtype) {
-		norm1_w = ggml_new_tensor_1d(ctx, GGML_TYPE_F32, in_channels);
-		norm1_b = ggml_new_tensor_1d(ctx, GGML_TYPE_F32, in_channels);
-		conv1_w = ggml_new_tensor_4d(ctx, GGML_TYPE_F16, 3, 3, in_channels, out_channels);
-		conv1_b = ggml_new_tensor_1d(ctx, GGML_TYPE_F32, out_channels);
-
-		norm2_w = ggml_new_tensor_1d(ctx, GGML_TYPE_F32, out_channels);
-		norm2_b = ggml_new_tensor_1d(ctx, GGML_TYPE_F32, out_channels);
-		conv2_w = ggml_new_tensor_4d(ctx, GGML_TYPE_F16, 3, 3, out_channels, out_channels);
-		conv2_b = ggml_new_tensor_1d(ctx, GGML_TYPE_F32, out_channels);
-
-		if (out_channels != in_channels) {
-			nin_shortcut_w = ggml_new_tensor_4d(ctx, GGML_TYPE_F16, 1, 1, in_channels, out_channels);
-			nin_shortcut_b = ggml_new_tensor_1d(ctx, GGML_TYPE_F32, out_channels);
-		}
-	}
-
-	void map_by_name(std::map<std::string, struct ggml_tensor*>& tensors, const std::string prefix) {
-		tensors[prefix + "norm1.weight"] = norm1_w;
-		tensors[prefix + "norm1.bias"] = norm1_b;
-		tensors[prefix + "conv1.weight"] = conv1_w;
-		tensors[prefix + "conv1.bias"] = conv1_b;
-
-		tensors[prefix + "norm2.weight"] = norm2_w;
-		tensors[prefix + "norm2.bias"] = norm2_b;
-		tensors[prefix + "conv2.weight"] = conv2_w;
-		tensors[prefix + "conv2.bias"] = conv2_b;
-
-		if (out_channels != in_channels) {
-			tensors[prefix + "nin_shortcut.weight"] = nin_shortcut_w;
-			tensors[prefix + "nin_shortcut.bias"] = nin_shortcut_b;
-		}
-	}
-
-	struct ggml_tensor* forward(struct ggml_context* ctx, struct ggml_tensor* z) {
-		// z: [N, in_channels, h, w]
-
-		// group norm 32
-		auto h = ggml_group_norm_32(ctx, z);
-		h = ggml_mul(ctx,
-			ggml_repeat(ctx,
-				ggml_reshape_4d(ctx, norm1_w, 1, 1, norm1_w->ne[0], 1),
-				h),
-			h);
-		h = ggml_add(ctx,
-			h,
-			ggml_repeat(ctx,
-				ggml_reshape_4d(ctx, norm1_b, 1, 1, norm1_b->ne[0], 1),
-				h));
-		// silu
-		h = ggml_silu_inplace(ctx, h);
-		// conv2d
-		h = ggml_conv_2d(ctx, conv1_w, h, 1, 1, 1, 1, 1, 1);
-		h = ggml_add(ctx,
-			h,
-			ggml_repeat(ctx,
-				ggml_reshape_4d(ctx, conv1_b, 1, 1, conv1_b->ne[0], 1),
-				h));  // [N, out_channels, h, w]
-
-		// group norm 32
-		h = ggml_group_norm_32(ctx, h);
-		h = ggml_add(ctx,
-			ggml_mul(ctx, ggml_repeat(ctx, ggml_reshape_4d(ctx, norm2_w, 1, 1, norm2_w->ne[0], 1), h), h),
-			ggml_repeat(ctx, ggml_reshape_4d(ctx, norm2_b, 1, 1, norm2_b->ne[0], 1), h));
-		// silu
-		h = ggml_silu_inplace(ctx, h);
-		// dropout, skip for inference
-		// conv2d
-		h = ggml_conv_2d(ctx, conv2_w, h, 1, 1, 1, 1, 1, 1);
-		h = ggml_add(ctx,
-			h,
-			ggml_repeat(ctx,
-				ggml_reshape_4d(ctx, conv2_b, 1, 1, conv2_b->ne[0], 1),
-				h));  // [N, out_channels, h, w
-
-		// skip connection
-		if (out_channels != in_channels) {
-			z = ggml_conv_2d(ctx, nin_shortcut_w, z, 1, 1, 0, 0, 1, 1);
-			z = ggml_add(ctx,
-				z,
-				ggml_repeat(ctx,
-					ggml_reshape_4d(ctx, nin_shortcut_b, 1, 1, nin_shortcut_b->ne[0], 1),
-					z));  // [N, out_channels, h, w]
-		}
-		h = ggml_add(ctx, h, z);
-		return h;  // [N, out_channels, h, w]
-	}
+    // network hparams
+    int in_channels;
+    int out_channels;
+
+    // network params
+    struct ggml_tensor* norm1_w;  // [in_channels, ]
+    struct ggml_tensor* norm1_b;  // [in_channels, ]
+
+    struct ggml_tensor* conv1_w;  // [out_channels, in_channels, 3, 3]
+    struct ggml_tensor* conv1_b;  // [out_channels, ]
+
+    struct ggml_tensor* norm2_w;  // [out_channels, ]
+    struct ggml_tensor* norm2_b;  // [out_channels, ]
+
+    struct ggml_tensor* conv2_w;  // [out_channels, out_channels, 3, 3]
+    struct ggml_tensor* conv2_b;  // [out_channels, ]
+
+    // nin_shortcut, only if out_channels != in_channels
+    struct ggml_tensor* nin_shortcut_w;  // [out_channels, in_channels, 1, 1]
+    struct ggml_tensor* nin_shortcut_b;  // [out_channels, ]
+
+    size_t compute_params_mem_size(ggml_type wtype) {
+        double mem_size = 0;
+        mem_size += 2 * in_channels * ggml_type_sizef(GGML_TYPE_F32);                      // norm1_w/b
+        mem_size += out_channels * in_channels * 3 * 3 * ggml_type_sizef(GGML_TYPE_F16);   // conv1_w
+        mem_size += 4 * out_channels * ggml_type_sizef(GGML_TYPE_F32);                     // conv1_b/norm2_w/norm2_b/conv2_b
+        mem_size += out_channels * out_channels * 3 * 3 * ggml_type_sizef(GGML_TYPE_F16);  // conv2_w
+
+        mem_size += 8 * ggml_tensor_overhead();  // object overhead
+
+        if (out_channels != in_channels) {
+            mem_size += out_channels * in_channels * 1 * 1 * ggml_type_sizef(GGML_TYPE_F16);  // nin_shortcut_w
+            mem_size += out_channels * ggml_type_sizef(GGML_TYPE_F32);                        // nin_shortcut_b
+
+            mem_size += 2 * ggml_tensor_overhead();  // object overhead
+        }
+        return static_cast<size_t>(mem_size);
+    }
+
+    void init_params(struct ggml_context* ctx, ggml_type wtype) {
+        norm1_w = ggml_new_tensor_1d(ctx, GGML_TYPE_F32, in_channels);
+        norm1_b = ggml_new_tensor_1d(ctx, GGML_TYPE_F32, in_channels);
+        conv1_w = ggml_new_tensor_4d(ctx, GGML_TYPE_F16, 3, 3, in_channels, out_channels);
+        conv1_b = ggml_new_tensor_1d(ctx, GGML_TYPE_F32, out_channels);
+
+        norm2_w = ggml_new_tensor_1d(ctx, GGML_TYPE_F32, out_channels);
+        norm2_b = ggml_new_tensor_1d(ctx, GGML_TYPE_F32, out_channels);
+        conv2_w = ggml_new_tensor_4d(ctx, GGML_TYPE_F16, 3, 3, out_channels, out_channels);
+        conv2_b = ggml_new_tensor_1d(ctx, GGML_TYPE_F32, out_channels);
+
+        if (out_channels != in_channels) {
+            nin_shortcut_w = ggml_new_tensor_4d(ctx, GGML_TYPE_F16, 1, 1, in_channels, out_channels);
+            nin_shortcut_b = ggml_new_tensor_1d(ctx, GGML_TYPE_F32, out_channels);
+        }
+    }
+
+    void map_by_name(std::map<std::string, struct ggml_tensor*>& tensors, const std::string prefix) {
+        tensors[prefix + "norm1.weight"] = norm1_w;
+        tensors[prefix + "norm1.bias"] = norm1_b;
+        tensors[prefix + "conv1.weight"] = conv1_w;
+        tensors[prefix + "conv1.bias"] = conv1_b;
+
+        tensors[prefix + "norm2.weight"] = norm2_w;
+        tensors[prefix + "norm2.bias"] = norm2_b;
+        tensors[prefix + "conv2.weight"] = conv2_w;
+        tensors[prefix + "conv2.bias"] = conv2_b;
+
+        if (out_channels != in_channels) {
+            tensors[prefix + "nin_shortcut.weight"] = nin_shortcut_w;
+            tensors[prefix + "nin_shortcut.bias"] = nin_shortcut_b;
+        }
+    }
+
+    struct ggml_tensor* forward(struct ggml_context* ctx, struct ggml_tensor* z) {
+        // z: [N, in_channels, h, w]
+
+        // group norm 32
+        auto h = ggml_group_norm_32(ctx, z);
+        h = ggml_mul(ctx,
+                     ggml_repeat(ctx,
+                                 ggml_reshape_4d(ctx, norm1_w, 1, 1, norm1_w->ne[0], 1),
+                                 h),
+                     h);
+        h = ggml_add(ctx,
+                     h,
+                     ggml_repeat(ctx,
+                                 ggml_reshape_4d(ctx, norm1_b, 1, 1, norm1_b->ne[0], 1),
+                                 h));
+        // silu
+        h = ggml_silu_inplace(ctx, h);
+        // conv2d
+        h = ggml_conv_2d(ctx, conv1_w, h, 1, 1, 1, 1, 1, 1);
+        h = ggml_add(ctx,
+                     h,
+                     ggml_repeat(ctx,
+                                 ggml_reshape_4d(ctx, conv1_b, 1, 1, conv1_b->ne[0], 1),
+                                 h));  // [N, out_channels, h, w]
+
+        // group norm 32
+        h = ggml_group_norm_32(ctx, h);
+        h = ggml_add(ctx,
+                     ggml_mul(ctx, ggml_repeat(ctx, ggml_reshape_4d(ctx, norm2_w, 1, 1, norm2_w->ne[0], 1), h), h),
+                     ggml_repeat(ctx, ggml_reshape_4d(ctx, norm2_b, 1, 1, norm2_b->ne[0], 1), h));
+        // silu
+        h = ggml_silu_inplace(ctx, h);
+        // dropout, skip for inference
+        // conv2d
+        h = ggml_conv_2d(ctx, conv2_w, h, 1, 1, 1, 1, 1, 1);
+        h = ggml_add(ctx,
+                     h,
+                     ggml_repeat(ctx,
+                                 ggml_reshape_4d(ctx, conv2_b, 1, 1, conv2_b->ne[0], 1),
+                                 h));  // [N, out_channels, h, w
+
+        // skip connection
+        if (out_channels != in_channels) {
+            z = ggml_conv_2d(ctx, nin_shortcut_w, z, 1, 1, 0, 0, 1, 1);
+            z = ggml_add(ctx,
+                         z,
+                         ggml_repeat(ctx,
+                                     ggml_reshape_4d(ctx, nin_shortcut_b, 1, 1, nin_shortcut_b->ne[0], 1),
+                                     z));  // [N, out_channels, h, w]
+        }
+        h = ggml_add(ctx, h, z);
+        return h;  // [N, out_channels, h, w]
+    }
 };
 
 struct AttnBlock {
-	int in_channels;  // mult * model_channels
-
-	// group norm
-	struct ggml_tensor* norm_w;  // [in_channels,]
-	struct ggml_tensor* norm_b;  // [in_channels,]
-
-	// q/k/v
-	struct ggml_tensor* q_w;  // [in_channels, in_channels, 1, 1]
-	struct ggml_tensor* q_b;  // [in_channels,]
-	struct ggml_tensor* k_w;  // [in_channels, in_channels, 1, 1]
-	struct ggml_tensor* k_b;  // [in_channels,]
-	struct ggml_tensor* v_w;  // [in_channels, in_channels, 1, 1]
-	struct ggml_tensor* v_b;  // [in_channels,]
-
-	// proj_out
-	struct ggml_tensor* proj_out_w;  // [in_channels, in_channels, 1, 1]
-	struct ggml_tensor* proj_out_b;  // [in_channels,]
-
-	size_t compute_params_mem_size(ggml_type wtype) {
-		double mem_size = 0;
-		mem_size += 6 * in_channels * ggml_type_sizef(GGML_TYPE_F32);                        // norm_w/norm_b/q_b/k_v/v_b/proj_out_b
-		mem_size += 4 * in_channels * in_channels * 1 * 1 * ggml_type_sizef(GGML_TYPE_F16);  // q_w/k_w/v_w/proj_out_w
-		mem_size += 10 * ggml_tensor_overhead();                                             // object overhead
-		return static_cast<size_t>(mem_size);
-	}
-
-	void init_params(struct ggml_context* ctx, ggml_type wtype) {
-		norm_w = ggml_new_tensor_1d(ctx, GGML_TYPE_F32, in_channels);
-		norm_b = ggml_new_tensor_1d(ctx, GGML_TYPE_F32, in_channels);
-		q_w = ggml_new_tensor_4d(ctx, GGML_TYPE_F16, 1, 1, in_channels, in_channels);
-		q_b = ggml_new_tensor_1d(ctx, GGML_TYPE_F32, in_channels);
-		k_w = ggml_new_tensor_4d(ctx, GGML_TYPE_F16, 1, 1, in_channels, in_channels);
-		k_b = ggml_new_tensor_1d(ctx, GGML_TYPE_F32, in_channels);
-		v_w = ggml_new_tensor_4d(ctx, GGML_TYPE_F16, 1, 1, in_channels, in_channels);
-		v_b = ggml_new_tensor_1d(ctx, GGML_TYPE_F32, in_channels);
-
-		proj_out_w = ggml_new_tensor_4d(ctx, GGML_TYPE_F16, 1, 1, in_channels, in_channels);
-		proj_out_b = ggml_new_tensor_1d(ctx, GGML_TYPE_F32, in_channels);
-	}
-
-	void map_by_name(std::map<std::string, struct ggml_tensor*>& tensors, const std::string prefix) {
-		tensors[prefix + "norm.weight"] = norm_w;
-		tensors[prefix + "norm.bias"] = norm_b;
-		tensors[prefix + "q.weight"] = q_w;
-		tensors[prefix + "q.bias"] = q_b;
-		tensors[prefix + "k.weight"] = k_w;
-		tensors[prefix + "k.bias"] = k_b;
-		tensors[prefix + "v.weight"] = v_w;
-		tensors[prefix + "v.bias"] = v_b;
-		tensors[prefix + "proj_out.weight"] = proj_out_w;
-		tensors[prefix + "proj_out.bias"] = proj_out_b;
-	}
-
-	struct ggml_tensor* forward(struct ggml_context* ctx, struct ggml_tensor* x) {
-		// x: [N, in_channels, h, w]
-
-		// group norm 32
-		auto h_ = ggml_group_norm_32(ctx, x);
-		h_ = ggml_add(ctx,
-			ggml_mul(ctx, ggml_repeat(ctx, ggml_reshape_4d(ctx, norm_w, 1, 1, norm_w->ne[0], 1), h_), h_),
-			ggml_repeat(ctx, ggml_reshape_4d(ctx, norm_b, 1, 1, norm_b->ne[0], 1), h_));
-
-		const int64_t n = h_->ne[3];
-		const int64_t c = h_->ne[2];
-		const int64_t h = h_->ne[1];
-		const int64_t w = h_->ne[0];
-		// q
-		auto q = ggml_conv_2d(ctx, q_w, h_, 1, 1, 0, 0, 1, 1);
-		q = ggml_add(ctx,
-			q,
-			ggml_repeat(ctx,
-				ggml_reshape_4d(ctx, q_b, 1, 1, q_b->ne[0], 1),
-				q));  // [N, in_channels, h, w]
-
-		// k
-		auto k = ggml_conv_2d(ctx, k_w, h_, 1, 1, 0, 0, 1, 1);
-		k = ggml_add(ctx,
-			k,
-			ggml_repeat(ctx,
-				ggml_reshape_4d(ctx, k_b, 1, 1, k_b->ne[0], 1),
-				k));  // [N, in_channels, h, w]
-
-		// v
-		auto v = ggml_conv_2d(ctx, v_w, h_, 1, 1, 0, 0, 1, 1);
-		v = ggml_add(ctx,
-			v,
-			ggml_repeat(ctx,
-				ggml_reshape_4d(ctx, v_b, 1, 1, v_b->ne[0], 1),
-				v));  // [N, in_channels, h, w]
-
-		q = ggml_cont(ctx, ggml_permute(ctx, q, 1, 2, 0, 3));  // [N, h, w, in_channels]
-		q = ggml_reshape_3d(ctx, q, c, h * w, n);              // [N, h * w, in_channels]
-
-		k = ggml_cont(ctx, ggml_permute(ctx, k, 1, 2, 0, 3));  // [N, h, w, in_channels]
-		k = ggml_reshape_3d(ctx, k, c, h * w, n);              // [N, h * w, in_channels]
-
-		auto w_ = ggml_mul_mat(ctx, k, q);  // [N, h * w, h * w]
-		w_ = ggml_scale_inplace(ctx, w_, ggml_new_f32(ctx, 1.0f / sqrt((float)c)));
-		w_ = ggml_soft_max_inplace(ctx, w_);
-
-		v = ggml_reshape_3d(ctx, v, h * w, c, n);                // [N, in_channels, h * w]
-		h_ = ggml_mul_mat(ctx, v, w_);                           // [N, h * w, in_channels]
-		h_ = ggml_cont(ctx, ggml_permute(ctx, h_, 1, 0, 2, 3));  // [N, in_channels, h * w]
-		h_ = ggml_reshape_4d(ctx, h_, w, h, c, n);               // [N, in_channels, h, w]
-
-		// proj_out
-		h_ = ggml_conv_2d(ctx, proj_out_w, h_, 1, 1, 0, 0, 1, 1);
-		h_ = ggml_add(ctx,
-			h_,
-			ggml_repeat(ctx,
-				ggml_reshape_4d(ctx, proj_out_b, 1, 1, proj_out_b->ne[0], 1),
-				h_));  // [N, in_channels, h, w]
-		h_ = ggml_add(ctx, h_, x);
-		return h_;
-	}
+    int in_channels;  // mult * model_channels
+
+    // group norm
+    struct ggml_tensor* norm_w;  // [in_channels,]
+    struct ggml_tensor* norm_b;  // [in_channels,]
+
+    // q/k/v
+    struct ggml_tensor* q_w;  // [in_channels, in_channels, 1, 1]
+    struct ggml_tensor* q_b;  // [in_channels,]
+    struct ggml_tensor* k_w;  // [in_channels, in_channels, 1, 1]
+    struct ggml_tensor* k_b;  // [in_channels,]
+    struct ggml_tensor* v_w;  // [in_channels, in_channels, 1, 1]
+    struct ggml_tensor* v_b;  // [in_channels,]
+
+    // proj_out
+    struct ggml_tensor* proj_out_w;  // [in_channels, in_channels, 1, 1]
+    struct ggml_tensor* proj_out_b;  // [in_channels,]
+
+    size_t compute_params_mem_size(ggml_type wtype) {
+        double mem_size = 0;
+        mem_size += 6 * in_channels * ggml_type_sizef(GGML_TYPE_F32);                        // norm_w/norm_b/q_b/k_v/v_b/proj_out_b
+        mem_size += 4 * in_channels * in_channels * 1 * 1 * ggml_type_sizef(GGML_TYPE_F16);  // q_w/k_w/v_w/proj_out_w
+        mem_size += 10 * ggml_tensor_overhead();                                             // object overhead
+        return static_cast<size_t>(mem_size);
+    }
+
+    void init_params(struct ggml_context* ctx, ggml_type wtype) {
+        norm_w = ggml_new_tensor_1d(ctx, GGML_TYPE_F32, in_channels);
+        norm_b = ggml_new_tensor_1d(ctx, GGML_TYPE_F32, in_channels);
+        q_w = ggml_new_tensor_4d(ctx, GGML_TYPE_F16, 1, 1, in_channels, in_channels);
+        q_b = ggml_new_tensor_1d(ctx, GGML_TYPE_F32, in_channels);
+        k_w = ggml_new_tensor_4d(ctx, GGML_TYPE_F16, 1, 1, in_channels, in_channels);
+        k_b = ggml_new_tensor_1d(ctx, GGML_TYPE_F32, in_channels);
+        v_w = ggml_new_tensor_4d(ctx, GGML_TYPE_F16, 1, 1, in_channels, in_channels);
+        v_b = ggml_new_tensor_1d(ctx, GGML_TYPE_F32, in_channels);
+
+        proj_out_w = ggml_new_tensor_4d(ctx, GGML_TYPE_F16, 1, 1, in_channels, in_channels);
+        proj_out_b = ggml_new_tensor_1d(ctx, GGML_TYPE_F32, in_channels);
+    }
+
+    void map_by_name(std::map<std::string, struct ggml_tensor*>& tensors, const std::string prefix) {
+        tensors[prefix + "norm.weight"] = norm_w;
+        tensors[prefix + "norm.bias"] = norm_b;
+        tensors[prefix + "q.weight"] = q_w;
+        tensors[prefix + "q.bias"] = q_b;
+        tensors[prefix + "k.weight"] = k_w;
+        tensors[prefix + "k.bias"] = k_b;
+        tensors[prefix + "v.weight"] = v_w;
+        tensors[prefix + "v.bias"] = v_b;
+        tensors[prefix + "proj_out.weight"] = proj_out_w;
+        tensors[prefix + "proj_out.bias"] = proj_out_b;
+    }
+
+    struct ggml_tensor* forward(struct ggml_context* ctx, struct ggml_tensor* x) {
+        // x: [N, in_channels, h, w]
+
+        // group norm 32
+        auto h_ = ggml_group_norm_32(ctx, x);
+        h_ = ggml_add(ctx,
+                      ggml_mul(ctx, ggml_repeat(ctx, ggml_reshape_4d(ctx, norm_w, 1, 1, norm_w->ne[0], 1), h_), h_),
+                      ggml_repeat(ctx, ggml_reshape_4d(ctx, norm_b, 1, 1, norm_b->ne[0], 1), h_));
+
+        const int64_t n = h_->ne[3];
+        const int64_t c = h_->ne[2];
+        const int64_t h = h_->ne[1];
+        const int64_t w = h_->ne[0];
+        // q
+        auto q = ggml_conv_2d(ctx, q_w, h_, 1, 1, 0, 0, 1, 1);
+        q = ggml_add(ctx,
+                     q,
+                     ggml_repeat(ctx,
+                                 ggml_reshape_4d(ctx, q_b, 1, 1, q_b->ne[0], 1),
+                                 q));  // [N, in_channels, h, w]
+
+        // k
+        auto k = ggml_conv_2d(ctx, k_w, h_, 1, 1, 0, 0, 1, 1);
+        k = ggml_add(ctx,
+                     k,
+                     ggml_repeat(ctx,
+                                 ggml_reshape_4d(ctx, k_b, 1, 1, k_b->ne[0], 1),
+                                 k));  // [N, in_channels, h, w]
+
+        // v
+        auto v = ggml_conv_2d(ctx, v_w, h_, 1, 1, 0, 0, 1, 1);
+        v = ggml_add(ctx,
+                     v,
+                     ggml_repeat(ctx,
+                                 ggml_reshape_4d(ctx, v_b, 1, 1, v_b->ne[0], 1),
+                                 v));  // [N, in_channels, h, w]
+
+        q = ggml_cont(ctx, ggml_permute(ctx, q, 1, 2, 0, 3));  // [N, h, w, in_channels]
+        q = ggml_reshape_3d(ctx, q, c, h * w, n);              // [N, h * w, in_channels]
+
+        k = ggml_cont(ctx, ggml_permute(ctx, k, 1, 2, 0, 3));  // [N, h, w, in_channels]
+        k = ggml_reshape_3d(ctx, k, c, h * w, n);              // [N, h * w, in_channels]
+
+        auto w_ = ggml_mul_mat(ctx, k, q);  // [N, h * w, h * w]
+        w_ = ggml_scale_inplace(ctx, w_, ggml_new_f32(ctx, 1.0f / sqrt((float)c)));
+        w_ = ggml_soft_max_inplace(ctx, w_);
+
+        v = ggml_reshape_3d(ctx, v, h * w, c, n);                // [N, in_channels, h * w]
+        h_ = ggml_mul_mat(ctx, v, w_);                           // [N, h * w, in_channels]
+        h_ = ggml_cont(ctx, ggml_permute(ctx, h_, 1, 0, 2, 3));  // [N, in_channels, h * w]
+        h_ = ggml_reshape_4d(ctx, h_, w, h, c, n);               // [N, in_channels, h, w]
+
+        // proj_out
+        h_ = ggml_conv_2d(ctx, proj_out_w, h_, 1, 1, 0, 0, 1, 1);
+        h_ = ggml_add(ctx,
+                      h_,
+                      ggml_repeat(ctx,
+                                  ggml_reshape_4d(ctx, proj_out_b, 1, 1, proj_out_b->ne[0], 1),
+                                  h_));  // [N, in_channels, h, w]
+        h_ = ggml_add(ctx, h_, x);
+        return h_;
+    }
 };
 
 // ldm.modules.diffusionmodules.model.Encoder
 struct Encoder {
-	int embed_dim = 4;
-	int ch = 128;
-	int z_channels = 4;
-	int in_channels = 3;
-	int num_res_blocks = 2;
-	int ch_mult[4] = { 1, 2, 4, 4 };
-
-	struct ggml_tensor* conv_in_w;  // [ch, in_channels, 3, 3]
-	struct ggml_tensor* conv_in_b;  // [ch, ]
-
-	ResnetBlock down_blocks[4][2];
-	DownSample down_samples[3];
-
-	struct
-	{
-		ResnetBlock block_1;
-		AttnBlock attn_1;
-		ResnetBlock block_2;
-	} mid;
-
-	// block_in = ch * ch_mult[len_mults - 1]
-	struct ggml_tensor* norm_out_w;  // [block_in, ]
-	struct ggml_tensor* norm_out_b;  // [block_in, ]
-
-	struct ggml_tensor* conv_out_w;  // [embed_dim*2, block_in, 3, 3]
-	struct ggml_tensor* conv_out_b;  // [embed_dim*2, ]
-
-	Encoder() {
-		int len_mults = sizeof(ch_mult) / sizeof(int);
-
-		int block_in = 1;
-		for (int i = 0; i < len_mults; i++) {
-			if (i == 0) {
-				block_in = ch;
-			}
-			else {
-				block_in = ch * ch_mult[i - 1];
-			}
-			int block_out = ch * ch_mult[i];
-			for (int j = 0; j < num_res_blocks; j++) {
-				down_blocks[i][j].in_channels = block_in;
-				down_blocks[i][j].out_channels = block_out;
-				block_in = block_out;
-			}
-			if (i != len_mults - 1) {
-				down_samples[i].channels = block_in;
-				down_samples[i].out_channels = block_in;
-				down_samples[i].vae_downsample = true;
-			}
-		}
-
-		mid.block_1.in_channels = block_in;
-		mid.block_1.out_channels = block_in;
-		mid.attn_1.in_channels = block_in;
-		mid.block_2.in_channels = block_in;
-		mid.block_2.out_channels = block_in;
-	}
-
-	size_t compute_params_mem_size(ggml_type wtype) {
-		double mem_size = 0;
-		int len_mults = sizeof(ch_mult) / sizeof(int);
-		int block_in = ch * ch_mult[len_mults - 1];
-
-		mem_size += ch * in_channels * 3 * 3 * ggml_type_sizef(GGML_TYPE_F16);  // conv_in_w
-		mem_size += ch * ggml_type_sizef(GGML_TYPE_F32);                        // conv_in_b
-
-		mem_size += 2 * block_in * ggml_type_sizef(GGML_TYPE_F32);  // norm_out_w/b
-
-		mem_size += z_channels * 2 * block_in * 3 * 3 * ggml_type_sizef(GGML_TYPE_F16);  // conv_out_w
-		mem_size += z_channels * 2 * ggml_type_sizef(GGML_TYPE_F32);                     // conv_out_b
-
-		mem_size += 6 * ggml_tensor_overhead();  // object overhead
-
-		mem_size += mid.block_1.compute_params_mem_size(wtype);
-		mem_size += mid.attn_1.compute_params_mem_size(wtype);
-		mem_size += mid.block_2.compute_params_mem_size(wtype);
-
-		for (int i = len_mults - 1; i >= 0; i--) {
-			for (int j = 0; j < num_res_blocks + 1; j++) {
-				mem_size += down_blocks[i][j].compute_params_mem_size(wtype);
-			}
-			if (i != 0) {
-				mem_size += down_samples[i - 1].compute_params_mem_size(wtype);
-			}
-		}
-
-		return static_cast<size_t>(mem_size);
-	}
-
-	void init_params(struct ggml_context* ctx, ggml_type wtype) {
-		int len_mults = sizeof(ch_mult) / sizeof(int);
-		int block_in = ch * ch_mult[len_mults - 1];
-
-		conv_in_w = ggml_new_tensor_4d(ctx, GGML_TYPE_F16, 3, 3, in_channels, ch);
-		conv_in_b = ggml_new_tensor_1d(ctx, GGML_TYPE_F32, ch);
-
-		norm_out_w = ggml_new_tensor_1d(ctx, GGML_TYPE_F32, block_in);
-		norm_out_b = ggml_new_tensor_1d(ctx, GGML_TYPE_F32, block_in);
-
-		conv_out_w = ggml_new_tensor_4d(ctx, GGML_TYPE_F16, 3, 3, block_in, z_channels * 2);
-		conv_out_b = ggml_new_tensor_1d(ctx, GGML_TYPE_F32, z_channels * 2);
-
-		mid.block_1.init_params(ctx, wtype);
-		mid.attn_1.init_params(ctx, wtype);
-		mid.block_2.init_params(ctx, wtype);
-
-		for (int i = 0; i < len_mults; i++) {
-			for (int j = 0; j < num_res_blocks; j++) {
-				down_blocks[i][j].init_params(ctx, wtype);
-			}
-			if (i != len_mults - 1) {
-				down_samples[i].init_params(ctx, wtype);
-			}
-		}
-	}
-
-	void map_by_name(std::map<std::string, struct ggml_tensor*>& tensors, const std::string prefix) {
-		tensors[prefix + "norm_out.weight"] = norm_out_w;
-		tensors[prefix + "norm_out.bias"] = norm_out_b;
-		tensors[prefix + "conv_in.weight"] = conv_in_w;
-		tensors[prefix + "conv_in.bias"] = conv_in_b;
-		tensors[prefix + "conv_out.weight"] = conv_out_w;
-		tensors[prefix + "conv_out.bias"] = conv_out_b;
-
-		mid.block_1.map_by_name(tensors, prefix + "mid.block_1.");
-		mid.attn_1.map_by_name(tensors, prefix + "mid.attn_1.");
-		mid.block_2.map_by_name(tensors, prefix + "mid.block_2.");
-
-		int len_mults = sizeof(ch_mult) / sizeof(int);
-		for (int i = 0; i < len_mults; i++) {
-			for (int j = 0; j < num_res_blocks; j++) {
-				down_blocks[i][j].map_by_name(tensors, prefix + "down." + std::to_string(i) + ".block." + std::to_string(j) + ".");
-			}
-			if (i != len_mults - 1) {
-				down_samples[i].map_by_name(tensors, prefix + "down." + std::to_string(i) + ".downsample.");
-			}
-		}
-	}
-
-	struct ggml_tensor* forward(struct ggml_context* ctx, struct ggml_tensor* x) {
-		// x: [N, in_channels, h, w]
-
-		// conv_in
-		auto h = ggml_conv_2d(ctx, conv_in_w, x, 1, 1, 1, 1, 1, 1);
-		h = ggml_add(ctx,
-			h,
-			ggml_repeat(ctx,
-				ggml_reshape_4d(ctx, conv_in_b, 1, 1, conv_in_b->ne[0], 1),
-				h));  // [N, ch, h, w]
-		int len_mults = sizeof(ch_mult) / sizeof(int);
-		for (int i = 0; i < len_mults; i++) {
-			for (int j = 0; j < num_res_blocks; j++) {
-				h = down_blocks[i][j].forward(ctx, h);
-			}
-			if (i != len_mults - 1) {
-				h = down_samples[i].forward(ctx, h);
-			}
-		}
-
-		h = mid.block_1.forward(ctx, h);
-		h = mid.attn_1.forward(ctx, h);
-		h = mid.block_2.forward(ctx, h);  // [N, block_in, h, w]
-
-		// group norm 32
-		h = ggml_group_norm_32(ctx, h);
-		h = ggml_add(ctx,
-			ggml_mul(ctx, ggml_repeat(ctx, ggml_reshape_4d(ctx, norm_out_w, 1, 1, norm_out_w->ne[0], 1), h), h),
-			ggml_repeat(ctx, ggml_reshape_4d(ctx, norm_out_b, 1, 1, norm_out_b->ne[0], 1), h));
-
-		// silu
-		// silu
-		h = ggml_silu_inplace(ctx, h);
-
-		// conv_out
-		h = ggml_conv_2d(ctx, conv_out_w, h, 1, 1, 1, 1, 1, 1);
-		h = ggml_add(ctx,
-			h,
-			ggml_repeat(ctx,
-				ggml_reshape_4d(ctx, conv_out_b, 1, 1, conv_out_b->ne[0], 1),
-				h));  // [N, z_channels*2, h, w]
-
-		return h;
-	}
+    int embed_dim = 4;
+    int ch = 128;
+    int z_channels = 4;
+    int in_channels = 3;
+    int num_res_blocks = 2;
+    int ch_mult[4] = {1, 2, 4, 4};
+
+    struct ggml_tensor* conv_in_w;  // [ch, in_channels, 3, 3]
+    struct ggml_tensor* conv_in_b;  // [ch, ]
+
+    ResnetBlock down_blocks[4][2];
+    DownSample down_samples[3];
+
+    struct
+    {
+        ResnetBlock block_1;
+        AttnBlock attn_1;
+        ResnetBlock block_2;
+    } mid;
+
+    // block_in = ch * ch_mult[len_mults - 1]
+    struct ggml_tensor* norm_out_w;  // [block_in, ]
+    struct ggml_tensor* norm_out_b;  // [block_in, ]
+
+    struct ggml_tensor* conv_out_w;  // [embed_dim*2, block_in, 3, 3]
+    struct ggml_tensor* conv_out_b;  // [embed_dim*2, ]
+
+    Encoder() {
+        int len_mults = sizeof(ch_mult) / sizeof(int);
+
+        int block_in = 1;
+        for (int i = 0; i < len_mults; i++) {
+            if (i == 0) {
+                block_in = ch;
+            } else {
+                block_in = ch * ch_mult[i - 1];
+            }
+            int block_out = ch * ch_mult[i];
+            for (int j = 0; j < num_res_blocks; j++) {
+                down_blocks[i][j].in_channels = block_in;
+                down_blocks[i][j].out_channels = block_out;
+                block_in = block_out;
+            }
+            if (i != len_mults - 1) {
+                down_samples[i].channels = block_in;
+                down_samples[i].out_channels = block_in;
+                down_samples[i].vae_downsample = true;
+            }
+        }
+
+        mid.block_1.in_channels = block_in;
+        mid.block_1.out_channels = block_in;
+        mid.attn_1.in_channels = block_in;
+        mid.block_2.in_channels = block_in;
+        mid.block_2.out_channels = block_in;
+    }
+
+    size_t compute_params_mem_size(ggml_type wtype) {
+        double mem_size = 0;
+        int len_mults = sizeof(ch_mult) / sizeof(int);
+        int block_in = ch * ch_mult[len_mults - 1];
+
+        mem_size += ch * in_channels * 3 * 3 * ggml_type_sizef(GGML_TYPE_F16);  // conv_in_w
+        mem_size += ch * ggml_type_sizef(GGML_TYPE_F32);                        // conv_in_b
+
+        mem_size += 2 * block_in * ggml_type_sizef(GGML_TYPE_F32);  // norm_out_w/b
+
+        mem_size += z_channels * 2 * block_in * 3 * 3 * ggml_type_sizef(GGML_TYPE_F16);  // conv_out_w
+        mem_size += z_channels * 2 * ggml_type_sizef(GGML_TYPE_F32);                     // conv_out_b
+
+        mem_size += 6 * ggml_tensor_overhead();  // object overhead
+
+        mem_size += mid.block_1.compute_params_mem_size(wtype);
+        mem_size += mid.attn_1.compute_params_mem_size(wtype);
+        mem_size += mid.block_2.compute_params_mem_size(wtype);
+
+        for (int i = len_mults - 1; i >= 0; i--) {
+            for (int j = 0; j < num_res_blocks + 1; j++) {
+                mem_size += down_blocks[i][j].compute_params_mem_size(wtype);
+            }
+            if (i != 0) {
+                mem_size += down_samples[i - 1].compute_params_mem_size(wtype);
+            }
+        }
+
+        return static_cast<size_t>(mem_size);
+    }
+
+    void init_params(struct ggml_context* ctx, ggml_type wtype) {
+        int len_mults = sizeof(ch_mult) / sizeof(int);
+        int block_in = ch * ch_mult[len_mults - 1];
+
+        conv_in_w = ggml_new_tensor_4d(ctx, GGML_TYPE_F16, 3, 3, in_channels, ch);
+        conv_in_b = ggml_new_tensor_1d(ctx, GGML_TYPE_F32, ch);
+
+        norm_out_w = ggml_new_tensor_1d(ctx, GGML_TYPE_F32, block_in);
+        norm_out_b = ggml_new_tensor_1d(ctx, GGML_TYPE_F32, block_in);
+
+        conv_out_w = ggml_new_tensor_4d(ctx, GGML_TYPE_F16, 3, 3, block_in, z_channels * 2);
+        conv_out_b = ggml_new_tensor_1d(ctx, GGML_TYPE_F32, z_channels * 2);
+
+        mid.block_1.init_params(ctx, wtype);
+        mid.attn_1.init_params(ctx, wtype);
+        mid.block_2.init_params(ctx, wtype);
+
+        for (int i = 0; i < len_mults; i++) {
+            for (int j = 0; j < num_res_blocks; j++) {
+                down_blocks[i][j].init_params(ctx, wtype);
+            }
+            if (i != len_mults - 1) {
+                down_samples[i].init_params(ctx, wtype);
+            }
+        }
+    }
+
+    void map_by_name(std::map<std::string, struct ggml_tensor*>& tensors, const std::string prefix) {
+        tensors[prefix + "norm_out.weight"] = norm_out_w;
+        tensors[prefix + "norm_out.bias"] = norm_out_b;
+        tensors[prefix + "conv_in.weight"] = conv_in_w;
+        tensors[prefix + "conv_in.bias"] = conv_in_b;
+        tensors[prefix + "conv_out.weight"] = conv_out_w;
+        tensors[prefix + "conv_out.bias"] = conv_out_b;
+
+        mid.block_1.map_by_name(tensors, prefix + "mid.block_1.");
+        mid.attn_1.map_by_name(tensors, prefix + "mid.attn_1.");
+        mid.block_2.map_by_name(tensors, prefix + "mid.block_2.");
+
+        int len_mults = sizeof(ch_mult) / sizeof(int);
+        for (int i = 0; i < len_mults; i++) {
+            for (int j = 0; j < num_res_blocks; j++) {
+                down_blocks[i][j].map_by_name(tensors, prefix + "down." + std::to_string(i) + ".block." + std::to_string(j) + ".");
+            }
+            if (i != len_mults - 1) {
+                down_samples[i].map_by_name(tensors, prefix + "down." + std::to_string(i) + ".downsample.");
+            }
+        }
+    }
+
+    struct ggml_tensor* forward(struct ggml_context* ctx, struct ggml_tensor* x) {
+        // x: [N, in_channels, h, w]
+
+        // conv_in
+        auto h = ggml_conv_2d(ctx, conv_in_w, x, 1, 1, 1, 1, 1, 1);
+        h = ggml_add(ctx,
+                     h,
+                     ggml_repeat(ctx,
+                                 ggml_reshape_4d(ctx, conv_in_b, 1, 1, conv_in_b->ne[0], 1),
+                                 h));  // [N, ch, h, w]
+        int len_mults = sizeof(ch_mult) / sizeof(int);
+        for (int i = 0; i < len_mults; i++) {
+            for (int j = 0; j < num_res_blocks; j++) {
+                h = down_blocks[i][j].forward(ctx, h);
+            }
+            if (i != len_mults - 1) {
+                h = down_samples[i].forward(ctx, h);
+            }
+        }
+
+        h = mid.block_1.forward(ctx, h);
+        h = mid.attn_1.forward(ctx, h);
+        h = mid.block_2.forward(ctx, h);  // [N, block_in, h, w]
+
+        // group norm 32
+        h = ggml_group_norm_32(ctx, h);
+        h = ggml_add(ctx,
+                     ggml_mul(ctx, ggml_repeat(ctx, ggml_reshape_4d(ctx, norm_out_w, 1, 1, norm_out_w->ne[0], 1), h), h),
+                     ggml_repeat(ctx, ggml_reshape_4d(ctx, norm_out_b, 1, 1, norm_out_b->ne[0], 1), h));
+
+        // silu
+        // silu
+        h = ggml_silu_inplace(ctx, h);
+
+        // conv_out
+        h = ggml_conv_2d(ctx, conv_out_w, h, 1, 1, 1, 1, 1, 1);
+        h = ggml_add(ctx,
+                     h,
+                     ggml_repeat(ctx,
+                                 ggml_reshape_4d(ctx, conv_out_b, 1, 1, conv_out_b->ne[0], 1),
+                                 h));  // [N, z_channels*2, h, w]
+
+        return h;
+    }
 };
 
 // ldm.modules.diffusionmodules.model.Decoder
 struct Decoder {
-	int embed_dim = 4;
-	int ch = 128;
-	int z_channels = 4;
-	int out_ch = 3;
-	int num_res_blocks = 2;
-	int ch_mult[4] = { 1, 2, 4, 4 };
-
-	// block_in = ch *  ch_mult[-1], 512
-	struct ggml_tensor* conv_in_w;  // [block_in, z_channels, 3, 3]
-	struct ggml_tensor* conv_in_b;  // [block_in, ]
-
-	struct
-	{
-		ResnetBlock block_1;
-		AttnBlock attn_1;
-		ResnetBlock block_2;
-	} mid;
-
-	ResnetBlock up_blocks[4][3];
-	UpSample up_samples[3];
-
-	struct ggml_tensor* norm_out_w;  // [ch *  ch_mult[0], ]
-	struct ggml_tensor* norm_out_b;  // [ch *  ch_mult[0], ]
-
-	struct ggml_tensor* conv_out_w;  // [out_ch, ch *  ch_mult[0], 3, 3]
-	struct ggml_tensor* conv_out_b;  // [out_ch, ]
-
-	Decoder() {
-		int len_mults = sizeof(ch_mult) / sizeof(int);
-		int block_in = ch * ch_mult[len_mults - 1];
-
-		mid.block_1.in_channels = block_in;
-		mid.block_1.out_channels = block_in;
-		mid.attn_1.in_channels = block_in;
-		mid.block_2.in_channels = block_in;
-		mid.block_2.out_channels = block_in;
-
-		for (int i = len_mults - 1; i >= 0; i--) {
-			int mult = ch_mult[i];
-			int block_out = ch * mult;
-			for (int j = 0; j < num_res_blocks + 1; j++) {
-				up_blocks[i][j].in_channels = block_in;
-				up_blocks[i][j].out_channels = block_out;
-				block_in = block_out;
-			}
-			if (i != 0) {
-				up_samples[i - 1].channels = block_in;
-				up_samples[i - 1].out_channels = block_in;
-			}
-		}
-	}
-
-	size_t compute_params_mem_size(ggml_type wtype) {
-		double mem_size = 0;
-		int len_mults = sizeof(ch_mult) / sizeof(int);
-		int block_in = ch * ch_mult[len_mults - 1];
-
-		mem_size += block_in * z_channels * 3 * 3 * ggml_type_sizef(GGML_TYPE_F16);  // conv_in_w
-		mem_size += block_in * ggml_type_sizef(GGML_TYPE_F32);                       // conv_in_b
-
-		mem_size += 2 * (ch * ch_mult[0]) * ggml_type_sizef(GGML_TYPE_F32);  // norm_out_w/b
-
-		mem_size += (ch * ch_mult[0]) * out_ch * 3 * 3 * ggml_type_sizef(GGML_TYPE_F16);  // conv_out_w
-		mem_size += out_ch * ggml_type_sizef(GGML_TYPE_F32);                              // conv_out_b
-
-		mem_size += 8 * ggml_tensor_overhead();  // object overhead
-
-		mem_size += mid.block_1.compute_params_mem_size(wtype);
-		mem_size += mid.attn_1.compute_params_mem_size(wtype);
-		mem_size += mid.block_2.compute_params_mem_size(wtype);
-
-		for (int i = len_mults - 1; i >= 0; i--) {
-			for (int j = 0; j < num_res_blocks + 1; j++) {
-				mem_size += up_blocks[i][j].compute_params_mem_size(wtype);
-			}
-			if (i != 0) {
-				mem_size += up_samples[i - 1].compute_params_mem_size(wtype);
-			}
-		}
-
-		return static_cast<size_t>(mem_size);
-	}
-
-	void init_params(struct ggml_context* ctx, ggml_type wtype) {
-		int len_mults = sizeof(ch_mult) / sizeof(int);
-		int block_in = ch * ch_mult[len_mults - 1];
-
-		norm_out_w = ggml_new_tensor_1d(ctx, GGML_TYPE_F32, ch * ch_mult[0]);
-		norm_out_b = ggml_new_tensor_1d(ctx, GGML_TYPE_F32, ch * ch_mult[0]);
-
-		conv_in_w = ggml_new_tensor_4d(ctx, GGML_TYPE_F16, 3, 3, z_channels, block_in);
-		conv_in_b = ggml_new_tensor_1d(ctx, GGML_TYPE_F32, block_in);
-
-		conv_out_w = ggml_new_tensor_4d(ctx, GGML_TYPE_F16, 3, 3, ch * ch_mult[0], out_ch);
-		conv_out_b = ggml_new_tensor_1d(ctx, GGML_TYPE_F32, out_ch);
-
-		mid.block_1.init_params(ctx, wtype);
-		mid.attn_1.init_params(ctx, wtype);
-		mid.block_2.init_params(ctx, wtype);
-
-		for (int i = len_mults - 1; i >= 0; i--) {
-			for (int j = 0; j < num_res_blocks + 1; j++) {
-				up_blocks[i][j].init_params(ctx, wtype);
-			}
-			if (i != 0) {
-				up_samples[i - 1].init_params(ctx, wtype);
-			}
-		}
-	}
-
-	void map_by_name(std::map<std::string, struct ggml_tensor*>& tensors, const std::string prefix) {
-		tensors[prefix + "norm_out.weight"] = norm_out_w;
-		tensors[prefix + "norm_out.bias"] = norm_out_b;
-		tensors[prefix + "conv_in.weight"] = conv_in_w;
-		tensors[prefix + "conv_in.bias"] = conv_in_b;
-		tensors[prefix + "conv_out.weight"] = conv_out_w;
-		tensors[prefix + "conv_out.bias"] = conv_out_b;
-
-		mid.block_1.map_by_name(tensors, prefix + "mid.block_1.");
-		mid.attn_1.map_by_name(tensors, prefix + "mid.attn_1.");
-		mid.block_2.map_by_name(tensors, prefix + "mid.block_2.");
-
-		int len_mults = sizeof(ch_mult) / sizeof(int);
-		for (int i = len_mults - 1; i >= 0; i--) {
-			for (int j = 0; j < num_res_blocks + 1; j++) {
-				up_blocks[i][j].map_by_name(tensors, prefix + "up." + std::to_string(i) + ".block." + std::to_string(j) + ".");
-			}
-			if (i != 0) {
-				up_samples[i - 1].map_by_name(tensors, prefix + "up." + std::to_string(i) + ".upsample.");
-			}
-		}
-	}
-
-	struct ggml_tensor* forward(struct ggml_context* ctx, struct ggml_tensor* z) {
-		// z: [N, z_channels, h, w]
-
-		// conv_in
-		auto h = ggml_conv_2d(ctx, conv_in_w, z, 1, 1, 1, 1, 1, 1);
-		h = ggml_add(ctx,
-			h,
-			ggml_repeat(ctx,
-				ggml_reshape_4d(ctx, conv_in_b, 1, 1, conv_in_b->ne[0], 1),
-				h));  // [N, block_in, h, w]
-
-		h = mid.block_1.forward(ctx, h);
-		h = mid.attn_1.forward(ctx, h);
-		h = mid.block_2.forward(ctx, h);  // [N, block_in, h, w]
-
-		int len_mults = sizeof(ch_mult) / sizeof(int);
-		for (int i = len_mults - 1; i >= 0; i--) {
-			for (int j = 0; j < num_res_blocks + 1; j++) {
-				h = up_blocks[i][j].forward(ctx, h);
-			}
-			if (i != 0) {
-				h = up_samples[i - 1].forward(ctx, h);
-			}
-		}
-
-		// group norm 32
-		h = ggml_group_norm_32(ctx, h);
-		h = ggml_add(ctx,
-			ggml_mul(ctx, ggml_repeat(ctx, ggml_reshape_4d(ctx, norm_out_w, 1, 1, norm_out_w->ne[0], 1), h), h),
-			ggml_repeat(ctx, ggml_reshape_4d(ctx, norm_out_b, 1, 1, norm_out_b->ne[0], 1), h));
-
-		// silu
-		// silu
-		h = ggml_silu_inplace(ctx, h);
-
-		// conv_out
-		h = ggml_conv_2d(ctx, conv_out_w, h, 1, 1, 1, 1, 1, 1);
-		h = ggml_add(ctx,
-			h,
-			ggml_repeat(ctx,
-				ggml_reshape_4d(ctx, conv_out_b, 1, 1, conv_out_b->ne[0], 1),
-				h));  // [N, out_ch, h, w]
-
-		return h;
-	}
+    int embed_dim = 4;
+    int ch = 128;
+    int z_channels = 4;
+    int out_ch = 3;
+    int num_res_blocks = 2;
+    int ch_mult[4] = {1, 2, 4, 4};
+
+    // block_in = ch *  ch_mult[-1], 512
+    struct ggml_tensor* conv_in_w;  // [block_in, z_channels, 3, 3]
+    struct ggml_tensor* conv_in_b;  // [block_in, ]
+
+    struct
+    {
+        ResnetBlock block_1;
+        AttnBlock attn_1;
+        ResnetBlock block_2;
+    } mid;
+
+    ResnetBlock up_blocks[4][3];
+    UpSample up_samples[3];
+
+    struct ggml_tensor* norm_out_w;  // [ch *  ch_mult[0], ]
+    struct ggml_tensor* norm_out_b;  // [ch *  ch_mult[0], ]
+
+    struct ggml_tensor* conv_out_w;  // [out_ch, ch *  ch_mult[0], 3, 3]
+    struct ggml_tensor* conv_out_b;  // [out_ch, ]
+
+    Decoder() {
+        int len_mults = sizeof(ch_mult) / sizeof(int);
+        int block_in = ch * ch_mult[len_mults - 1];
+
+        mid.block_1.in_channels = block_in;
+        mid.block_1.out_channels = block_in;
+        mid.attn_1.in_channels = block_in;
+        mid.block_2.in_channels = block_in;
+        mid.block_2.out_channels = block_in;
+
+        for (int i = len_mults - 1; i >= 0; i--) {
+            int mult = ch_mult[i];
+            int block_out = ch * mult;
+            for (int j = 0; j < num_res_blocks + 1; j++) {
+                up_blocks[i][j].in_channels = block_in;
+                up_blocks[i][j].out_channels = block_out;
+                block_in = block_out;
+            }
+            if (i != 0) {
+                up_samples[i - 1].channels = block_in;
+                up_samples[i - 1].out_channels = block_in;
+            }
+        }
+    }
+
+    size_t compute_params_mem_size(ggml_type wtype) {
+        double mem_size = 0;
+        int len_mults = sizeof(ch_mult) / sizeof(int);
+        int block_in = ch * ch_mult[len_mults - 1];
+
+        mem_size += block_in * z_channels * 3 * 3 * ggml_type_sizef(GGML_TYPE_F16);  // conv_in_w
+        mem_size += block_in * ggml_type_sizef(GGML_TYPE_F32);                       // conv_in_b
+
+        mem_size += 2 * (ch * ch_mult[0]) * ggml_type_sizef(GGML_TYPE_F32);  // norm_out_w/b
+
+        mem_size += (ch * ch_mult[0]) * out_ch * 3 * 3 * ggml_type_sizef(GGML_TYPE_F16);  // conv_out_w
+        mem_size += out_ch * ggml_type_sizef(GGML_TYPE_F32);                              // conv_out_b
+
+        mem_size += 8 * ggml_tensor_overhead();  // object overhead
+
+        mem_size += mid.block_1.compute_params_mem_size(wtype);
+        mem_size += mid.attn_1.compute_params_mem_size(wtype);
+        mem_size += mid.block_2.compute_params_mem_size(wtype);
+
+        for (int i = len_mults - 1; i >= 0; i--) {
+            for (int j = 0; j < num_res_blocks + 1; j++) {
+                mem_size += up_blocks[i][j].compute_params_mem_size(wtype);
+            }
+            if (i != 0) {
+                mem_size += up_samples[i - 1].compute_params_mem_size(wtype);
+            }
+        }
+
+        return static_cast<size_t>(mem_size);
+    }
+
+    void init_params(struct ggml_context* ctx, ggml_type wtype) {
+        int len_mults = sizeof(ch_mult) / sizeof(int);
+        int block_in = ch * ch_mult[len_mults - 1];
+
+        norm_out_w = ggml_new_tensor_1d(ctx, GGML_TYPE_F32, ch * ch_mult[0]);
+        norm_out_b = ggml_new_tensor_1d(ctx, GGML_TYPE_F32, ch * ch_mult[0]);
+
+        conv_in_w = ggml_new_tensor_4d(ctx, GGML_TYPE_F16, 3, 3, z_channels, block_in);
+        conv_in_b = ggml_new_tensor_1d(ctx, GGML_TYPE_F32, block_in);
+
+        conv_out_w = ggml_new_tensor_4d(ctx, GGML_TYPE_F16, 3, 3, ch * ch_mult[0], out_ch);
+        conv_out_b = ggml_new_tensor_1d(ctx, GGML_TYPE_F32, out_ch);
+
+        mid.block_1.init_params(ctx, wtype);
+        mid.attn_1.init_params(ctx, wtype);
+        mid.block_2.init_params(ctx, wtype);
+
+        for (int i = len_mults - 1; i >= 0; i--) {
+            for (int j = 0; j < num_res_blocks + 1; j++) {
+                up_blocks[i][j].init_params(ctx, wtype);
+            }
+            if (i != 0) {
+                up_samples[i - 1].init_params(ctx, wtype);
+            }
+        }
+    }
+
+    void map_by_name(std::map<std::string, struct ggml_tensor*>& tensors, const std::string prefix) {
+        tensors[prefix + "norm_out.weight"] = norm_out_w;
+        tensors[prefix + "norm_out.bias"] = norm_out_b;
+        tensors[prefix + "conv_in.weight"] = conv_in_w;
+        tensors[prefix + "conv_in.bias"] = conv_in_b;
+        tensors[prefix + "conv_out.weight"] = conv_out_w;
+        tensors[prefix + "conv_out.bias"] = conv_out_b;
+
+        mid.block_1.map_by_name(tensors, prefix + "mid.block_1.");
+        mid.attn_1.map_by_name(tensors, prefix + "mid.attn_1.");
+        mid.block_2.map_by_name(tensors, prefix + "mid.block_2.");
+
+        int len_mults = sizeof(ch_mult) / sizeof(int);
+        for (int i = len_mults - 1; i >= 0; i--) {
+            for (int j = 0; j < num_res_blocks + 1; j++) {
+                up_blocks[i][j].map_by_name(tensors, prefix + "up." + std::to_string(i) + ".block." + std::to_string(j) + ".");
+            }
+            if (i != 0) {
+                up_samples[i - 1].map_by_name(tensors, prefix + "up." + std::to_string(i) + ".upsample.");
+            }
+        }
+    }
+
+    struct ggml_tensor* forward(struct ggml_context* ctx, struct ggml_tensor* z) {
+        // z: [N, z_channels, h, w]
+
+        // conv_in
+        auto h = ggml_conv_2d(ctx, conv_in_w, z, 1, 1, 1, 1, 1, 1);
+        h = ggml_add(ctx,
+                     h,
+                     ggml_repeat(ctx,
+                                 ggml_reshape_4d(ctx, conv_in_b, 1, 1, conv_in_b->ne[0], 1),
+                                 h));  // [N, block_in, h, w]
+
+        h = mid.block_1.forward(ctx, h);
+        h = mid.attn_1.forward(ctx, h);
+        h = mid.block_2.forward(ctx, h);  // [N, block_in, h, w]
+
+        int len_mults = sizeof(ch_mult) / sizeof(int);
+        for (int i = len_mults - 1; i >= 0; i--) {
+            for (int j = 0; j < num_res_blocks + 1; j++) {
+                h = up_blocks[i][j].forward(ctx, h);
+            }
+            if (i != 0) {
+                h = up_samples[i - 1].forward(ctx, h);
+            }
+        }
+
+        // group norm 32
+        h = ggml_group_norm_32(ctx, h);
+        h = ggml_add(ctx,
+                     ggml_mul(ctx, ggml_repeat(ctx, ggml_reshape_4d(ctx, norm_out_w, 1, 1, norm_out_w->ne[0], 1), h), h),
+                     ggml_repeat(ctx, ggml_reshape_4d(ctx, norm_out_b, 1, 1, norm_out_b->ne[0], 1), h));
+
+        // silu
+        // silu
+        h = ggml_silu_inplace(ctx, h);
+
+        // conv_out
+        h = ggml_conv_2d(ctx, conv_out_w, h, 1, 1, 1, 1, 1, 1);
+        h = ggml_add(ctx,
+                     h,
+                     ggml_repeat(ctx,
+                                 ggml_reshape_4d(ctx, conv_out_b, 1, 1, conv_out_b->ne[0], 1),
+                                 h));  // [N, out_ch, h, w]
+
+        return h;
+    }
 };
 
 // ldm.models.autoencoder.AutoencoderKL
 struct AutoEncoderKL {
-	bool decode_only = true;
-	int embed_dim = 4;
-	struct
-	{
-		int z_channels = 4;
-		int resolution = 256;
-		int in_channels = 3;
-		int out_ch = 3;
-		int ch = 128;
-		int ch_mult[4] = { 1, 2, 4, 4 };
-		int num_res_blocks = 2;
-	} dd_config;
-
-	struct ggml_tensor* quant_conv_w;  // [2*embed_dim, 2*z_channels, 1, 1]
-	struct ggml_tensor* quant_conv_b;  // [2*embed_dim, ]
-
-	struct ggml_tensor* post_quant_conv_w;  // [z_channels, embed_dim, 1, 1]
-	struct ggml_tensor* post_quant_conv_b;  // [z_channels, ]
-
-	Encoder encoder;
-	Decoder decoder;
-
-	AutoEncoderKL(bool decode_only = false)
-		: decode_only(decode_only) {
-		assert(sizeof(dd_config.ch_mult) == sizeof(encoder.ch_mult));
-		assert(sizeof(dd_config.ch_mult) == sizeof(decoder.ch_mult));
-
-		encoder.embed_dim = embed_dim;
-		decoder.embed_dim = embed_dim;
-		encoder.ch = dd_config.ch;
-		decoder.ch = dd_config.ch;
-		encoder.z_channels = dd_config.z_channels;
-		decoder.z_channels = dd_config.z_channels;
-		encoder.in_channels = dd_config.in_channels;
-		decoder.out_ch = dd_config.out_ch;
-		encoder.num_res_blocks = dd_config.num_res_blocks;
-
-		int len_mults = sizeof(dd_config.ch_mult) / sizeof(int);
-		for (int i = 0; i < len_mults; i++) {
-			encoder.ch_mult[i] = dd_config.ch_mult[i];
-			decoder.ch_mult[i] = dd_config.ch_mult[i];
-		}
-	}
-
-	size_t compute_params_mem_size(ggml_type wtype) {
-		double mem_size = 0;
-
-		if (!decode_only) {
-			mem_size += 2 * embed_dim * 2 * dd_config.z_channels * 1 * 1 * ggml_type_sizef(GGML_TYPE_F16);  // quant_conv_w
-			mem_size += 2 * embed_dim * ggml_type_sizef(GGML_TYPE_F32);                                     // quant_conv_b
-			mem_size += encoder.compute_params_mem_size(wtype);
-		}
-
-		mem_size += dd_config.z_channels * embed_dim * 1 * 1 * ggml_type_sizef(GGML_TYPE_F16);  // post_quant_conv_w
-		mem_size += dd_config.z_channels * ggml_type_sizef(GGML_TYPE_F32);                      // post_quant_conv_b
-
-		mem_size += decoder.compute_params_mem_size(wtype);
-		return static_cast<size_t>(mem_size);
-	}
-
-	void init_params(struct ggml_context* ctx, ggml_type wtype) {
-		if (!decode_only) {
-			quant_conv_w = ggml_new_tensor_4d(ctx, GGML_TYPE_F16, 1, 1, 2 * dd_config.z_channels, 2 * embed_dim);
-			quant_conv_b = ggml_new_tensor_1d(ctx, GGML_TYPE_F32, 2 * embed_dim);
-			encoder.init_params(ctx, wtype);
-		}
-
-		post_quant_conv_w = ggml_new_tensor_4d(ctx, GGML_TYPE_F16, 1, 1, embed_dim, dd_config.z_channels);
-		post_quant_conv_b = ggml_new_tensor_1d(ctx, GGML_TYPE_F32, dd_config.z_channels);
-		decoder.init_params(ctx, wtype);
-	}
-
-	void map_by_name(std::map<std::string, struct ggml_tensor*>& tensors, const std::string prefix) {
-		if (!decode_only) {
-			tensors[prefix + "quant_conv.weight"] = quant_conv_w;
-			tensors[prefix + "quant_conv.bias"] = quant_conv_b;
-			encoder.map_by_name(tensors, prefix + "encoder.");
-		}
-
-		tensors[prefix + "post_quant_conv.weight"] = post_quant_conv_w;
-		tensors[prefix + "post_quant_conv.bias"] = post_quant_conv_b;
-		decoder.map_by_name(tensors, prefix + "decoder.");
-	}
-
-	struct ggml_tensor* decode(struct ggml_context* ctx, struct ggml_tensor* z) {
-		// z: [N, z_channels, h, w]
-
-		// post_quant_conv
-		auto h = ggml_conv_2d(ctx, post_quant_conv_w, z, 1, 1, 0, 0, 1, 1);
-		h = ggml_add(ctx,
-			h,
-			ggml_repeat(ctx,
-				ggml_reshape_4d(ctx, post_quant_conv_b, 1, 1, post_quant_conv_b->ne[0], 1),
-				h));  // [N, z_channels, h, w]
-		h = decoder.forward(ctx, h);
-		return h;
-	}
-
-	struct ggml_tensor* encode(struct ggml_context* ctx, struct ggml_tensor* x) {
-		// x: [N, in_channels, h, w]
-		auto h = encoder.forward(ctx, x);  // [N, 2*z_channels, h/8, w/8]
-		// quant_conv
-		h = ggml_conv_2d(ctx, quant_conv_w, h, 1, 1, 0, 0, 1, 1);
-		h = ggml_add(ctx,
-			h,
-			ggml_repeat(ctx,
-				ggml_reshape_4d(ctx, quant_conv_b, 1, 1, quant_conv_b->ne[0], 1),
-				h));  // [N, 2*embed_dim, h/8, w/8]
-		return h;
-	}
+    bool decode_only = true;
+    int embed_dim = 4;
+    struct
+    {
+        int z_channels = 4;
+        int resolution = 256;
+        int in_channels = 3;
+        int out_ch = 3;
+        int ch = 128;
+        int ch_mult[4] = {1, 2, 4, 4};
+        int num_res_blocks = 2;
+    } dd_config;
+
+    struct ggml_tensor* quant_conv_w;  // [2*embed_dim, 2*z_channels, 1, 1]
+    struct ggml_tensor* quant_conv_b;  // [2*embed_dim, ]
+
+    struct ggml_tensor* post_quant_conv_w;  // [z_channels, embed_dim, 1, 1]
+    struct ggml_tensor* post_quant_conv_b;  // [z_channels, ]
+
+    Encoder encoder;
+    Decoder decoder;
+
+    AutoEncoderKL(bool decode_only = false)
+        : decode_only(decode_only) {
+        assert(sizeof(dd_config.ch_mult) == sizeof(encoder.ch_mult));
+        assert(sizeof(dd_config.ch_mult) == sizeof(decoder.ch_mult));
+
+        encoder.embed_dim = embed_dim;
+        decoder.embed_dim = embed_dim;
+        encoder.ch = dd_config.ch;
+        decoder.ch = dd_config.ch;
+        encoder.z_channels = dd_config.z_channels;
+        decoder.z_channels = dd_config.z_channels;
+        encoder.in_channels = dd_config.in_channels;
+        decoder.out_ch = dd_config.out_ch;
+        encoder.num_res_blocks = dd_config.num_res_blocks;
+
+        int len_mults = sizeof(dd_config.ch_mult) / sizeof(int);
+        for (int i = 0; i < len_mults; i++) {
+            encoder.ch_mult[i] = dd_config.ch_mult[i];
+            decoder.ch_mult[i] = dd_config.ch_mult[i];
+        }
+    }
+
+    size_t compute_params_mem_size(ggml_type wtype) {
+        double mem_size = 0;
+
+        if (!decode_only) {
+            mem_size += 2 * embed_dim * 2 * dd_config.z_channels * 1 * 1 * ggml_type_sizef(GGML_TYPE_F16);  // quant_conv_w
+            mem_size += 2 * embed_dim * ggml_type_sizef(GGML_TYPE_F32);                                     // quant_conv_b
+            mem_size += encoder.compute_params_mem_size(wtype);
+        }
+
+        mem_size += dd_config.z_channels * embed_dim * 1 * 1 * ggml_type_sizef(GGML_TYPE_F16);  // post_quant_conv_w
+        mem_size += dd_config.z_channels * ggml_type_sizef(GGML_TYPE_F32);                      // post_quant_conv_b
+
+        mem_size += decoder.compute_params_mem_size(wtype);
+        return static_cast<size_t>(mem_size);
+    }
+
+    void init_params(struct ggml_context* ctx, ggml_type wtype) {
+        if (!decode_only) {
+            quant_conv_w = ggml_new_tensor_4d(ctx, GGML_TYPE_F16, 1, 1, 2 * dd_config.z_channels, 2 * embed_dim);
+            quant_conv_b = ggml_new_tensor_1d(ctx, GGML_TYPE_F32, 2 * embed_dim);
+            encoder.init_params(ctx, wtype);
+        }
+
+        post_quant_conv_w = ggml_new_tensor_4d(ctx, GGML_TYPE_F16, 1, 1, embed_dim, dd_config.z_channels);
+        post_quant_conv_b = ggml_new_tensor_1d(ctx, GGML_TYPE_F32, dd_config.z_channels);
+        decoder.init_params(ctx, wtype);
+    }
+
+    void map_by_name(std::map<std::string, struct ggml_tensor*>& tensors, const std::string prefix) {
+        if (!decode_only) {
+            tensors[prefix + "quant_conv.weight"] = quant_conv_w;
+            tensors[prefix + "quant_conv.bias"] = quant_conv_b;
+            encoder.map_by_name(tensors, prefix + "encoder.");
+        }
+
+        tensors[prefix + "post_quant_conv.weight"] = post_quant_conv_w;
+        tensors[prefix + "post_quant_conv.bias"] = post_quant_conv_b;
+        decoder.map_by_name(tensors, prefix + "decoder.");
+    }
+
+    struct ggml_tensor* decode(struct ggml_context* ctx, struct ggml_tensor* z) {
+        // z: [N, z_channels, h, w]
+
+        // post_quant_conv
+        auto h = ggml_conv_2d(ctx, post_quant_conv_w, z, 1, 1, 0, 0, 1, 1);
+        h = ggml_add(ctx,
+                     h,
+                     ggml_repeat(ctx,
+                                 ggml_reshape_4d(ctx, post_quant_conv_b, 1, 1, post_quant_conv_b->ne[0], 1),
+                                 h));  // [N, z_channels, h, w]
+        h = decoder.forward(ctx, h);
+        return h;
+    }
+
+    struct ggml_tensor* encode(struct ggml_context* ctx, struct ggml_tensor* x) {
+        // x: [N, in_channels, h, w]
+        auto h = encoder.forward(ctx, x);  // [N, 2*z_channels, h/8, w/8]
+        // quant_conv
+        h = ggml_conv_2d(ctx, quant_conv_w, h, 1, 1, 0, 0, 1, 1);
+        h = ggml_add(ctx,
+                     h,
+                     ggml_repeat(ctx,
+                                 ggml_reshape_4d(ctx, quant_conv_b, 1, 1, quant_conv_b->ne[0], 1),
+                                 h));  // [N, 2*embed_dim, h/8, w/8]
+        return h;
+    }
 };
 
 /*================================================= CompVisDenoiser ==================================================*/
@@ -3382,93 +2657,48 @@
 // Ref: https://github.com/crowsonkb/k-diffusion/blob/master/k_diffusion/external.py
 
 struct SigmaSchedule {
-	float alphas_cumprod[TIMESTEPS];
-	float sigmas[TIMESTEPS];
-	float log_sigmas[TIMESTEPS];
-
-	virtual std::vector<float> get_sigmas(uint32_t n) = 0;
-
-	float sigma_to_t(float sigma) {
-		float log_sigma = std::log(sigma);
-		std::vector<float> dists;
-		dists.reserve(TIMESTEPS);
-		for (float log_sigma_val : log_sigmas) {
-			dists.push_back(log_sigma - log_sigma_val);
-		}
-
-		int low_idx = 0;
-		for (size_t i = 0; i < TIMESTEPS; i++) {
-			if (dists[i] >= 0) {
-				low_idx++;
-			}
-		}
-		low_idx = std::min(std::max(low_idx - 1, 0), TIMESTEPS - 2);
-		int high_idx = low_idx + 1;
-
-		float low = log_sigmas[low_idx];
-		float high = log_sigmas[high_idx];
-		float w = (low - log_sigma) / (low - high);
-		w = std::max(0.f, std::min(1.f, w));
-		float t = (1.0f - w) * low_idx + w * high_idx;
-
-		return t;
-	}
-
-	float t_to_sigma(float t) {
-		int low_idx = static_cast<int>(std::floor(t));
-		int high_idx = static_cast<int>(std::ceil(t));
-		float w = t - static_cast<float>(low_idx);
-		float log_sigma = (1.0f - w) * log_sigmas[low_idx] + w * log_sigmas[high_idx];
-		return std::exp(log_sigma);
-	}
+    float alphas_cumprod[TIMESTEPS];
+    float sigmas[TIMESTEPS];
+    float log_sigmas[TIMESTEPS];
+
+    virtual std::vector<float> get_sigmas(uint32_t n) = 0;
+
+    float sigma_to_t(float sigma) {
+        float log_sigma = std::log(sigma);
+        std::vector<float> dists;
+        dists.reserve(TIMESTEPS);
+        for (float log_sigma_val : log_sigmas) {
+            dists.push_back(log_sigma - log_sigma_val);
+        }
+
+        int low_idx = 0;
+        for (size_t i = 0; i < TIMESTEPS; i++) {
+            if (dists[i] >= 0) {
+                low_idx++;
+            }
+        }
+        low_idx = std::min(std::max(low_idx - 1, 0), TIMESTEPS - 2);
+        int high_idx = low_idx + 1;
+
+        float low = log_sigmas[low_idx];
+        float high = log_sigmas[high_idx];
+        float w = (low - log_sigma) / (low - high);
+        w = std::max(0.f, std::min(1.f, w));
+        float t = (1.0f - w) * low_idx + w * high_idx;
+
+        return t;
+    }
+
+    float t_to_sigma(float t) {
+        int low_idx = static_cast<int>(std::floor(t));
+        int high_idx = static_cast<int>(std::ceil(t));
+        float w = t - static_cast<float>(low_idx);
+        float log_sigma = (1.0f - w) * log_sigmas[low_idx] + w * log_sigmas[high_idx];
+        return std::exp(log_sigma);
+    }
 };
 
 struct DiscreteSchedule : SigmaSchedule {
-<<<<<<< HEAD
-	std::vector<float> get_sigmas(uint32_t n) {
-		std::vector<float> result;
-
-		int t_max = TIMESTEPS - 1;
-
-		if (n == 0) {
-			return result;
-		}
-		else if (n == 1) {
-			result.push_back(t_to_sigma(t_max));
-			result.push_back(0);
-			return result;
-		}
-
-		float step = static_cast<float>(t_max) / static_cast<float>(n - 1);
-		for (int i = 0; i < n; ++i) {
-			float t = t_max - step * i;
-			result.push_back(t_to_sigma(t));
-		}
-		result.push_back(0);
-		return result;
-	}
-};
-
-struct KarrasSchedule : SigmaSchedule {
-	std::vector<float> get_sigmas(uint32_t n) {
-		// These *COULD* be function arguments here,
-		// but does anybody ever bother to touch them?
-		float sigma_min = 0.1;
-		float sigma_max = 10.;
-		float rho = 7.;
-
-		std::vector<float> result(n + 1);
-
-		float min_inv_rho = pow(sigma_min, (1. / rho));
-		float max_inv_rho = pow(sigma_max, (1. / rho));
-		for (int i = 0; i < n; i++) {
-			// Eq. (5) from Karras et al 2022
-			result[i] = pow(max_inv_rho + (float)i / ((float)n - 1.) * (min_inv_rho - max_inv_rho), rho);
-		}
-		result[n] = 0.;
-		return result;
-	}
-=======
     std::vector<float> get_sigmas(uint32_t n) {
         std::vector<float> result;
 
@@ -3511,510 +2741,37 @@
         result[n] = 0.;
         return result;
     }
->>>>>>> 3bf16658
 };
 
 struct Denoiser {
-	std::shared_ptr<SigmaSchedule> schedule = std::make_shared<DiscreteSchedule>();
-	virtual std::vector<float> get_scalings(float sigma) = 0;
+    std::shared_ptr<SigmaSchedule> schedule = std::make_shared<DiscreteSchedule>();
+    virtual std::vector<float> get_scalings(float sigma) = 0;
 };
 
 struct CompVisDenoiser : public Denoiser {
-	float sigma_data = 1.0f;
-
-	std::vector<float> get_scalings(float sigma) {
-		float c_out = -sigma;
-		float c_in = 1.0f / std::sqrt(sigma * sigma + sigma_data * sigma_data);
-		return { c_out, c_in };
-	}
+    float sigma_data = 1.0f;
+
+    std::vector<float> get_scalings(float sigma) {
+        float c_out = -sigma;
+        float c_in = 1.0f / std::sqrt(sigma * sigma + sigma_data * sigma_data);
+        return {c_out, c_in};
+    }
 };
 
 struct CompVisVDenoiser : public Denoiser {
-	float sigma_data = 1.0f;
-
-	std::vector<float> get_scalings(float sigma) {
-		float c_skip = sigma_data * sigma_data / (sigma * sigma + sigma_data * sigma_data);
-		float c_out = -sigma * sigma_data / std::sqrt(sigma * sigma + sigma_data * sigma_data);
-		float c_in = 1.0f / std::sqrt(sigma * sigma + sigma_data * sigma_data);
-		return { c_skip, c_out, c_in };
-	}
+    float sigma_data = 1.0f;
+
+    std::vector<float> get_scalings(float sigma) {
+        float c_skip = sigma_data * sigma_data / (sigma * sigma + sigma_data * sigma_data);
+        float c_out = -sigma * sigma_data / std::sqrt(sigma * sigma + sigma_data * sigma_data);
+        float c_in = 1.0f / std::sqrt(sigma * sigma + sigma_data * sigma_data);
+        return {c_skip, c_out, c_in};
+    }
 };
 
 /*=============================================== StableDiffusionGGML ================================================*/
 
 class StableDiffusionGGML {
-<<<<<<< HEAD
-public:
-	ggml_context* clip_params_ctx = NULL;
-	ggml_context* unet_params_ctx = NULL;
-	ggml_context* vae_params_ctx = NULL;
-
-	bool dynamic = true;
-	bool vae_decode_only = false;
-	bool free_params_immediately = false;
-
-	std::shared_ptr<RNG> rng = std::make_shared<STDDefaultRNG>();
-	int32_t ftype = 1;
-	int n_threads = -1;
-	float scale_factor = 0.18215f;
-	size_t max_mem_size = 0;
-	size_t curr_params_mem_size = 0;
-	size_t max_params_mem_size = 0;
-	size_t max_rt_mem_size = 0;
-
-	FrozenCLIPEmbedderWithCustomWords cond_stage_model;
-	UNetModel diffusion_model;
-	AutoEncoderKL first_stage_model;
-
-	std::shared_ptr<Denoiser> denoiser = std::make_shared<CompVisDenoiser>();
-
-	StableDiffusionGGML() = default;
-
-	StableDiffusionGGML(int n_threads,
-		bool vae_decode_only,
-		bool free_params_immediately,
-		RNGType rng_type)
-		: n_threads(n_threads),
-		vae_decode_only(vae_decode_only),
-		free_params_immediately(free_params_immediately) {
-		first_stage_model.decode_only = vae_decode_only;
-		if (rng_type == STD_DEFAULT_RNG) {
-			rng = std::make_shared<STDDefaultRNG>();
-		}
-		else if (rng_type == CUDA_RNG) {
-			rng = std::make_shared<PhiloxRNG>();
-		}
-	}
-
-	~StableDiffusionGGML() {
-		if (clip_params_ctx != NULL) {
-			ggml_free(clip_params_ctx);
-			clip_params_ctx = NULL;
-		}
-		if (unet_params_ctx != NULL) {
-			ggml_free(unet_params_ctx);
-			unet_params_ctx = NULL;
-		}
-		if (vae_params_ctx != NULL) {
-			ggml_free(vae_params_ctx);
-			vae_params_ctx = NULL;
-		}
-	}
-
-	bool load_from_file(const std::string& file_path, Schedule schedule) {
-		LOG_INFO("loading model from '%s'", file_path.c_str());
-
-		std::ifstream file(file_path, std::ios::binary);
-		if (!file.is_open()) {
-			LOG_ERROR("failed to open '%s'", file_path.c_str());
-			return false;
-		}
-
-		LOG_DEBUG("verifying magic");
-		// verify magic
-		{
-			uint32_t magic;
-			file.read(reinterpret_cast<char*>(&magic), sizeof(magic));
-			if (magic != GGML_FILE_MAGIC) {
-				LOG_ERROR("invalid model file '%s' (bad magic)", file_path.c_str());
-				return false;
-			}
-		}
-
-		LOG_DEBUG("loading hparams");
-		// load hparams
-		file.read(reinterpret_cast<char*>(&ftype), sizeof(ftype));
-
-		int model_type = (ftype >> 16) & 0xFFFF;
-		if (model_type >= MODEL_TYPE_COUNT) {
-			LOG_ERROR("invalid model file '%s' (bad model type value %d)", file_path.c_str(), ftype);
-			return false;
-		}
-		LOG_INFO("model type: %s", model_type_to_str[model_type]);
-
-		if (model_type == SD2) {
-			cond_stage_model = FrozenCLIPEmbedderWithCustomWords((ModelType)model_type);
-			diffusion_model = UNetModel((ModelType)model_type);
-		}
-
-		ggml_type wtype = ggml_ftype_to_ggml_type((ggml_ftype)(ftype & 0xFFFF));
-		LOG_INFO("ftype: %s", ggml_type_name(wtype));
-		if (wtype == GGML_TYPE_COUNT) {
-			LOG_ERROR("invalid model file '%s' (bad ftype value %d)", file_path.c_str(), ftype);
-			return false;
-		}
-
-		LOG_DEBUG("loading vocab");
-		// load vocab
-		{
-			int32_t n_vocab = 0;
-			file.read(reinterpret_cast<char*>(&n_vocab), sizeof(n_vocab));
-
-			if (n_vocab != cond_stage_model.text_model.vocab_size) {
-				LOG_ERROR("invalid model file '%s' (bad vocab size %d != %d)",
-					file_path.c_str(), n_vocab, cond_stage_model.text_model.vocab_size);
-				return false;
-			}
-
-			std::string word;
-			std::vector<char> buf(128);
-
-			for (int i = 0; i < n_vocab; i++) {
-				uint32_t len;
-				file.read((char*)&len, sizeof(len));
-
-				buf.resize(len);
-				file.read((char*)buf.data(), len);
-				word.assign(buf.data(), len);
-
-				cond_stage_model.tokenizer.add_token(word, i);
-			}
-		}
-
-		// create the ggml context for network params
-		LOG_DEBUG("ggml tensor size = %d bytes", (int)sizeof(ggml_tensor));
-		{
-			// cond_stage_model(FrozenCLIPEmbedder)
-			double ctx_size = 1 * 1024 * 1024;  // 1 MB, for padding
-			ctx_size += cond_stage_model.text_model.compute_params_mem_size(wtype);
-			LOG_DEBUG("clip params ctx size = % 6.2f MB", ctx_size / (1024.0 * 1024.0));
-
-			struct ggml_init_params params;
-			params.mem_size = static_cast<size_t>(ctx_size);
-			params.mem_buffer = NULL;
-			params.no_alloc = false;
-			params.dynamic = false;
-
-			clip_params_ctx = ggml_init(params);
-			if (!clip_params_ctx) {
-				LOG_ERROR("ggml_init() failed");
-				return false;
-			}
-		}
-
-		{
-			// diffusion_model(UNetModel)
-			double ctx_size = 1 * 1024 * 1024;  // 1 MB, for padding
-			ctx_size += diffusion_model.compute_params_mem_size(wtype);
-			LOG_DEBUG("unet params ctx size = % 6.2f MB", ctx_size / (1024.0 * 1024.0));
-
-			struct ggml_init_params params;
-			params.mem_size = static_cast<size_t>(ctx_size);
-			params.mem_buffer = NULL;
-			params.no_alloc = false;
-			params.dynamic = false;
-
-			unet_params_ctx = ggml_init(params);
-			if (!unet_params_ctx) {
-				LOG_ERROR("ggml_init() failed");
-				ggml_free(clip_params_ctx);
-				clip_params_ctx = NULL;
-				return false;
-			}
-		}
-
-		{
-			// first_stage_model(AutoEncoderKL)
-			double ctx_size = 1 * 1024 * 1024;  // 1 MB, for padding
-			ctx_size += first_stage_model.compute_params_mem_size(wtype);
-			LOG_DEBUG("vae params ctx size = % 6.2f MB", ctx_size / (1024.0 * 1024.0));
-
-			struct ggml_init_params params;
-			params.mem_size = static_cast<size_t>(ctx_size);
-			params.mem_buffer = NULL;
-			params.no_alloc = false;
-			params.dynamic = false;
-
-			vae_params_ctx = ggml_init(params);
-			if (!vae_params_ctx) {
-				LOG_ERROR("ggml_init() failed");
-				ggml_free(clip_params_ctx);
-				clip_params_ctx = NULL;
-				ggml_free(unet_params_ctx);
-				unet_params_ctx = NULL;
-				return false;
-			}
-		}
-
-		std::map<std::string, struct ggml_tensor*> tensors;
-
-		LOG_DEBUG("preparing memory for the weights");
-		// prepare memory for the weights
-		{
-			// cond_stage_model(FrozenCLIPEmbedder)
-			cond_stage_model.text_model.init_params(clip_params_ctx, wtype);
-			cond_stage_model.text_model.map_by_name(tensors, "cond_stage_model.transformer.text_model.");
-
-			// diffusion_model(UNetModel)
-			diffusion_model.init_params(unet_params_ctx, wtype);
-			diffusion_model.map_by_name(tensors, "model.diffusion_model.");
-
-			// firest_stage_model(AutoEncoderKL)
-			first_stage_model.init_params(vae_params_ctx, wtype);
-			first_stage_model.map_by_name(tensors, "first_stage_model.");
-		}
-
-		LOG_DEBUG("loading weights");
-		std::set<std::string> tensor_names_in_file;
-		int64_t t0 = ggml_time_ms();
-		// load weights
-		float alphas_cumprod[TIMESTEPS];
-		{
-			int n_tensors = 0;
-			size_t total_size = 0;
-
-			while (true) {
-				int32_t n_dims;
-				int32_t length;
-				int32_t ttype;
-
-				file.read(reinterpret_cast<char*>(&n_dims), sizeof(n_dims));
-				file.read(reinterpret_cast<char*>(&length), sizeof(length));
-				file.read(reinterpret_cast<char*>(&ttype), sizeof(ttype));
-
-				if (file.eof()) {
-					break;
-				}
-
-				int32_t nelements = 1;
-				int32_t ne[4] = { 1, 1, 1, 1 };
-				for (int i = 0; i < n_dims; ++i) {
-					file.read(reinterpret_cast<char*>(&ne[i]), sizeof(ne[i]));
-					nelements *= ne[i];
-				}
-
-				const size_t num_bytes = nelements / ggml_blck_size(ggml_type(ttype)) * ggml_type_size(ggml_type(ttype));
-
-				std::string name(length, 0);
-				file.read(&name[0], length);
-
-				tensor_names_in_file.insert(std::string(name.data()));
-
-				if (std::string(name.data()) == "alphas_cumprod") {
-					file.read(reinterpret_cast<char*>(alphas_cumprod), nelements * ggml_type_size((ggml_type)ttype));
-					continue;
-				}
-
-				struct ggml_tensor* tensor;
-				if (tensors.find(name.data()) != tensors.end()) {
-					tensor = tensors[name.data()];
-				}
-				else {
-					if (name.find("quant") == std::string::npos && name.find("first_stage_model.encoder.") == std::string::npos) {
-						LOG_WARN("unknown tensor '%s' in model file", name.data());
-					}
-					else {
-						if (!vae_decode_only) {
-							LOG_WARN("unknown tensor '%s' in model file", name.data());
-							return false;
-						}
-					}
-					file.ignore(num_bytes);
-					continue;
-				}
-
-				if (tensor->ne[0] != ne[0] || tensor->ne[1] != ne[1] || tensor->ne[2] != ne[2] || tensor->ne[3] != ne[3]) {
-					LOG_ERROR(
-						"tensor '%s' has wrong shape in model file: "
-						"got [%d, %d, %d, %d], expected [%d, %d, %d, %d]",
-						name.data(),
-						ne[0], ne[1], ne[2], ne[3],
-						(int)tensor->ne[0], (int)tensor->ne[1], (int)tensor->ne[2], (int)tensor->ne[3]);
-					return false;
-				}
-
-				if (ggml_nelements(tensor) != nelements) {
-					LOG_ERROR(
-						"tensor '%s' has wrong number of elements in model file: "
-						"got %u, expert %zu",
-						name.data(), nelements, ggml_nelements(tensor));
-					return false;
-				}
-
-				if (tensor->type != ttype) {
-					LOG_ERROR("tensor '%s' has wrong type in model file: got %s, expect %s",
-						name.data(), ggml_type_name(ggml_type(ttype)), ggml_type_name(tensor->type));
-					return false;
-				}
-
-				file.read(reinterpret_cast<char*>(tensor->data), num_bytes);
-
-				total_size += ggml_nbytes(tensor);
-			}
-			bool some_tensor_not_init = false;
-			for (auto pair : tensors) {
-				if (pair.first.find("cond_stage_model.transformer.text_model.encoder.layers.23") != std::string::npos) {
-					continue;
-				}
-				if (tensor_names_in_file.find(pair.first) == tensor_names_in_file.end()) {
-					LOG_ERROR("tensor '%s' not in model file", pair.first.c_str());
-					some_tensor_not_init = true;
-				}
-			}
-			if (tensor_names_in_file.find("alphas_cumprod") == tensor_names_in_file.end()) {
-				LOG_ERROR("tensor alphas_cumprod not in model file");
-				some_tensor_not_init = true;
-			}
-			if (some_tensor_not_init) {
-				file.close();
-				return false;
-			}
-			LOG_DEBUG("model size = %.2fMB", total_size / 1024.0 / 1024.0);
-		}
-		max_params_mem_size = ggml_used_mem(clip_params_ctx) + ggml_used_mem(unet_params_ctx) + ggml_used_mem(vae_params_ctx);
-		max_mem_size = max_params_mem_size;
-		curr_params_mem_size = max_params_mem_size;
-		LOG_INFO("total params size = %.2fMB (clip %.2fMB, unet %.2fMB, vae %.2fMB)",
-			max_params_mem_size / 1024.0 / 1024.0,
-			ggml_used_mem(clip_params_ctx) / 1024.0 / 1024.0,
-			ggml_used_mem(unet_params_ctx) / 1024.0 / 1024.0,
-			ggml_used_mem(vae_params_ctx) / 1024.0 / 1024.0);
-		int64_t t1 = ggml_time_ms();
-		LOG_INFO("loading model from '%s' completed, taking %.2fs", file_path.c_str(), (t1 - t0) * 1.0f / 1000);
-		file.close();
-
-		// check is_using_v_parameterization_for_sd2
-		bool is_using_v_parameterization = false;
-		if (model_type == SD2) {
-			struct ggml_init_params params;
-			params.mem_size = static_cast<size_t>(10 * 1024) * 1024;  // 10M
-			params.mem_buffer = NULL;
-			params.no_alloc = false;
-			params.dynamic = false;
-			struct ggml_context* ctx = ggml_init(params);
-			if (!ctx) {
-				LOG_ERROR("ggml_init() failed");
-				return false;
-			}
-			if (is_using_v_parameterization_for_sd2(ctx)) {
-				is_using_v_parameterization = true;
-			}
-		}
-
-		if (is_using_v_parameterization) {
-			denoiser = std::make_shared<CompVisVDenoiser>();
-			LOG_INFO("running in v-prediction mode");
-		}
-		else {
-			LOG_INFO("running in eps-prediction mode");
-		}
-
-		if (schedule != DEFAULT) {
-			switch (schedule) {
-			case DISCRETE:
-				LOG_INFO("running with discrete schedule");
-				denoiser->schedule = std::make_shared<DiscreteSchedule>();
-				break;
-			case KARRAS:
-				LOG_INFO("running with Karras schedule");
-				denoiser->schedule = std::make_shared<KarrasSchedule>();
-				break;
-			case DEFAULT:
-				// Don't touch anything.
-				break;
-			default:
-				LOG_ERROR("Unknown schedule %i", schedule);
-				abort();
-			}
-		}
-
-		for (int i = 0; i < TIMESTEPS; i++) {
-			denoiser->schedule->alphas_cumprod[i] = alphas_cumprod[i];
-			denoiser->schedule->sigmas[i] = std::sqrt((1 - denoiser->schedule->alphas_cumprod[i]) / denoiser->schedule->alphas_cumprod[i]);
-			denoiser->schedule->log_sigmas[i] = std::log(denoiser->schedule->sigmas[i]);
-		}
-
-		return true;
-	}
-
-	bool is_using_v_parameterization_for_sd2(ggml_context* res_ctx) {
-		struct ggml_tensor* x_t = ggml_new_tensor_4d(res_ctx, GGML_TYPE_F32, 8, 8, 4, 1);
-		ggml_set_f32(x_t, 0.5);
-		struct ggml_tensor* c = ggml_new_tensor_4d(res_ctx, GGML_TYPE_F32, 1024, 2, 1, 1);
-		ggml_set_f32(c, 0.5);
-
-		size_t ctx_size = 10 * 1024 * 1024;  // 10MB
-		// calculate the amount of memory required
-		{
-			struct ggml_init_params params;
-			params.mem_size = ctx_size;
-			params.mem_buffer = NULL;
-			params.no_alloc = true;
-			params.dynamic = dynamic;
-
-			struct ggml_context* ctx = ggml_init(params);
-			if (!ctx) {
-				LOG_ERROR("ggml_init() failed");
-				return false;
-			}
-
-			ggml_set_dynamic(ctx, false);
-			struct ggml_tensor* timesteps = ggml_new_tensor_1d(ctx, GGML_TYPE_F32, 1);                           // [N, ]
-			struct ggml_tensor* t_emb = new_timestep_embedding(ctx, timesteps, diffusion_model.model_channels);  // [N, model_channels]
-			ggml_set_dynamic(ctx, params.dynamic);
-
-			struct ggml_tensor* out = diffusion_model.forward(ctx, x_t, NULL, c, t_emb);
-			ctx_size += ggml_used_mem(ctx) + ggml_used_mem_of_data(ctx);
-
-			struct ggml_cgraph* diffusion_graph = ggml_build_forward_ctx(ctx, out);
-			struct ggml_cplan cplan = ggml_graph_plan(diffusion_graph, n_threads);
-
-			ctx_size += cplan.work_size;
-			LOG_DEBUG("diffusion context need %.2fMB static memory, with work_size needing %.2fMB",
-				ctx_size * 1.0f / 1024 / 1024,
-				cplan.work_size * 1.0f / 1024 / 1024);
-
-			ggml_free(ctx);
-		}
-
-		struct ggml_init_params params;
-		params.mem_size = ctx_size;
-		params.mem_buffer = NULL;
-		params.no_alloc = false;
-		params.dynamic = dynamic;
-
-		struct ggml_context* ctx = ggml_init(params);
-		if (!ctx) {
-			LOG_ERROR("ggml_init() failed");
-			return false;
-		}
-
-		ggml_set_dynamic(ctx, false);
-		struct ggml_tensor* timesteps = ggml_new_tensor_1d(ctx, GGML_TYPE_F32, 1);                           // [N, ]
-		struct ggml_tensor* t_emb = new_timestep_embedding(ctx, timesteps, diffusion_model.model_channels);  // [N, model_channels]
-		ggml_set_dynamic(ctx, params.dynamic);
-		ggml_set_f32(timesteps, 999);
-		set_timestep_embedding(timesteps, t_emb, diffusion_model.model_channels);
-
-		struct ggml_tensor* out = diffusion_model.forward(ctx, x_t, NULL, c, t_emb);
-		ggml_hold_dynamic_tensor(out);
-
-		struct ggml_cgraph* diffusion_graph = ggml_build_forward_ctx(ctx, out);
-		struct ggml_cplan cplan = ggml_graph_plan(diffusion_graph, n_threads);
-
-		ggml_set_dynamic(ctx, false);
-		struct ggml_tensor* buf = ggml_new_tensor_1d(ctx, GGML_TYPE_I8, cplan.work_size);
-		ggml_set_dynamic(ctx, params.dynamic);
-
-		cplan.work_data = (uint8_t*)buf->data;
-
-		int64_t t0 = ggml_time_ms();
-		ggml_graph_compute(diffusion_graph, &cplan);
-
-		double result = 0.f;
-
-		{
-			float* vec_x = (float*)x_t->data;
-			float* vec_out = (float*)out->data;
-
-			int64_t n = ggml_nelements(out);
-
-			for (int i = 0; i < n; i++) {
-				result += ((double)vec_out[i] - (double)vec_x[i]);
-			}
-			result /= n;
-		}
-=======
    public:
     ggml_context* clip_params_ctx = NULL;
     ggml_context* unet_params_ctx = NULL;
@@ -4483,319 +3240,10 @@
             }
             result /= n;
         }
->>>>>>> 3bf16658
 
 #ifdef GGML_PERF
-		ggml_graph_print(&diffusion_graph);
+        ggml_graph_print(&diffusion_graph);
 #endif
-<<<<<<< HEAD
-		int64_t t1 = ggml_time_ms();
-		LOG_INFO("check is_using_v_parameterization_for_sd2 completed, taking %.2fs", (t1 - t0) * 1.0f / 1000);
-		LOG_DEBUG("diffusion graph use %.2fMB runtime memory: static %.2fMB, dynamic %.2fMB",
-			(ctx_size + ggml_curr_max_dynamic_size()) * 1.0f / 1024 / 1024,
-			ctx_size * 1.0f / 1024 / 1024,
-			ggml_curr_max_dynamic_size() * 1.0f / 1024 / 1024);
-		LOG_DEBUG("%zu bytes of dynamic memory has not been released yet", ggml_dynamic_size());
-
-		return result < -1;
-	}
-
-	ggml_tensor* get_learned_condition(ggml_context* res_ctx, const std::string& text) {
-		auto tokens_and_weights = cond_stage_model.tokenize(text,
-			cond_stage_model.text_model.max_position_embeddings,
-			true);
-		std::vector<int>& tokens = tokens_and_weights.first;
-		std::vector<float>& weights = tokens_and_weights.second;
-		size_t ctx_size = 10 * 1024 * 1024;  // 10MB
-		// calculate the amount of memory required
-		{
-			struct ggml_init_params params;
-			params.mem_size = ctx_size;
-			params.mem_buffer = NULL;
-			params.no_alloc = true;
-			params.dynamic = dynamic;
-
-			struct ggml_context* ctx = ggml_init(params);
-			if (!ctx) {
-				LOG_ERROR("ggml_init() failed");
-				return NULL;
-			}
-
-			ggml_set_dynamic(ctx, false);
-			struct ggml_tensor* input_ids = ggml_new_tensor_1d(ctx, GGML_TYPE_I32, tokens.size());
-			ggml_set_dynamic(ctx, params.dynamic);
-
-			struct ggml_tensor* hidden_states = cond_stage_model.text_model.forward(ctx, input_ids);
-
-			struct ggml_cgraph cond_graph = ggml_build_forward(hidden_states);
-			struct ggml_cplan cplan = ggml_graph_plan(&cond_graph, n_threads);
-			ctx_size += cplan.work_size;
-
-			ctx_size += ggml_used_mem(ctx) + ggml_used_mem_of_data(ctx);
-			LOG_DEBUG("condition context need %.2fMB static memory, with work_size needing %.2fMB",
-				ctx_size * 1.0f / 1024 / 1024,
-				cplan.work_size * 1.0f / 1024 / 1024);
-			ggml_free(ctx);
-		}
-
-		// allocate the required memory and compute forward
-		struct ggml_init_params params;
-		params.mem_size = ctx_size;
-		params.mem_buffer = NULL;
-		params.no_alloc = false;
-		params.dynamic = dynamic;
-
-		struct ggml_context* ctx = ggml_init(params);
-		if (!ctx) {
-			LOG_ERROR("ggml_init() failed");
-			return NULL;
-		}
-
-		ggml_set_dynamic(ctx, false);
-		struct ggml_tensor* input_ids = ggml_new_tensor_1d(ctx, GGML_TYPE_I32, tokens.size());
-		ggml_set_dynamic(ctx, params.dynamic);
-
-		struct ggml_tensor* hidden_states = cond_stage_model.text_model.forward(ctx, input_ids);
-		struct ggml_cgraph* cond_graph = ggml_build_forward_ctx(ctx, hidden_states);
-		LOG_DEBUG("building condition graph completed: %d nodes, %d leafs",
-			cond_graph->n_nodes, cond_graph->n_leafs);
-
-		memcpy(input_ids->data, tokens.data(), tokens.size() * ggml_element_size(input_ids));
-
-		int64_t t0 = ggml_time_ms();
-		ggml_graph_compute_with_ctx(ctx, cond_graph, n_threads);
-		int64_t t1 = ggml_time_ms();
-		LOG_DEBUG("computing condition graph completed, taking %.2fs", (t1 - t0) * 1.0f / 1000);
-
-		ggml_tensor* result = ggml_dup_tensor(res_ctx, hidden_states);  // [N, n_token, hidden_size]
-
-		{
-			int64_t nelements = ggml_nelements(hidden_states);
-			float original_mean = 0.f;
-			float new_mean = 0.f;
-			float* vec = (float*)hidden_states->data;
-			for (int i = 0; i < nelements; i++) {
-				original_mean += vec[i] / nelements * 1.0f;
-			}
-
-			for (int i2 = 0; i2 < hidden_states->ne[2]; i2++) {
-				for (int i1 = 0; i1 < hidden_states->ne[1]; i1++) {
-					for (int i0 = 0; i0 < hidden_states->ne[0]; i0++) {
-						float value = ggml_tensor_get_f32(hidden_states, i0, i1, i2);
-						value *= weights[i1];
-						ggml_tensor_set_f32(result, value, i0, i1, i2);
-					}
-				}
-			}
-
-			vec = (float*)result->data;
-			for (int i = 0; i < nelements; i++) {
-				new_mean += vec[i] / nelements * 1.0f;
-			}
-
-			for (int i = 0; i < nelements; i++) {
-				vec[i] = vec[i] * (original_mean / new_mean);
-			}
-		}
-
-		// print_ggml_tensor(result);
-
-		size_t rt_mem_size = ctx_size + ggml_curr_max_dynamic_size();
-		if (rt_mem_size > max_rt_mem_size) {
-			max_rt_mem_size = rt_mem_size;
-		}
-		size_t graph_mem_size = ggml_used_mem(clip_params_ctx) + rt_mem_size;
-
-		size_t curr_mem_size = curr_params_mem_size + rt_mem_size;
-		if (curr_mem_size > max_mem_size) {
-			max_mem_size = curr_mem_size;
-		}
-
-		LOG_INFO(
-			"condition graph use %.2fMB of memory: params %.2fMB, "
-			"runtime %.2fMB (static %.2fMB, dynamic %.2fMB)",
-			graph_mem_size * 1.0f / 1024 / 1024,
-			ggml_used_mem(clip_params_ctx) * 1.0f / 1024 / 1024,
-			rt_mem_size * 1.0f / 1024 / 1024,
-			ctx_size * 1.0f / 1024 / 1024,
-			ggml_curr_max_dynamic_size() * 1.0f / 1024 / 1024);
-
-		LOG_DEBUG("%zu bytes of dynamic memory has not been released yet", ggml_dynamic_size());
-
-		ggml_free(ctx);
-
-		return result;  // [1, 77, 768]
-	}
-
-	ggml_tensor* sample(ggml_context* res_ctx,
-		ggml_tensor* x_t,
-		ggml_tensor* c,
-		ggml_tensor* uc,
-		float cfg_scale,
-		SampleMethod method,
-		const std::vector<float>& sigmas) {
-		size_t steps = sigmas.size() - 1;
-		// x_t = load_tensor_from_file(res_ctx, "./rand0.bin");
-		// print_ggml_tensor(x_t);
-		struct ggml_tensor* x = ggml_dup_tensor(res_ctx, x_t);
-		copy_ggml_tensor(x, x_t);
-
-		size_t ctx_size = 10 * 1024 * 1024;  // 10MB
-		// calculate the amount of memory required
-		{
-			struct ggml_init_params params;
-			params.mem_size = ctx_size;
-			params.mem_buffer = NULL;
-			params.no_alloc = true;
-			params.dynamic = dynamic;
-
-			struct ggml_context* ctx = ggml_init(params);
-			if (!ctx) {
-				LOG_ERROR("ggml_init() failed");
-				return NULL;
-			}
-
-			ggml_set_dynamic(ctx, false);
-			struct ggml_tensor* noised_input = ggml_dup_tensor(ctx, x_t);
-			struct ggml_tensor* context = ggml_dup_tensor(ctx, c);
-			struct ggml_tensor* timesteps = ggml_new_tensor_1d(ctx, GGML_TYPE_F32, 1);                           // [N, ]
-			struct ggml_tensor* t_emb = new_timestep_embedding(ctx, timesteps, diffusion_model.model_channels);  // [N, model_channels]
-			ggml_set_dynamic(ctx, params.dynamic);
-
-			struct ggml_tensor* out = diffusion_model.forward(ctx, noised_input, NULL, context, t_emb);
-			ctx_size += ggml_used_mem(ctx) + ggml_used_mem_of_data(ctx);
-
-			struct ggml_cgraph* diffusion_graph = ggml_build_forward_ctx(ctx, out);
-			struct ggml_cplan cplan = ggml_graph_plan(diffusion_graph, n_threads);
-
-			ctx_size += cplan.work_size;
-			LOG_DEBUG("diffusion context need %.2fMB static memory, with work_size needing %.2fMB",
-				ctx_size * 1.0f / 1024 / 1024,
-				cplan.work_size * 1.0f / 1024 / 1024);
-
-			ggml_free(ctx);
-		}
-
-		struct ggml_init_params params;
-		params.mem_size = ctx_size;
-		params.mem_buffer = NULL;
-		params.no_alloc = false;
-		params.dynamic = dynamic;
-
-		struct ggml_context* ctx = ggml_init(params);
-		if (!ctx) {
-			LOG_ERROR("ggml_init() failed");
-			return NULL;
-		}
-
-		ggml_set_dynamic(ctx, false);
-		struct ggml_tensor* noised_input = ggml_dup_tensor(ctx, x_t);
-		struct ggml_tensor* context = ggml_dup_tensor(ctx, c);
-		struct ggml_tensor* timesteps = ggml_new_tensor_1d(ctx, GGML_TYPE_F32, 1);                           // [N, ]
-		struct ggml_tensor* t_emb = new_timestep_embedding(ctx, timesteps, diffusion_model.model_channels);  // [N, model_channels]
-		ggml_set_dynamic(ctx, params.dynamic);
-
-		struct ggml_tensor* out = diffusion_model.forward(ctx, noised_input, NULL, context, t_emb);
-		ggml_hold_dynamic_tensor(out);
-
-		struct ggml_cgraph* diffusion_graph = ggml_build_forward_ctx(ctx, out);
-		struct ggml_cplan cplan = ggml_graph_plan(diffusion_graph, n_threads);
-
-		ggml_set_dynamic(ctx, false);
-		struct ggml_tensor* buf = ggml_new_tensor_1d(ctx, GGML_TYPE_I8, cplan.work_size);
-		ggml_set_dynamic(ctx, params.dynamic);
-
-		cplan.work_data = (uint8_t*)buf->data;
-
-		// x = x * sigmas[0]
-		{
-			float* vec = (float*)x->data;
-			for (int i = 0; i < ggml_nelements(x); i++) {
-				vec[i] = vec[i] * sigmas[0];
-			}
-		}
-
-		// denoise wrapper
-		ggml_set_dynamic(ctx, false);
-		struct ggml_tensor* out_cond = NULL;
-		struct ggml_tensor* out_uncond = NULL;
-		if (cfg_scale != 1.0f && uc != NULL) {
-			out_uncond = ggml_dup_tensor(ctx, x);
-		}
-		struct ggml_tensor* denoised = ggml_dup_tensor(ctx, x);
-		ggml_set_dynamic(ctx, params.dynamic);
-
-		auto denoise = [&](ggml_tensor* input, float sigma, int step) {
-			int64_t t0 = ggml_time_ms();
-
-			float c_skip = 1.0f;
-			float c_out = 1.0f;
-			float c_in = 1.0f;
-			std::vector<float> scaling = denoiser->get_scalings(sigma);
-			if (scaling.size() == 3) {  // CompVisVDenoiser
-				c_skip = scaling[0];
-				c_out = scaling[1];
-				c_in = scaling[2];
-			}
-			else {  // CompVisDenoiser
-				c_out = scaling[0];
-				c_in = scaling[1];
-			}
-
-			float t = denoiser->schedule->sigma_to_t(sigma);
-			ggml_set_f32(timesteps, t);
-			set_timestep_embedding(timesteps, t_emb, diffusion_model.model_channels);
-
-			copy_ggml_tensor(noised_input, input);
-			// noised_input = noised_input * c_in
-			{
-				float* vec = (float*)noised_input->data;
-				for (int i = 0; i < ggml_nelements(noised_input); i++) {
-					vec[i] = vec[i] * c_in;
-				}
-			}
-
-			if (cfg_scale != 1.0 && uc != NULL) {
-				// uncond
-				copy_ggml_tensor(context, uc);
-				ggml_graph_compute(diffusion_graph, &cplan);
-				copy_ggml_tensor(out_uncond, out);
-
-				// cond
-				copy_ggml_tensor(context, c);
-				ggml_graph_compute(diffusion_graph, &cplan);
-
-				out_cond = out;
-
-				// out_uncond + cfg_scale * (out_cond - out_uncond)
-				{
-					float* vec_out = (float*)out->data;
-					float* vec_out_uncond = (float*)out_uncond->data;
-					float* vec_out_cond = (float*)out_cond->data;
-
-					for (int i = 0; i < ggml_nelements(out); i++) {
-						vec_out[i] = vec_out_uncond[i] + cfg_scale * (vec_out_cond[i] - vec_out_uncond[i]);
-					}
-				}
-			}
-			else {
-				// cond
-				copy_ggml_tensor(context, c);
-				ggml_graph_compute(diffusion_graph, &cplan);
-			}
-
-			// v = out, eps = out
-			// denoised = (v * c_out + input * c_skip) or (input + eps * c_out)
-			{
-				float* vec_denoised = (float*)denoised->data;
-				float* vec_input = (float*)input->data;
-				float* vec_out = (float*)out->data;
-
-				for (int i = 0; i < ggml_nelements(denoised); i++) {
-					vec_denoised[i] = vec_out[i] * c_out + vec_input[i] * c_skip;
-				}
-			}
-=======
         int64_t t1 = ggml_time_ms();
         LOG_INFO("check is_using_v_parameterization_for_sd2 completed, taking %.2fs", (t1 - t0) * 1.0f / 1000);
         LOG_DEBUG("diffusion graph use %.2fMB runtime memory: static %.2fMB, dynamic %.2fMB",
@@ -5104,480 +3552,10 @@
                     vec_denoised[i] = vec_out[i] * c_out + vec_input[i] * c_skip;
                 }
             }
->>>>>>> 3bf16658
 
 #ifdef GGML_PERF
-			ggml_graph_print(&diffusion_graph);
+            ggml_graph_print(&diffusion_graph);
 #endif
-<<<<<<< HEAD
-			int64_t t1 = ggml_time_ms();
-			if (step > 0) {
-				LOG_INFO("step %d sampling completed, taking %.2fs", step, (t1 - t0) * 1.0f / 1000);
-				LOG_DEBUG("diffusion graph use %.2fMB runtime memory: static %.2fMB, dynamic %.2fMB",
-					(ctx_size + ggml_curr_max_dynamic_size()) * 1.0f / 1024 / 1024,
-					ctx_size * 1.0f / 1024 / 1024,
-					ggml_curr_max_dynamic_size() * 1.0f / 1024 / 1024);
-				LOG_DEBUG("%zu bytes of dynamic memory has not been released yet", ggml_dynamic_size());
-			}
-			};
-
-		// sample_euler_ancestral
-		switch (method) {
-		case EULER_A: {
-			LOG_INFO("sampling using Euler A method");
-			ggml_set_dynamic(ctx, false);
-			struct ggml_tensor* noise = ggml_dup_tensor(ctx, x);
-			struct ggml_tensor* d = ggml_dup_tensor(ctx, x);
-			ggml_set_dynamic(ctx, params.dynamic);
-
-			for (int i = 0; i < steps; i++) {
-				float sigma = sigmas[i];
-
-				// denoise
-				denoise(x, sigma, i + 1);
-
-				// d = (x - denoised) / sigma
-				{
-					float* vec_d = (float*)d->data;
-					float* vec_x = (float*)x->data;
-					float* vec_denoised = (float*)denoised->data;
-
-					for (int i = 0; i < ggml_nelements(d); i++) {
-						vec_d[i] = (vec_x[i] - vec_denoised[i]) / sigma;
-					}
-				}
-
-				// get_ancestral_step
-				float sigma_up = std::min(sigmas[i + 1],
-					std::sqrt(sigmas[i + 1] * sigmas[i + 1] * (sigmas[i] * sigmas[i] - sigmas[i + 1] * sigmas[i + 1]) / (sigmas[i] * sigmas[i])));
-				float sigma_down = std::sqrt(sigmas[i + 1] * sigmas[i + 1] - sigma_up * sigma_up);
-
-				// Euler method
-				float dt = sigma_down - sigmas[i];
-				// x = x + d * dt
-				{
-					float* vec_d = (float*)d->data;
-					float* vec_x = (float*)x->data;
-
-					for (int i = 0; i < ggml_nelements(x); i++) {
-						vec_x[i] = vec_x[i] + vec_d[i] * dt;
-					}
-				}
-
-				if (sigmas[i + 1] > 0) {
-					// x = x + noise_sampler(sigmas[i], sigmas[i + 1]) * s_noise * sigma_up
-					ggml_tensor_set_f32_randn(noise, rng);
-					// noise = load_tensor_from_file(res_ctx, "./rand" + std::to_string(i+1) + ".bin");
-					{
-						float* vec_x = (float*)x->data;
-						float* vec_noise = (float*)noise->data;
-
-						for (int i = 0; i < ggml_nelements(x); i++) {
-							vec_x[i] = vec_x[i] + vec_noise[i] * sigma_up;
-						}
-					}
-				}
-			}
-		} break;
-		case EULER:  // Implemented without any sigma churn
-		{
-			LOG_INFO("sampling using Euler method");
-			ggml_set_dynamic(ctx, false);
-			struct ggml_tensor* d = ggml_dup_tensor(ctx, x);
-			ggml_set_dynamic(ctx, params.dynamic);
-
-			for (int i = 0; i < steps; i++) {
-				float sigma = sigmas[i];
-
-				// denoise
-				denoise(x, sigma, i + 1);
-
-				// d = (x - denoised) / sigma
-				{
-					float* vec_d = (float*)d->data;
-					float* vec_x = (float*)x->data;
-					float* vec_denoised = (float*)denoised->data;
-
-					for (int j = 0; j < ggml_nelements(d); j++) {
-						vec_d[j] = (vec_x[j] - vec_denoised[j]) / sigma;
-					}
-				}
-
-				float dt = sigmas[i + 1] - sigma;
-				// x = x + d * dt
-				{
-					float* vec_d = (float*)d->data;
-					float* vec_x = (float*)x->data;
-
-					for (int j = 0; j < ggml_nelements(x); j++) {
-						vec_x[j] = vec_x[j] + vec_d[j] * dt;
-					}
-				}
-			}
-		} break;
-		case HEUN: {
-			LOG_INFO("sampling using Heun method");
-			ggml_set_dynamic(ctx, false);
-			struct ggml_tensor* d = ggml_dup_tensor(ctx, x);
-			struct ggml_tensor* x2 = ggml_dup_tensor(ctx, x);
-			ggml_set_dynamic(ctx, params.dynamic);
-
-			for (int i = 0; i < steps; i++) {
-				// denoise
-				denoise(x, sigmas[i], -(i + 1));
-
-				// d = (x - denoised) / sigma
-				{
-					float* vec_d = (float*)d->data;
-					float* vec_x = (float*)x->data;
-					float* vec_denoised = (float*)denoised->data;
-
-					for (int j = 0; j < ggml_nelements(x); j++) {
-						vec_d[j] = (vec_x[j] - vec_denoised[j]) / sigmas[i];
-					}
-				}
-
-				float dt = sigmas[i + 1] - sigmas[i];
-				if (sigmas[i + 1] == 0) {
-					// Euler step
-					// x = x + d * dt
-					float* vec_d = (float*)d->data;
-					float* vec_x = (float*)x->data;
-
-					for (int j = 0; j < ggml_nelements(x); j++) {
-						vec_x[j] = vec_x[j] + vec_d[j] * dt;
-					}
-				}
-				else {
-					// Heun step
-					float* vec_d = (float*)d->data;
-					float* vec_d2 = (float*)d->data;
-					float* vec_x = (float*)x->data;
-					float* vec_x2 = (float*)x2->data;
-
-					for (int j = 0; j < ggml_nelements(x); j++) {
-						vec_x2[j] = vec_x[j] + vec_d[j] * dt;
-					}
-
-					denoise(x2, sigmas[i + 1], i + 1);
-					float* vec_denoised = (float*)denoised->data;
-					for (int j = 0; j < ggml_nelements(x); j++) {
-						float d2 = (vec_x2[j] - vec_denoised[j]) / sigmas[i + 1];
-						vec_d[j] = (vec_d[j] + d2) / 2;
-						vec_x[j] = vec_x[j] + vec_d[j] * dt;
-					}
-				}
-			}
-		} break;
-		case DPM2: {
-			LOG_INFO("sampling using DPM2 method");
-			ggml_set_dynamic(ctx, false);
-			struct ggml_tensor* d = ggml_dup_tensor(ctx, x);
-			struct ggml_tensor* x2 = ggml_dup_tensor(ctx, x);
-			ggml_set_dynamic(ctx, params.dynamic);
-
-			for (int i = 0; i < steps; i++) {
-				// denoise
-				denoise(x, sigmas[i], i + 1);
-
-				// d = (x - denoised) / sigma
-				{
-					float* vec_d = (float*)d->data;
-					float* vec_x = (float*)x->data;
-					float* vec_denoised = (float*)denoised->data;
-
-					for (int j = 0; j < ggml_nelements(x); j++) {
-						vec_d[j] = (vec_x[j] - vec_denoised[j]) / sigmas[i];
-					}
-				}
-
-				if (sigmas[i + 1] == 0) {
-					// Euler step
-					// x = x + d * dt
-					float dt = sigmas[i + 1] - sigmas[i];
-					float* vec_d = (float*)d->data;
-					float* vec_x = (float*)x->data;
-
-					for (int j = 0; j < ggml_nelements(x); j++) {
-						vec_x[j] = vec_x[j] + vec_d[j] * dt;
-					}
-				}
-				else {
-					// DPM-Solver-2
-					float sigma_mid = exp(0.5 * (log(sigmas[i]) + log(sigmas[i + 1])));
-					float dt_1 = sigma_mid - sigmas[i];
-					float dt_2 = sigmas[i + 1] - sigmas[i];
-
-					float* vec_d = (float*)d->data;
-					float* vec_x = (float*)x->data;
-					float* vec_x2 = (float*)x2->data;
-					for (int j = 0; j < ggml_nelements(x); j++) {
-						vec_x2[j] = vec_x[j] + vec_d[j] * dt_1;
-					}
-
-					denoise(x2, sigma_mid, i + 1);
-					float* vec_denoised = (float*)denoised->data;
-					for (int j = 0; j < ggml_nelements(x); j++) {
-						float d2 = (vec_x2[j] - vec_denoised[j]) / sigma_mid;
-						vec_x[j] = vec_x[j] + d2 * dt_2;
-					}
-				}
-			}
-
-		} break;
-		case DPMPP2S_A: {
-			LOG_INFO("sampling using DPM++ (2s) a method");
-			ggml_set_dynamic(ctx, false);
-			struct ggml_tensor* noise = ggml_dup_tensor(ctx, x);
-			struct ggml_tensor* d = ggml_dup_tensor(ctx, x);
-			struct ggml_tensor* x2 = ggml_dup_tensor(ctx, x);
-			ggml_set_dynamic(ctx, params.dynamic);
-
-			for (int i = 0; i < steps; i++) {
-				// denoise
-				denoise(x, sigmas[i], i + 1);
-
-				// get_ancestral_step
-				float sigma_up = std::min(sigmas[i + 1],
-					std::sqrt(sigmas[i + 1] * sigmas[i + 1] * (sigmas[i] * sigmas[i] - sigmas[i + 1] * sigmas[i + 1]) / (sigmas[i] * sigmas[i])));
-				float sigma_down = std::sqrt(sigmas[i + 1] * sigmas[i + 1] - sigma_up * sigma_up);
-				auto t_fn = [](float sigma) -> float { return -log(sigma); };
-				auto sigma_fn = [](float t) -> float { return exp(-t); };
-
-				if (sigma_down == 0) {
-					// Euler step
-					float* vec_d = (float*)d->data;
-					float* vec_x = (float*)x->data;
-					float* vec_denoised = (float*)denoised->data;
-
-					for (int j = 0; j < ggml_nelements(d); j++) {
-						vec_d[j] = (vec_x[j] - vec_denoised[j]) / sigmas[i];
-					}
-
-					// TODO: If sigma_down == 0, isn't this wrong?
-					// But
-					// https://github.com/crowsonkb/k-diffusion/blob/master/k_diffusion/sampling.py#L525
-					// has this exactly the same way.
-					float dt = sigma_down - sigmas[i];
-					for (int j = 0; j < ggml_nelements(d); j++) {
-						vec_x[j] = vec_x[j] + vec_d[j] * dt;
-					}
-				}
-				else {
-					// DPM-Solver++(2S)
-					float t = t_fn(sigmas[i]);
-					float t_next = t_fn(sigma_down);
-					float h = t_next - t;
-					float s = t + 0.5 * h;
-
-					float* vec_d = (float*)d->data;
-					float* vec_x = (float*)x->data;
-					float* vec_x2 = (float*)x2->data;
-					float* vec_denoised = (float*)denoised->data;
-
-					// First half-step
-					for (int j = 0; j < ggml_nelements(x); j++) {
-						vec_x2[j] = (sigma_fn(s) / sigma_fn(t)) * vec_x[j] - (exp(-h * 0.5) - 1) * vec_denoised[j];
-					}
-
-					denoise(x2, sigmas[i + 1], i + 1);
-
-					// Second half-step
-					for (int j = 0; j < ggml_nelements(x); j++) {
-						vec_x[j] = (sigma_fn(t_next) / sigma_fn(t)) * vec_x[j] - (exp(-h) - 1) * vec_denoised[j];
-					}
-				}
-
-				// Noise addition
-				if (sigmas[i + 1] > 0) {
-					ggml_tensor_set_f32_randn(noise, rng);
-					{
-						float* vec_x = (float*)x->data;
-						float* vec_noise = (float*)noise->data;
-
-						for (int i = 0; i < ggml_nelements(x); i++) {
-							vec_x[i] = vec_x[i] + vec_noise[i] * sigma_up;
-						}
-					}
-				}
-			}
-		} break;
-		case DPMPP2M:  // DPM++ (2M) from Karras et al (2022)
-		{
-			LOG_INFO("sampling using DPM++ (2M) method");
-			ggml_set_dynamic(ctx, false);
-			struct ggml_tensor* old_denoised = ggml_dup_tensor(ctx, x);
-			ggml_set_dynamic(ctx, params.dynamic);
-
-			auto t_fn = [](float sigma) -> float { return -log(sigma); };
-
-			for (int i = 0; i < steps; i++) {
-				// denoise
-				denoise(x, sigmas[i], i + 1);
-
-				float t = t_fn(sigmas[i]);
-				float t_next = t_fn(sigmas[i + 1]);
-				float h = t_next - t;
-				float a = sigmas[i + 1] / sigmas[i];
-				float b = exp(-h) - 1.;
-				float* vec_x = (float*)x->data;
-				float* vec_denoised = (float*)denoised->data;
-				float* vec_old_denoised = (float*)old_denoised->data;
-
-				if (i == 0 || sigmas[i + 1] == 0) {
-					// Simpler step for the edge cases
-					for (int j = 0; j < ggml_nelements(x); j++) {
-						vec_x[j] = a * vec_x[j] - b * vec_denoised[j];
-					}
-				}
-				else {
-					float h_last = t - t_fn(sigmas[i - 1]);
-					float r = h_last / h;
-					for (int j = 0; j < ggml_nelements(x); j++) {
-						float denoised_d = (1. + 1. / (2. * r)) * vec_denoised[j] - (1. / (2. * r)) * vec_old_denoised[j];
-						vec_x[j] = a * vec_x[j] - b * denoised_d;
-					}
-				}
-
-				// old_denoised = denoised
-				for (int j = 0; j < ggml_nelements(x); j++) {
-					vec_old_denoised[j] = vec_denoised[j];
-				}
-			}
-		} break;
-		case DPMPP2Mv2:  // Modified DPM++ (2M) from https://github.com/AUTOMATIC1111/stable-diffusion-webui/discussions/8457
-		{
-			LOG_INFO("sampling using modified DPM++ (2M) method");
-			ggml_set_dynamic(ctx, false);
-			struct ggml_tensor* old_denoised = ggml_dup_tensor(ctx, x);
-			ggml_set_dynamic(ctx, params.dynamic);
-
-			auto t_fn = [](float sigma) -> float { return -log(sigma); };
-
-			for (int i = 0; i < steps; i++) {
-				// denoise
-				denoise(x, sigmas[i], i + 1);
-
-				float t = t_fn(sigmas[i]);
-				float t_next = t_fn(sigmas[i + 1]);
-				float h = t_next - t;
-				float a = sigmas[i + 1] / sigmas[i];
-				float* vec_x = (float*)x->data;
-				float* vec_denoised = (float*)denoised->data;
-				float* vec_old_denoised = (float*)old_denoised->data;
-
-				if (i == 0 || sigmas[i + 1] == 0) {
-					// Simpler step for the edge cases
-					float b = exp(-h) - 1.;
-					for (int j = 0; j < ggml_nelements(x); j++) {
-						vec_x[j] = a * vec_x[j] - b * vec_denoised[j];
-					}
-				}
-				else {
-					float h_last = t - t_fn(sigmas[i - 1]);
-					float h_min = std::min(h_last, h);
-					float h_max = std::max(h_last, h);
-					float r = h_max / h_min;
-					float h_d = (h_max + h_min) / 2.;
-					float b = exp(-h_d) - 1.;
-					for (int j = 0; j < ggml_nelements(x); j++) {
-						float denoised_d = (1. + 1. / (2. * r)) * vec_denoised[j] - (1. / (2. * r)) * vec_old_denoised[j];
-						vec_x[j] = a * vec_x[j] - b * denoised_d;
-					}
-				}
-
-				// old_denoised = denoised
-				for (int j = 0; j < ggml_nelements(x); j++) {
-					vec_old_denoised[j] = vec_denoised[j];
-				}
-			}
-		} break;
-
-		default:
-			LOG_ERROR("Attempting to sample with nonexisting sample method %i", method);
-			abort();
-		}
-
-		size_t rt_mem_size = ctx_size + ggml_curr_max_dynamic_size();
-		if (rt_mem_size > max_rt_mem_size) {
-			max_rt_mem_size = rt_mem_size;
-		}
-		size_t graph_mem_size = ggml_used_mem(unet_params_ctx) + rt_mem_size;
-
-		size_t curr_mem_size = curr_params_mem_size + rt_mem_size;
-		if (curr_mem_size > max_mem_size) {
-			max_mem_size = curr_mem_size;
-		}
-
-		LOG_INFO(
-			"diffusion graph use %.2fMB of memory: params %.2fMB, "
-			"runtime %.2fMB (static %.2fMB, dynamic %.2fMB)",
-			graph_mem_size * 1.0f / 1024 / 1024,
-			ggml_used_mem(unet_params_ctx) * 1.0f / 1024 / 1024,
-			rt_mem_size * 1.0f / 1024 / 1024,
-			ctx_size * 1.0f / 1024 / 1024,
-			ggml_curr_max_dynamic_size() * 1.0f / 1024 / 1024);
-		LOG_DEBUG("%zu bytes of dynamic memory has not been released yet", ggml_dynamic_size());
-
-		ggml_free(ctx);
-
-		return x;
-	}
-
-	ggml_tensor* encode_first_stage(ggml_context* res_ctx, ggml_tensor* x) {
-		int64_t W = x->ne[0];
-		int64_t H = x->ne[1];
-		struct ggml_tensor* result = NULL;
-
-		// calculate the amount of memory required
-		size_t ctx_size = 10 * 1024 * 1024;  // 10MB
-		{
-			struct ggml_init_params params;
-			params.mem_size = ctx_size;
-			params.mem_buffer = NULL;
-			params.no_alloc = true;
-			params.dynamic = dynamic;
-
-			struct ggml_context* ctx = ggml_init(params);
-			if (!ctx) {
-				LOG_ERROR("ggml_init() failed");
-				return NULL;
-			}
-
-			struct ggml_tensor* moments = first_stage_model.encode(ctx, x);
-			ctx_size += ggml_used_mem(ctx) + ggml_used_mem_of_data(ctx);
-
-			struct ggml_cgraph* vae_graph = ggml_build_forward_ctx(ctx, moments);
-			struct ggml_cplan cplan = ggml_graph_plan(vae_graph, n_threads);
-
-			ctx_size += cplan.work_size;
-			LOG_DEBUG("vae context need %.2fMB static memory, with work_size needing %.2fMB",
-				ctx_size * 1.0f / 1024 / 1024,
-				cplan.work_size * 1.0f / 1024 / 1024);
-
-			ggml_free(ctx);
-		}
-
-		{
-			struct ggml_init_params params;
-			params.mem_size = ctx_size;
-			params.mem_buffer = NULL;
-			params.no_alloc = false;
-			params.dynamic = dynamic;
-
-			struct ggml_context* ctx = ggml_init(params);
-			if (!ctx) {
-				LOG_ERROR("ggml_init() failed");
-				return NULL;
-			}
-
-			struct ggml_tensor* moments = first_stage_model.encode(ctx, x);
-			struct ggml_cgraph* vae_graph = ggml_build_forward_ctx(ctx, moments);
-
-			int64_t t0 = ggml_time_ms();
-			ggml_graph_compute_with_ctx(ctx, vae_graph, n_threads);
-			int64_t t1 = ggml_time_ms();
-=======
             int64_t t1 = ggml_time_ms();
             if (step > 0) {
                 LOG_INFO("step %d sampling completed, taking %.2fs", step, (t1 - t0) * 1.0f / 1000);
@@ -6044,138 +4022,10 @@
             int64_t t0 = ggml_time_ms();
             ggml_graph_compute_with_ctx(ctx, vae_graph, n_threads);
             int64_t t1 = ggml_time_ms();
->>>>>>> 3bf16658
 
 #ifdef GGML_PERF
-			ggml_graph_print(&vae_graph);
+            ggml_graph_print(&vae_graph);
 #endif
-<<<<<<< HEAD
-			LOG_DEBUG("computing vae graph completed, taking %.2fs", (t1 - t0) * 1.0f / 1000);
-
-			result = ggml_dup_tensor(res_ctx, moments);
-			copy_ggml_tensor(result, moments);
-
-			size_t rt_mem_size = ctx_size + ggml_curr_max_dynamic_size();
-			if (rt_mem_size > max_rt_mem_size) {
-				max_rt_mem_size = rt_mem_size;
-			}
-			size_t graph_mem_size = ggml_used_mem(vae_params_ctx) + rt_mem_size;
-
-			size_t curr_mem_size = curr_params_mem_size + rt_mem_size;
-			if (curr_mem_size > max_mem_size) {
-				max_mem_size = curr_mem_size;
-			}
-
-			LOG_INFO(
-				"vae graph use %.2fMB of memory: params %.2fMB, "
-				"runtime %.2fMB (static %.2fMB, dynamic %.2fMB)",
-				graph_mem_size * 1.0f / 1024 / 1024,
-				ggml_used_mem(vae_params_ctx) * 1.0f / 1024 / 1024,
-				rt_mem_size * 1.0f / 1024 / 1024,
-				ctx_size * 1.0f / 1024 / 1024,
-				ggml_curr_max_dynamic_size() * 1.0f / 1024 / 1024);
-			LOG_DEBUG("%zu bytes of dynamic memory has not been released yet", ggml_dynamic_size());
-
-			ggml_free(ctx);
-		}
-
-		return result;
-	}
-
-	// ldm.models.diffusion.ddpm.LatentDiffusion.get_first_stage_encoding
-	ggml_tensor* get_first_stage_encoding(ggml_context* res_ctx, ggml_tensor* moments) {
-		// ldm.modules.distributions.distributions.DiagonalGaussianDistribution.sample
-		ggml_tensor* latent = ggml_new_tensor_4d(res_ctx, moments->type, moments->ne[0],
-			moments->ne[1], moments->ne[2] / 2, moments->ne[3]);
-		struct ggml_tensor* noise = ggml_dup_tensor(res_ctx, latent);
-		ggml_tensor_set_f32_randn(noise, rng);
-		// noise = load_tensor_from_file(res_ctx, "noise.bin");
-		{
-			float mean = 0;
-			float logvar = 0;
-			float value = 0;
-			float std_ = 0;
-			for (int i = 0; i < latent->ne[3]; i++) {
-				for (int j = 0; j < latent->ne[2]; j++) {
-					for (int k = 0; k < latent->ne[1]; k++) {
-						for (int l = 0; l < latent->ne[0]; l++) {
-							mean = ggml_tensor_get_f32(moments, l, k, j, i);
-							logvar = ggml_tensor_get_f32(moments, l, k, j + (int)latent->ne[2], i);
-							logvar = std::max(-30.0f, std::min(logvar, 20.0f));
-							std_ = std::exp(0.5f * logvar);
-							value = mean + std_ * ggml_tensor_get_f32(noise, l, k, j, i);
-							value = value * scale_factor;
-							// printf("%d %d %d %d -> %f\n", i, j, k, l, value);
-							ggml_tensor_set_f32(latent, value, l, k, j, i);
-						}
-					}
-				}
-			}
-		}
-		return latent;
-	}
-
-	ggml_tensor* decode_first_stage(ggml_context* res_ctx, ggml_tensor* z) {
-		int64_t W = z->ne[0];
-		int64_t H = z->ne[1];
-		struct ggml_tensor* result_img = NULL;
-
-		{
-			float* vec = (float*)z->data;
-			for (int i = 0; i < ggml_nelements(z); i++) {
-				vec[i] = 1.0f / scale_factor * vec[i];
-			}
-		}
-
-		// calculate the amount of memory required
-		size_t ctx_size = 10 * 1024 * 1024;  // 10MB
-		{
-			struct ggml_init_params params;
-			params.mem_size = ctx_size;
-			params.mem_buffer = NULL;
-			params.no_alloc = true;
-			params.dynamic = dynamic;
-
-			struct ggml_context* ctx = ggml_init(params);
-			if (!ctx) {
-				LOG_ERROR("ggml_init() failed");
-				return NULL;
-			}
-
-			struct ggml_tensor* img = first_stage_model.decoder.forward(ctx, z);
-			ctx_size += ggml_used_mem(ctx) + ggml_used_mem_of_data(ctx);
-
-			struct ggml_cgraph* vae_graph = ggml_build_forward_ctx(ctx, img);
-			struct ggml_cplan cplan = ggml_graph_plan(vae_graph, n_threads);
-
-			ctx_size += cplan.work_size;
-			LOG_DEBUG("vae context need %.2fMB static memory, with work_size needing %.2fMB",
-				ctx_size * 1.0f / 1024 / 1024,
-				cplan.work_size * 1.0f / 1024 / 1024);
-
-			ggml_free(ctx);
-		}
-
-		{
-			struct ggml_init_params params;
-			params.mem_size = ctx_size;
-			params.mem_buffer = NULL;
-			params.no_alloc = false;
-			params.dynamic = dynamic;
-
-			struct ggml_context* ctx = ggml_init(params);
-			if (!ctx) {
-				LOG_ERROR("ggml_init() failed");
-				return NULL;
-			}
-
-			struct ggml_tensor* img = first_stage_model.decode(ctx, z);
-			struct ggml_cgraph* vae_graph = ggml_build_forward_ctx(ctx, img);
-
-			int64_t t0 = ggml_time_ms();
-			ggml_graph_compute_with_ctx(ctx, vae_graph, n_threads);
-			int64_t t1 = ggml_time_ms();
-=======
             LOG_DEBUG("computing vae graph completed, taking %.2fs", (t1 - t0) * 1.0f / 1000);
 
             result = ggml_dup_tensor(res_ctx, moments);
@@ -6305,245 +4155,244 @@
             int64_t t0 = ggml_time_ms();
             ggml_graph_compute_with_ctx(ctx, vae_graph, n_threads);
             int64_t t1 = ggml_time_ms();
->>>>>>> 3bf16658
 
 #ifdef GGML_PERF
-			ggml_graph_print(&vae_graph);
+            ggml_graph_print(&vae_graph);
 #endif
-			LOG_DEBUG("computing vae graph completed, taking %.2fs", (t1 - t0) * 1.0f / 1000);
-
-			result_img = ggml_dup_tensor(res_ctx, img);
-			copy_ggml_tensor(result_img, img);
-
-			size_t rt_mem_size = ctx_size + ggml_curr_max_dynamic_size();
-			if (rt_mem_size > max_rt_mem_size) {
-				max_rt_mem_size = rt_mem_size;
-			}
-			size_t graph_mem_size = ggml_used_mem(vae_params_ctx) + rt_mem_size;
-
-			size_t curr_mem_size = curr_params_mem_size + rt_mem_size;
-			if (curr_mem_size > max_mem_size) {
-				max_mem_size = curr_mem_size;
-			}
-
-			LOG_INFO(
-				"vae graph use %.2fMB of memory: params %.2fMB, "
-				"runtime %.2fMB (static %.2fMB, dynamic %.2fMB)",
-				graph_mem_size * 1.0f / 1024 / 1024,
-				ggml_used_mem(vae_params_ctx) * 1.0f / 1024 / 1024,
-				rt_mem_size * 1.0f / 1024 / 1024,
-				ctx_size * 1.0f / 1024 / 1024,
-				ggml_curr_max_dynamic_size() * 1.0f / 1024 / 1024);
-			LOG_DEBUG("%zu bytes of dynamic memory has not been released yet", ggml_dynamic_size());
-
-			ggml_free(ctx);
-		}
-
-		return result_img;
-	}
+            LOG_DEBUG("computing vae graph completed, taking %.2fs", (t1 - t0) * 1.0f / 1000);
+
+            result_img = ggml_dup_tensor(res_ctx, img);
+            copy_ggml_tensor(result_img, img);
+
+            size_t rt_mem_size = ctx_size + ggml_curr_max_dynamic_size();
+            if (rt_mem_size > max_rt_mem_size) {
+                max_rt_mem_size = rt_mem_size;
+            }
+            size_t graph_mem_size = ggml_used_mem(vae_params_ctx) + rt_mem_size;
+
+            size_t curr_mem_size = curr_params_mem_size + rt_mem_size;
+            if (curr_mem_size > max_mem_size) {
+                max_mem_size = curr_mem_size;
+            }
+
+            LOG_INFO(
+                "vae graph use %.2fMB of memory: params %.2fMB, "
+                "runtime %.2fMB (static %.2fMB, dynamic %.2fMB)",
+                graph_mem_size * 1.0f / 1024 / 1024,
+                ggml_used_mem(vae_params_ctx) * 1.0f / 1024 / 1024,
+                rt_mem_size * 1.0f / 1024 / 1024,
+                ctx_size * 1.0f / 1024 / 1024,
+                ggml_curr_max_dynamic_size() * 1.0f / 1024 / 1024);
+            LOG_DEBUG("%zu bytes of dynamic memory has not been released yet", ggml_dynamic_size());
+
+            ggml_free(ctx);
+        }
+
+        return result_img;
+    }
 };
 
 /*================================================= StableDiffusion ==================================================*/
 
 StableDiffusion::StableDiffusion(int n_threads,
-	bool vae_decode_only,
-	bool free_params_immediately,
-	RNGType rng_type) {
-	sd = std::make_shared<StableDiffusionGGML>(n_threads,
-		vae_decode_only,
-		free_params_immediately,
-		rng_type);
+                                 bool vae_decode_only,
+                                 bool free_params_immediately,
+                                 RNGType rng_type) {
+    sd = std::make_shared<StableDiffusionGGML>(n_threads,
+                                               vae_decode_only,
+                                               free_params_immediately,
+                                               rng_type);
 }
 
 bool StableDiffusion::load_from_file(const std::string& file_path, Schedule s) {
-	return sd->load_from_file(file_path, s);
+    return sd->load_from_file(file_path, s);
 }
 
 std::vector<uint8_t> StableDiffusion::txt2img(const std::string& prompt,
-	const std::string& negative_prompt,
-	float cfg_scale,
-	int width,
-	int height,
-	SampleMethod sample_method,
-	int sample_steps,
-	int64_t seed) {
-	std::vector<uint8_t> result;
-	struct ggml_init_params params;
-	params.mem_size = static_cast<size_t>(10 * 1024) * 1024;  // 10M
-	params.mem_size += width * height * 3 * sizeof(float) * 2;
-	params.mem_buffer = NULL;
-	params.no_alloc = false;
-	params.dynamic = false;
-	struct ggml_context* ctx = ggml_init(params);
-	if (!ctx) {
-		LOG_ERROR("ggml_init() failed");
-		return result;
-	}
-
-	if (seed < 0) {
-		seed = (int)time(NULL);
-	}
-	sd->rng->manual_seed(seed);
-
-	int64_t t0 = ggml_time_ms();
-	ggml_tensor* c = sd->get_learned_condition(ctx, prompt);
-	struct ggml_tensor* uc = NULL;
-	if (cfg_scale != 1.0) {
-		uc = sd->get_learned_condition(ctx, negative_prompt);
-	}
-	int64_t t1 = ggml_time_ms();
-	LOG_INFO("get_learned_condition completed, taking %.2fs", (t1 - t0) * 1.0f / 1000);
-
-	if (sd->free_params_immediately) {
-		sd->curr_params_mem_size -= ggml_used_mem(sd->clip_params_ctx);
-		ggml_free(sd->clip_params_ctx);
-		sd->clip_params_ctx = NULL;
-	}
-
-	int C = 4;
-	int W = width / 8;
-	int H = height / 8;
-	struct ggml_tensor* x_t = ggml_new_tensor_4d(ctx, GGML_TYPE_F32, W, H, C, 1);
-	ggml_tensor_set_f32_randn(x_t, sd->rng);
-
-	std::vector<float> sigmas = sd->denoiser->schedule->get_sigmas(sample_steps);
-
-	LOG_INFO("start sampling");
-	struct ggml_tensor* x_0 = sd->sample(ctx, x_t, c, uc, cfg_scale, sample_method, sigmas);
-	// struct ggml_tensor* x_0 = load_tensor_from_file(ctx, "samples_ddim.bin");
-	// print_ggml_tensor(x_0);
-	int64_t t2 = ggml_time_ms();
-	LOG_INFO("sampling completed, taking %.2fs", (t2 - t1) * 1.0f / 1000);
-
-	if (sd->free_params_immediately) {
-		sd->curr_params_mem_size -= ggml_used_mem(sd->unet_params_ctx);
-		ggml_free(sd->unet_params_ctx);
-		sd->unet_params_ctx = NULL;
-	}
-
-	struct ggml_tensor* img = sd->decode_first_stage(ctx, x_0);
-	if (img != NULL) {
-		result = ggml_to_image_vec(img);
-	}
-	int64_t t3 = ggml_time_ms();
-	LOG_INFO("decode_first_stage completed, taking %.2fs", (t3 - t2) * 1.0f / 1000);
-
-	if (sd->free_params_immediately) {
-		sd->curr_params_mem_size -= ggml_used_mem(sd->vae_params_ctx);
-		ggml_free(sd->vae_params_ctx);
-		sd->vae_params_ctx = NULL;
-	}
-
-	LOG_INFO(
-		"txt2img completed in %.2fs, use %.2fMB of memory: peak params memory %.2fMB, "
-		"peak runtime memory %.2fMB",
-		(t3 - t0) * 1.0f / 1000,
-		sd->max_mem_size * 1.0f / 1024 / 1024,
-		sd->max_params_mem_size * 1.0f / 1024 / 1024,
-		sd->max_rt_mem_size * 1.0f / 1024 / 1024);
-
-	ggml_free(ctx);
-	return result;
+                                              const std::string& negative_prompt,
+                                              float cfg_scale,
+                                              int width,
+                                              int height,
+                                              SampleMethod sample_method,
+                                              int sample_steps,
+                                              int64_t seed) {
+    std::vector<uint8_t> result;
+    struct ggml_init_params params;
+    params.mem_size = static_cast<size_t>(10 * 1024) * 1024;  // 10M
+    params.mem_size += width * height * 3 * sizeof(float) * 2;
+    params.mem_buffer = NULL;
+    params.no_alloc = false;
+    params.dynamic = false;
+    struct ggml_context* ctx = ggml_init(params);
+    if (!ctx) {
+        LOG_ERROR("ggml_init() failed");
+        return result;
+    }
+
+    if (seed < 0) {
+        seed = (int)time(NULL);
+    }
+    sd->rng->manual_seed(seed);
+
+    int64_t t0 = ggml_time_ms();
+    ggml_tensor* c = sd->get_learned_condition(ctx, prompt);
+    struct ggml_tensor* uc = NULL;
+    if (cfg_scale != 1.0) {
+        uc = sd->get_learned_condition(ctx, negative_prompt);
+    }
+    int64_t t1 = ggml_time_ms();
+    LOG_INFO("get_learned_condition completed, taking %.2fs", (t1 - t0) * 1.0f / 1000);
+
+    if (sd->free_params_immediately) {
+        sd->curr_params_mem_size -= ggml_used_mem(sd->clip_params_ctx);
+        ggml_free(sd->clip_params_ctx);
+        sd->clip_params_ctx = NULL;
+    }
+
+    int C = 4;
+    int W = width / 8;
+    int H = height / 8;
+    struct ggml_tensor* x_t = ggml_new_tensor_4d(ctx, GGML_TYPE_F32, W, H, C, 1);
+    ggml_tensor_set_f32_randn(x_t, sd->rng);
+
+    std::vector<float> sigmas = sd->denoiser->schedule->get_sigmas(sample_steps);
+
+    LOG_INFO("start sampling");
+    struct ggml_tensor* x_0 = sd->sample(ctx, x_t, c, uc, cfg_scale, sample_method, sigmas);
+    // struct ggml_tensor* x_0 = load_tensor_from_file(ctx, "samples_ddim.bin");
+    // print_ggml_tensor(x_0);
+    int64_t t2 = ggml_time_ms();
+    LOG_INFO("sampling completed, taking %.2fs", (t2 - t1) * 1.0f / 1000);
+
+    if (sd->free_params_immediately) {
+        sd->curr_params_mem_size -= ggml_used_mem(sd->unet_params_ctx);
+        ggml_free(sd->unet_params_ctx);
+        sd->unet_params_ctx = NULL;
+    }
+
+    struct ggml_tensor* img = sd->decode_first_stage(ctx, x_0);
+    if (img != NULL) {
+        result = ggml_to_image_vec(img);
+    }
+    int64_t t3 = ggml_time_ms();
+    LOG_INFO("decode_first_stage completed, taking %.2fs", (t3 - t2) * 1.0f / 1000);
+
+    if (sd->free_params_immediately) {
+        sd->curr_params_mem_size -= ggml_used_mem(sd->vae_params_ctx);
+        ggml_free(sd->vae_params_ctx);
+        sd->vae_params_ctx = NULL;
+    }
+
+    LOG_INFO(
+        "txt2img completed in %.2fs, use %.2fMB of memory: peak params memory %.2fMB, "
+        "peak runtime memory %.2fMB",
+        (t3 - t0) * 1.0f / 1000,
+        sd->max_mem_size * 1.0f / 1024 / 1024,
+        sd->max_params_mem_size * 1.0f / 1024 / 1024,
+        sd->max_rt_mem_size * 1.0f / 1024 / 1024);
+
+    ggml_free(ctx);
+    return result;
 }
 
 std::vector<uint8_t> StableDiffusion::img2img(const std::vector<uint8_t>& init_img_vec,
-	const std::string& prompt,
-	const std::string& negative_prompt,
-	float cfg_scale,
-	int width,
-	int height,
-	SampleMethod sample_method,
-	int sample_steps,
-	float strength,
-	int64_t seed) {
-	std::vector<uint8_t> result;
-	if (init_img_vec.size() != width * height * 3) {
-		return result;
-	}
-	LOG_INFO("img2img %dx%d", width, height);
-
-	std::vector<float> sigmas = sd->denoiser->schedule->get_sigmas(sample_steps);
-	size_t t_enc = static_cast<size_t>(sample_steps * strength);
-	LOG_INFO("target t_enc is %zu steps", t_enc);
-	std::vector<float> sigma_sched;
-	sigma_sched.assign(sigmas.begin() + sample_steps - t_enc - 1, sigmas.end());
-
-	struct ggml_init_params params;
-	params.mem_size = static_cast<size_t>(10 * 1024) * 1024;  // 10M
-	params.mem_size += width * height * 3 * sizeof(float) * 2;
-	params.mem_buffer = NULL;
-	params.no_alloc = false;
-	params.dynamic = false;
-	struct ggml_context* ctx = ggml_init(params);
-	if (!ctx) {
-		LOG_ERROR("ggml_init() failed");
-		return result;
-	}
-
-	if (seed < 0) {
-		seed = (int)time(NULL);
-	}
-	sd->rng->manual_seed(seed);
-
-	ggml_tensor* init_img = ggml_new_tensor_4d(ctx, GGML_TYPE_F32, width, height, 3, 1);
-	image_vec_to_ggml(init_img_vec, init_img);
-
-	int64_t t0 = ggml_time_ms();
-	ggml_tensor* moments = sd->encode_first_stage(ctx, init_img);
-	ggml_tensor* init_latent = sd->get_first_stage_encoding(ctx, moments);
-	// print_ggml_tensor(init_latent);
-	int64_t t1 = ggml_time_ms();
-	LOG_INFO("encode_first_stage completed, taking %.2fs", (t1 - t0) * 1.0f / 1000);
-
-	ggml_reset_curr_max_dynamic_size();  // reset counter
-
-	ggml_tensor* c = sd->get_learned_condition(ctx, prompt);
-	struct ggml_tensor* uc = NULL;
-	if (cfg_scale != 1.0) {
-		uc = sd->get_learned_condition(ctx, negative_prompt);
-	}
-	int64_t t2 = ggml_time_ms();
-	LOG_INFO("get_learned_condition completed, taking %.2fs", (t2 - t1) * 1.0f / 1000);
-	if (sd->free_params_immediately) {
-		sd->curr_params_mem_size -= ggml_used_mem(sd->clip_params_ctx);
-		ggml_free(sd->clip_params_ctx);
-		sd->clip_params_ctx = NULL;
-	}
-
-	LOG_INFO("start sampling");
-	struct ggml_tensor* x_0 = sd->sample(ctx, init_latent, c, uc, cfg_scale, sample_method, sigma_sched);
-	// struct ggml_tensor *x_0 = load_tensor_from_file(ctx, "samples_ddim.bin");
-	// print_ggml_tensor(x_0);
-	int64_t t3 = ggml_time_ms();
-	LOG_INFO("sampling completed, taking %.2fs", (t3 - t2) * 1.0f / 1000);
-	if (sd->free_params_immediately) {
-		sd->curr_params_mem_size -= ggml_used_mem(sd->unet_params_ctx);
-		ggml_free(sd->unet_params_ctx);
-		sd->unet_params_ctx = NULL;
-	}
-
-	struct ggml_tensor* img = sd->decode_first_stage(ctx, x_0);
-	if (img != NULL) {
-		result = ggml_to_image_vec(img);
-	}
-	int64_t t4 = ggml_time_ms();
-	LOG_INFO("decode_first_stage completed, taking %.2fs", (t4 - t3) * 1.0f / 1000);
-
-	if (sd->free_params_immediately) {
-		sd->curr_params_mem_size -= ggml_used_mem(sd->vae_params_ctx);
-		ggml_free(sd->vae_params_ctx);
-		sd->vae_params_ctx = NULL;
-	}
-
-	LOG_INFO(
-		"img2img completed in %.2fs, use %.2fMB of memory: peak params memory %.2fMB, "
-		"peak runtime memory %.2fMB",
-		(t4 - t0) * 1.0f / 1000,
-		sd->max_mem_size * 1.0f / 1024 / 1024,
-		sd->max_params_mem_size * 1.0f / 1024 / 1024,
-		sd->max_rt_mem_size * 1.0f / 1024 / 1024);
-
-	ggml_free(ctx);
-
-	return result;
+                                              const std::string& prompt,
+                                              const std::string& negative_prompt,
+                                              float cfg_scale,
+                                              int width,
+                                              int height,
+                                              SampleMethod sample_method,
+                                              int sample_steps,
+                                              float strength,
+                                              int64_t seed) {
+    std::vector<uint8_t> result;
+    if (init_img_vec.size() != width * height * 3) {
+        return result;
+    }
+    LOG_INFO("img2img %dx%d", width, height);
+
+    std::vector<float> sigmas = sd->denoiser->schedule->get_sigmas(sample_steps);
+    size_t t_enc = static_cast<size_t>(sample_steps * strength);
+    LOG_INFO("target t_enc is %zu steps", t_enc);
+    std::vector<float> sigma_sched;
+    sigma_sched.assign(sigmas.begin() + sample_steps - t_enc - 1, sigmas.end());
+
+    struct ggml_init_params params;
+    params.mem_size = static_cast<size_t>(10 * 1024) * 1024;  // 10M
+    params.mem_size += width * height * 3 * sizeof(float) * 2;
+    params.mem_buffer = NULL;
+    params.no_alloc = false;
+    params.dynamic = false;
+    struct ggml_context* ctx = ggml_init(params);
+    if (!ctx) {
+        LOG_ERROR("ggml_init() failed");
+        return result;
+    }
+
+    if (seed < 0) {
+        seed = (int)time(NULL);
+    }
+    sd->rng->manual_seed(seed);
+
+    ggml_tensor* init_img = ggml_new_tensor_4d(ctx, GGML_TYPE_F32, width, height, 3, 1);
+    image_vec_to_ggml(init_img_vec, init_img);
+
+    int64_t t0 = ggml_time_ms();
+    ggml_tensor* moments = sd->encode_first_stage(ctx, init_img);
+    ggml_tensor* init_latent = sd->get_first_stage_encoding(ctx, moments);
+    // print_ggml_tensor(init_latent);
+    int64_t t1 = ggml_time_ms();
+    LOG_INFO("encode_first_stage completed, taking %.2fs", (t1 - t0) * 1.0f / 1000);
+
+    ggml_reset_curr_max_dynamic_size();  // reset counter
+
+    ggml_tensor* c = sd->get_learned_condition(ctx, prompt);
+    struct ggml_tensor* uc = NULL;
+    if (cfg_scale != 1.0) {
+        uc = sd->get_learned_condition(ctx, negative_prompt);
+    }
+    int64_t t2 = ggml_time_ms();
+    LOG_INFO("get_learned_condition completed, taking %.2fs", (t2 - t1) * 1.0f / 1000);
+    if (sd->free_params_immediately) {
+        sd->curr_params_mem_size -= ggml_used_mem(sd->clip_params_ctx);
+        ggml_free(sd->clip_params_ctx);
+        sd->clip_params_ctx = NULL;
+    }
+
+    LOG_INFO("start sampling");
+    struct ggml_tensor* x_0 = sd->sample(ctx, init_latent, c, uc, cfg_scale, sample_method, sigma_sched);
+    // struct ggml_tensor *x_0 = load_tensor_from_file(ctx, "samples_ddim.bin");
+    // print_ggml_tensor(x_0);
+    int64_t t3 = ggml_time_ms();
+    LOG_INFO("sampling completed, taking %.2fs", (t3 - t2) * 1.0f / 1000);
+    if (sd->free_params_immediately) {
+        sd->curr_params_mem_size -= ggml_used_mem(sd->unet_params_ctx);
+        ggml_free(sd->unet_params_ctx);
+        sd->unet_params_ctx = NULL;
+    }
+
+    struct ggml_tensor* img = sd->decode_first_stage(ctx, x_0);
+    if (img != NULL) {
+        result = ggml_to_image_vec(img);
+    }
+    int64_t t4 = ggml_time_ms();
+    LOG_INFO("decode_first_stage completed, taking %.2fs", (t4 - t3) * 1.0f / 1000);
+
+    if (sd->free_params_immediately) {
+        sd->curr_params_mem_size -= ggml_used_mem(sd->vae_params_ctx);
+        ggml_free(sd->vae_params_ctx);
+        sd->vae_params_ctx = NULL;
+    }
+
+    LOG_INFO(
+        "img2img completed in %.2fs, use %.2fMB of memory: peak params memory %.2fMB, "
+        "peak runtime memory %.2fMB",
+        (t4 - t0) * 1.0f / 1000,
+        sd->max_mem_size * 1.0f / 1024 / 1024,
+        sd->max_params_mem_size * 1.0f / 1024 / 1024,
+        sd->max_rt_mem_size * 1.0f / 1024 / 1024);
+
+    ggml_free(ctx);
+
+    return result;
 }