#include "ggml_extend.hpp"

#include "model.h"
#include "rng.hpp"
#include "rng_philox.hpp"
#include "stable-diffusion.h"
#include "util.h"

#include "conditioner.hpp"
#include "control.hpp"
#include "denoiser.hpp"
#include "diffusion_model.hpp"
#include "esrgan.hpp"
#include "lora.hpp"
#include "pmid.hpp"
#include "tae.hpp"
#include "vae.hpp"

#define STB_IMAGE_IMPLEMENTATION
#define STB_IMAGE_STATIC
#include "stb_image.h"

// #define STB_IMAGE_WRITE_IMPLEMENTATION
// #define STB_IMAGE_WRITE_STATIC
// #include "stb_image_write.h"

const char* model_version_to_str[] = {
    "SD 1.x",
    "SD 1.x Inpaint",
    "Instruct-Pix2Pix",
    "SD 2.x",
    "SD 2.x Inpaint",
    "SDXL",
    "SDXL Inpaint",
    "SDXL Instruct-Pix2Pix",
    "SVD",
    "SD3.x",
    "Flux",
    "Flux Fill",
    "Flux Control",
    "Flex.2",
    "Wan 2.x",
    "Wan 2.2 I2V",
    "Wan 2.2 TI2V",
    "Qwen Image",
};

const char* sampling_methods_str[] = {
    "default",
    "Euler",
    "Heun",
    "DPM2",
    "DPM++ (2s)",
    "DPM++ (2M)",
    "modified DPM++ (2M)",
    "iPNDM",
    "iPNDM_v",
    "LCM",
    "DDIM \"trailing\"",
    "TCD",
    "Euler A",
};

/*================================================== Helper Functions ================================================*/

void calculate_alphas_cumprod(float* alphas_cumprod,
                              float linear_start = 0.00085f,
                              float linear_end   = 0.0120,
                              int timesteps      = TIMESTEPS) {
    float ls_sqrt = sqrtf(linear_start);
    float le_sqrt = sqrtf(linear_end);
    float amount  = le_sqrt - ls_sqrt;
    float product = 1.0f;
    for (int i = 0; i < timesteps; i++) {
        float beta = ls_sqrt + amount * ((float)i / (timesteps - 1));
        product *= 1.0f - powf(beta, 2.0f);
        alphas_cumprod[i] = product;
    }
}

/*=============================================== StableDiffusionGGML ================================================*/

class StableDiffusionGGML {
public:
    ggml_backend_t backend             = nullptr;  // general backend
    ggml_backend_t clip_backend        = nullptr;
    ggml_backend_t control_net_backend = nullptr;
    ggml_backend_t vae_backend         = nullptr;

    SDVersion version;
    bool vae_decode_only         = false;
    bool free_params_immediately = false;

    std::shared_ptr<RNG> rng = std::make_shared<STDDefaultRNG>();
    int n_threads            = -1;
    float scale_factor       = 0.18215f;
    float shift_factor       = 0.f;

    std::shared_ptr<Conditioner> cond_stage_model;
    std::shared_ptr<FrozenCLIPVisionEmbedder> clip_vision;  // for svd or wan2.1 i2v
    std::shared_ptr<DiffusionModel> diffusion_model;
    std::shared_ptr<DiffusionModel> high_noise_diffusion_model;
    std::shared_ptr<VAE> first_stage_model;
    std::shared_ptr<TinyAutoEncoder> tae_first_stage;
    std::shared_ptr<ControlNet> control_net = nullptr;
    std::shared_ptr<PhotoMakerIDEncoder> pmid_model;
    std::shared_ptr<LoraModel> pmid_lora;
    std::shared_ptr<PhotoMakerIDEmbed> pmid_id_embeds;

    std::string taesd_path;
    bool use_tiny_autoencoder            = false;
    sd_tiling_params_t vae_tiling_params = {false, 0, 0, 0.5f, 0, 0};
    bool offload_params_to_cpu           = false;
    bool stacked_id                      = false;

    bool is_using_v_parameterization     = false;
    bool is_using_edm_v_parameterization = false;

    std::map<std::string, struct ggml_tensor*> tensors;

    std::string lora_model_dir;
    // lora_name => multiplier
    std::unordered_map<std::string, float> curr_lora_state;

    std::shared_ptr<Denoiser> denoiser = std::make_shared<CompVisDenoiser>();

    StableDiffusionGGML() = default;

    ~StableDiffusionGGML() {
        if (clip_backend != backend) {
            ggml_backend_free(clip_backend);
        }
        if (control_net_backend != backend) {
            ggml_backend_free(control_net_backend);
        }
        if (vae_backend != backend) {
            ggml_backend_free(vae_backend);
        }
        ggml_backend_free(backend);
    }

    void init_backend() {
#ifdef SD_USE_CUDA
        LOG_DEBUG("Using CUDA backend");
        backend = ggml_backend_cuda_init(0);
#endif
#ifdef SD_USE_METAL
        LOG_DEBUG("Using Metal backend");
        backend = ggml_backend_metal_init();
#endif
#ifdef SD_USE_VULKAN
        LOG_DEBUG("Using Vulkan backend");
        for (int device = 0; device < ggml_backend_vk_get_device_count(); ++device) {
            backend = ggml_backend_vk_init(device);
        }
        if (!backend) {
            LOG_WARN("Failed to initialize Vulkan backend");
        }
#endif
#ifdef SD_USE_OPENCL
        LOG_DEBUG("Using OpenCL backend");
        // ggml_log_set(ggml_log_callback_default, nullptr); // Optional ggml logs
        backend = ggml_backend_opencl_init();
        if (!backend) {
            LOG_WARN("Failed to initialize OpenCL backend");
        }
#endif
#ifdef SD_USE_SYCL
        LOG_DEBUG("Using SYCL backend");
        backend = ggml_backend_sycl_init(0);
#endif

        if (!backend) {
            LOG_DEBUG("Using CPU backend");
            backend = ggml_backend_cpu_init();
        }
    }

    bool init(const sd_ctx_params_t* sd_ctx_params) {
        n_threads               = sd_ctx_params->n_threads;
        vae_decode_only         = sd_ctx_params->vae_decode_only;
        free_params_immediately = sd_ctx_params->free_params_immediately;
        lora_model_dir          = SAFE_STR(sd_ctx_params->lora_model_dir);
        taesd_path              = SAFE_STR(sd_ctx_params->taesd_path);
        use_tiny_autoencoder    = taesd_path.size() > 0;
        offload_params_to_cpu   = sd_ctx_params->offload_params_to_cpu;

        if (sd_ctx_params->rng_type == STD_DEFAULT_RNG) {
            rng = std::make_shared<STDDefaultRNG>();
        } else if (sd_ctx_params->rng_type == CUDA_RNG) {
            rng = std::make_shared<PhiloxRNG>();
        }

        ggml_log_set(ggml_log_callback_default, nullptr);

        init_backend();

        ModelLoader model_loader;

        if (strlen(SAFE_STR(sd_ctx_params->model_path)) > 0) {
            LOG_INFO("loading model from '%s'", sd_ctx_params->model_path);
            if (!model_loader.init_from_file(sd_ctx_params->model_path)) {
                LOG_ERROR("init model loader from file failed: '%s'", sd_ctx_params->model_path);
            }
        }

        if (strlen(SAFE_STR(sd_ctx_params->diffusion_model_path)) > 0) {
            LOG_INFO("loading diffusion model from '%s'", sd_ctx_params->diffusion_model_path);
            if (!model_loader.init_from_file(sd_ctx_params->diffusion_model_path, "model.diffusion_model.")) {
                LOG_WARN("loading diffusion model from '%s' failed", sd_ctx_params->diffusion_model_path);
            }
        }

        if (strlen(SAFE_STR(sd_ctx_params->high_noise_diffusion_model_path)) > 0) {
            LOG_INFO("loading high noise diffusion model from '%s'", sd_ctx_params->high_noise_diffusion_model_path);
            if (!model_loader.init_from_file(sd_ctx_params->high_noise_diffusion_model_path, "model.high_noise_diffusion_model.")) {
                LOG_WARN("loading diffusion model from '%s' failed", sd_ctx_params->high_noise_diffusion_model_path);
            }
        }

        bool is_unet = model_loader.model_is_unet();

        if (strlen(SAFE_STR(sd_ctx_params->clip_l_path)) > 0) {
            LOG_INFO("loading clip_l from '%s'", sd_ctx_params->clip_l_path);
            std::string prefix = is_unet ? "cond_stage_model.transformer." : "text_encoders.clip_l.transformer.";
            if (!model_loader.init_from_file(sd_ctx_params->clip_l_path, prefix)) {
                LOG_WARN("loading clip_l from '%s' failed", sd_ctx_params->clip_l_path);
            }
        }

        if (strlen(SAFE_STR(sd_ctx_params->clip_g_path)) > 0) {
            LOG_INFO("loading clip_g from '%s'", sd_ctx_params->clip_g_path);
            std::string prefix = is_unet ? "cond_stage_model.1.transformer." : "text_encoders.clip_g.transformer.";
            if (!model_loader.init_from_file(sd_ctx_params->clip_g_path, prefix)) {
                LOG_WARN("loading clip_g from '%s' failed", sd_ctx_params->clip_g_path);
            }
        }

        if (strlen(SAFE_STR(sd_ctx_params->clip_vision_path)) > 0) {
            LOG_INFO("loading clip_vision from '%s'", sd_ctx_params->clip_vision_path);
            std::string prefix = "cond_stage_model.transformer.";
            if (!model_loader.init_from_file(sd_ctx_params->clip_vision_path, prefix)) {
                LOG_WARN("loading clip_vision from '%s' failed", sd_ctx_params->clip_vision_path);
            }
        }

        if (strlen(SAFE_STR(sd_ctx_params->t5xxl_path)) > 0) {
            LOG_INFO("loading t5xxl from '%s'", sd_ctx_params->t5xxl_path);
            if (!model_loader.init_from_file(sd_ctx_params->t5xxl_path, "text_encoders.t5xxl.transformer.")) {
                LOG_WARN("loading t5xxl from '%s' failed", sd_ctx_params->t5xxl_path);
            }
        }

        if (strlen(SAFE_STR(sd_ctx_params->qwen2vl_path)) > 0) {
            LOG_INFO("loading qwen2vl from '%s'", sd_ctx_params->qwen2vl_path);
            if (!model_loader.init_from_file(sd_ctx_params->qwen2vl_path, "text_encoders.qwen2vl.")) {
                LOG_WARN("loading qwen2vl from '%s' failed", sd_ctx_params->qwen2vl_path);
            }
        }

        if (strlen(SAFE_STR(sd_ctx_params->qwen2vl_vision_path)) > 0) {
            LOG_INFO("loading qwen2vl vision from '%s'", sd_ctx_params->qwen2vl_vision_path);
            if (!model_loader.init_from_file(sd_ctx_params->qwen2vl_vision_path, "text_encoders.qwen2vl.visual.")) {
                LOG_WARN("loading qwen2vl vision from '%s' failed", sd_ctx_params->qwen2vl_vision_path);
            }
        }

        if (strlen(SAFE_STR(sd_ctx_params->vae_path)) > 0) {
            LOG_INFO("loading vae from '%s'", sd_ctx_params->vae_path);
            if (!model_loader.init_from_file(sd_ctx_params->vae_path, "vae.")) {
                LOG_WARN("loading vae from '%s' failed", sd_ctx_params->vae_path);
            }
        }

        version = model_loader.get_sd_version();
        if (version == VERSION_COUNT) {
            LOG_ERROR("get sd version from file failed: '%s'", SAFE_STR(sd_ctx_params->model_path));
            return false;
        }

        auto& tensor_types = model_loader.tensor_storages_types;
        for (auto& item : tensor_types) {
            // LOG_DEBUG("%s %u", item.first.c_str(), item.second);
            if (contains(item.first, "qwen2vl") && ends_with(item.first, "weight") && (item.second == GGML_TYPE_F32 || item.second == GGML_TYPE_BF16)) {
                item.second = GGML_TYPE_F16;
                // LOG_DEBUG(" change %s %u", item.first.c_str(), item.second);
            }
        }

        LOG_INFO("Version: %s ", model_version_to_str[version]);
        ggml_type wtype = (int)sd_ctx_params->wtype < std::min<int>(SD_TYPE_COUNT, GGML_TYPE_COUNT)
                              ? (ggml_type)sd_ctx_params->wtype
                              : GGML_TYPE_COUNT;
        if (wtype != GGML_TYPE_COUNT) {
            model_loader.set_wtype_override(wtype);
        }

        std::map<ggml_type, uint32_t> wtype_stat                 = model_loader.get_wtype_stat();
        std::map<ggml_type, uint32_t> conditioner_wtype_stat     = model_loader.get_conditioner_wtype_stat();
        std::map<ggml_type, uint32_t> diffusion_model_wtype_stat = model_loader.get_diffusion_model_wtype_stat();
        std::map<ggml_type, uint32_t> vae_wtype_stat             = model_loader.get_vae_wtype_stat();

        auto wtype_stat_to_str = [](const std::map<ggml_type, uint32_t>& m, int key_width = 8, int value_width = 5) -> std::string {
            std::ostringstream oss;
            bool first = true;
            for (const auto& [type, count] : m) {
                if (!first)
                    oss << "|";
                first = false;
                oss << std::right << std::setw(key_width) << ggml_type_name(type)
                    << ": "
                    << std::left << std::setw(value_width) << count;
            }
            return oss.str();
        };

        LOG_INFO("Weight type stat:                 %s", wtype_stat_to_str(wtype_stat).c_str());
        LOG_INFO("Conditioner weight type stat:     %s", wtype_stat_to_str(conditioner_wtype_stat).c_str());
        LOG_INFO("Diffusion model weight type stat: %s", wtype_stat_to_str(diffusion_model_wtype_stat).c_str());
        LOG_INFO("VAE weight type stat:             %s", wtype_stat_to_str(vae_wtype_stat).c_str());

        LOG_DEBUG("ggml tensor size = %d bytes", (int)sizeof(ggml_tensor));

        if (sd_version_is_sdxl(version)) {
            scale_factor = 0.13025f;
        } else if (sd_version_is_sd3(version)) {
            scale_factor = 1.5305f;
            shift_factor = 0.0609f;
        } else if (sd_version_is_flux(version)) {
            scale_factor = 0.3611f;
            shift_factor = 0.1159f;
        } else if (sd_version_is_wan(version) || sd_version_is_qwen_image(version)) {
            scale_factor = 1.0f;
        }

        if (sd_version_is_control(version)) {
            // Might need vae encode for control cond
            vae_decode_only = false;
        }

        bool clip_on_cpu = sd_ctx_params->keep_clip_on_cpu;

        {
<<<<<<< HEAD
            clip_backend   = backend;
            bool use_t5xxl = false;
            if (sd_version_is_dit(version)) {
                for (auto pair : model_loader.tensor_storages_types) {
                    if (pair.first.find("text_encoders.t5xxl") != std::string::npos) {
                        use_t5xxl = true;
                        break;
                    }
                }
            }
            if (!clip_on_cpu && !ggml_backend_is_cpu(backend) && use_t5xxl) {
                LOG_WARN(
                    "!!!It appears that you are using the T5 model. Some backends may encounter issues with it."
                    "If you notice that the generated images are completely black,"
                    "try running the T5 model on the CPU using the --clip-on-cpu parameter.");
            }
=======
            clip_backend = backend;
>>>>>>> 69b9511c
            if (clip_on_cpu && !ggml_backend_is_cpu(backend)) {
                LOG_INFO("CLIP: Using CPU backend");
                clip_backend = ggml_backend_cpu_init();
            }
            if (sd_ctx_params->diffusion_flash_attn) {
                LOG_INFO("Using flash attention in the diffusion model");
            }
            if (sd_version_is_sd3(version)) {
                cond_stage_model = std::make_shared<SD3CLIPEmbedder>(clip_backend,
                                                                     offload_params_to_cpu,
                                                                     model_loader.tensor_storages_types);
                diffusion_model  = std::make_shared<MMDiTModel>(backend,
                                                               offload_params_to_cpu,
                                                               sd_ctx_params->diffusion_flash_attn,
                                                               model_loader.tensor_storages_types);
            } else if (sd_version_is_flux(version)) {
                bool is_chroma = false;
                for (auto pair : model_loader.tensor_storages_types) {
                    if (pair.first.find("distilled_guidance_layer.in_proj.weight") != std::string::npos) {
                        is_chroma = true;
                        break;
                    }
                }
                if (is_chroma) {
                    if (sd_ctx_params->diffusion_flash_attn && sd_ctx_params->chroma_use_dit_mask) {
                        LOG_WARN(
                            "!!!It looks like you are using Chroma with flash attention. "
                            "This is currently unsupported. "
                            "If you find that the generated images are broken, "
                            "try either disabling flash attention or specifying "
                            "--chroma-disable-dit-mask as a workaround.");
                    }

                    cond_stage_model = std::make_shared<T5CLIPEmbedder>(clip_backend,
                                                                        offload_params_to_cpu,
                                                                        model_loader.tensor_storages_types,
                                                                        sd_ctx_params->chroma_use_t5_mask,
                                                                        sd_ctx_params->chroma_t5_mask_pad);
                } else {
                    cond_stage_model = std::make_shared<FluxCLIPEmbedder>(clip_backend,
                                                                          offload_params_to_cpu,
                                                                          model_loader.tensor_storages_types);
                }
                diffusion_model = std::make_shared<FluxModel>(backend,
                                                              offload_params_to_cpu,
                                                              model_loader.tensor_storages_types,
                                                              version,
                                                              sd_ctx_params->diffusion_flash_attn,
                                                              sd_ctx_params->chroma_use_dit_mask);
            } else if (sd_version_is_wan(version)) {
                cond_stage_model = std::make_shared<T5CLIPEmbedder>(clip_backend,
                                                                    offload_params_to_cpu,
                                                                    model_loader.tensor_storages_types,
                                                                    true,
                                                                    1,
                                                                    true);
                diffusion_model  = std::make_shared<WanModel>(backend,
                                                             offload_params_to_cpu,
                                                             model_loader.tensor_storages_types,
                                                             "model.diffusion_model",
                                                             version,
                                                             sd_ctx_params->diffusion_flash_attn);
                if (strlen(SAFE_STR(sd_ctx_params->high_noise_diffusion_model_path)) > 0) {
                    high_noise_diffusion_model = std::make_shared<WanModel>(backend,
                                                                            offload_params_to_cpu,
                                                                            model_loader.tensor_storages_types,
                                                                            "model.high_noise_diffusion_model",
                                                                            version,
                                                                            sd_ctx_params->diffusion_flash_attn);
                }
                if (diffusion_model->get_desc() == "Wan2.1-I2V-14B" || diffusion_model->get_desc() == "Wan2.1-FLF2V-14B") {
                    clip_vision = std::make_shared<FrozenCLIPVisionEmbedder>(backend,
                                                                             offload_params_to_cpu,
                                                                             model_loader.tensor_storages_types);
                    clip_vision->alloc_params_buffer();
                    clip_vision->get_param_tensors(tensors);
                }
            } else if (sd_version_is_qwen_image(version)) {
                bool enable_vision = false;
                if (!vae_decode_only) {
                    enable_vision = true;
                }
                cond_stage_model = std::make_shared<Qwen2_5_VLCLIPEmbedder>(clip_backend,
                                                                            offload_params_to_cpu,
                                                                            model_loader.tensor_storages_types,
                                                                            "",
                                                                            enable_vision);
                diffusion_model  = std::make_shared<QwenImageModel>(backend,
                                                                   offload_params_to_cpu,
                                                                   model_loader.tensor_storages_types,
                                                                   "model.diffusion_model",
                                                                   version,
                                                                   sd_ctx_params->diffusion_flash_attn);
            } else {  // SD1.x SD2.x SDXL
                if (strstr(SAFE_STR(sd_ctx_params->photo_maker_path), "v2")) {
                    cond_stage_model = std::make_shared<FrozenCLIPEmbedderWithCustomWords>(clip_backend,
                                                                                           offload_params_to_cpu,
                                                                                           model_loader.tensor_storages_types,
                                                                                           SAFE_STR(sd_ctx_params->embedding_dir),
                                                                                           version,
                                                                                           PM_VERSION_2);
                } else {
                    cond_stage_model = std::make_shared<FrozenCLIPEmbedderWithCustomWords>(clip_backend,
                                                                                           offload_params_to_cpu,
                                                                                           model_loader.tensor_storages_types,
                                                                                           SAFE_STR(sd_ctx_params->embedding_dir),
                                                                                           version);
                }
                diffusion_model = std::make_shared<UNetModel>(backend,
                                                              offload_params_to_cpu,
                                                              model_loader.tensor_storages_types,
                                                              version,
                                                              sd_ctx_params->diffusion_flash_attn);
                if (sd_ctx_params->diffusion_conv_direct) {
                    LOG_INFO("Using Conv2d direct in the diffusion model");
                    std::dynamic_pointer_cast<UNetModel>(diffusion_model)->unet.enable_conv2d_direct();
                }
            }

            cond_stage_model->alloc_params_buffer();
            cond_stage_model->get_param_tensors(tensors);

            diffusion_model->alloc_params_buffer();
            diffusion_model->get_param_tensors(tensors);

            if (sd_version_is_unet_edit(version)) {
                vae_decode_only = false;
            }

            if (high_noise_diffusion_model) {
                high_noise_diffusion_model->alloc_params_buffer();
                high_noise_diffusion_model->get_param_tensors(tensors);
            }

            if (sd_ctx_params->keep_vae_on_cpu && !ggml_backend_is_cpu(backend)) {
                LOG_INFO("VAE Autoencoder: Using CPU backend");
                vae_backend = ggml_backend_cpu_init();
            } else {
                vae_backend = backend;
            }

            if (sd_version_is_wan(version) || sd_version_is_qwen_image(version)) {
                first_stage_model = std::make_shared<WAN::WanVAERunner>(vae_backend,
                                                                        offload_params_to_cpu,
                                                                        model_loader.tensor_storages_types,
                                                                        "first_stage_model",
                                                                        vae_decode_only,
                                                                        version);
                first_stage_model->alloc_params_buffer();
                first_stage_model->get_param_tensors(tensors, "first_stage_model");
            } else if (!use_tiny_autoencoder) {
                first_stage_model = std::make_shared<AutoEncoderKL>(vae_backend,
                                                                    offload_params_to_cpu,
                                                                    model_loader.tensor_storages_types,
                                                                    "first_stage_model",
                                                                    vae_decode_only,
                                                                    false,
                                                                    version);
                if (sd_ctx_params->vae_conv_direct) {
                    LOG_INFO("Using Conv2d direct in the vae model");
                    first_stage_model->enable_conv2d_direct();
                }
                if (version == VERSION_SDXL &&
                    (strlen(SAFE_STR(sd_ctx_params->vae_path)) == 0 || sd_ctx_params->force_sdxl_vae_conv_scale)) {
                    float vae_conv_2d_scale = 1.f / 32.f;
                    LOG_WARN(
                        "No VAE specified with --vae or --force-sdxl-vae-conv-scale flag set, "
                        "using Conv2D scale %.3f",
                        vae_conv_2d_scale);
                    first_stage_model->set_conv2d_scale(vae_conv_2d_scale);
                }
                first_stage_model->alloc_params_buffer();
                first_stage_model->get_param_tensors(tensors, "first_stage_model");
            } else {
                tae_first_stage = std::make_shared<TinyAutoEncoder>(vae_backend,
                                                                    offload_params_to_cpu,
                                                                    model_loader.tensor_storages_types,
                                                                    "decoder.layers",
                                                                    vae_decode_only,
                                                                    version);
                if (sd_ctx_params->vae_conv_direct) {
                    LOG_INFO("Using Conv2d direct in the tae model");
                    tae_first_stage->enable_conv2d_direct();
                }
            }
            // first_stage_model->get_param_tensors(tensors, "first_stage_model.");

            if (strlen(SAFE_STR(sd_ctx_params->control_net_path)) > 0) {
                ggml_backend_t controlnet_backend = nullptr;
                if (sd_ctx_params->keep_control_net_on_cpu && !ggml_backend_is_cpu(backend)) {
                    LOG_DEBUG("ControlNet: Using CPU backend");
                    controlnet_backend = ggml_backend_cpu_init();
                } else {
                    controlnet_backend = backend;
                }
                control_net = std::make_shared<ControlNet>(controlnet_backend,
                                                           offload_params_to_cpu,
                                                           model_loader.tensor_storages_types,
                                                           version);
                if (sd_ctx_params->diffusion_conv_direct) {
                    LOG_INFO("Using Conv2d direct in the control net");
                    control_net->enable_conv2d_direct();
                }
            }

            if (strstr(SAFE_STR(sd_ctx_params->photo_maker_path), "v2")) {
                pmid_model = std::make_shared<PhotoMakerIDEncoder>(backend,
                                                                   offload_params_to_cpu,
                                                                   model_loader.tensor_storages_types,
                                                                   "pmid",
                                                                   version,
                                                                   PM_VERSION_2);
                LOG_INFO("using PhotoMaker Version 2");
            } else {
                pmid_model = std::make_shared<PhotoMakerIDEncoder>(backend,
                                                                   offload_params_to_cpu,
                                                                   model_loader.tensor_storages_types,
                                                                   "pmid",
                                                                   version);
            }
            if (strlen(SAFE_STR(sd_ctx_params->photo_maker_path)) > 0) {
                pmid_lora = std::make_shared<LoraModel>(backend, sd_ctx_params->photo_maker_path, "");
                if (!pmid_lora->load_from_file(true, n_threads)) {
                    LOG_WARN("load photomaker lora tensors from %s failed", sd_ctx_params->photo_maker_path);
                    return false;
                }
                LOG_INFO("loading stacked ID embedding (PHOTOMAKER) model file from '%s'", sd_ctx_params->photo_maker_path);
                if (!model_loader.init_from_file(sd_ctx_params->photo_maker_path, "pmid.")) {
                    LOG_WARN("loading stacked ID embedding from '%s' failed", sd_ctx_params->photo_maker_path);
                } else {
                    stacked_id = true;
                }
            }
            if (stacked_id) {
                if (!pmid_model->alloc_params_buffer()) {
                    LOG_ERROR(" pmid model params buffer allocation failed");
                    return false;
                }
                pmid_model->get_param_tensors(tensors, "pmid");
            }
        }

        struct ggml_init_params params;
        params.mem_size   = static_cast<size_t>(10 * 1024) * 1024;  // 10M
        params.mem_buffer = nullptr;
        params.no_alloc   = false;
        // LOG_DEBUG("mem_size %u ", params.mem_size);
        struct ggml_context* ctx = ggml_init(params);  // for  alphas_cumprod and is_using_v_parameterization check
        GGML_ASSERT(ctx != nullptr);
        ggml_tensor* alphas_cumprod_tensor = ggml_new_tensor_1d(ctx, GGML_TYPE_F32, TIMESTEPS);
        calculate_alphas_cumprod((float*)alphas_cumprod_tensor->data);

        // load weights
        LOG_DEBUG("loading weights");

        std::set<std::string> ignore_tensors;
        tensors["alphas_cumprod"] = alphas_cumprod_tensor;
        if (use_tiny_autoencoder) {
            ignore_tensors.insert("first_stage_model.");
        }
        if (stacked_id) {
            ignore_tensors.insert("lora.");
        }

        if (vae_decode_only) {
            ignore_tensors.insert("first_stage_model.encoder");
            ignore_tensors.insert("first_stage_model.conv1");
            ignore_tensors.insert("first_stage_model.quant");
            ignore_tensors.insert("text_encoders.qwen2vl.visual.");
        }
        if (version == VERSION_SVD) {
            ignore_tensors.insert("conditioner.embedders.3");
        }
        bool success = model_loader.load_tensors(tensors, ignore_tensors, n_threads);
        if (!success) {
            LOG_ERROR("load tensors from model loader failed");
            ggml_free(ctx);
            return false;
        }

        // LOG_DEBUG("model size = %.2fMB", total_size / 1024.0 / 1024.0);

        {
            size_t clip_params_mem_size = cond_stage_model->get_params_buffer_size();
            size_t unet_params_mem_size = diffusion_model->get_params_buffer_size();
            if (high_noise_diffusion_model) {
                unet_params_mem_size += high_noise_diffusion_model->get_params_buffer_size();
            }
            size_t vae_params_mem_size = 0;
            if (!use_tiny_autoencoder) {
                vae_params_mem_size = first_stage_model->get_params_buffer_size();
            } else {
                if (!tae_first_stage->load_from_file(taesd_path, n_threads)) {
                    return false;
                }
                vae_params_mem_size = tae_first_stage->get_params_buffer_size();
            }
            size_t control_net_params_mem_size = 0;
            if (control_net) {
                if (!control_net->load_from_file(SAFE_STR(sd_ctx_params->control_net_path), n_threads)) {
                    return false;
                }
                control_net_params_mem_size = control_net->get_params_buffer_size();
            }
            size_t pmid_params_mem_size = 0;
            if (stacked_id) {
                pmid_params_mem_size = pmid_model->get_params_buffer_size();
            }

            size_t total_params_ram_size  = 0;
            size_t total_params_vram_size = 0;
            if (ggml_backend_is_cpu(clip_backend)) {
                total_params_ram_size += clip_params_mem_size + pmid_params_mem_size;
            } else {
                total_params_vram_size += clip_params_mem_size + pmid_params_mem_size;
            }

            if (ggml_backend_is_cpu(backend)) {
                total_params_ram_size += unet_params_mem_size;
            } else {
                total_params_vram_size += unet_params_mem_size;
            }

            if (ggml_backend_is_cpu(vae_backend)) {
                total_params_ram_size += vae_params_mem_size;
            } else {
                total_params_vram_size += vae_params_mem_size;
            }

            if (ggml_backend_is_cpu(control_net_backend)) {
                total_params_ram_size += control_net_params_mem_size;
            } else {
                total_params_vram_size += control_net_params_mem_size;
            }

            size_t total_params_size = total_params_ram_size + total_params_vram_size;
            LOG_INFO(
                "total params memory size = %.2fMB (VRAM %.2fMB, RAM %.2fMB): "
                "text_encoders %.2fMB(%s), diffusion_model %.2fMB(%s), vae %.2fMB(%s), controlnet %.2fMB(%s), pmid %.2fMB(%s)",
                total_params_size / 1024.0 / 1024.0,
                total_params_vram_size / 1024.0 / 1024.0,
                total_params_ram_size / 1024.0 / 1024.0,
                clip_params_mem_size / 1024.0 / 1024.0,
                ggml_backend_is_cpu(clip_backend) ? "RAM" : "VRAM",
                unet_params_mem_size / 1024.0 / 1024.0,
                ggml_backend_is_cpu(backend) ? "RAM" : "VRAM",
                vae_params_mem_size / 1024.0 / 1024.0,
                ggml_backend_is_cpu(vae_backend) ? "RAM" : "VRAM",
                control_net_params_mem_size / 1024.0 / 1024.0,
                ggml_backend_is_cpu(control_net_backend) ? "RAM" : "VRAM",
                pmid_params_mem_size / 1024.0 / 1024.0,
                ggml_backend_is_cpu(clip_backend) ? "RAM" : "VRAM");
        }

        if (sd_ctx_params->prediction != DEFAULT_PRED) {
            switch (sd_ctx_params->prediction) {
                case EPS_PRED:
                    LOG_INFO("running in eps-prediction mode");
                    break;
                case V_PRED:
                    LOG_INFO("running in v-prediction mode");
                    denoiser = std::make_shared<CompVisVDenoiser>();
                    break;
                case EDM_V_PRED:
                    LOG_INFO("running in v-prediction EDM mode");
                    denoiser = std::make_shared<EDMVDenoiser>();
                    break;
                case SD3_FLOW_PRED: {
                    LOG_INFO("running in FLOW mode");
                    float shift = sd_ctx_params->flow_shift;
                    if (shift == INFINITY) {
                        shift = 3.0;
                    }
                    denoiser = std::make_shared<DiscreteFlowDenoiser>(shift);
                    break;
                }
                case FLUX_FLOW_PRED: {
                    LOG_INFO("running in Flux FLOW mode");
                    float shift = sd_ctx_params->flow_shift;
                    if (shift == INFINITY) {
                        shift = 3.0;
                    }
                    denoiser = std::make_shared<FluxFlowDenoiser>(shift);
                    break;
                }
                default: {
                    LOG_ERROR("Unknown parametrization %i", sd_ctx_params->prediction);
                    return false;
                }
            }
        } else {
            if (sd_version_is_sd2(version)) {
                // check is_using_v_parameterization_for_sd2
                if (is_using_v_parameterization_for_sd2(ctx, sd_version_is_inpaint(version))) {
                    is_using_v_parameterization = true;
                }
            } else if (sd_version_is_sdxl(version)) {
                if (model_loader.tensor_storages_types.find("edm_vpred.sigma_max") != model_loader.tensor_storages_types.end()) {
                    // CosXL models
                    // TODO: get sigma_min and sigma_max values from file
                    is_using_edm_v_parameterization = true;
                }
                if (model_loader.tensor_storages_types.find("v_pred") != model_loader.tensor_storages_types.end()) {
                    is_using_v_parameterization = true;
                }
            } else if (version == VERSION_SVD) {
                // TODO: V_PREDICTION_EDM
                is_using_v_parameterization = true;
            }

            if (sd_version_is_sd3(version)) {
                LOG_INFO("running in FLOW mode");
                float shift = sd_ctx_params->flow_shift;
                if (shift == INFINITY) {
                    shift = 3.0;
                }
                denoiser = std::make_shared<DiscreteFlowDenoiser>(shift);
            } else if (sd_version_is_flux(version)) {
                LOG_INFO("running in Flux FLOW mode");
                float shift = sd_ctx_params->flow_shift;
                if (shift == INFINITY) {
                    shift = 1.0f;  // TODO: validate
                    for (auto pair : model_loader.tensor_storages_types) {
                        if (pair.first.find("model.diffusion_model.guidance_in.in_layer.weight") != std::string::npos) {
                            shift = 1.15f;
                            break;
                        }
                    }
                }
                denoiser = std::make_shared<FluxFlowDenoiser>(shift);
            } else if (sd_version_is_wan(version)) {
                LOG_INFO("running in FLOW mode");
                float shift = sd_ctx_params->flow_shift;
                if (shift == INFINITY) {
                    shift = 5.0;
                }
                denoiser = std::make_shared<DiscreteFlowDenoiser>(shift);
            } else if (sd_version_is_qwen_image(version)) {
                LOG_INFO("running in FLOW mode");
                float shift = sd_ctx_params->flow_shift;
                if (shift == INFINITY) {
                    shift = 3.0;
                }
                denoiser = std::make_shared<DiscreteFlowDenoiser>(shift);
            } else if (is_using_v_parameterization) {
                LOG_INFO("running in v-prediction mode");
                denoiser = std::make_shared<CompVisVDenoiser>();
            } else if (is_using_edm_v_parameterization) {
                LOG_INFO("running in v-prediction EDM mode");
                denoiser = std::make_shared<EDMVDenoiser>();
            } else {
                LOG_INFO("running in eps-prediction mode");
            }
        }

        auto comp_vis_denoiser = std::dynamic_pointer_cast<CompVisDenoiser>(denoiser);
        if (comp_vis_denoiser) {
            for (int i = 0; i < TIMESTEPS; i++) {
                comp_vis_denoiser->sigmas[i]     = std::sqrt((1 - ((float*)alphas_cumprod_tensor->data)[i]) / ((float*)alphas_cumprod_tensor->data)[i]);
                comp_vis_denoiser->log_sigmas[i] = std::log(comp_vis_denoiser->sigmas[i]);
            }
        }

        LOG_DEBUG("finished loaded file");
        ggml_free(ctx);
        return true;
    }

    void init_scheduler(scheduler_t scheduler) {
        switch (scheduler) {
            case DISCRETE:
                LOG_INFO("running with discrete scheduler");
                denoiser->scheduler = std::make_shared<DiscreteSchedule>();
                break;
            case KARRAS:
                LOG_INFO("running with Karras scheduler");
                denoiser->scheduler = std::make_shared<KarrasSchedule>();
                break;
            case EXPONENTIAL:
                LOG_INFO("running exponential scheduler");
                denoiser->scheduler = std::make_shared<ExponentialSchedule>();
                break;
            case AYS:
                LOG_INFO("Running with Align-Your-Steps scheduler");
                denoiser->scheduler          = std::make_shared<AYSSchedule>();
                denoiser->scheduler->version = version;
                break;
            case GITS:
                LOG_INFO("Running with GITS scheduler");
                denoiser->scheduler          = std::make_shared<GITSSchedule>();
                denoiser->scheduler->version = version;
                break;
            case SGM_UNIFORM:
                LOG_INFO("Running with SGM Uniform schedule");
                denoiser->scheduler          = std::make_shared<SGMUniformSchedule>();
                denoiser->scheduler->version = version;
                break;
            case SIMPLE:
                LOG_INFO("Running with Simple schedule");
                denoiser->scheduler          = std::make_shared<SimpleSchedule>();
                denoiser->scheduler->version = version;
                break;
            case SMOOTHSTEP:
                LOG_INFO("Running with SmoothStep scheduler");
                denoiser->scheduler = std::make_shared<SmoothStepSchedule>();
                break;
            case DEFAULT:
                // Don't touch anything.
                break;
            default:
                LOG_ERROR("Unknown scheduler %i", scheduler);
                abort();
        }
    }

    bool is_using_v_parameterization_for_sd2(ggml_context* work_ctx, bool is_inpaint = false) {
        struct ggml_tensor* x_t = ggml_new_tensor_4d(work_ctx, GGML_TYPE_F32, 8, 8, 4, 1);
        ggml_set_f32(x_t, 0.5);
        struct ggml_tensor* c = ggml_new_tensor_4d(work_ctx, GGML_TYPE_F32, 1024, 2, 1, 1);
        ggml_set_f32(c, 0.5);

        struct ggml_tensor* timesteps = ggml_new_tensor_1d(work_ctx, GGML_TYPE_F32, 1);
        ggml_set_f32(timesteps, 999);

        struct ggml_tensor* concat = is_inpaint ? ggml_new_tensor_4d(work_ctx, GGML_TYPE_F32, 8, 8, 5, 1) : nullptr;
        if (concat != nullptr) {
            ggml_set_f32(concat, 0);
        }

        int64_t t0              = ggml_time_ms();
        struct ggml_tensor* out = ggml_dup_tensor(work_ctx, x_t);
        DiffusionParams diffusion_params;
        diffusion_params.x         = x_t;
        diffusion_params.timesteps = timesteps;
        diffusion_params.context   = c;
        diffusion_params.c_concat  = concat;
        diffusion_model->compute(n_threads, diffusion_params, &out);
        diffusion_model->free_compute_buffer();

        double result = 0.f;
        {
            float* vec_x   = (float*)x_t->data;
            float* vec_out = (float*)out->data;

            int64_t n = ggml_nelements(out);

            for (int i = 0; i < n; i++) {
                result += ((double)vec_out[i] - (double)vec_x[i]);
            }
            result /= n;
        }
        int64_t t1 = ggml_time_ms();
        LOG_DEBUG("check is_using_v_parameterization_for_sd2, taking %.2fs", (t1 - t0) * 1.0f / 1000);
        return result < -1;
    }

    void apply_lora(std::string lora_name, float multiplier) {
        int64_t t0                 = ggml_time_ms();
        std::string high_noise_tag = "|high_noise|";
        bool is_high_noise         = false;
        if (starts_with(lora_name, high_noise_tag)) {
            lora_name     = lora_name.substr(high_noise_tag.size());
            is_high_noise = true;
            LOG_DEBUG("high noise lora: %s", lora_name.c_str());
        }
        std::string st_file_path   = path_join(lora_model_dir, lora_name + ".safetensors");
        std::string ckpt_file_path = path_join(lora_model_dir, lora_name + ".ckpt");
        std::string file_path;
        if (file_exists(st_file_path)) {
            file_path = st_file_path;
        } else if (file_exists(ckpt_file_path)) {
            file_path = ckpt_file_path;
        } else {
            LOG_WARN("can not find %s or %s for lora %s", st_file_path.c_str(), ckpt_file_path.c_str(), lora_name.c_str());
            return;
        }
        LoraModel lora(backend, file_path, is_high_noise ? "model.high_noise_" : "");
        if (!lora.load_from_file(false, n_threads)) {
            LOG_WARN("load lora tensors from %s failed", file_path.c_str());
            return;
        }

        lora.multiplier = multiplier;
        // TODO: send version?
        lora.apply(tensors, version, n_threads);
        lora.free_params_buffer();

        int64_t t1 = ggml_time_ms();

        LOG_INFO("lora '%s' applied, taking %.2fs", lora_name.c_str(), (t1 - t0) * 1.0f / 1000);
    }

    void apply_loras(const std::unordered_map<std::string, float>& lora_state) {
        std::unordered_map<std::string, float> lora_state_diff;
        for (auto& kv : lora_state) {
            const std::string& lora_name = kv.first;
            float multiplier             = kv.second;
            lora_state_diff[lora_name] += multiplier;
        }
        for (auto& kv : curr_lora_state) {
            const std::string& lora_name = kv.first;
            float curr_multiplier        = kv.second;
            lora_state_diff[lora_name] -= curr_multiplier;
        }

        size_t rm = lora_state_diff.size() - lora_state.size();
        if (rm != 0) {
            LOG_INFO("attempting to apply %lu LoRAs (removing %lu applied LoRAs)", lora_state.size(), rm);
        } else {
            LOG_INFO("attempting to apply %lu LoRAs", lora_state.size());
        }

        for (auto& kv : lora_state_diff) {
            apply_lora(kv.first, kv.second);
        }

        curr_lora_state = lora_state;
    }

    std::string apply_loras_from_prompt(const std::string& prompt) {
        auto result_pair                                = extract_and_remove_lora(prompt);
        std::unordered_map<std::string, float> lora_f2m = result_pair.first;  // lora_name -> multiplier

        for (auto& kv : lora_f2m) {
            LOG_DEBUG("lora %s:%.2f", kv.first.c_str(), kv.second);
        }
        int64_t t0 = ggml_time_ms();
        apply_loras(lora_f2m);
        int64_t t1 = ggml_time_ms();
        LOG_INFO("apply_loras completed, taking %.2fs", (t1 - t0) * 1.0f / 1000);
        LOG_DEBUG("prompt after extract and remove lora: \"%s\"", result_pair.second.c_str());
        return result_pair.second;
    }

    ggml_tensor* id_encoder(ggml_context* work_ctx,
                            ggml_tensor* init_img,
                            ggml_tensor* prompts_embeds,
                            ggml_tensor* id_embeds,
                            std::vector<bool>& class_tokens_mask) {
        ggml_tensor* res = nullptr;
        pmid_model->compute(n_threads, init_img, prompts_embeds, id_embeds, class_tokens_mask, &res, work_ctx);
        return res;
    }

    ggml_tensor* get_clip_vision_output(ggml_context* work_ctx,
                                        sd_image_t init_image,
                                        bool return_pooled   = true,
                                        int clip_skip        = -1,
                                        bool zero_out_masked = false) {
        ggml_tensor* output = nullptr;
        if (zero_out_masked) {
            if (return_pooled) {
                output = ggml_new_tensor_1d(work_ctx,
                                            GGML_TYPE_F32,
                                            clip_vision->vision_model.projection_dim);
            } else {
                output = ggml_new_tensor_2d(work_ctx,
                                            GGML_TYPE_F32,
                                            clip_vision->vision_model.hidden_size,
                                            257);
            }

            ggml_set_f32(output, 0.f);
        } else {
            sd_image_f32_t image         = sd_image_t_to_sd_image_f32_t(init_image);
            sd_image_f32_t resized_image = clip_preprocess(image, clip_vision->vision_model.image_size, clip_vision->vision_model.image_size);
            free(image.data);
            image.data = nullptr;

            ggml_tensor* pixel_values = ggml_new_tensor_4d(work_ctx, GGML_TYPE_F32, resized_image.width, resized_image.height, 3, 1);
            sd_image_f32_to_tensor(resized_image, pixel_values, false);
            free(resized_image.data);
            resized_image.data = nullptr;

            // print_ggml_tensor(pixel_values);
            clip_vision->compute(n_threads, pixel_values, return_pooled, clip_skip, &output, work_ctx);
            // print_ggml_tensor(c_crossattn);
        }
        return output;
    }

    SDCondition get_svd_condition(ggml_context* work_ctx,
                                  sd_image_t init_image,
                                  int width,
                                  int height,
                                  int fps                  = 6,
                                  int motion_bucket_id     = 127,
                                  float augmentation_level = 0.f,
                                  bool zero_out_masked     = false) {
        // c_crossattn
        int64_t t0                      = ggml_time_ms();
        struct ggml_tensor* c_crossattn = get_clip_vision_output(work_ctx, init_image, true, -1, zero_out_masked);

        // c_concat
        struct ggml_tensor* c_concat = nullptr;
        {
            if (zero_out_masked) {
                c_concat = ggml_new_tensor_4d(work_ctx, GGML_TYPE_F32, width / 8, height / 8, 4, 1);
                ggml_set_f32(c_concat, 0.f);
            } else {
                ggml_tensor* init_img = ggml_new_tensor_4d(work_ctx, GGML_TYPE_F32, width, height, 3, 1);

                if (width != init_image.width || height != init_image.height) {
                    sd_image_f32_t image         = sd_image_t_to_sd_image_f32_t(init_image);
                    sd_image_f32_t resized_image = resize_sd_image_f32_t(image, width, height);
                    free(image.data);
                    image.data = nullptr;
                    sd_image_f32_to_tensor(resized_image, init_img, false);
                    free(resized_image.data);
                    resized_image.data = nullptr;
                } else {
                    sd_image_to_tensor(init_image, init_img);
                }
                if (augmentation_level > 0.f) {
                    struct ggml_tensor* noise = ggml_dup_tensor(work_ctx, init_img);
                    ggml_tensor_set_f32_randn(noise, rng);
                    // encode_pixels += torch.randn_like(pixels) * augmentation_level
                    ggml_tensor_scale(noise, augmentation_level);
                    ggml_tensor_add(init_img, noise);
                }
                ggml_tensor* moments = vae_encode(work_ctx, init_img);
                c_concat             = get_first_stage_encoding(work_ctx, moments);
            }
        }

        // y
        struct ggml_tensor* y = nullptr;
        {
            y                            = ggml_new_tensor_1d(work_ctx, GGML_TYPE_F32, diffusion_model->get_adm_in_channels());
            int out_dim                  = 256;
            int fps_id                   = fps - 1;
            std::vector<float> timesteps = {(float)fps_id, (float)motion_bucket_id, augmentation_level};
            set_timestep_embedding(timesteps, y, out_dim);
        }
        int64_t t1 = ggml_time_ms();
        LOG_DEBUG("computing svd condition graph completed, taking %" PRId64 " ms", t1 - t0);
        return {c_crossattn, y, c_concat};
    }

    std::vector<float> process_timesteps(const std::vector<float>& timesteps,
                                         ggml_tensor* init_latent,
                                         ggml_tensor* denoise_mask) {
        if (diffusion_model->get_desc() == "Wan2.2-TI2V-5B") {
            auto new_timesteps = std::vector<float>(init_latent->ne[2], timesteps[0]);

            if (denoise_mask != nullptr) {
                float value = ggml_tensor_get_f32(denoise_mask, 0, 0, 0, 0);
                if (value == 0.f) {
                    new_timesteps[0] = 0.f;
                }
            }
            return new_timesteps;
        } else {
            return timesteps;
        }
    }

    // a = a * mask + b * (1 - mask)
    void apply_mask(ggml_tensor* a, ggml_tensor* b, ggml_tensor* mask) {
        for (int64_t i0 = 0; i0 < a->ne[0]; i0++) {
            for (int64_t i1 = 0; i1 < a->ne[1]; i1++) {
                for (int64_t i2 = 0; i2 < a->ne[2]; i2++) {
                    for (int64_t i3 = 0; i3 < a->ne[3]; i3++) {
                        float a_value    = ggml_tensor_get_f32(a, i0, i1, i2, i3);
                        float b_value    = ggml_tensor_get_f32(b, i0, i1, i2, i3);
                        float mask_value = ggml_tensor_get_f32(mask, i0 % mask->ne[0], i1 % mask->ne[1], i2 % mask->ne[2], i3 % mask->ne[3]);
                        ggml_tensor_set_f32(a, a_value * mask_value + b_value * (1 - mask_value), i0, i1, i2, i3);
                    }
                }
            }
        }
    }

    ggml_tensor* sample(ggml_context* work_ctx,
                        std::shared_ptr<DiffusionModel> work_diffusion_model,
                        bool inverse_noise_scaling,
                        ggml_tensor* init_latent,
                        ggml_tensor* noise,
                        SDCondition cond,
                        SDCondition uncond,
                        SDCondition img_cond,
                        ggml_tensor* control_hint,
                        float control_strength,
                        sd_guidance_params_t guidance,
                        float eta,
                        int shifted_timestep,
                        sample_method_t method,
                        const std::vector<float>& sigmas,
                        int start_merge_step,
                        SDCondition id_cond,
                        std::vector<ggml_tensor*> ref_latents = {},
                        bool increase_ref_index               = false,
                        ggml_tensor* denoise_mask             = nullptr,
                        ggml_tensor* vace_context             = nullptr,
                        float vace_strength                   = 1.f) {
        if (shifted_timestep > 0 && !sd_version_is_sdxl(version)) {
            LOG_WARN("timestep shifting is only supported for SDXL models!");
            shifted_timestep = 0;
        }
        std::vector<int> skip_layers(guidance.slg.layers, guidance.slg.layers + guidance.slg.layer_count);

        float cfg_scale     = guidance.txt_cfg;
        float img_cfg_scale = isfinite(guidance.img_cfg) ? guidance.img_cfg : guidance.txt_cfg;
        float slg_scale     = guidance.slg.scale;

        if (img_cfg_scale != cfg_scale && !sd_version_is_inpaint_or_unet_edit(version)) {
            LOG_WARN("2-conditioning CFG is not supported with this model, disabling it for better performance...");
            img_cfg_scale = cfg_scale;
        }

        size_t steps          = sigmas.size() - 1;
        struct ggml_tensor* x = ggml_dup_tensor(work_ctx, init_latent);
        copy_ggml_tensor(x, init_latent);

        if (noise) {
            x = denoiser->noise_scaling(sigmas[0], noise, x);
        }

        struct ggml_tensor* noised_input = ggml_dup_tensor(work_ctx, x);

        bool has_unconditioned = img_cfg_scale != 1.0 && uncond.c_crossattn != nullptr;
        bool has_img_cond      = cfg_scale != img_cfg_scale && img_cond.c_crossattn != nullptr;
        bool has_skiplayer     = slg_scale != 0.0 && skip_layers.size() > 0;

        // denoise wrapper
        struct ggml_tensor* out_cond     = ggml_dup_tensor(work_ctx, x);
        struct ggml_tensor* out_uncond   = nullptr;
        struct ggml_tensor* out_skip     = nullptr;
        struct ggml_tensor* out_img_cond = nullptr;

        if (has_unconditioned) {
            out_uncond = ggml_dup_tensor(work_ctx, x);
        }
        if (has_skiplayer) {
            if (sd_version_is_dit(version)) {
                out_skip = ggml_dup_tensor(work_ctx, x);
            } else {
                has_skiplayer = false;
                LOG_WARN("SLG is incompatible with %s models", model_version_to_str[version]);
            }
        }
        if (has_img_cond) {
            out_img_cond = ggml_dup_tensor(work_ctx, x);
        }
        struct ggml_tensor* denoised = ggml_dup_tensor(work_ctx, x);

        int64_t t0 = ggml_time_us();

        auto denoise = [&](ggml_tensor* input, float sigma, int step) -> ggml_tensor* {
            if (step == 1 || step == -1) {
                pretty_progress(0, (int)steps, 0);
            }

            std::vector<float> scaling = denoiser->get_scalings(sigma);
            GGML_ASSERT(scaling.size() == 3);
            float c_skip = scaling[0];
            float c_out  = scaling[1];
            float c_in   = scaling[2];

            float t = denoiser->sigma_to_t(sigma);
            std::vector<float> timesteps_vec;
            if (shifted_timestep > 0 && sd_version_is_sdxl(version)) {
                float shifted_t_float = t * (float(shifted_timestep) / float(TIMESTEPS));
                int64_t shifted_t     = static_cast<int64_t>(roundf(shifted_t_float));
                shifted_t             = std::max((int64_t)0, std::min((int64_t)(TIMESTEPS - 1), shifted_t));
                LOG_DEBUG("shifting timestep from %.2f to %" PRId64 " (sigma: %.4f)", t, shifted_t, sigma);
                timesteps_vec.assign(1, (float)shifted_t);
            } else {
                timesteps_vec.assign(1, t);
            }

            timesteps_vec  = process_timesteps(timesteps_vec, init_latent, denoise_mask);
            auto timesteps = vector_to_ggml_tensor(work_ctx, timesteps_vec);
            std::vector<float> guidance_vec(1, guidance.distilled_guidance);
            auto guidance_tensor = vector_to_ggml_tensor(work_ctx, guidance_vec);

            copy_ggml_tensor(noised_input, input);
            // noised_input = noised_input * c_in
            ggml_tensor_scale(noised_input, c_in);

            if (denoise_mask != nullptr && version == VERSION_WAN2_2_TI2V) {
                apply_mask(noised_input, init_latent, denoise_mask);
            }

            std::vector<struct ggml_tensor*> controls;

            if (control_hint != nullptr && control_net != nullptr) {
                control_net->compute(n_threads, noised_input, control_hint, timesteps, cond.c_crossattn, cond.c_vector);
                controls = control_net->controls;
                // print_ggml_tensor(controls[12]);
                // GGML_ASSERT(0);
            }

            DiffusionParams diffusion_params;
            diffusion_params.x                  = noised_input;
            diffusion_params.timesteps          = timesteps;
            diffusion_params.guidance           = guidance_tensor;
            diffusion_params.ref_latents        = ref_latents;
            diffusion_params.increase_ref_index = increase_ref_index;
            diffusion_params.controls           = controls;
            diffusion_params.control_strength   = control_strength;
            diffusion_params.vace_context       = vace_context;
            diffusion_params.vace_strength      = vace_strength;

            if (start_merge_step == -1 || step <= start_merge_step) {
                // cond
                diffusion_params.context  = cond.c_crossattn;
                diffusion_params.c_concat = cond.c_concat;
                diffusion_params.y        = cond.c_vector;
                work_diffusion_model->compute(n_threads,
                                              diffusion_params,
                                              &out_cond);
            } else {
                diffusion_params.context  = id_cond.c_crossattn;
                diffusion_params.c_concat = cond.c_concat;
                diffusion_params.y        = id_cond.c_vector;
                work_diffusion_model->compute(n_threads,
                                              diffusion_params,
                                              &out_cond);
            }

            float* negative_data = nullptr;
            if (has_unconditioned) {
                // uncond
                if (control_hint != nullptr && control_net != nullptr) {
                    control_net->compute(n_threads, noised_input, control_hint, timesteps, uncond.c_crossattn, uncond.c_vector);
                    controls = control_net->controls;
                }
                diffusion_params.controls = controls;
                diffusion_params.context  = uncond.c_crossattn;
                diffusion_params.c_concat = uncond.c_concat;
                diffusion_params.y        = uncond.c_vector;
                work_diffusion_model->compute(n_threads,
                                              diffusion_params,
                                              &out_uncond);
                negative_data = (float*)out_uncond->data;
            }

            float* img_cond_data = nullptr;
            if (has_img_cond) {
                diffusion_params.context  = img_cond.c_crossattn;
                diffusion_params.c_concat = img_cond.c_concat;
                diffusion_params.y        = img_cond.c_vector;
                work_diffusion_model->compute(n_threads,
                                              diffusion_params,
                                              &out_img_cond);
                img_cond_data = (float*)out_img_cond->data;
            }

            int step_count         = sigmas.size();
            bool is_skiplayer_step = has_skiplayer && step > (int)(guidance.slg.layer_start * step_count) && step < (int)(guidance.slg.layer_end * step_count);
            float* skip_layer_data = nullptr;
            if (is_skiplayer_step) {
                LOG_DEBUG("Skipping layers at step %d\n", step);
                // skip layer (same as conditionned)
                diffusion_params.context     = cond.c_crossattn;
                diffusion_params.c_concat    = cond.c_concat;
                diffusion_params.y           = cond.c_vector;
                diffusion_params.skip_layers = skip_layers;
                work_diffusion_model->compute(n_threads,
                                              diffusion_params,
                                              &out_skip);
                skip_layer_data = (float*)out_skip->data;
            }
            float* vec_denoised  = (float*)denoised->data;
            float* vec_input     = (float*)input->data;
            float* positive_data = (float*)out_cond->data;
            int ne_elements      = (int)ggml_nelements(denoised);

            if (shifted_timestep > 0 && sd_version_is_sdxl(version)) {
                int64_t shifted_t_idx              = static_cast<int64_t>(roundf(timesteps_vec[0]));
                float shifted_sigma                = denoiser->t_to_sigma((float)shifted_t_idx);
                std::vector<float> shifted_scaling = denoiser->get_scalings(shifted_sigma);
                float shifted_c_skip               = shifted_scaling[0];
                float shifted_c_out                = shifted_scaling[1];
                float shifted_c_in                 = shifted_scaling[2];

                c_skip = shifted_c_skip * c_in / shifted_c_in;
                c_out  = shifted_c_out;
            }

            for (int i = 0; i < ne_elements; i++) {
                float latent_result = positive_data[i];
                if (has_unconditioned) {
                    // out_uncond + cfg_scale * (out_cond - out_uncond)
                    if (has_img_cond) {
                        // out_uncond + text_cfg_scale * (out_cond - out_img_cond) + image_cfg_scale * (out_img_cond - out_uncond)
                        latent_result = negative_data[i] + img_cfg_scale * (img_cond_data[i] - negative_data[i]) + cfg_scale * (positive_data[i] - img_cond_data[i]);
                    } else {
                        // img_cfg_scale == cfg_scale
                        latent_result = negative_data[i] + cfg_scale * (positive_data[i] - negative_data[i]);
                    }
                } else if (has_img_cond) {
                    // img_cfg_scale == 1
                    latent_result = img_cond_data[i] + cfg_scale * (positive_data[i] - img_cond_data[i]);
                }
                if (is_skiplayer_step) {
                    latent_result = latent_result + (positive_data[i] - skip_layer_data[i]) * slg_scale;
                }
                // v = latent_result, eps = latent_result
                // denoised = (v * c_out + input * c_skip) or (input + eps * c_out)
                vec_denoised[i] = latent_result * c_out + vec_input[i] * c_skip;
            }

            int64_t t1 = ggml_time_us();
            if (step > 0 || step == -(int)steps) {
                int showstep = std::abs(step);
                pretty_progress(showstep, (int)steps, (t1 - t0) / 1000000.f / showstep);
                // LOG_INFO("step %d sampling completed taking %.2fs", step, (t1 - t0) * 1.0f / 1000000);
            }
            if (denoise_mask != nullptr) {
                apply_mask(denoised, init_latent, denoise_mask);
            }

            return denoised;
        };

        sample_k_diffusion(method, denoise, work_ctx, x, sigmas, rng, eta);

        if (inverse_noise_scaling) {
            x = denoiser->inverse_noise_scaling(sigmas[sigmas.size() - 1], x);
        }

        if (control_net) {
            control_net->free_control_ctx();
            control_net->free_compute_buffer();
        }
        work_diffusion_model->free_compute_buffer();
        return x;
    }

    void process_latent_in(ggml_tensor* latent) {
        if (sd_version_is_wan(version) || sd_version_is_qwen_image(version)) {
            GGML_ASSERT(latent->ne[3] == 16 || latent->ne[3] == 48);
            std::vector<float> latents_mean_vec = {-0.7571f, -0.7089f, -0.9113f, 0.1075f, -0.1745f, 0.9653f, -0.1517f, 1.5508f,
                                                   0.4134f, -0.0715f, 0.5517f, -0.3632f, -0.1922f, -0.9497f, 0.2503f, -0.2921f};
            std::vector<float> latents_std_vec  = {2.8184f, 1.4541f, 2.3275f, 2.6558f, 1.2196f, 1.7708f, 2.6052f, 2.0743f,
                                                   3.2687f, 2.1526f, 2.8652f, 1.5579f, 1.6382f, 1.1253f, 2.8251f, 1.9160f};
            if (latent->ne[3] == 48) {
                latents_mean_vec = {-0.2289f, -0.0052f, -0.1323f, -0.2339f, -0.2799f, 0.0174f, 0.1838f, 0.1557f,
                                    -0.1382f, 0.0542f, 0.2813f, 0.0891f, 0.1570f, -0.0098f, 0.0375f, -0.1825f,
                                    -0.2246f, -0.1207f, -0.0698f, 0.5109f, 0.2665f, -0.2108f, -0.2158f, 0.2502f,
                                    -0.2055f, -0.0322f, 0.1109f, 0.1567f, -0.0729f, 0.0899f, -0.2799f, -0.1230f,
                                    -0.0313f, -0.1649f, 0.0117f, 0.0723f, -0.2839f, -0.2083f, -0.0520f, 0.3748f,
                                    0.0152f, 0.1957f, 0.1433f, -0.2944f, 0.3573f, -0.0548f, -0.1681f, -0.0667f};
                latents_std_vec  = {
                     0.4765f, 1.0364f, 0.4514f, 1.1677f, 0.5313f, 0.4990f, 0.4818f, 0.5013f,
                     0.8158f, 1.0344f, 0.5894f, 1.0901f, 0.6885f, 0.6165f, 0.8454f, 0.4978f,
                     0.5759f, 0.3523f, 0.7135f, 0.6804f, 0.5833f, 1.4146f, 0.8986f, 0.5659f,
                     0.7069f, 0.5338f, 0.4889f, 0.4917f, 0.4069f, 0.4999f, 0.6866f, 0.4093f,
                     0.5709f, 0.6065f, 0.6415f, 0.4944f, 0.5726f, 1.2042f, 0.5458f, 1.6887f,
                     0.3971f, 1.0600f, 0.3943f, 0.5537f, 0.5444f, 0.4089f, 0.7468f, 0.7744f};
            }
            for (int i = 0; i < latent->ne[3]; i++) {
                float mean = latents_mean_vec[i];
                float std_ = latents_std_vec[i];
                for (int j = 0; j < latent->ne[2]; j++) {
                    for (int k = 0; k < latent->ne[1]; k++) {
                        for (int l = 0; l < latent->ne[0]; l++) {
                            float value = ggml_tensor_get_f32(latent, l, k, j, i);
                            value       = (value - mean) * scale_factor / std_;
                            ggml_tensor_set_f32(latent, value, l, k, j, i);
                        }
                    }
                }
            }
        } else {
            ggml_tensor_iter(latent, [&](ggml_tensor* latent, int64_t i0, int64_t i1, int64_t i2, int64_t i3) {
                float value = ggml_tensor_get_f32(latent, i0, i1, i2, i3);
                value       = (value - shift_factor) * scale_factor;
                ggml_tensor_set_f32(latent, value, i0, i1, i2, i3);
            });
        }
    }

    void process_latent_out(ggml_tensor* latent) {
        if (sd_version_is_wan(version) || sd_version_is_qwen_image(version)) {
            GGML_ASSERT(latent->ne[3] == 16 || latent->ne[3] == 48);
            std::vector<float> latents_mean_vec = {-0.7571f, -0.7089f, -0.9113f, 0.1075f, -0.1745f, 0.9653f, -0.1517f, 1.5508f,
                                                   0.4134f, -0.0715f, 0.5517f, -0.3632f, -0.1922f, -0.9497f, 0.2503f, -0.2921f};
            std::vector<float> latents_std_vec  = {2.8184f, 1.4541f, 2.3275f, 2.6558f, 1.2196f, 1.7708f, 2.6052f, 2.0743f,
                                                   3.2687f, 2.1526f, 2.8652f, 1.5579f, 1.6382f, 1.1253f, 2.8251f, 1.9160f};
            if (latent->ne[3] == 48) {
                latents_mean_vec = {-0.2289f, -0.0052f, -0.1323f, -0.2339f, -0.2799f, 0.0174f, 0.1838f, 0.1557f,
                                    -0.1382f, 0.0542f, 0.2813f, 0.0891f, 0.1570f, -0.0098f, 0.0375f, -0.1825f,
                                    -0.2246f, -0.1207f, -0.0698f, 0.5109f, 0.2665f, -0.2108f, -0.2158f, 0.2502f,
                                    -0.2055f, -0.0322f, 0.1109f, 0.1567f, -0.0729f, 0.0899f, -0.2799f, -0.1230f,
                                    -0.0313f, -0.1649f, 0.0117f, 0.0723f, -0.2839f, -0.2083f, -0.0520f, 0.3748f,
                                    0.0152f, 0.1957f, 0.1433f, -0.2944f, 0.3573f, -0.0548f, -0.1681f, -0.0667f};
                latents_std_vec  = {
                     0.4765f, 1.0364f, 0.4514f, 1.1677f, 0.5313f, 0.4990f, 0.4818f, 0.5013f,
                     0.8158f, 1.0344f, 0.5894f, 1.0901f, 0.6885f, 0.6165f, 0.8454f, 0.4978f,
                     0.5759f, 0.3523f, 0.7135f, 0.6804f, 0.5833f, 1.4146f, 0.8986f, 0.5659f,
                     0.7069f, 0.5338f, 0.4889f, 0.4917f, 0.4069f, 0.4999f, 0.6866f, 0.4093f,
                     0.5709f, 0.6065f, 0.6415f, 0.4944f, 0.5726f, 1.2042f, 0.5458f, 1.6887f,
                     0.3971f, 1.0600f, 0.3943f, 0.5537f, 0.5444f, 0.4089f, 0.7468f, 0.7744f};
            }
            for (int i = 0; i < latent->ne[3]; i++) {
                float mean = latents_mean_vec[i];
                float std_ = latents_std_vec[i];
                for (int j = 0; j < latent->ne[2]; j++) {
                    for (int k = 0; k < latent->ne[1]; k++) {
                        for (int l = 0; l < latent->ne[0]; l++) {
                            float value = ggml_tensor_get_f32(latent, l, k, j, i);
                            value       = value * std_ / scale_factor + mean;
                            ggml_tensor_set_f32(latent, value, l, k, j, i);
                        }
                    }
                }
            }
        } else {
            ggml_tensor_iter(latent, [&](ggml_tensor* latent, int64_t i0, int64_t i1, int64_t i2, int64_t i3) {
                float value = ggml_tensor_get_f32(latent, i0, i1, i2, i3);
                value       = (value / scale_factor) + shift_factor;
                ggml_tensor_set_f32(latent, value, i0, i1, i2, i3);
            });
        }
    }

    void get_tile_sizes(int& tile_size_x,
                        int& tile_size_y,
                        float& tile_overlap,
                        const sd_tiling_params_t& params,
                        int latent_x,
                        int latent_y,
                        float encoding_factor = 1.0f) {
        tile_overlap       = std::max(std::min(params.target_overlap, 0.5f), 0.0f);
        auto get_tile_size = [&](int requested_size, float factor, int latent_size) {
            const int default_tile_size  = 32;
            const int min_tile_dimension = 4;
            int tile_size                = default_tile_size;
            // factor <= 1 means simple fraction of the latent dimension
            // factor > 1 means number of tiles across that dimension
            if (factor > 0.f) {
                if (factor > 1.0)
                    factor = 1 / (factor - factor * tile_overlap + tile_overlap);
                tile_size = std::round(latent_size * factor);
            } else if (requested_size >= min_tile_dimension) {
                tile_size = requested_size;
            }
            tile_size *= encoding_factor;
            return std::max(std::min(tile_size, latent_size), min_tile_dimension);
        };

        tile_size_x = get_tile_size(params.tile_size_x, params.rel_size_x, latent_x);
        tile_size_y = get_tile_size(params.tile_size_y, params.rel_size_y, latent_y);
    }

    ggml_tensor* vae_encode(ggml_context* work_ctx, ggml_tensor* x, bool encode_video = false) {
        int64_t t0          = ggml_time_ms();
        ggml_tensor* result = nullptr;
        int W               = x->ne[0] / 8;
        int H               = x->ne[1] / 8;
        if (vae_tiling_params.enabled && !encode_video) {
            // TODO wan2.2 vae support?
            int C = sd_version_is_dit(version) ? 16 : 4;
            int ne2;
            int ne3;
            if (sd_version_is_qwen_image(version)) {
                ne2 = 1;
                ne3 = C * x->ne[3];
            } else {
                if (!use_tiny_autoencoder) {
                    C *= 2;
                }
                ne2 = C;
                ne3 = x->ne[3];
            }
            result = ggml_new_tensor_4d(work_ctx, GGML_TYPE_F32, W, H, ne2, ne3);
        }

        if (sd_version_is_qwen_image(version)) {
            x = ggml_reshape_4d(work_ctx, x, x->ne[0], x->ne[1], 1, x->ne[2] * x->ne[3]);
        }

        if (!use_tiny_autoencoder) {
            process_vae_input_tensor(x);
            if (vae_tiling_params.enabled && !encode_video) {
                float tile_overlap;
                int tile_size_x, tile_size_y;
                // multiply tile size for encode to keep the compute buffer size consistent
                get_tile_sizes(tile_size_x, tile_size_y, tile_overlap, vae_tiling_params, W, H, 1.30539f);

                LOG_DEBUG("VAE Tile size: %dx%d", tile_size_x, tile_size_y);

                auto on_tiling = [&](ggml_tensor* in, ggml_tensor* out, bool init) {
                    first_stage_model->compute(n_threads, in, false, &out, work_ctx);
                };
                sd_tiling_non_square(x, result, 8, tile_size_x, tile_size_y, tile_overlap, on_tiling);
            } else {
                first_stage_model->compute(n_threads, x, false, &result, work_ctx);
            }
            first_stage_model->free_compute_buffer();
        } else {
            if (vae_tiling_params.enabled && !encode_video) {
                // split latent in 32x32 tiles and compute in several steps
                auto on_tiling = [&](ggml_tensor* in, ggml_tensor* out, bool init) {
                    tae_first_stage->compute(n_threads, in, false, &out, nullptr);
                };
                sd_tiling(x, result, 8, 64, 0.5f, on_tiling);
            } else {
                tae_first_stage->compute(n_threads, x, false, &result, work_ctx);
            }
            tae_first_stage->free_compute_buffer();
        }

        int64_t t1 = ggml_time_ms();
        LOG_DEBUG("computing vae encode graph completed, taking %.2fs", (t1 - t0) * 1.0f / 1000);
        return result;
    }

    ggml_tensor* gaussian_latent_sample(ggml_context* work_ctx, ggml_tensor* moments) {
        // ldm.modules.distributions.distributions.DiagonalGaussianDistribution.sample
        ggml_tensor* latent       = ggml_new_tensor_4d(work_ctx, moments->type, moments->ne[0], moments->ne[1], moments->ne[2] / 2, moments->ne[3]);
        struct ggml_tensor* noise = ggml_dup_tensor(work_ctx, latent);
        ggml_tensor_set_f32_randn(noise, rng);
        {
            float mean   = 0;
            float logvar = 0;
            float value  = 0;
            float std_   = 0;
            for (int i = 0; i < latent->ne[3]; i++) {
                for (int j = 0; j < latent->ne[2]; j++) {
                    for (int k = 0; k < latent->ne[1]; k++) {
                        for (int l = 0; l < latent->ne[0]; l++) {
                            mean   = ggml_tensor_get_f32(moments, l, k, j, i);
                            logvar = ggml_tensor_get_f32(moments, l, k, j + (int)latent->ne[2], i);
                            logvar = std::max(-30.0f, std::min(logvar, 20.0f));
                            std_   = std::exp(0.5f * logvar);
                            value  = mean + std_ * ggml_tensor_get_f32(noise, l, k, j, i);
                            // printf("%d %d %d %d -> %f\n", i, j, k, l, value);
                            ggml_tensor_set_f32(latent, value, l, k, j, i);
                        }
                    }
                }
            }
        }
        return latent;
    }

    ggml_tensor* get_first_stage_encoding(ggml_context* work_ctx, ggml_tensor* vae_output) {
        ggml_tensor* latent;
        if (use_tiny_autoencoder || sd_version_is_qwen_image(version) || sd_version_is_wan(version)) {
            latent = vae_output;
        } else if (version == VERSION_SD1_PIX2PIX) {
            latent = ggml_view_3d(work_ctx,
                                  vae_output,
                                  vae_output->ne[0],
                                  vae_output->ne[1],
                                  vae_output->ne[2] / 2,
                                  vae_output->nb[1],
                                  vae_output->nb[2],
                                  0);
        } else {
            latent = gaussian_latent_sample(work_ctx, vae_output);
        }
        process_latent_in(latent);
        if (sd_version_is_qwen_image(version)) {
            latent = ggml_reshape_4d(work_ctx, latent, latent->ne[0], latent->ne[1], latent->ne[3], 1);
        }
        return latent;
    }

    ggml_tensor* encode_first_stage(ggml_context* work_ctx, ggml_tensor* x, bool encode_video = false) {
        ggml_tensor* vae_output = vae_encode(work_ctx, x, encode_video);
        return get_first_stage_encoding(work_ctx, vae_output);
    }

    ggml_tensor* decode_first_stage(ggml_context* work_ctx, ggml_tensor* x, bool decode_video = false) {
        int64_t W           = x->ne[0] * 8;
        int64_t H           = x->ne[1] * 8;
        int64_t C           = 3;
        ggml_tensor* result = nullptr;
        if (decode_video) {
            int T = x->ne[2];
            if (sd_version_is_wan(version)) {
                T = ((T - 1) * 4) + 1;
                if (version == VERSION_WAN2_2_TI2V) {
                    W = x->ne[0] * 16;
                    H = x->ne[1] * 16;
                }
            }
            result = ggml_new_tensor_4d(work_ctx,
                                        GGML_TYPE_F32,
                                        W,
                                        H,
                                        T,
                                        3);
        } else {
            result = ggml_new_tensor_4d(work_ctx,
                                        GGML_TYPE_F32,
                                        W,
                                        H,
                                        C,
                                        x->ne[3]);
        }
        int64_t t0 = ggml_time_ms();
        if (!use_tiny_autoencoder) {
            if (sd_version_is_qwen_image(version)) {
                x = ggml_reshape_4d(work_ctx, x, x->ne[0], x->ne[1], 1, x->ne[2] * x->ne[3]);
            }
            process_latent_out(x);
            // x = load_tensor_from_file(work_ctx, "wan_vae_z.bin");
            if (vae_tiling_params.enabled && !decode_video) {
                float tile_overlap;
                int tile_size_x, tile_size_y;
                get_tile_sizes(tile_size_x, tile_size_y, tile_overlap, vae_tiling_params, x->ne[0], x->ne[1]);

                LOG_DEBUG("VAE Tile size: %dx%d", tile_size_x, tile_size_y);

                // split latent in 32x32 tiles and compute in several steps
                auto on_tiling = [&](ggml_tensor* in, ggml_tensor* out, bool init) {
                    first_stage_model->compute(n_threads, in, true, &out, nullptr);
                };
                sd_tiling_non_square(x, result, 8, tile_size_x, tile_size_y, tile_overlap, on_tiling);
            } else {
                first_stage_model->compute(n_threads, x, true, &result, work_ctx);
            }
            first_stage_model->free_compute_buffer();
            process_vae_output_tensor(result);
        } else {
            if (vae_tiling_params.enabled && !decode_video) {
                // split latent in 64x64 tiles and compute in several steps
                auto on_tiling = [&](ggml_tensor* in, ggml_tensor* out, bool init) {
                    tae_first_stage->compute(n_threads, in, true, &out);
                };
                sd_tiling(x, result, 8, 64, 0.5f, on_tiling);
            } else {
                tae_first_stage->compute(n_threads, x, true, &result);
            }
            tae_first_stage->free_compute_buffer();
        }

        int64_t t1 = ggml_time_ms();
        LOG_DEBUG("computing vae decode graph completed, taking %.2fs", (t1 - t0) * 1.0f / 1000);
        ggml_tensor_clamp(result, 0.0f, 1.0f);
        return result;
    }
};

/*================================================= SD API ==================================================*/

#define NONE_STR "NONE"

const char* sd_type_name(enum sd_type_t type) {
    if ((int)type < std::min<int>(SD_TYPE_COUNT, GGML_TYPE_COUNT)) {
        return ggml_type_name((ggml_type)type);
    }
    return NONE_STR;
}

enum sd_type_t str_to_sd_type(const char* str) {
    for (int i = 0; i < std::min<int>(SD_TYPE_COUNT, GGML_TYPE_COUNT); i++) {
        auto trait = ggml_get_type_traits((ggml_type)i);
        if (!strcmp(str, trait->type_name)) {
            return (enum sd_type_t)i;
        }
    }
    return SD_TYPE_COUNT;
}

const char* rng_type_to_str[] = {
    "std_default",
    "cuda",
};

const char* sd_rng_type_name(enum rng_type_t rng_type) {
    if (rng_type < RNG_TYPE_COUNT) {
        return rng_type_to_str[rng_type];
    }
    return NONE_STR;
}

enum rng_type_t str_to_rng_type(const char* str) {
    for (int i = 0; i < RNG_TYPE_COUNT; i++) {
        if (!strcmp(str, rng_type_to_str[i])) {
            return (enum rng_type_t)i;
        }
    }
    return RNG_TYPE_COUNT;
}

const char* sample_method_to_str[] = {
    "default",
    "euler",
    "heun",
    "dpm2",
    "dpm++2s_a",
    "dpm++2m",
    "dpm++2mv2",
    "ipndm",
    "ipndm_v",
    "lcm",
    "ddim_trailing",
    "tcd",
    "euler_a",
};

const char* sd_sample_method_name(enum sample_method_t sample_method) {
    if (sample_method < SAMPLE_METHOD_COUNT) {
        return sample_method_to_str[sample_method];
    }
    return NONE_STR;
}

enum sample_method_t str_to_sample_method(const char* str) {
    for (int i = 0; i < SAMPLE_METHOD_COUNT; i++) {
        if (!strcmp(str, sample_method_to_str[i])) {
            return (enum sample_method_t)i;
        }
    }
    return SAMPLE_METHOD_COUNT;
}

const char* schedule_to_str[] = {
    "default",
    "discrete",
    "karras",
    "exponential",
    "ays",
    "gits",
    "sgm_uniform",
    "simple",
    "smoothstep",
};

const char* sd_schedule_name(enum scheduler_t scheduler) {
    if (scheduler < SCHEDULE_COUNT) {
        return schedule_to_str[scheduler];
    }
    return NONE_STR;
}

enum scheduler_t str_to_schedule(const char* str) {
    for (int i = 0; i < SCHEDULE_COUNT; i++) {
        if (!strcmp(str, schedule_to_str[i])) {
            return (enum scheduler_t)i;
        }
    }
    return SCHEDULE_COUNT;
}

const char* prediction_to_str[] = {
    "default",
    "eps",
    "v",
    "edm_v",
    "sd3_flow",
    "flux_flow",
};

const char* sd_prediction_name(enum prediction_t prediction) {
    if (prediction < PREDICTION_COUNT) {
        return prediction_to_str[prediction];
    }
    return NONE_STR;
}

enum prediction_t str_to_prediction(const char* str) {
    for (int i = 0; i < PREDICTION_COUNT; i++) {
        if (!strcmp(str, prediction_to_str[i])) {
            return (enum prediction_t)i;
        }
    }
    return PREDICTION_COUNT;
}

void sd_ctx_params_init(sd_ctx_params_t* sd_ctx_params) {
    *sd_ctx_params                         = {};
    sd_ctx_params->vae_decode_only         = true;
    sd_ctx_params->free_params_immediately = true;
    sd_ctx_params->n_threads               = get_num_physical_cores();
    sd_ctx_params->wtype                   = SD_TYPE_COUNT;
    sd_ctx_params->rng_type                = CUDA_RNG;
    sd_ctx_params->prediction              = DEFAULT_PRED;
    sd_ctx_params->offload_params_to_cpu   = false;
    sd_ctx_params->keep_clip_on_cpu        = false;
    sd_ctx_params->keep_control_net_on_cpu = false;
    sd_ctx_params->keep_vae_on_cpu         = false;
    sd_ctx_params->diffusion_flash_attn    = false;
    sd_ctx_params->chroma_use_dit_mask     = true;
    sd_ctx_params->chroma_use_t5_mask      = false;
    sd_ctx_params->chroma_t5_mask_pad      = 1;
    sd_ctx_params->flow_shift              = INFINITY;
}

char* sd_ctx_params_to_str(const sd_ctx_params_t* sd_ctx_params) {
    char* buf = (char*)malloc(4096);
    if (!buf)
        return nullptr;
    buf[0] = '\0';

    snprintf(buf + strlen(buf), 4096 - strlen(buf),
             "model_path: %s\n"
             "clip_l_path: %s\n"
             "clip_g_path: %s\n"
             "clip_vision_path: %s\n"
             "t5xxl_path: %s\n"
             "qwen2vl_path: %s\n"
             "qwen2vl_vision_path: %s\n"
             "diffusion_model_path: %s\n"
             "high_noise_diffusion_model_path: %s\n"
             "vae_path: %s\n"
             "taesd_path: %s\n"
             "control_net_path: %s\n"
             "lora_model_dir: %s\n"
             "embedding_dir: %s\n"
             "photo_maker_path: %s\n"
             "vae_decode_only: %s\n"
             "free_params_immediately: %s\n"
             "n_threads: %d\n"
             "wtype: %s\n"
             "rng_type: %s\n"
             "prediction: %s\n"
             "offload_params_to_cpu: %s\n"
             "keep_clip_on_cpu: %s\n"
             "keep_control_net_on_cpu: %s\n"
             "keep_vae_on_cpu: %s\n"
             "diffusion_flash_attn: %s\n"
             "chroma_use_dit_mask: %s\n"
             "chroma_use_t5_mask: %s\n"
             "chroma_t5_mask_pad: %d\n",
             SAFE_STR(sd_ctx_params->model_path),
             SAFE_STR(sd_ctx_params->clip_l_path),
             SAFE_STR(sd_ctx_params->clip_g_path),
             SAFE_STR(sd_ctx_params->clip_vision_path),
             SAFE_STR(sd_ctx_params->t5xxl_path),
             SAFE_STR(sd_ctx_params->qwen2vl_path),
             SAFE_STR(sd_ctx_params->qwen2vl_vision_path),
             SAFE_STR(sd_ctx_params->diffusion_model_path),
             SAFE_STR(sd_ctx_params->high_noise_diffusion_model_path),
             SAFE_STR(sd_ctx_params->vae_path),
             SAFE_STR(sd_ctx_params->taesd_path),
             SAFE_STR(sd_ctx_params->control_net_path),
             SAFE_STR(sd_ctx_params->lora_model_dir),
             SAFE_STR(sd_ctx_params->embedding_dir),
             SAFE_STR(sd_ctx_params->photo_maker_path),
             BOOL_STR(sd_ctx_params->vae_decode_only),
             BOOL_STR(sd_ctx_params->free_params_immediately),
             sd_ctx_params->n_threads,
             sd_type_name(sd_ctx_params->wtype),
             sd_rng_type_name(sd_ctx_params->rng_type),
             sd_prediction_name(sd_ctx_params->prediction),
             BOOL_STR(sd_ctx_params->offload_params_to_cpu),
             BOOL_STR(sd_ctx_params->keep_clip_on_cpu),
             BOOL_STR(sd_ctx_params->keep_control_net_on_cpu),
             BOOL_STR(sd_ctx_params->keep_vae_on_cpu),
             BOOL_STR(sd_ctx_params->diffusion_flash_attn),
             BOOL_STR(sd_ctx_params->chroma_use_dit_mask),
             BOOL_STR(sd_ctx_params->chroma_use_t5_mask),
             sd_ctx_params->chroma_t5_mask_pad);

    return buf;
}

void sd_sample_params_init(sd_sample_params_t* sample_params) {
    *sample_params                             = {};
    sample_params->guidance.txt_cfg            = 7.0f;
    sample_params->guidance.img_cfg            = INFINITY;
    sample_params->guidance.distilled_guidance = 3.5f;
    sample_params->guidance.slg.layer_count    = 0;
    sample_params->guidance.slg.layer_start    = 0.01f;
    sample_params->guidance.slg.layer_end      = 0.2f;
    sample_params->guidance.slg.scale          = 0.f;
    sample_params->scheduler                   = DEFAULT;
    sample_params->sample_method               = SAMPLE_METHOD_DEFAULT;
    sample_params->sample_steps                = 20;
}

char* sd_sample_params_to_str(const sd_sample_params_t* sample_params) {
    char* buf = (char*)malloc(4096);
    if (!buf)
        return nullptr;
    buf[0] = '\0';

    snprintf(buf + strlen(buf), 4096 - strlen(buf),
             "(txt_cfg: %.2f, "
             "img_cfg: %.2f, "
             "distilled_guidance: %.2f, "
             "slg.layer_count: %zu, "
             "slg.layer_start: %.2f, "
             "slg.layer_end: %.2f, "
             "slg.scale: %.2f, "
             "scheduler: %s, "
             "sample_method: %s, "
             "sample_steps: %d, "
             "eta: %.2f, "
             "shifted_timestep: %d)",
             sample_params->guidance.txt_cfg,
             isfinite(sample_params->guidance.img_cfg)
                 ? sample_params->guidance.img_cfg
                 : sample_params->guidance.txt_cfg,
             sample_params->guidance.distilled_guidance,
             sample_params->guidance.slg.layer_count,
             sample_params->guidance.slg.layer_start,
             sample_params->guidance.slg.layer_end,
             sample_params->guidance.slg.scale,
             sd_schedule_name(sample_params->scheduler),
             sd_sample_method_name(sample_params->sample_method),
             sample_params->sample_steps,
             sample_params->eta,
             sample_params->shifted_timestep);

    return buf;
}

void sd_img_gen_params_init(sd_img_gen_params_t* sd_img_gen_params) {
    *sd_img_gen_params = {};
    sd_sample_params_init(&sd_img_gen_params->sample_params);
    sd_img_gen_params->clip_skip         = -1;
    sd_img_gen_params->ref_images_count  = 0;
    sd_img_gen_params->width             = 512;
    sd_img_gen_params->height            = 512;
    sd_img_gen_params->strength          = 0.75f;
    sd_img_gen_params->seed              = -1;
    sd_img_gen_params->batch_count       = 1;
    sd_img_gen_params->control_strength  = 0.9f;
    sd_img_gen_params->pm_params         = {nullptr, 0, nullptr, 20.f};
    sd_img_gen_params->vae_tiling_params = {false, 0, 0, 0.5f, 0.0f, 0.0f};
}

char* sd_img_gen_params_to_str(const sd_img_gen_params_t* sd_img_gen_params) {
    char* buf = (char*)malloc(4096);
    if (!buf)
        return nullptr;
    buf[0] = '\0';

    char* sample_params_str = sd_sample_params_to_str(&sd_img_gen_params->sample_params);

    snprintf(buf + strlen(buf), 4096 - strlen(buf),
             "prompt: %s\n"
             "negative_prompt: %s\n"
             "clip_skip: %d\n"
             "width: %d\n"
             "height: %d\n"
             "sample_params: %s\n"
             "strength: %.2f\n"
             "seed: %" PRId64
             "batch_count: %d\n"
             "ref_images_count: %d\n"
             "auto_resize_ref_image: %s\n"
             "increase_ref_index: %s\n"
             "control_strength: %.2f\n"
             "photo maker: {style_strength = %.2f, id_images_count = %d, id_embed_path = %s}\n"
             "VAE tiling: %s\n",
             SAFE_STR(sd_img_gen_params->prompt),
             SAFE_STR(sd_img_gen_params->negative_prompt),
             sd_img_gen_params->clip_skip,
             sd_img_gen_params->width,
             sd_img_gen_params->height,
             SAFE_STR(sample_params_str),
             sd_img_gen_params->strength,
             sd_img_gen_params->seed,
             sd_img_gen_params->batch_count,
             sd_img_gen_params->ref_images_count,
             BOOL_STR(sd_img_gen_params->auto_resize_ref_image),
             BOOL_STR(sd_img_gen_params->increase_ref_index),
             sd_img_gen_params->control_strength,
             sd_img_gen_params->pm_params.style_strength,
             sd_img_gen_params->pm_params.id_images_count,
             SAFE_STR(sd_img_gen_params->pm_params.id_embed_path),
             BOOL_STR(sd_img_gen_params->vae_tiling_params.enabled));
    free(sample_params_str);
    return buf;
}

void sd_vid_gen_params_init(sd_vid_gen_params_t* sd_vid_gen_params) {
    *sd_vid_gen_params = {};
    sd_sample_params_init(&sd_vid_gen_params->sample_params);
    sd_sample_params_init(&sd_vid_gen_params->high_noise_sample_params);
    sd_vid_gen_params->high_noise_sample_params.sample_steps = -1;
    sd_vid_gen_params->width                                 = 512;
    sd_vid_gen_params->height                                = 512;
    sd_vid_gen_params->strength                              = 0.75f;
    sd_vid_gen_params->seed                                  = -1;
    sd_vid_gen_params->video_frames                          = 6;
    sd_vid_gen_params->moe_boundary                          = 0.875f;
    sd_vid_gen_params->vace_strength                         = 1.f;
}

struct sd_ctx_t {
    StableDiffusionGGML* sd = nullptr;
};

sd_ctx_t* new_sd_ctx(const sd_ctx_params_t* sd_ctx_params) {
    sd_ctx_t* sd_ctx = (sd_ctx_t*)malloc(sizeof(sd_ctx_t));
    if (sd_ctx == nullptr) {
        return nullptr;
    }

    sd_ctx->sd = new StableDiffusionGGML();
    if (sd_ctx->sd == nullptr) {
        free(sd_ctx);
        return nullptr;
    }

    if (!sd_ctx->sd->init(sd_ctx_params)) {
        delete sd_ctx->sd;
        sd_ctx->sd = nullptr;
        free(sd_ctx);
        return nullptr;
    }
    return sd_ctx;
}

void free_sd_ctx(sd_ctx_t* sd_ctx) {
    if (sd_ctx->sd != nullptr) {
        delete sd_ctx->sd;
        sd_ctx->sd = nullptr;
    }
    free(sd_ctx);
}

enum sample_method_t sd_get_default_sample_method(const sd_ctx_t* sd_ctx) {
    if (sd_ctx != nullptr && sd_ctx->sd != nullptr) {
        SDVersion version = sd_ctx->sd->version;
        if (sd_version_is_dit(version))
            return EULER;
        else
            return EULER_A;
    }
    return SAMPLE_METHOD_COUNT;
}

sd_image_t* generate_image_internal(sd_ctx_t* sd_ctx,
                                    struct ggml_context* work_ctx,
                                    ggml_tensor* init_latent,
                                    std::string prompt,
                                    std::string negative_prompt,
                                    int clip_skip,
                                    sd_guidance_params_t guidance,
                                    float eta,
                                    int shifted_timestep,
                                    int width,
                                    int height,
                                    enum sample_method_t sample_method,
                                    const std::vector<float>& sigmas,
                                    int64_t seed,
                                    int batch_count,
                                    sd_image_t control_image,
                                    float control_strength,
                                    sd_pm_params_t pm_params,
                                    std::vector<sd_image_t*> ref_images,
                                    std::vector<ggml_tensor*> ref_latents,
                                    bool increase_ref_index,
                                    ggml_tensor* concat_latent = nullptr,
                                    ggml_tensor* denoise_mask  = nullptr) {
    if (seed < 0) {
        // Generally, when using the provided command line, the seed is always >0.
        // However, to prevent potential issues if 'stable-diffusion.cpp' is invoked as a library
        // by a third party with a seed <0, let's incorporate randomization here.
        srand((int)time(nullptr));
        seed = rand();
    }

    if (!isfinite(guidance.img_cfg)) {
        guidance.img_cfg = guidance.txt_cfg;
    }

    // for (auto v : sigmas) {
    //     std::cout << v << " ";
    // }
    // std::cout << std::endl;

    int sample_steps = sigmas.size() - 1;

    int64_t t0 = ggml_time_ms();
    // Apply lora
    prompt = sd_ctx->sd->apply_loras_from_prompt(prompt);

    // Photo Maker
    std::string prompt_text_only;
    ggml_tensor* init_img = nullptr;
    SDCondition id_cond;
    std::vector<bool> class_tokens_mask;

    ConditionerParams condition_params;
    condition_params.clip_skip       = clip_skip;
    condition_params.width           = width;
    condition_params.height          = height;
    condition_params.ref_images      = ref_images;
    condition_params.adm_in_channels = sd_ctx->sd->diffusion_model->get_adm_in_channels();

    if (sd_ctx->sd->stacked_id) {
        if (!sd_ctx->sd->pmid_lora->applied) {
            int64_t t0 = ggml_time_ms();
            sd_ctx->sd->pmid_lora->apply(sd_ctx->sd->tensors, sd_ctx->sd->version, sd_ctx->sd->n_threads);
            int64_t t1                     = ggml_time_ms();
            sd_ctx->sd->pmid_lora->applied = true;
            LOG_INFO("pmid_lora apply completed, taking %.2fs", (t1 - t0) * 1.0f / 1000);
            if (sd_ctx->sd->free_params_immediately) {
                sd_ctx->sd->pmid_lora->free_params_buffer();
            }
        }
        // preprocess input id images
        bool pmv2 = sd_ctx->sd->pmid_model->get_version() == PM_VERSION_2;
        if (pm_params.id_images_count > 0) {
            int clip_image_size                    = 224;
            sd_ctx->sd->pmid_model->style_strength = pm_params.style_strength;

            init_img = ggml_new_tensor_4d(work_ctx, GGML_TYPE_F32, clip_image_size, clip_image_size, 3, pm_params.id_images_count);

            std::vector<sd_image_f32_t> processed_id_images;
            for (int i = 0; i < pm_params.id_images_count; i++) {
                sd_image_f32_t id_image           = sd_image_t_to_sd_image_f32_t(pm_params.id_images[i]);
                sd_image_f32_t processed_id_image = clip_preprocess(id_image, clip_image_size, clip_image_size);
                free(id_image.data);
                id_image.data = nullptr;
                processed_id_images.push_back(processed_id_image);
            }

            ggml_tensor_iter(init_img, [&](ggml_tensor* init_img, int64_t i0, int64_t i1, int64_t i2, int64_t i3) {
                float value = sd_image_get_f32(processed_id_images[i3], i0, i1, i2);
                ggml_tensor_set_f32(init_img, value, i0, i1, i2, i3);
            });

            for (auto& image : processed_id_images) {
                free(image.data);
                image.data = nullptr;
            }
            processed_id_images.clear();

            int64_t t0                      = ggml_time_ms();
            condition_params.text           = prompt;
            condition_params.num_input_imgs = pm_params.id_images_count;
            auto cond_tup                   = sd_ctx->sd->cond_stage_model->get_learned_condition_with_trigger(work_ctx,
                                                                                                               sd_ctx->sd->n_threads,
                                                                                                               condition_params);
            id_cond                         = std::get<0>(cond_tup);
            class_tokens_mask               = std::get<1>(cond_tup);  //
            struct ggml_tensor* id_embeds   = nullptr;
            if (pmv2 && pm_params.id_embed_path != nullptr) {
                id_embeds = load_tensor_from_file(work_ctx, pm_params.id_embed_path);
                // print_ggml_tensor(id_embeds, true, "id_embeds:");
            }
            id_cond.c_crossattn = sd_ctx->sd->id_encoder(work_ctx, init_img, id_cond.c_crossattn, id_embeds, class_tokens_mask);
            int64_t t1          = ggml_time_ms();
            LOG_INFO("Photomaker ID Stacking, taking %" PRId64 " ms", t1 - t0);
            if (sd_ctx->sd->free_params_immediately) {
                sd_ctx->sd->pmid_model->free_params_buffer();
            }
            // Encode input prompt without the trigger word for delayed conditioning
            prompt_text_only = sd_ctx->sd->cond_stage_model->remove_trigger_from_prompt(work_ctx, prompt);
            // printf("%s || %s \n", prompt.c_str(), prompt_text_only.c_str());
            prompt = prompt_text_only;  //
            if (sample_steps < 50) {
                LOG_WARN("It's recommended to use >= 50 steps for photo maker!");
            }
        } else {
            LOG_WARN("Provided PhotoMaker model file, but NO input ID images");
            LOG_WARN("Turn off PhotoMaker");
            sd_ctx->sd->stacked_id = false;
        }
    }

    // Get learned condition
    condition_params.text            = prompt;
    condition_params.zero_out_masked = false;
    SDCondition cond                 = sd_ctx->sd->cond_stage_model->get_learned_condition(work_ctx,
                                                                                           sd_ctx->sd->n_threads,
                                                                                           condition_params);

    SDCondition uncond;
    if (guidance.txt_cfg != 1.0 ||
        (sd_version_is_inpaint_or_unet_edit(sd_ctx->sd->version) && guidance.txt_cfg != guidance.img_cfg)) {
        bool zero_out_masked = false;
        if (sd_version_is_sdxl(sd_ctx->sd->version) && negative_prompt.size() == 0 && !sd_ctx->sd->is_using_edm_v_parameterization) {
            zero_out_masked = true;
        }
        condition_params.text            = negative_prompt;
        condition_params.zero_out_masked = zero_out_masked;
        uncond                           = sd_ctx->sd->cond_stage_model->get_learned_condition(work_ctx,
                                                                                               sd_ctx->sd->n_threads,
                                                                                               condition_params);
    }
    int64_t t1 = ggml_time_ms();
    LOG_INFO("get_learned_condition completed, taking %" PRId64 " ms", t1 - t0);

    if (sd_ctx->sd->free_params_immediately) {
        sd_ctx->sd->cond_stage_model->free_params_buffer();
    }

    // Control net hint
    struct ggml_tensor* image_hint = nullptr;
    if (control_image.data != nullptr) {
        image_hint = ggml_new_tensor_4d(work_ctx, GGML_TYPE_F32, width, height, 3, 1);
        sd_image_to_tensor(control_image, image_hint);
    }

    // Sample
    std::vector<struct ggml_tensor*> final_latents;  // collect latents to decode
    int C = 4;
    if (sd_version_is_sd3(sd_ctx->sd->version)) {
        C = 16;
    } else if (sd_version_is_flux(sd_ctx->sd->version)) {
        C = 16;
    } else if (sd_version_is_qwen_image(sd_ctx->sd->version)) {
        C = 16;
    }
    int W = width / 8;
    int H = height / 8;
    LOG_INFO("sampling using %s method", sampling_methods_str[sample_method]);

    struct ggml_tensor* control_latent = nullptr;
    if (sd_version_is_control(sd_ctx->sd->version) && image_hint != nullptr) {
        control_latent = sd_ctx->sd->encode_first_stage(work_ctx, image_hint);
        ggml_tensor_scale(control_latent, control_strength);
    }

    if (sd_version_is_inpaint(sd_ctx->sd->version)) {
        int64_t mask_channels = 1;
        if (sd_ctx->sd->version == VERSION_FLUX_FILL) {
            mask_channels = 8 * 8;  // flatten the whole mask
        } else if (sd_ctx->sd->version == VERSION_FLEX_2) {
            mask_channels = 1 + init_latent->ne[2];
        }
        auto empty_latent = ggml_new_tensor_4d(work_ctx, GGML_TYPE_F32, init_latent->ne[0], init_latent->ne[1], mask_channels + init_latent->ne[2], 1);
        // no mask, set the whole image as masked
        for (int64_t x = 0; x < empty_latent->ne[0]; x++) {
            for (int64_t y = 0; y < empty_latent->ne[1]; y++) {
                if (sd_ctx->sd->version == VERSION_FLUX_FILL) {
                    // TODO: this might be wrong
                    for (int64_t c = 0; c < init_latent->ne[2]; c++) {
                        ggml_tensor_set_f32(empty_latent, 0, x, y, c);
                    }
                    for (int64_t c = init_latent->ne[2]; c < empty_latent->ne[2]; c++) {
                        ggml_tensor_set_f32(empty_latent, 1, x, y, c);
                    }
                } else if (sd_ctx->sd->version == VERSION_FLEX_2) {
                    for (int64_t c = 0; c < empty_latent->ne[2]; c++) {
                        // 0x16,1x1,0x16
                        ggml_tensor_set_f32(empty_latent, c == init_latent->ne[2], x, y, c);
                    }
                } else {
                    ggml_tensor_set_f32(empty_latent, 1, x, y, 0);
                    for (int64_t c = 1; c < empty_latent->ne[2]; c++) {
                        ggml_tensor_set_f32(empty_latent, 0, x, y, c);
                    }
                }
            }
        }

        if (sd_ctx->sd->version == VERSION_FLEX_2 && control_latent != nullptr && sd_ctx->sd->control_net == nullptr) {
            bool no_inpaint = concat_latent == nullptr;
            if (no_inpaint) {
                concat_latent = ggml_new_tensor_4d(work_ctx, GGML_TYPE_F32, init_latent->ne[0], init_latent->ne[1], mask_channels + init_latent->ne[2], 1);
            }
            // fill in the control image here
            for (int64_t x = 0; x < control_latent->ne[0]; x++) {
                for (int64_t y = 0; y < control_latent->ne[1]; y++) {
                    if (no_inpaint) {
                        for (int64_t c = 0; c < concat_latent->ne[2] - control_latent->ne[2]; c++) {
                            // 0x16,1x1,0x16
                            ggml_tensor_set_f32(concat_latent, c == init_latent->ne[2], x, y, c);
                        }
                    }
                    for (int64_t c = 0; c < control_latent->ne[2]; c++) {
                        float v = ggml_tensor_get_f32(control_latent, x, y, c);
                        ggml_tensor_set_f32(concat_latent, v, x, y, concat_latent->ne[2] - control_latent->ne[2] + c);
                    }
                }
            }
        } else if (concat_latent == nullptr) {
            concat_latent = empty_latent;
        }
        cond.c_concat   = concat_latent;
        uncond.c_concat = empty_latent;
        denoise_mask    = nullptr;
    } else if (sd_version_is_unet_edit(sd_ctx->sd->version)) {
        auto empty_latent = ggml_dup_tensor(work_ctx, init_latent);
        ggml_set_f32(empty_latent, 0);
        uncond.c_concat = empty_latent;
        cond.c_concat   = ref_latents[0];
        if (cond.c_concat == nullptr) {
            cond.c_concat = empty_latent;
        }
    } else if (sd_version_is_control(sd_ctx->sd->version)) {
        auto empty_latent = ggml_dup_tensor(work_ctx, init_latent);
        ggml_set_f32(empty_latent, 0);
        uncond.c_concat = empty_latent;
        if (sd_ctx->sd->control_net == nullptr) {
            cond.c_concat = control_latent;
        }
        if (cond.c_concat == nullptr) {
            cond.c_concat = empty_latent;
        }
    }
    SDCondition img_cond;
    if (uncond.c_crossattn != nullptr &&
        (sd_version_is_inpaint_or_unet_edit(sd_ctx->sd->version) && guidance.txt_cfg != guidance.img_cfg)) {
        img_cond = SDCondition(uncond.c_crossattn, uncond.c_vector, cond.c_concat);
    }
    for (int b = 0; b < batch_count; b++) {
        int64_t sampling_start = ggml_time_ms();
        int64_t cur_seed       = seed + b;
        LOG_INFO("generating image: %i/%i - seed %" PRId64, b + 1, batch_count, cur_seed);

        sd_ctx->sd->rng->manual_seed(cur_seed);
        struct ggml_tensor* x_t   = init_latent;
        struct ggml_tensor* noise = ggml_new_tensor_4d(work_ctx, GGML_TYPE_F32, W, H, C, 1);
        ggml_tensor_set_f32_randn(noise, sd_ctx->sd->rng);

        int start_merge_step = -1;
        if (sd_ctx->sd->stacked_id) {
            start_merge_step = int(sd_ctx->sd->pmid_model->style_strength / 100.f * sample_steps);
            // if (start_merge_step > 30)
            //     start_merge_step = 30;
            LOG_INFO("PHOTOMAKER: start_merge_step: %d", start_merge_step);
        }

        struct ggml_tensor* x_0 = sd_ctx->sd->sample(work_ctx,
                                                     sd_ctx->sd->diffusion_model,
                                                     true,
                                                     x_t,
                                                     noise,
                                                     cond,
                                                     uncond,
                                                     img_cond,
                                                     image_hint,
                                                     control_strength,
                                                     guidance,
                                                     eta,
                                                     shifted_timestep,
                                                     sample_method,
                                                     sigmas,
                                                     start_merge_step,
                                                     id_cond,
                                                     ref_latents,
                                                     increase_ref_index,
                                                     denoise_mask);
        // print_ggml_tensor(x_0);
        int64_t sampling_end = ggml_time_ms();
        LOG_INFO("sampling completed, taking %.2fs", (sampling_end - sampling_start) * 1.0f / 1000);
        final_latents.push_back(x_0);
    }

    if (sd_ctx->sd->free_params_immediately) {
        sd_ctx->sd->diffusion_model->free_params_buffer();
    }
    int64_t t3 = ggml_time_ms();
    LOG_INFO("generating %" PRId64 " latent images completed, taking %.2fs", final_latents.size(), (t3 - t1) * 1.0f / 1000);

    // Decode to image
    LOG_INFO("decoding %zu latents", final_latents.size());
    std::vector<struct ggml_tensor*> decoded_images;  // collect decoded images
    for (size_t i = 0; i < final_latents.size(); i++) {
        t1                      = ggml_time_ms();
        struct ggml_tensor* img = sd_ctx->sd->decode_first_stage(work_ctx, final_latents[i] /* x_0 */);
        // print_ggml_tensor(img);
        if (img != nullptr) {
            decoded_images.push_back(img);
        }
        int64_t t2 = ggml_time_ms();
        LOG_INFO("latent %" PRId64 " decoded, taking %.2fs", i + 1, (t2 - t1) * 1.0f / 1000);
    }

    int64_t t4 = ggml_time_ms();
    LOG_INFO("decode_first_stage completed, taking %.2fs", (t4 - t3) * 1.0f / 1000);
    if (sd_ctx->sd->free_params_immediately && !sd_ctx->sd->use_tiny_autoencoder) {
        sd_ctx->sd->first_stage_model->free_params_buffer();
    }
    sd_image_t* result_images = (sd_image_t*)calloc(batch_count, sizeof(sd_image_t));
    if (result_images == nullptr) {
        ggml_free(work_ctx);
        return nullptr;
    }

    for (size_t i = 0; i < decoded_images.size(); i++) {
        result_images[i].width   = width;
        result_images[i].height  = height;
        result_images[i].channel = 3;
        result_images[i].data    = sd_tensor_to_image(decoded_images[i]);
    }
    ggml_free(work_ctx);

    return result_images;
}

ggml_tensor* generate_init_latent(sd_ctx_t* sd_ctx,
                                  ggml_context* work_ctx,
                                  int width,
                                  int height,
                                  int frames = 1,
                                  bool video = false) {
    int C = 4;
    int T = frames;
    int W = width / 8;
    int H = height / 8;
    if (sd_version_is_sd3(sd_ctx->sd->version)) {
        C = 16;
    } else if (sd_version_is_flux(sd_ctx->sd->version)) {
        C = 16;
    } else if (sd_version_is_qwen_image(sd_ctx->sd->version)) {
        C = 16;
    } else if (sd_version_is_wan(sd_ctx->sd->version)) {
        C = 16;
        T = ((T - 1) / 4) + 1;
        if (sd_ctx->sd->version == VERSION_WAN2_2_TI2V) {
            C = 48;
            W = width / 16;
            H = height / 16;
        }
    }
    ggml_tensor* init_latent;
    if (video) {
        init_latent = ggml_new_tensor_4d(work_ctx, GGML_TYPE_F32, W, H, T, C);
    } else {
        init_latent = ggml_new_tensor_4d(work_ctx, GGML_TYPE_F32, W, H, C, 1);
    }
    if (sd_version_is_sd3(sd_ctx->sd->version)) {
        ggml_set_f32(init_latent, 0.0609f);
    } else if (sd_version_is_flux(sd_ctx->sd->version)) {
        ggml_set_f32(init_latent, 0.1159f);
    } else {
        ggml_set_f32(init_latent, 0.f);
    }
    return init_latent;
}

sd_image_t* generate_image(sd_ctx_t* sd_ctx, const sd_img_gen_params_t* sd_img_gen_params) {
    sd_ctx->sd->vae_tiling_params = sd_img_gen_params->vae_tiling_params;
    int width                     = sd_img_gen_params->width;
    int height                    = sd_img_gen_params->height;
    if (sd_version_is_dit(sd_ctx->sd->version)) {
        if (width % 16 || height % 16) {
            LOG_ERROR("Image dimensions must be must be a multiple of 16 on each axis for %s models. (Got %dx%d)",
                      model_version_to_str[sd_ctx->sd->version],
                      width,
                      height);
            return nullptr;
        }
    } else if (width % 64 || height % 64) {
        LOG_ERROR("Image dimensions must be must be a multiple of 64 on each axis for %s models. (Got %dx%d)",
                  model_version_to_str[sd_ctx->sd->version],
                  width,
                  height);
        return nullptr;
    }
    LOG_DEBUG("generate_image %dx%d", width, height);
    if (sd_ctx == nullptr || sd_img_gen_params == nullptr) {
        return nullptr;
    }

    struct ggml_init_params params;
    params.mem_size   = static_cast<size_t>(1024 * 1024) * 1024;  // 1G
    params.mem_buffer = nullptr;
    params.no_alloc   = false;
    // LOG_DEBUG("mem_size %u ", params.mem_size);

    struct ggml_context* work_ctx = ggml_init(params);
    if (!work_ctx) {
        LOG_ERROR("ggml_init() failed");
        return nullptr;
    }

    int64_t seed = sd_img_gen_params->seed;
    if (seed < 0) {
        srand((int)time(nullptr));
        seed = rand();
    }
    sd_ctx->sd->rng->manual_seed(seed);

    int sample_steps = sd_img_gen_params->sample_params.sample_steps;

    size_t t0 = ggml_time_ms();

    sd_ctx->sd->init_scheduler(sd_img_gen_params->sample_params.scheduler);
    std::vector<float> sigmas = sd_ctx->sd->denoiser->get_sigmas(sample_steps);

    ggml_tensor* init_latent   = nullptr;
    ggml_tensor* concat_latent = nullptr;
    ggml_tensor* denoise_mask  = nullptr;
    if (sd_img_gen_params->init_image.data) {
        LOG_INFO("IMG2IMG");

        size_t t_enc = static_cast<size_t>(sample_steps * sd_img_gen_params->strength);
        if (t_enc == sample_steps)
            t_enc--;
        LOG_INFO("target t_enc is %zu steps", t_enc);
        std::vector<float> sigma_sched;
        sigma_sched.assign(sigmas.begin() + sample_steps - t_enc - 1, sigmas.end());
        sigmas = sigma_sched;

        ggml_tensor* init_img = ggml_new_tensor_4d(work_ctx, GGML_TYPE_F32, width, height, 3, 1);
        ggml_tensor* mask_img = ggml_new_tensor_4d(work_ctx, GGML_TYPE_F32, width, height, 1, 1);

        sd_image_to_tensor(sd_img_gen_params->mask_image, mask_img);
        sd_image_to_tensor(sd_img_gen_params->init_image, init_img);

        init_latent = sd_ctx->sd->encode_first_stage(work_ctx, init_img);

        if (sd_version_is_inpaint(sd_ctx->sd->version)) {
            int64_t mask_channels = 1;
            if (sd_ctx->sd->version == VERSION_FLUX_FILL) {
                mask_channels = 8 * 8;  // flatten the whole mask
            } else if (sd_ctx->sd->version == VERSION_FLEX_2) {
                mask_channels = 1 + init_latent->ne[2];
            }
            ggml_tensor* masked_latent = nullptr;

            if (sd_ctx->sd->version != VERSION_FLEX_2) {
                // most inpaint models mask before vae
                ggml_tensor* masked_img = ggml_new_tensor_4d(work_ctx, GGML_TYPE_F32, width, height, 3, 1);
                sd_apply_mask(init_img, mask_img, masked_img);
                masked_latent = sd_ctx->sd->encode_first_stage(work_ctx, masked_img);
            } else {
                // mask after vae
                masked_latent = ggml_new_tensor_4d(work_ctx, GGML_TYPE_F32, init_latent->ne[0], init_latent->ne[1], init_latent->ne[2], 1);
                sd_apply_mask(init_latent, mask_img, masked_latent, 0.);
            }
            concat_latent = ggml_new_tensor_4d(work_ctx,
                                               GGML_TYPE_F32,
                                               masked_latent->ne[0],
                                               masked_latent->ne[1],
                                               mask_channels + masked_latent->ne[2],
                                               1);
            for (int ix = 0; ix < masked_latent->ne[0]; ix++) {
                for (int iy = 0; iy < masked_latent->ne[1]; iy++) {
                    int mx = ix * 8;
                    int my = iy * 8;
                    if (sd_ctx->sd->version == VERSION_FLUX_FILL) {
                        for (int k = 0; k < masked_latent->ne[2]; k++) {
                            float v = ggml_tensor_get_f32(masked_latent, ix, iy, k);
                            ggml_tensor_set_f32(concat_latent, v, ix, iy, k);
                        }
                        // "Encode" 8x8 mask chunks into a flattened 1x64 vector, and concatenate to masked image
                        for (int x = 0; x < 8; x++) {
                            for (int y = 0; y < 8; y++) {
                                float m = ggml_tensor_get_f32(mask_img, mx + x, my + y);
                                // TODO: check if the way the mask is flattened is correct (is it supposed to be x*8+y or x+8*y?)
                                // python code was using "b (h 8) (w 8) -> b (8 8) h w"
                                ggml_tensor_set_f32(concat_latent, m, ix, iy, masked_latent->ne[2] + x * 8 + y);
                            }
                        }
                    } else if (sd_ctx->sd->version == VERSION_FLEX_2) {
                        float m = ggml_tensor_get_f32(mask_img, mx, my);
                        // masked image
                        for (int k = 0; k < masked_latent->ne[2]; k++) {
                            float v = ggml_tensor_get_f32(masked_latent, ix, iy, k);
                            ggml_tensor_set_f32(concat_latent, v, ix, iy, k);
                        }
                        // downsampled mask
                        ggml_tensor_set_f32(concat_latent, m, ix, iy, masked_latent->ne[2]);
                        // control (todo: support this)
                        for (int k = 0; k < masked_latent->ne[2]; k++) {
                            ggml_tensor_set_f32(concat_latent, 0, ix, iy, masked_latent->ne[2] + 1 + k);
                        }
                    }
                }
            }
        }

        {
            // LOG_WARN("Inpainting with a base model is not great");
            denoise_mask = ggml_new_tensor_4d(work_ctx, GGML_TYPE_F32, width / 8, height / 8, 1, 1);
            for (int ix = 0; ix < denoise_mask->ne[0]; ix++) {
                for (int iy = 0; iy < denoise_mask->ne[1]; iy++) {
                    int mx  = ix * 8;
                    int my  = iy * 8;
                    float m = ggml_tensor_get_f32(mask_img, mx, my);
                    ggml_tensor_set_f32(denoise_mask, m, ix, iy);
                }
            }
        }
    } else {
        LOG_INFO("TXT2IMG");
        if (sd_version_is_inpaint(sd_ctx->sd->version)) {
            LOG_WARN("This is an inpainting model, this should only be used in img2img mode with a mask");
        }
        init_latent = generate_init_latent(sd_ctx, work_ctx, width, height);
    }

    sd_guidance_params_t guidance = sd_img_gen_params->sample_params.guidance;
    std::vector<sd_image_t*> ref_images;
    for (int i = 0; i < sd_img_gen_params->ref_images_count; i++) {
        ref_images.push_back(&sd_img_gen_params->ref_images[i]);
    }

    std::vector<uint8_t> empty_image_data;
    sd_image_t empty_image = {(uint32_t)width, (uint32_t)height, 3, nullptr};
    if (ref_images.empty() && sd_version_is_unet_edit(sd_ctx->sd->version)) {
        LOG_WARN("This model needs at least one reference image; using an empty reference");
        empty_image_data.resize(width * height * 3);
        ref_images.push_back(&empty_image);
        empty_image.data = empty_image_data.data();
        guidance.img_cfg = 0.f;
    }

    if (ref_images.size() > 0) {
        LOG_INFO("EDIT mode");
    }

    std::vector<ggml_tensor*> ref_latents;
    for (int i = 0; i < ref_images.size(); i++) {
        ggml_tensor* img;
        if (sd_img_gen_params->auto_resize_ref_image) {
            LOG_DEBUG("auto resize ref images");
            sd_image_f32_t ref_image = sd_image_t_to_sd_image_f32_t(*ref_images[i]);
            int VAE_IMAGE_SIZE       = std::min(1024 * 1024, width * height);
            double vae_width         = sqrt(VAE_IMAGE_SIZE * ref_image.width / ref_image.height);
            double vae_height        = vae_width * ref_image.height / ref_image.width;

            int factor = 16;
            if (sd_version_is_qwen_image(sd_ctx->sd->version)) {
                factor = 32;
            }

            vae_height = round(vae_height / factor) * factor;
            vae_width  = round(vae_width / factor) * factor;

            sd_image_f32_t resized_image = resize_sd_image_f32_t(ref_image, static_cast<int>(vae_width), static_cast<int>(vae_height));
            free(ref_image.data);
            ref_image.data = nullptr;

            LOG_DEBUG("resize vae ref image %d from %dx%d to %dx%d", i, ref_image.height, ref_image.width, resized_image.height, resized_image.width);

            img = ggml_new_tensor_4d(work_ctx,
                                     GGML_TYPE_F32,
                                     resized_image.width,
                                     resized_image.height,
                                     3,
                                     1);
            sd_image_f32_to_tensor(resized_image, img);
            free(resized_image.data);
            resized_image.data = nullptr;
        } else {
            img = ggml_new_tensor_4d(work_ctx,
                                     GGML_TYPE_F32,
                                     ref_images[i]->width,
                                     ref_images[i]->height,
                                     3,
                                     1);
            sd_image_to_tensor(*ref_images[i], img);
        }

        // print_ggml_tensor(img, false, "img");

        ggml_tensor* latent = sd_ctx->sd->encode_first_stage(work_ctx, img);
        ref_latents.push_back(latent);
    }

    if (sd_img_gen_params->init_image.data != nullptr || sd_img_gen_params->ref_images_count > 0) {
        size_t t1 = ggml_time_ms();
        LOG_INFO("encode_first_stage completed, taking %.2fs", (t1 - t0) * 1.0f / 1000);
    }

    enum sample_method_t sample_method = sd_img_gen_params->sample_params.sample_method;
    if (sample_method == SAMPLE_METHOD_DEFAULT) {
        sample_method = sd_get_default_sample_method(sd_ctx);
    }

    sd_image_t* result_images = generate_image_internal(sd_ctx,
                                                        work_ctx,
                                                        init_latent,
                                                        SAFE_STR(sd_img_gen_params->prompt),
                                                        SAFE_STR(sd_img_gen_params->negative_prompt),
                                                        sd_img_gen_params->clip_skip,
                                                        guidance,
                                                        sd_img_gen_params->sample_params.eta,
                                                        sd_img_gen_params->sample_params.shifted_timestep,
                                                        width,
                                                        height,
                                                        sample_method,
                                                        sigmas,
                                                        seed,
                                                        sd_img_gen_params->batch_count,
                                                        sd_img_gen_params->control_image,
                                                        sd_img_gen_params->control_strength,
                                                        sd_img_gen_params->pm_params,
                                                        ref_images,
                                                        ref_latents,
                                                        sd_img_gen_params->increase_ref_index,
                                                        concat_latent,
                                                        denoise_mask);

    size_t t2 = ggml_time_ms();

    LOG_INFO("generate_image completed in %.2fs", (t2 - t0) * 1.0f / 1000);

    return result_images;
}

SD_API sd_image_t* generate_video(sd_ctx_t* sd_ctx, const sd_vid_gen_params_t* sd_vid_gen_params, int* num_frames_out) {
    if (sd_ctx == nullptr || sd_vid_gen_params == nullptr) {
        return nullptr;
    }

    std::string prompt          = SAFE_STR(sd_vid_gen_params->prompt);
    std::string negative_prompt = SAFE_STR(sd_vid_gen_params->negative_prompt);

    int width        = sd_vid_gen_params->width;
    int height       = sd_vid_gen_params->height;
    int frames       = sd_vid_gen_params->video_frames;
    frames           = (frames - 1) / 4 * 4 + 1;
    int sample_steps = sd_vid_gen_params->sample_params.sample_steps;
    LOG_INFO("generate_video %dx%dx%d", width, height, frames);

    sd_ctx->sd->init_scheduler(sd_vid_gen_params->sample_params.scheduler);

    int high_noise_sample_steps = 0;
    if (sd_ctx->sd->high_noise_diffusion_model) {
        sd_ctx->sd->init_scheduler(sd_vid_gen_params->high_noise_sample_params.scheduler);
        high_noise_sample_steps = sd_vid_gen_params->high_noise_sample_params.sample_steps;
    }

    int total_steps = sample_steps;

    if (high_noise_sample_steps > 0) {
        total_steps += high_noise_sample_steps;
    }
    std::vector<float> sigmas = sd_ctx->sd->denoiser->get_sigmas(total_steps);

    if (high_noise_sample_steps < 0) {
        // timesteps ∝ sigmas for Flow models (like wan2.2 a14b)
        for (size_t i = 0; i < sigmas.size(); ++i) {
            if (sigmas[i] < sd_vid_gen_params->moe_boundary) {
                high_noise_sample_steps = i;
                break;
            }
        }
        LOG_DEBUG("switching from high noise model at step %d", high_noise_sample_steps);
    }

    struct ggml_init_params params;
    params.mem_size   = static_cast<size_t>(1024 * 1024) * 1024;  // 1G
    params.mem_buffer = nullptr;
    params.no_alloc   = false;
    // LOG_DEBUG("mem_size %u ", params.mem_size);

    struct ggml_context* work_ctx = ggml_init(params);
    if (!work_ctx) {
        LOG_ERROR("ggml_init() failed");
        return nullptr;
    }

    int64_t seed = sd_vid_gen_params->seed;
    if (seed < 0) {
        seed = (int)time(nullptr);
    }

    sd_ctx->sd->rng->manual_seed(seed);

    int64_t t0 = ggml_time_ms();

    // Apply lora
    prompt = sd_ctx->sd->apply_loras_from_prompt(prompt);

    ggml_tensor* init_latent        = nullptr;
    ggml_tensor* clip_vision_output = nullptr;
    ggml_tensor* concat_latent      = nullptr;
    ggml_tensor* denoise_mask       = nullptr;
    ggml_tensor* vace_context       = nullptr;
    int64_t ref_image_num           = 0;  // for vace
    if (sd_ctx->sd->diffusion_model->get_desc() == "Wan2.1-I2V-14B" ||
        sd_ctx->sd->diffusion_model->get_desc() == "Wan2.2-I2V-14B" ||
        sd_ctx->sd->diffusion_model->get_desc() == "Wan2.1-FLF2V-14B") {
        LOG_INFO("IMG2VID");

        if (sd_ctx->sd->diffusion_model->get_desc() == "Wan2.1-I2V-14B" ||
            sd_ctx->sd->diffusion_model->get_desc() == "Wan2.1-FLF2V-14B") {
            if (sd_vid_gen_params->init_image.data) {
                clip_vision_output = sd_ctx->sd->get_clip_vision_output(work_ctx, sd_vid_gen_params->init_image, false, -2);
            } else {
                clip_vision_output = sd_ctx->sd->get_clip_vision_output(work_ctx, sd_vid_gen_params->init_image, false, -2, true);
            }

            if (sd_ctx->sd->diffusion_model->get_desc() == "Wan2.1-FLF2V-14B") {
                ggml_tensor* end_image_clip_vision_output = nullptr;
                if (sd_vid_gen_params->end_image.data) {
                    end_image_clip_vision_output = sd_ctx->sd->get_clip_vision_output(work_ctx, sd_vid_gen_params->end_image, false, -2);
                } else {
                    end_image_clip_vision_output = sd_ctx->sd->get_clip_vision_output(work_ctx, sd_vid_gen_params->end_image, false, -2, true);
                }
                clip_vision_output = ggml_tensor_concat(work_ctx, clip_vision_output, end_image_clip_vision_output, 1);
            }

            int64_t t1 = ggml_time_ms();
            LOG_INFO("get_clip_vision_output completed, taking %" PRId64 " ms", t1 - t0);
        }

        int64_t t1         = ggml_time_ms();
        ggml_tensor* image = ggml_new_tensor_4d(work_ctx, GGML_TYPE_F32, width, height, frames, 3);
        ggml_tensor_iter(image, [&](ggml_tensor* image, int64_t i0, int64_t i1, int64_t i2, int64_t i3) {
            float value = 0.5f;
            if (i2 == 0 && sd_vid_gen_params->init_image.data) {  // start image
                value = *(sd_vid_gen_params->init_image.data + i1 * width * 3 + i0 * 3 + i3);
                value /= 255.f;
            } else if (i2 == frames - 1 && sd_vid_gen_params->end_image.data) {
                value = *(sd_vid_gen_params->end_image.data + i1 * width * 3 + i0 * 3 + i3);
                value /= 255.f;
            }
            ggml_tensor_set_f32(image, value, i0, i1, i2, i3);
        });

        concat_latent = sd_ctx->sd->encode_first_stage(work_ctx, image);  // [b*c, t, h/8, w/8]

        int64_t t2 = ggml_time_ms();
        LOG_INFO("encode_first_stage completed, taking %" PRId64 " ms", t2 - t1);

        ggml_tensor* concat_mask = ggml_new_tensor_4d(work_ctx,
                                                      GGML_TYPE_F32,
                                                      concat_latent->ne[0],
                                                      concat_latent->ne[1],
                                                      concat_latent->ne[2],
                                                      4);  // [b*4, t, w/8, h/8]
        ggml_tensor_iter(concat_mask, [&](ggml_tensor* concat_mask, int64_t i0, int64_t i1, int64_t i2, int64_t i3) {
            float value = 0.0f;
            if (i2 == 0 && sd_vid_gen_params->init_image.data) {  // start image
                value = 1.0f;
            } else if (i2 == frames - 1 && sd_vid_gen_params->end_image.data && i3 == 3) {
                value = 1.0f;
            }
            ggml_tensor_set_f32(concat_mask, value, i0, i1, i2, i3);
        });

        concat_latent = ggml_tensor_concat(work_ctx, concat_mask, concat_latent, 3);  // [b*(c+4), t, h/8, w/8]
    } else if (sd_ctx->sd->diffusion_model->get_desc() == "Wan2.2-TI2V-5B" && sd_vid_gen_params->init_image.data) {
        LOG_INFO("IMG2VID");

        int64_t t1            = ggml_time_ms();
        ggml_tensor* init_img = ggml_new_tensor_4d(work_ctx, GGML_TYPE_F32, width, height, 3, 1);
        sd_image_to_tensor(sd_vid_gen_params->init_image, init_img);
        init_img = ggml_reshape_4d(work_ctx, init_img, width, height, 1, 3);

        auto init_image_latent = sd_ctx->sd->vae_encode(work_ctx, init_img);  // [b*c, 1, h/16, w/16]

        init_latent  = generate_init_latent(sd_ctx, work_ctx, width, height, frames, true);
        denoise_mask = ggml_new_tensor_4d(work_ctx, GGML_TYPE_F32, init_latent->ne[0], init_latent->ne[1], init_latent->ne[2], 1);
        ggml_set_f32(denoise_mask, 1.f);

        sd_ctx->sd->process_latent_out(init_latent);

        ggml_tensor_iter(init_image_latent, [&](ggml_tensor* t, int64_t i0, int64_t i1, int64_t i2, int64_t i3) {
            float value = ggml_tensor_get_f32(t, i0, i1, i2, i3);
            ggml_tensor_set_f32(init_latent, value, i0, i1, i2, i3);
            if (i3 == 0) {
                ggml_tensor_set_f32(denoise_mask, 0.f, i0, i1, i2, i3);
            }
        });

        sd_ctx->sd->process_latent_in(init_latent);

        int64_t t2 = ggml_time_ms();
        LOG_INFO("encode_first_stage completed, taking %" PRId64 " ms", t2 - t1);
    } else if (sd_ctx->sd->diffusion_model->get_desc() == "Wan2.1-VACE-1.3B" ||
               sd_ctx->sd->diffusion_model->get_desc() == "Wan2.x-VACE-14B") {
        LOG_INFO("VACE");
        int64_t t1                    = ggml_time_ms();
        ggml_tensor* ref_image_latent = nullptr;
        if (sd_vid_gen_params->init_image.data) {
            ggml_tensor* ref_img = ggml_new_tensor_4d(work_ctx, GGML_TYPE_F32, width, height, 3, 1);
            sd_image_to_tensor(sd_vid_gen_params->init_image, ref_img);
            ref_img = ggml_reshape_4d(work_ctx, ref_img, width, height, 1, 3);

            ref_image_latent = sd_ctx->sd->encode_first_stage(work_ctx, ref_img);  // [b*c, 1, h/16, w/16]
            auto zero_latent = ggml_dup_tensor(work_ctx, ref_image_latent);
            ggml_set_f32(zero_latent, 0.f);
            ref_image_latent = ggml_tensor_concat(work_ctx, ref_image_latent, zero_latent, 3);  // [b*2*c, 1, h/16, w/16]
        }

        ggml_tensor* control_video = ggml_new_tensor_4d(work_ctx, GGML_TYPE_F32, width, height, frames, 3);
        ggml_tensor_iter(control_video, [&](ggml_tensor* control_video, int64_t i0, int64_t i1, int64_t i2, int64_t i3) {
            float value = 0.5f;
            if (i2 < sd_vid_gen_params->control_frames_size) {
                value = sd_image_get_f32(sd_vid_gen_params->control_frames[i2], i0, i1, i3);
            }
            ggml_tensor_set_f32(control_video, value, i0, i1, i2, i3);
        });
        ggml_tensor* mask = ggml_new_tensor_4d(work_ctx, GGML_TYPE_F32, width, height, frames, 1);
        ggml_set_f32(mask, 1.0f);
        ggml_tensor* inactive = ggml_dup_tensor(work_ctx, control_video);
        ggml_tensor* reactive = ggml_dup_tensor(work_ctx, control_video);

        ggml_tensor_iter(control_video, [&](ggml_tensor* t, int64_t i0, int64_t i1, int64_t i2, int64_t i3) {
            float control_video_value = ggml_tensor_get_f32(t, i0, i1, i2, i3) - 0.5f;
            float mask_value          = ggml_tensor_get_f32(mask, i0, i1, i2, 0);
            float inactive_value      = (control_video_value * (1.f - mask_value)) + 0.5f;
            float reactive_value      = (control_video_value * mask_value) + 0.5f;

            ggml_tensor_set_f32(inactive, inactive_value, i0, i1, i2, i3);
            ggml_tensor_set_f32(reactive, reactive_value, i0, i1, i2, i3);
        });

        inactive = sd_ctx->sd->encode_first_stage(work_ctx, inactive);  // [b*c, t, h/8, w/8]
        reactive = sd_ctx->sd->encode_first_stage(work_ctx, reactive);  // [b*c, t, h/8, w/8]

        int64_t length = inactive->ne[2];
        if (ref_image_latent) {
            length += 1;
            frames        = (length - 1) * 4 + 1;
            ref_image_num = 1;
        }
        vace_context = ggml_new_tensor_4d(work_ctx, GGML_TYPE_F32, inactive->ne[0], inactive->ne[1], length, 96);  // [b*96, t, h/8, w/8]
        ggml_tensor_iter(vace_context, [&](ggml_tensor* vace_context, int64_t i0, int64_t i1, int64_t i2, int64_t i3) {
            float value;
            if (i3 < 32) {
                if (ref_image_latent && i2 == 0) {
                    value = ggml_tensor_get_f32(ref_image_latent, i0, i1, 0, i3);
                } else {
                    if (i3 < 16) {
                        value = ggml_tensor_get_f32(inactive, i0, i1, i2 - ref_image_num, i3);
                    } else {
                        value = ggml_tensor_get_f32(reactive, i0, i1, i2 - ref_image_num, i3 - 16);
                    }
                }
            } else {  // mask
                if (ref_image_latent && i2 == 0) {
                    value = 0.f;
                } else {
                    int64_t vae_stride        = 8;
                    int64_t mask_height_index = i1 * vae_stride + (i3 - 32) / vae_stride;
                    int64_t mask_width_index  = i0 * vae_stride + (i3 - 32) % vae_stride;
                    value                     = ggml_tensor_get_f32(mask, mask_width_index, mask_height_index, i2 - ref_image_num, 0);
                }
            }
            ggml_tensor_set_f32(vace_context, value, i0, i1, i2, i3);
        });
        int64_t t2 = ggml_time_ms();
        LOG_INFO("encode_first_stage completed, taking %" PRId64 " ms", t2 - t1);
    }

    if (init_latent == nullptr) {
        init_latent = generate_init_latent(sd_ctx, work_ctx, width, height, frames, true);
    }

    // Get learned condition
    ConditionerParams condition_params;
    condition_params.clip_skip       = sd_vid_gen_params->clip_skip;
    condition_params.zero_out_masked = true;
    condition_params.text            = prompt;

    int64_t t1       = ggml_time_ms();
    SDCondition cond = sd_ctx->sd->cond_stage_model->get_learned_condition(work_ctx,
                                                                           sd_ctx->sd->n_threads,
                                                                           condition_params);
    cond.c_concat    = concat_latent;
    cond.c_vector    = clip_vision_output;
    SDCondition uncond;
    if (sd_vid_gen_params->sample_params.guidance.txt_cfg != 1.0 || sd_vid_gen_params->high_noise_sample_params.guidance.txt_cfg != 1.0) {
        condition_params.text = negative_prompt;
        uncond                = sd_ctx->sd->cond_stage_model->get_learned_condition(work_ctx,
                                                                                    sd_ctx->sd->n_threads,
                                                                                    condition_params);
        uncond.c_concat       = concat_latent;
        uncond.c_vector       = clip_vision_output;
    }
    int64_t t2 = ggml_time_ms();
    LOG_INFO("get_learned_condition completed, taking %" PRId64 " ms", t2 - t1);

    if (sd_ctx->sd->free_params_immediately) {
        sd_ctx->sd->cond_stage_model->free_params_buffer();
    }

    int W = width / 8;
    int H = height / 8;
    int T = init_latent->ne[2];
    int C = 16;

    if (sd_ctx->sd->version == VERSION_WAN2_2_TI2V) {
        W = width / 16;
        H = height / 16;
        C = 48;
    }

    struct ggml_tensor* final_latent;
    struct ggml_tensor* x_t   = init_latent;
    struct ggml_tensor* noise = ggml_new_tensor_4d(work_ctx, GGML_TYPE_F32, W, H, T, C);
    ggml_tensor_set_f32_randn(noise, sd_ctx->sd->rng);
    // High Noise Sample
    if (high_noise_sample_steps > 0) {
        LOG_DEBUG("sample(high noise) %dx%dx%d", W, H, T);
        int64_t sampling_start = ggml_time_ms();

        std::vector<float> high_noise_sigmas = std::vector<float>(sigmas.begin(), sigmas.begin() + high_noise_sample_steps + 1);
        sigmas                               = std::vector<float>(sigmas.begin() + high_noise_sample_steps, sigmas.end());

        x_t = sd_ctx->sd->sample(work_ctx,
                                 sd_ctx->sd->high_noise_diffusion_model,
                                 false,
                                 x_t,
                                 noise,
                                 cond,
                                 uncond,
                                 {},
                                 nullptr,
                                 0,
                                 sd_vid_gen_params->high_noise_sample_params.guidance,
                                 sd_vid_gen_params->high_noise_sample_params.eta,
                                 sd_vid_gen_params->high_noise_sample_params.shifted_timestep,
                                 sd_vid_gen_params->high_noise_sample_params.sample_method,
                                 high_noise_sigmas,
                                 -1,
                                 {},
                                 {},
                                 false,
                                 denoise_mask,
                                 vace_context,
                                 sd_vid_gen_params->vace_strength);

        int64_t sampling_end = ggml_time_ms();
        LOG_INFO("sampling(high noise) completed, taking %.2fs", (sampling_end - sampling_start) * 1.0f / 1000);
        if (sd_ctx->sd->free_params_immediately) {
            sd_ctx->sd->high_noise_diffusion_model->free_params_buffer();
        }
        noise = nullptr;
    }

    // Sample
    {
        LOG_DEBUG("sample %dx%dx%d", W, H, T);
        int64_t sampling_start = ggml_time_ms();

        final_latent = sd_ctx->sd->sample(work_ctx,
                                          sd_ctx->sd->diffusion_model,
                                          true,
                                          x_t,
                                          noise,
                                          cond,
                                          uncond,
                                          {},
                                          nullptr,
                                          0,
                                          sd_vid_gen_params->sample_params.guidance,
                                          sd_vid_gen_params->sample_params.eta,
                                          sd_vid_gen_params->sample_params.shifted_timestep,
                                          sd_vid_gen_params->sample_params.sample_method,
                                          sigmas,
                                          -1,
                                          {},
                                          {},
                                          false,
                                          denoise_mask,
                                          vace_context,
                                          sd_vid_gen_params->vace_strength);

        int64_t sampling_end = ggml_time_ms();
        LOG_INFO("sampling completed, taking %.2fs", (sampling_end - sampling_start) * 1.0f / 1000);
        if (sd_ctx->sd->free_params_immediately) {
            sd_ctx->sd->diffusion_model->free_params_buffer();
        }
    }

    if (ref_image_num > 0) {
        ggml_tensor* trim_latent = ggml_new_tensor_4d(work_ctx,
                                                      GGML_TYPE_F32,
                                                      final_latent->ne[0],
                                                      final_latent->ne[1],
                                                      final_latent->ne[2] - ref_image_num,
                                                      final_latent->ne[3]);
        ggml_tensor_iter(trim_latent, [&](ggml_tensor* trim_latent, int64_t i0, int64_t i1, int64_t i2, int64_t i3) {
            float value = ggml_tensor_get_f32(final_latent, i0, i1, i2 + ref_image_num, i3);
            ggml_tensor_set_f32(trim_latent, value, i0, i1, i2, i3);
        });
        final_latent = trim_latent;
    }

    int64_t t4 = ggml_time_ms();
    LOG_INFO("generating latent video completed, taking %.2fs", (t4 - t2) * 1.0f / 1000);
    struct ggml_tensor* vid = sd_ctx->sd->decode_first_stage(work_ctx, final_latent, true);
    int64_t t5              = ggml_time_ms();
    LOG_INFO("decode_first_stage completed, taking %.2fs", (t5 - t4) * 1.0f / 1000);
    if (sd_ctx->sd->free_params_immediately) {
        sd_ctx->sd->first_stage_model->free_params_buffer();
    }

    sd_image_t* result_images = (sd_image_t*)calloc(vid->ne[2], sizeof(sd_image_t));
    if (result_images == nullptr) {
        ggml_free(work_ctx);
        return nullptr;
    }
    *num_frames_out = vid->ne[2];

    for (size_t i = 0; i < vid->ne[2]; i++) {
        result_images[i].width   = vid->ne[0];
        result_images[i].height  = vid->ne[1];
        result_images[i].channel = 3;
        result_images[i].data    = sd_tensor_to_image(vid, i, true);
    }
    ggml_free(work_ctx);

    LOG_INFO("generate_video completed in %.2fs", (t5 - t0) * 1.0f / 1000);

    return result_images;
}<|MERGE_RESOLUTION|>--- conflicted
+++ resolved
@@ -341,26 +341,7 @@
         bool clip_on_cpu = sd_ctx_params->keep_clip_on_cpu;
 
         {
-<<<<<<< HEAD
-            clip_backend   = backend;
-            bool use_t5xxl = false;
-            if (sd_version_is_dit(version)) {
-                for (auto pair : model_loader.tensor_storages_types) {
-                    if (pair.first.find("text_encoders.t5xxl") != std::string::npos) {
-                        use_t5xxl = true;
-                        break;
-                    }
-                }
-            }
-            if (!clip_on_cpu && !ggml_backend_is_cpu(backend) && use_t5xxl) {
-                LOG_WARN(
-                    "!!!It appears that you are using the T5 model. Some backends may encounter issues with it."
-                    "If you notice that the generated images are completely black,"
-                    "try running the T5 model on the CPU using the --clip-on-cpu parameter.");
-            }
-=======
             clip_backend = backend;
->>>>>>> 69b9511c
             if (clip_on_cpu && !ggml_backend_is_cpu(backend)) {
                 LOG_INFO("CLIP: Using CPU backend");
                 clip_backend = ggml_backend_cpu_init();
