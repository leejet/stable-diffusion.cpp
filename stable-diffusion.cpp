#include "ggml_extend.hpp"

#include "model.h"
#include "rng.hpp"
#include "rng_philox.hpp"
#include "stable-diffusion.h"
#include "util.h"

#include "conditioner.hpp"
#include "control.hpp"
#include "denoiser.hpp"
#include "diffusion_model.hpp"
#include "esrgan.hpp"
#include "lora.hpp"
#include "pmid.hpp"
#include "tae.hpp"
#include "vae.hpp"

#define STB_IMAGE_IMPLEMENTATION
#define STB_IMAGE_STATIC
#include "stb_image.h"

#include "latent-preview.h"

// #define STB_IMAGE_WRITE_IMPLEMENTATION
// #define STB_IMAGE_WRITE_STATIC
// #include "stb_image_write.h"

const char* model_version_to_str[] = {
    "SD 1.x",
    "SD 1.x Inpaint",
    "Instruct-Pix2Pix",
    "SD 2.x",
    "SD 2.x Inpaint",
    "SDXL",
    "SDXL Inpaint",
    "SDXL Instruct-Pix2Pix",
    "SVD",
    "SD3.x",
    "Flux",
    "Flux Fill",
    "Flux Control",
    "Flex.2",
    "Wan 2.x",
    "Wan 2.2 I2V",
    "Wan 2.2 TI2V",
    "Qwen Image",
};

const char* sampling_methods_str[] = {
    "default",
    "Euler",
    "Heun",
    "DPM2",
    "DPM++ (2s)",
    "DPM++ (2M)",
    "modified DPM++ (2M)",
    "iPNDM",
    "iPNDM_v",
    "LCM",
    "DDIM \"trailing\"",
    "TCD",
    "Euler A",
};

/*================================================== Helper Functions ================================================*/

void calculate_alphas_cumprod(float* alphas_cumprod,
                              float linear_start = 0.00085f,
                              float linear_end   = 0.0120,
                              int timesteps      = TIMESTEPS) {
    float ls_sqrt = sqrtf(linear_start);
    float le_sqrt = sqrtf(linear_end);
    float amount  = le_sqrt - ls_sqrt;
    float product = 1.0f;
    for (int i = 0; i < timesteps; i++) {
        float beta = ls_sqrt + amount * ((float)i / (timesteps - 1));
        product *= 1.0f - powf(beta, 2.0f);
        alphas_cumprod[i] = product;
    }
}

void suppress_pp(int step, int steps, float time, void* data) {
    (void)step;
    (void)steps;
    (void)time;
    (void)data;
    return;
}

/*=============================================== StableDiffusionGGML ================================================*/

class StableDiffusionGGML {
public:
    ggml_backend_t backend             = NULL;  // general backend
    ggml_backend_t clip_backend        = NULL;
    ggml_backend_t control_net_backend = NULL;
    ggml_backend_t vae_backend         = NULL;
    ggml_type model_wtype              = GGML_TYPE_COUNT;
    ggml_type conditioner_wtype        = GGML_TYPE_COUNT;
    ggml_type diffusion_model_wtype    = GGML_TYPE_COUNT;
    ggml_type vae_wtype                = GGML_TYPE_COUNT;

    SDVersion version;
    bool vae_decode_only         = false;
    bool free_params_immediately = false;

    std::shared_ptr<RNG> rng = std::make_shared<STDDefaultRNG>();
    int n_threads            = -1;
    float scale_factor       = 0.18215f;

    std::shared_ptr<Conditioner> cond_stage_model;
    std::shared_ptr<FrozenCLIPVisionEmbedder> clip_vision;  // for svd or wan2.1 i2v
    std::shared_ptr<DiffusionModel> diffusion_model;
    std::shared_ptr<DiffusionModel> high_noise_diffusion_model;
    std::shared_ptr<VAE> first_stage_model;
    std::shared_ptr<TinyAutoEncoder> tae_first_stage;
    std::shared_ptr<ControlNet> control_net = NULL;
    std::shared_ptr<PhotoMakerIDEncoder> pmid_model;
    std::shared_ptr<LoraModel> pmid_lora;
    std::shared_ptr<PhotoMakerIDEmbed> pmid_id_embeds;

    std::string taesd_path;
    bool use_tiny_autoencoder            = false;
    sd_tiling_params_t vae_tiling_params = {false, 0, 0, 0.5f, 0, 0};
    bool offload_params_to_cpu           = false;
    bool stacked_id                      = false;

    bool is_using_v_parameterization     = false;
    bool is_using_edm_v_parameterization = false;

    std::map<std::string, struct ggml_tensor*> tensors;

    std::string lora_model_dir;
    // lora_name => multiplier
    std::unordered_map<std::string, float> curr_lora_state;

    std::shared_ptr<Denoiser> denoiser = std::make_shared<CompVisDenoiser>();

    StableDiffusionGGML() = default;

    ~StableDiffusionGGML() {
        if (clip_backend != backend) {
            ggml_backend_free(clip_backend);
        }
        if (control_net_backend != backend) {
            ggml_backend_free(control_net_backend);
        }
        if (vae_backend != backend) {
            ggml_backend_free(vae_backend);
        }
        ggml_backend_free(backend);
    }

    void init_backend() {
#ifdef SD_USE_CUDA
        LOG_DEBUG("Using CUDA backend");
        backend = ggml_backend_cuda_init(0);
#endif
#ifdef SD_USE_METAL
        LOG_DEBUG("Using Metal backend");
        backend = ggml_backend_metal_init();
#endif
#ifdef SD_USE_VULKAN
        LOG_DEBUG("Using Vulkan backend");
        for (int device = 0; device < ggml_backend_vk_get_device_count(); ++device) {
            backend = ggml_backend_vk_init(device);
        }
        if (!backend) {
            LOG_WARN("Failed to initialize Vulkan backend");
        }
#endif
#ifdef SD_USE_OPENCL
        LOG_DEBUG("Using OpenCL backend");
        // ggml_log_set(ggml_log_callback_default, nullptr); // Optional ggml logs
        backend = ggml_backend_opencl_init();
        if (!backend) {
            LOG_WARN("Failed to initialize OpenCL backend");
        }
#endif
#ifdef SD_USE_SYCL
        LOG_DEBUG("Using SYCL backend");
        backend = ggml_backend_sycl_init(0);
#endif

        if (!backend) {
            LOG_DEBUG("Using CPU backend");
            backend = ggml_backend_cpu_init();
        }
    }

    bool init(const sd_ctx_params_t* sd_ctx_params) {
        n_threads               = sd_ctx_params->n_threads;
        vae_decode_only         = sd_ctx_params->vae_decode_only;
        free_params_immediately = sd_ctx_params->free_params_immediately;
        lora_model_dir          = SAFE_STR(sd_ctx_params->lora_model_dir);
        taesd_path              = SAFE_STR(sd_ctx_params->taesd_path);
        use_tiny_autoencoder    = taesd_path.size() > 0;
        offload_params_to_cpu   = sd_ctx_params->offload_params_to_cpu;

        if (sd_ctx_params->rng_type == STD_DEFAULT_RNG) {
            rng = std::make_shared<STDDefaultRNG>();
        } else if (sd_ctx_params->rng_type == CUDA_RNG) {
            rng = std::make_shared<PhiloxRNG>();
        }

        ggml_log_set(ggml_log_callback_default, nullptr);

        init_backend();

        ModelLoader model_loader;

        if (strlen(SAFE_STR(sd_ctx_params->model_path)) > 0) {
            LOG_INFO("loading model from '%s'", sd_ctx_params->model_path);
            if (!model_loader.init_from_file(sd_ctx_params->model_path)) {
                LOG_ERROR("init model loader from file failed: '%s'", sd_ctx_params->model_path);
            }
        }

        if (strlen(SAFE_STR(sd_ctx_params->diffusion_model_path)) > 0) {
            LOG_INFO("loading diffusion model from '%s'", sd_ctx_params->diffusion_model_path);
            if (!model_loader.init_from_file(sd_ctx_params->diffusion_model_path, "model.diffusion_model.")) {
                LOG_WARN("loading diffusion model from '%s' failed", sd_ctx_params->diffusion_model_path);
            }
        }

        if (strlen(SAFE_STR(sd_ctx_params->high_noise_diffusion_model_path)) > 0) {
            LOG_INFO("loading high noise diffusion model from '%s'", sd_ctx_params->high_noise_diffusion_model_path);
            if (!model_loader.init_from_file(sd_ctx_params->high_noise_diffusion_model_path, "model.high_noise_diffusion_model.")) {
                LOG_WARN("loading diffusion model from '%s' failed", sd_ctx_params->high_noise_diffusion_model_path);
            }
        }

        bool is_unet = model_loader.model_is_unet();

        if (strlen(SAFE_STR(sd_ctx_params->clip_l_path)) > 0) {
            LOG_INFO("loading clip_l from '%s'", sd_ctx_params->clip_l_path);
            std::string prefix = is_unet ? "cond_stage_model.transformer." : "text_encoders.clip_l.transformer.";
            if (!model_loader.init_from_file(sd_ctx_params->clip_l_path, prefix)) {
                LOG_WARN("loading clip_l from '%s' failed", sd_ctx_params->clip_l_path);
            }
        }

        if (strlen(SAFE_STR(sd_ctx_params->clip_g_path)) > 0) {
            LOG_INFO("loading clip_g from '%s'", sd_ctx_params->clip_g_path);
            std::string prefix = is_unet ? "cond_stage_model.1.transformer." : "text_encoders.clip_g.transformer.";
            if (!model_loader.init_from_file(sd_ctx_params->clip_g_path, prefix)) {
                LOG_WARN("loading clip_g from '%s' failed", sd_ctx_params->clip_g_path);
            }
        }

        if (strlen(SAFE_STR(sd_ctx_params->clip_vision_path)) > 0) {
            LOG_INFO("loading clip_vision from '%s'", sd_ctx_params->clip_vision_path);
            std::string prefix = "cond_stage_model.transformer.";
            if (!model_loader.init_from_file(sd_ctx_params->clip_vision_path, prefix)) {
                LOG_WARN("loading clip_vision from '%s' failed", sd_ctx_params->clip_vision_path);
            }
        }

        if (strlen(SAFE_STR(sd_ctx_params->t5xxl_path)) > 0) {
            LOG_INFO("loading t5xxl from '%s'", sd_ctx_params->t5xxl_path);
            if (!model_loader.init_from_file(sd_ctx_params->t5xxl_path, "text_encoders.t5xxl.transformer.")) {
                LOG_WARN("loading t5xxl from '%s' failed", sd_ctx_params->t5xxl_path);
            }
        }

        if (strlen(SAFE_STR(sd_ctx_params->qwen2vl_path)) > 0) {
            LOG_INFO("loading qwen2vl from '%s'", sd_ctx_params->qwen2vl_path);
            if (!model_loader.init_from_file(sd_ctx_params->qwen2vl_path, "text_encoders.qwen2vl.")) {
                LOG_WARN("loading qwen2vl from '%s' failed", sd_ctx_params->qwen2vl_path);
            }
        }

        if (strlen(SAFE_STR(sd_ctx_params->qwen2vl_vision_path)) > 0) {
            LOG_INFO("loading qwen2vl vision from '%s'", sd_ctx_params->qwen2vl_vision_path);
            if (!model_loader.init_from_file(sd_ctx_params->qwen2vl_vision_path, "text_encoders.qwen2vl.visual.")) {
                LOG_WARN("loading qwen2vl vision from '%s' failed", sd_ctx_params->qwen2vl_vision_path);
            }
        }

        if (strlen(SAFE_STR(sd_ctx_params->vae_path)) > 0) {
            LOG_INFO("loading vae from '%s'", sd_ctx_params->vae_path);
            if (!model_loader.init_from_file(sd_ctx_params->vae_path, "vae.")) {
                LOG_WARN("loading vae from '%s' failed", sd_ctx_params->vae_path);
            }
        }

        version = model_loader.get_sd_version();
        if (version == VERSION_COUNT) {
            LOG_ERROR("get sd version from file failed: '%s'", SAFE_STR(sd_ctx_params->model_path));
            return false;
        }

        auto& tensor_types = model_loader.tensor_storages_types;
        for (auto& item : tensor_types) {
            // LOG_DEBUG("%s %u", item.first.c_str(), item.second);
            if (contains(item.first, "qwen2vl") && ends_with(item.first, "weight") && (item.second == GGML_TYPE_F32 || item.second == GGML_TYPE_BF16)) {
                item.second = GGML_TYPE_F16;
                // LOG_DEBUG(" change %s %u", item.first.c_str(), item.second);
            }
        }

        LOG_INFO("Version: %s ", model_version_to_str[version]);
        ggml_type wtype = (int)sd_ctx_params->wtype < std::min<int>(SD_TYPE_COUNT, GGML_TYPE_COUNT)
                              ? (ggml_type)sd_ctx_params->wtype
                              : GGML_TYPE_COUNT;
        if (wtype == GGML_TYPE_COUNT) {
            model_wtype = model_loader.get_sd_wtype();
            if (model_wtype == GGML_TYPE_COUNT) {
                model_wtype = GGML_TYPE_F32;
                LOG_WARN("can not get mode wtype frome weight, use f32");
            }
            conditioner_wtype = model_loader.get_conditioner_wtype();
            if (conditioner_wtype == GGML_TYPE_COUNT) {
                conditioner_wtype = wtype;
            }
            diffusion_model_wtype = model_loader.get_diffusion_model_wtype();
            if (diffusion_model_wtype == GGML_TYPE_COUNT) {
                diffusion_model_wtype = wtype;
            }
            vae_wtype = model_loader.get_vae_wtype();

            if (vae_wtype == GGML_TYPE_COUNT) {
                vae_wtype = wtype;
            }
        } else {
            model_wtype           = wtype;
            conditioner_wtype     = wtype;
            diffusion_model_wtype = wtype;
            vae_wtype             = wtype;
            model_loader.set_wtype_override(wtype);
        }

        LOG_INFO("Weight type:                 %s", ggml_type_name(model_wtype));
        LOG_INFO("Conditioner weight type:     %s", ggml_type_name(conditioner_wtype));
        LOG_INFO("Diffusion model weight type: %s", ggml_type_name(diffusion_model_wtype));
        LOG_INFO("VAE weight type:             %s", ggml_type_name(vae_wtype));

        LOG_DEBUG("ggml tensor size = %d bytes", (int)sizeof(ggml_tensor));

        if (sd_version_is_sdxl(version)) {
            scale_factor = 0.13025f;
            if (strlen(SAFE_STR(sd_ctx_params->vae_path)) == 0 && strlen(SAFE_STR(sd_ctx_params->taesd_path)) == 0) {
                LOG_WARN(
                    "!!!It looks like you are using SDXL model. "
                    "If you find that the generated images are completely black, "
                    "try specifying SDXL VAE FP16 Fix with the --vae parameter. "
                    "You can find it here: https://huggingface.co/madebyollin/sdxl-vae-fp16-fix/blob/main/sdxl_vae.safetensors");
            }
        } else if (sd_version_is_sd3(version)) {
            scale_factor = 1.5305f;
        } else if (sd_version_is_flux(version)) {
            scale_factor = 0.3611f;
            // TODO: shift_factor
        } else if (sd_version_is_wan(version) || sd_version_is_qwen_image(version)) {
            scale_factor = 1.0f;
        }

        if (sd_version_is_control(version)) {
            // Might need vae encode for control cond
            vae_decode_only = false;
        }

        bool clip_on_cpu = sd_ctx_params->keep_clip_on_cpu;

        {
            clip_backend = backend;
            if (clip_on_cpu && !ggml_backend_is_cpu(backend)) {
                LOG_INFO("CLIP: Using CPU backend");
                clip_backend = ggml_backend_cpu_init();
            }
            if (sd_ctx_params->diffusion_flash_attn) {
                LOG_INFO("Using flash attention in the diffusion model");
            }
            if (sd_version_is_sd3(version)) {
                cond_stage_model = std::make_shared<SD3CLIPEmbedder>(clip_backend,
                                                                     offload_params_to_cpu,
                                                                     model_loader.tensor_storages_types);
                diffusion_model  = std::make_shared<MMDiTModel>(backend,
                                                                offload_params_to_cpu,
                                                                sd_ctx_params->diffusion_flash_attn,
                                                               model_loader.tensor_storages_types);
            } else if (sd_version_is_flux(version)) {
                bool is_chroma = false;
                for (auto pair : model_loader.tensor_storages_types) {
                    if (pair.first.find("distilled_guidance_layer.in_proj.weight") != std::string::npos) {
                        is_chroma = true;
                        break;
                    }
                }
                if (is_chroma) {
                    if (sd_ctx_params->diffusion_flash_attn && sd_ctx_params->chroma_use_dit_mask) {
                        LOG_WARN(
                            "!!!It looks like you are using Chroma with flash attention. "
                            "This is currently unsupported. "
                            "If you find that the generated images are broken, "
                            "try either disabling flash attention or specifying "
                            "--chroma-disable-dit-mask as a workaround.");
                    }

                    cond_stage_model = std::make_shared<T5CLIPEmbedder>(clip_backend,
                                                                        offload_params_to_cpu,
                                                                        model_loader.tensor_storages_types,
                                                                        sd_ctx_params->chroma_use_t5_mask,
                                                                        sd_ctx_params->chroma_t5_mask_pad);
                } else {
                    cond_stage_model = std::make_shared<FluxCLIPEmbedder>(clip_backend,
                                                                          offload_params_to_cpu,
                                                                          model_loader.tensor_storages_types);
                }
                diffusion_model = std::make_shared<FluxModel>(backend,
                                                              offload_params_to_cpu,
                                                              model_loader.tensor_storages_types,
                                                              version,
                                                              sd_ctx_params->diffusion_flash_attn,
                                                              sd_ctx_params->chroma_use_dit_mask);
            } else if (sd_version_is_wan(version)) {
                cond_stage_model = std::make_shared<T5CLIPEmbedder>(clip_backend,
                                                                    offload_params_to_cpu,
                                                                    model_loader.tensor_storages_types,
                                                                    true,
                                                                    1,
                                                                    true);
                diffusion_model  = std::make_shared<WanModel>(backend,
                                                              offload_params_to_cpu,
                                                              model_loader.tensor_storages_types,
                                                              "model.diffusion_model",
                                                              version,
                                                              sd_ctx_params->diffusion_flash_attn);
                if (strlen(SAFE_STR(sd_ctx_params->high_noise_diffusion_model_path)) > 0) {
                    high_noise_diffusion_model = std::make_shared<WanModel>(backend,
                                                                            offload_params_to_cpu,
                                                                            model_loader.tensor_storages_types,
                                                                            "model.high_noise_diffusion_model",
                                                                            version,
                                                                            sd_ctx_params->diffusion_flash_attn);
                }
                if (diffusion_model->get_desc() == "Wan2.1-I2V-14B" || diffusion_model->get_desc() == "Wan2.1-FLF2V-14B") {
                    clip_vision = std::make_shared<FrozenCLIPVisionEmbedder>(backend,
                                                                             offload_params_to_cpu,
                                                                             model_loader.tensor_storages_types);
                    clip_vision->alloc_params_buffer();
                    clip_vision->get_param_tensors(tensors);
                }
            } else if (sd_version_is_qwen_image(version)) {
                bool enable_vision = false;
                if (!vae_decode_only) {
                    enable_vision = true;
                }
                cond_stage_model = std::make_shared<Qwen2_5_VLCLIPEmbedder>(clip_backend,
                                                                            offload_params_to_cpu,
                                                                            model_loader.tensor_storages_types,
                                                                            "",
                                                                            enable_vision);
                diffusion_model  = std::make_shared<QwenImageModel>(backend,
                                                                   offload_params_to_cpu,
                                                                   model_loader.tensor_storages_types,
                                                                   "model.diffusion_model",
                                                                   version,
                                                                   sd_ctx_params->diffusion_flash_attn);
            } else {  // SD1.x SD2.x SDXL
                if (strstr(SAFE_STR(sd_ctx_params->photo_maker_path), "v2")) {
                    cond_stage_model = std::make_shared<FrozenCLIPEmbedderWithCustomWords>(clip_backend,
                                                                                           offload_params_to_cpu,
                                                                                           model_loader.tensor_storages_types,
                                                                                           SAFE_STR(sd_ctx_params->embedding_dir),
                                                                                           version,
                                                                                           PM_VERSION_2);
                } else {
                    cond_stage_model = std::make_shared<FrozenCLIPEmbedderWithCustomWords>(clip_backend,
                                                                                           offload_params_to_cpu,
                                                                                           model_loader.tensor_storages_types,
                                                                                           SAFE_STR(sd_ctx_params->embedding_dir),
                                                                                           version);
                }
                diffusion_model = std::make_shared<UNetModel>(backend,
                                                              offload_params_to_cpu,
                                                              model_loader.tensor_storages_types,
                                                              version,
                                                              sd_ctx_params->diffusion_flash_attn);
                if (sd_ctx_params->diffusion_conv_direct) {
                    LOG_INFO("Using Conv2d direct in the diffusion model");
                    std::dynamic_pointer_cast<UNetModel>(diffusion_model)->unet.enable_conv2d_direct();
                }
            }

            cond_stage_model->alloc_params_buffer();
            cond_stage_model->get_param_tensors(tensors);

            diffusion_model->alloc_params_buffer();
            diffusion_model->get_param_tensors(tensors);

<<<<<<< HEAD
            if (high_noise_diffusion_model || sd_ctx_params->tae_preview_only) {
=======
            if (sd_version_is_unet_edit(version)) {
                vae_decode_only = false;
            }

            if (high_noise_diffusion_model) {
>>>>>>> 2e9242e3
                high_noise_diffusion_model->alloc_params_buffer();
                high_noise_diffusion_model->get_param_tensors(tensors);
            }

            if (sd_ctx_params->keep_vae_on_cpu && !ggml_backend_is_cpu(backend)) {
                LOG_INFO("VAE Autoencoder: Using CPU backend");
                vae_backend = ggml_backend_cpu_init();
            } else {
                vae_backend = backend;
            }

            if (sd_version_is_wan(version) || sd_version_is_qwen_image(version)) {
                first_stage_model = std::make_shared<WAN::WanVAERunner>(vae_backend,
                                                                        offload_params_to_cpu,
                                                                        model_loader.tensor_storages_types,
                                                                        "first_stage_model",
                                                                        vae_decode_only,
                                                                        version);
                first_stage_model->alloc_params_buffer();
                first_stage_model->get_param_tensors(tensors, "first_stage_model");
            } else if (!use_tiny_autoencoder) {
                first_stage_model = std::make_shared<AutoEncoderKL>(vae_backend,
                                                                    offload_params_to_cpu,
                                                                    model_loader.tensor_storages_types,
                                                                    "first_stage_model",
                                                                    vae_decode_only,
                                                                    false,
                                                                    version);
                if (sd_ctx_params->vae_conv_direct) {
                    LOG_INFO("Using Conv2d direct in the vae model");
                    first_stage_model->enable_conv2d_direct();
                }
                first_stage_model->alloc_params_buffer();
                first_stage_model->get_param_tensors(tensors, "first_stage_model");
            }
            if (use_tiny_autoencoder) {
                tae_first_stage = std::make_shared<TinyAutoEncoder>(vae_backend,
                                                                    offload_params_to_cpu,
                                                                    model_loader.tensor_storages_types,
                                                                    "decoder.layers",
                                                                    vae_decode_only,
                                                                    version);
                if (sd_ctx_params->vae_conv_direct) {
                    LOG_INFO("Using Conv2d direct in the tae model");
                    tae_first_stage->enable_conv2d_direct();
                }
            }
            // first_stage_model->get_param_tensors(tensors, "first_stage_model.");

            if (strlen(SAFE_STR(sd_ctx_params->control_net_path)) > 0) {
                ggml_backend_t controlnet_backend = NULL;
                if (sd_ctx_params->keep_control_net_on_cpu && !ggml_backend_is_cpu(backend)) {
                    LOG_DEBUG("ControlNet: Using CPU backend");
                    controlnet_backend = ggml_backend_cpu_init();
                } else {
                    controlnet_backend = backend;
                }
                control_net = std::make_shared<ControlNet>(controlnet_backend,
                                                           offload_params_to_cpu,
                                                           model_loader.tensor_storages_types,
                                                           version);
                if (sd_ctx_params->diffusion_conv_direct) {
                    LOG_INFO("Using Conv2d direct in the control net");
                    control_net->enable_conv2d_direct();
                }
            }

            if (strstr(SAFE_STR(sd_ctx_params->photo_maker_path), "v2")) {
                pmid_model = std::make_shared<PhotoMakerIDEncoder>(backend,
                                                                   offload_params_to_cpu,
                                                                   model_loader.tensor_storages_types,
                                                                   "pmid",
                                                                   version,
                                                                   PM_VERSION_2);
                LOG_INFO("using PhotoMaker Version 2");
            } else {
                pmid_model = std::make_shared<PhotoMakerIDEncoder>(backend,
                                                                   offload_params_to_cpu,
                                                                   model_loader.tensor_storages_types,
                                                                   "pmid",
                                                                   version);
            }
            if (strlen(SAFE_STR(sd_ctx_params->photo_maker_path)) > 0) {
                pmid_lora = std::make_shared<LoraModel>(backend, sd_ctx_params->photo_maker_path, "");
                if (!pmid_lora->load_from_file(true, n_threads)) {
                    LOG_WARN("load photomaker lora tensors from %s failed", sd_ctx_params->photo_maker_path);
                    return false;
                }
                LOG_INFO("loading stacked ID embedding (PHOTOMAKER) model file from '%s'", sd_ctx_params->photo_maker_path);
                if (!model_loader.init_from_file(sd_ctx_params->photo_maker_path, "pmid.")) {
                    LOG_WARN("loading stacked ID embedding from '%s' failed", sd_ctx_params->photo_maker_path);
                } else {
                    stacked_id = true;
                }
            }
            if (stacked_id) {
                if (!pmid_model->alloc_params_buffer()) {
                    LOG_ERROR(" pmid model params buffer allocation failed");
                    return false;
                }
                pmid_model->get_param_tensors(tensors, "pmid");
            }
        }

        struct ggml_init_params params;
        params.mem_size   = static_cast<size_t>(10 * 1024) * 1024;  // 10M
        params.mem_buffer = NULL;
        params.no_alloc   = false;
        // LOG_DEBUG("mem_size %u ", params.mem_size);
        struct ggml_context* ctx = ggml_init(params);  // for  alphas_cumprod and is_using_v_parameterization check
        GGML_ASSERT(ctx != NULL);
        ggml_tensor* alphas_cumprod_tensor = ggml_new_tensor_1d(ctx, GGML_TYPE_F32, TIMESTEPS);
        calculate_alphas_cumprod((float*)alphas_cumprod_tensor->data);

        // load weights
        LOG_DEBUG("loading weights");

        std::set<std::string> ignore_tensors;
        tensors["alphas_cumprod"] = alphas_cumprod_tensor;
        if (use_tiny_autoencoder) {
            ignore_tensors.insert("first_stage_model.");
        }
        if (stacked_id) {
            ignore_tensors.insert("lora.");
        }

        if (vae_decode_only) {
            ignore_tensors.insert("first_stage_model.encoder");
            ignore_tensors.insert("first_stage_model.conv1");
            ignore_tensors.insert("first_stage_model.quant");
            ignore_tensors.insert("text_encoders.qwen2vl.visual.");
        }
        if (version == VERSION_SVD) {
            ignore_tensors.insert("conditioner.embedders.3");
        }
        bool success = model_loader.load_tensors(tensors, ignore_tensors, n_threads);
        if (!success) {
            LOG_ERROR("load tensors from model loader failed");
            ggml_free(ctx);
            return false;
        }

        // LOG_DEBUG("model size = %.2fMB", total_size / 1024.0 / 1024.0);

        {
            size_t clip_params_mem_size = cond_stage_model->get_params_buffer_size();
            size_t unet_params_mem_size = diffusion_model->get_params_buffer_size();
            if (high_noise_diffusion_model) {
                unet_params_mem_size += high_noise_diffusion_model->get_params_buffer_size();
            }
            size_t vae_params_mem_size = 0;
            if (!use_tiny_autoencoder || sd_ctx_params->tae_preview_only) {
                vae_params_mem_size = first_stage_model->get_params_buffer_size();
<<<<<<< HEAD
            }
            if (use_tiny_autoencoder) {
                if (!tae_first_stage->load_from_file(taesd_path)) {
=======
            } else {
                if (!tae_first_stage->load_from_file(taesd_path, n_threads)) {
>>>>>>> 2e9242e3
                    return false;
                }
                vae_params_mem_size = tae_first_stage->get_params_buffer_size();
            }
            size_t control_net_params_mem_size = 0;
            if (control_net) {
                if (!control_net->load_from_file(SAFE_STR(sd_ctx_params->control_net_path), n_threads)) {
                    return false;
                }
                control_net_params_mem_size = control_net->get_params_buffer_size();
            }
            size_t pmid_params_mem_size = 0;
            if (stacked_id) {
                pmid_params_mem_size = pmid_model->get_params_buffer_size();
            }

            size_t total_params_ram_size  = 0;
            size_t total_params_vram_size = 0;
            if (ggml_backend_is_cpu(clip_backend)) {
                total_params_ram_size += clip_params_mem_size + pmid_params_mem_size;
            } else {
                total_params_vram_size += clip_params_mem_size + pmid_params_mem_size;
            }

            if (ggml_backend_is_cpu(backend)) {
                total_params_ram_size += unet_params_mem_size;
            } else {
                total_params_vram_size += unet_params_mem_size;
            }

            if (ggml_backend_is_cpu(vae_backend)) {
                total_params_ram_size += vae_params_mem_size;
            } else {
                total_params_vram_size += vae_params_mem_size;
            }

            if (ggml_backend_is_cpu(control_net_backend)) {
                total_params_ram_size += control_net_params_mem_size;
            } else {
                total_params_vram_size += control_net_params_mem_size;
            }

            size_t total_params_size = total_params_ram_size + total_params_vram_size;
            LOG_INFO(
                "total params memory size = %.2fMB (VRAM %.2fMB, RAM %.2fMB): "
                "text_encoders %.2fMB(%s), diffusion_model %.2fMB(%s), vae %.2fMB(%s), controlnet %.2fMB(%s), pmid %.2fMB(%s)",
                total_params_size / 1024.0 / 1024.0,
                total_params_vram_size / 1024.0 / 1024.0,
                total_params_ram_size / 1024.0 / 1024.0,
                clip_params_mem_size / 1024.0 / 1024.0,
                ggml_backend_is_cpu(clip_backend) ? "RAM" : "VRAM",
                unet_params_mem_size / 1024.0 / 1024.0,
                ggml_backend_is_cpu(backend) ? "RAM" : "VRAM",
                vae_params_mem_size / 1024.0 / 1024.0,
                ggml_backend_is_cpu(vae_backend) ? "RAM" : "VRAM",
                control_net_params_mem_size / 1024.0 / 1024.0,
                ggml_backend_is_cpu(control_net_backend) ? "RAM" : "VRAM",
                pmid_params_mem_size / 1024.0 / 1024.0,
                ggml_backend_is_cpu(clip_backend) ? "RAM" : "VRAM");
        }

        // check is_using_v_parameterization_for_sd2
        if (sd_version_is_sd2(version)) {
            if (is_using_v_parameterization_for_sd2(ctx, sd_version_is_inpaint(version))) {
                is_using_v_parameterization = true;
            }
        } else if (sd_version_is_sdxl(version)) {
            if (model_loader.tensor_storages_types.find("edm_vpred.sigma_max") != model_loader.tensor_storages_types.end()) {
                // CosXL models
                // TODO: get sigma_min and sigma_max values from file
                is_using_edm_v_parameterization = true;
            }
            if (model_loader.tensor_storages_types.find("v_pred") != model_loader.tensor_storages_types.end()) {
                is_using_v_parameterization = true;
            }
        } else if (version == VERSION_SVD) {
            // TODO: V_PREDICTION_EDM
            is_using_v_parameterization = true;
        }

        if (sd_version_is_sd3(version)) {
            LOG_INFO("running in FLOW mode");
            float shift = sd_ctx_params->flow_shift;
            if (shift == INFINITY) {
                shift = 3.0;
            }
            denoiser = std::make_shared<DiscreteFlowDenoiser>(shift);
        } else if (sd_version_is_flux(version)) {
            LOG_INFO("running in Flux FLOW mode");
            float shift = 1.0f;  // TODO: validate
            for (auto pair : model_loader.tensor_storages_types) {
                if (pair.first.find("model.diffusion_model.guidance_in.in_layer.weight") != std::string::npos) {
                    shift = 1.15f;
                    break;
                }
            }
            denoiser = std::make_shared<FluxFlowDenoiser>(shift);
        } else if (sd_version_is_wan(version)) {
            LOG_INFO("running in FLOW mode");
            float shift = sd_ctx_params->flow_shift;
            if (shift == INFINITY) {
                shift = 5.0;
            }
            denoiser = std::make_shared<DiscreteFlowDenoiser>(shift);
        } else if (sd_version_is_qwen_image(version)) {
            LOG_INFO("running in FLOW mode");
            float shift = sd_ctx_params->flow_shift;
            if (shift == INFINITY) {
                shift = 3.0;
            }
            denoiser = std::make_shared<DiscreteFlowDenoiser>(shift);
        } else if (is_using_v_parameterization) {
            LOG_INFO("running in v-prediction mode");
            denoiser = std::make_shared<CompVisVDenoiser>();
        } else if (is_using_edm_v_parameterization) {
            LOG_INFO("running in v-prediction EDM mode");
            denoiser = std::make_shared<EDMVDenoiser>();
        } else {
            LOG_INFO("running in eps-prediction mode");
        }

        auto comp_vis_denoiser = std::dynamic_pointer_cast<CompVisDenoiser>(denoiser);
        if (comp_vis_denoiser) {
            for (int i = 0; i < TIMESTEPS; i++) {
                comp_vis_denoiser->sigmas[i]     = std::sqrt((1 - ((float*)alphas_cumprod_tensor->data)[i]) / ((float*)alphas_cumprod_tensor->data)[i]);
                comp_vis_denoiser->log_sigmas[i] = std::log(comp_vis_denoiser->sigmas[i]);
            }
        }

        LOG_DEBUG("finished loaded file");
        ggml_free(ctx);
        use_tiny_autoencoder = use_tiny_autoencoder && !sd_ctx_params->tae_preview_only;
        return true;
    }

    void init_scheduler(scheduler_t scheduler) {
        switch (scheduler) {
            case DISCRETE:
                LOG_INFO("running with discrete scheduler");
                denoiser->scheduler = std::make_shared<DiscreteSchedule>();
                break;
            case KARRAS:
                LOG_INFO("running with Karras scheduler");
                denoiser->scheduler = std::make_shared<KarrasSchedule>();
                break;
            case EXPONENTIAL:
                LOG_INFO("running exponential scheduler");
                denoiser->scheduler = std::make_shared<ExponentialSchedule>();
                break;
            case AYS:
                LOG_INFO("Running with Align-Your-Steps scheduler");
                denoiser->scheduler          = std::make_shared<AYSSchedule>();
                denoiser->scheduler->version = version;
                break;
            case GITS:
                LOG_INFO("Running with GITS scheduler");
                denoiser->scheduler          = std::make_shared<GITSSchedule>();
                denoiser->scheduler->version = version;
                break;
            case SGM_UNIFORM:
                LOG_INFO("Running with SGM Uniform schedule");
                denoiser->scheduler          = std::make_shared<SGMUniformSchedule>();
                denoiser->scheduler->version = version;
                break;
            case SIMPLE:
                LOG_INFO("Running with Simple schedule");
                denoiser->scheduler          = std::make_shared<SimpleSchedule>();
                denoiser->scheduler->version = version;
                break;
            case SMOOTHSTEP:
                LOG_INFO("Running with SmoothStep scheduler");
                denoiser->scheduler = std::make_shared<SmoothStepSchedule>();
                break;
            case DEFAULT:
                // Don't touch anything.
                break;
            default:
                LOG_ERROR("Unknown scheduler %i", scheduler);
                abort();
        }
    }

    bool is_using_v_parameterization_for_sd2(ggml_context* work_ctx, bool is_inpaint = false) {
        struct ggml_tensor* x_t = ggml_new_tensor_4d(work_ctx, GGML_TYPE_F32, 8, 8, 4, 1);
        ggml_set_f32(x_t, 0.5);
        struct ggml_tensor* c = ggml_new_tensor_4d(work_ctx, GGML_TYPE_F32, 1024, 2, 1, 1);
        ggml_set_f32(c, 0.5);

        struct ggml_tensor* timesteps = ggml_new_tensor_1d(work_ctx, GGML_TYPE_F32, 1);
        ggml_set_f32(timesteps, 999);

        struct ggml_tensor* concat = is_inpaint ? ggml_new_tensor_4d(work_ctx, GGML_TYPE_F32, 8, 8, 5, 1) : NULL;
        if (concat != NULL) {
            ggml_set_f32(concat, 0);
        }

        int64_t t0              = ggml_time_ms();
        struct ggml_tensor* out = ggml_dup_tensor(work_ctx, x_t);
        DiffusionParams diffusion_params;
        diffusion_params.x         = x_t;
        diffusion_params.timesteps = timesteps;
        diffusion_params.context   = c;
        diffusion_params.c_concat  = concat;
        diffusion_model->compute(n_threads, diffusion_params, &out);
        diffusion_model->free_compute_buffer();

        double result = 0.f;
        {
            float* vec_x   = (float*)x_t->data;
            float* vec_out = (float*)out->data;

            int64_t n = ggml_nelements(out);

            for (int i = 0; i < n; i++) {
                result += ((double)vec_out[i] - (double)vec_x[i]);
            }
            result /= n;
        }
        int64_t t1 = ggml_time_ms();
        LOG_DEBUG("check is_using_v_parameterization_for_sd2, taking %.2fs", (t1 - t0) * 1.0f / 1000);
        return result < -1;
    }

    void apply_lora(std::string lora_name, float multiplier) {
        int64_t t0                 = ggml_time_ms();
        std::string high_noise_tag = "|high_noise|";
        bool is_high_noise         = false;
        if (starts_with(lora_name, high_noise_tag)) {
            lora_name     = lora_name.substr(high_noise_tag.size());
            is_high_noise = true;
            LOG_DEBUG("high noise lora: %s", lora_name.c_str());
        }
        std::string st_file_path   = path_join(lora_model_dir, lora_name + ".safetensors");
        std::string ckpt_file_path = path_join(lora_model_dir, lora_name + ".ckpt");
        std::string file_path;
        if (file_exists(st_file_path)) {
            file_path = st_file_path;
        } else if (file_exists(ckpt_file_path)) {
            file_path = ckpt_file_path;
        } else {
            LOG_WARN("can not find %s or %s for lora %s", st_file_path.c_str(), ckpt_file_path.c_str(), lora_name.c_str());
            return;
        }
        LoraModel lora(backend, file_path, is_high_noise ? "model.high_noise_" : "");
        if (!lora.load_from_file(false, n_threads)) {
            LOG_WARN("load lora tensors from %s failed", file_path.c_str());
            return;
        }

        lora.multiplier = multiplier;
        // TODO: send version?
        lora.apply(tensors, version, n_threads);
        lora.free_params_buffer();

        int64_t t1 = ggml_time_ms();

        LOG_INFO("lora '%s' applied, taking %.2fs", lora_name.c_str(), (t1 - t0) * 1.0f / 1000);
    }

    void apply_loras(const std::unordered_map<std::string, float>& lora_state) {
        if (lora_state.size() > 0 && model_wtype != GGML_TYPE_F16 && model_wtype != GGML_TYPE_F32) {
            LOG_WARN("In quantized models when applying LoRA, the images have poor quality.");
        }
        std::unordered_map<std::string, float> lora_state_diff;
        for (auto& kv : lora_state) {
            const std::string& lora_name = kv.first;
            float multiplier             = kv.second;
            lora_state_diff[lora_name] += multiplier;
        }
        for (auto& kv : curr_lora_state) {
            const std::string& lora_name = kv.first;
            float curr_multiplier        = kv.second;
            lora_state_diff[lora_name] -= curr_multiplier;
        }

        size_t rm = lora_state_diff.size() - lora_state.size();
        if (rm != 0) {
            LOG_INFO("attempting to apply %lu LoRAs (removing %lu applied LoRAs)", lora_state.size(), rm);
        } else {
            LOG_INFO("attempting to apply %lu LoRAs", lora_state.size());
        }

        for (auto& kv : lora_state_diff) {
            apply_lora(kv.first, kv.second);
        }

        curr_lora_state = lora_state;
    }

    std::string apply_loras_from_prompt(const std::string& prompt) {
        auto result_pair                                = extract_and_remove_lora(prompt);
        std::unordered_map<std::string, float> lora_f2m = result_pair.first;  // lora_name -> multiplier

        for (auto& kv : lora_f2m) {
            LOG_DEBUG("lora %s:%.2f", kv.first.c_str(), kv.second);
        }
        int64_t t0 = ggml_time_ms();
        apply_loras(lora_f2m);
        int64_t t1 = ggml_time_ms();
        LOG_INFO("apply_loras completed, taking %.2fs", (t1 - t0) * 1.0f / 1000);
        LOG_DEBUG("prompt after extract and remove lora: \"%s\"", result_pair.second.c_str());
        return result_pair.second;
    }

    ggml_tensor* id_encoder(ggml_context* work_ctx,
                            ggml_tensor* init_img,
                            ggml_tensor* prompts_embeds,
                            ggml_tensor* id_embeds,
                            std::vector<bool>& class_tokens_mask) {
        ggml_tensor* res = NULL;
        pmid_model->compute(n_threads, init_img, prompts_embeds, id_embeds, class_tokens_mask, &res, work_ctx);
        return res;
    }

    ggml_tensor* get_clip_vision_output(ggml_context* work_ctx,
                                        sd_image_t init_image,
                                        bool return_pooled   = true,
                                        int clip_skip        = -1,
                                        bool zero_out_masked = false) {
        ggml_tensor* output = NULL;
        if (zero_out_masked) {
            if (return_pooled) {
                output = ggml_new_tensor_1d(work_ctx,
                                            GGML_TYPE_F32,
                                            clip_vision->vision_model.projection_dim);
            } else {
                output = ggml_new_tensor_2d(work_ctx,
                                            GGML_TYPE_F32,
                                            clip_vision->vision_model.hidden_size,
                                            257);
            }

            ggml_set_f32(output, 0.f);
        } else {
            sd_image_f32_t image         = sd_image_t_to_sd_image_f32_t(init_image);
            sd_image_f32_t resized_image = clip_preprocess(image, clip_vision->vision_model.image_size, clip_vision->vision_model.image_size);
            free(image.data);
            image.data = NULL;

            ggml_tensor* pixel_values = ggml_new_tensor_4d(work_ctx, GGML_TYPE_F32, resized_image.width, resized_image.height, 3, 1);
            sd_image_f32_to_tensor(resized_image, pixel_values, false);
            free(resized_image.data);
            resized_image.data = NULL;

            // print_ggml_tensor(pixel_values);
            clip_vision->compute(n_threads, pixel_values, return_pooled, clip_skip, &output, work_ctx);
            // print_ggml_tensor(c_crossattn);
        }
        return output;
    }

    SDCondition get_svd_condition(ggml_context* work_ctx,
                                  sd_image_t init_image,
                                  int width,
                                  int height,
                                  int fps                  = 6,
                                  int motion_bucket_id     = 127,
                                  float augmentation_level = 0.f,
                                  bool zero_out_masked     = false) {
        // c_crossattn
        int64_t t0                      = ggml_time_ms();
        struct ggml_tensor* c_crossattn = get_clip_vision_output(work_ctx, init_image, true, -1, zero_out_masked);

        // c_concat
        struct ggml_tensor* c_concat = NULL;
        {
            if (zero_out_masked) {
                c_concat = ggml_new_tensor_4d(work_ctx, GGML_TYPE_F32, width / 8, height / 8, 4, 1);
                ggml_set_f32(c_concat, 0.f);
            } else {
                ggml_tensor* init_img = ggml_new_tensor_4d(work_ctx, GGML_TYPE_F32, width, height, 3, 1);

                if (width != init_image.width || height != init_image.height) {
                    sd_image_f32_t image         = sd_image_t_to_sd_image_f32_t(init_image);
                    sd_image_f32_t resized_image = resize_sd_image_f32_t(image, width, height);
                    free(image.data);
                    image.data = NULL;
                    sd_image_f32_to_tensor(resized_image, init_img, false);
                    free(resized_image.data);
                    resized_image.data = NULL;
                } else {
                    sd_image_to_tensor(init_image, init_img);
                }
                if (augmentation_level > 0.f) {
                    struct ggml_tensor* noise = ggml_dup_tensor(work_ctx, init_img);
                    ggml_tensor_set_f32_randn(noise, rng);
                    // encode_pixels += torch.randn_like(pixels) * augmentation_level
                    ggml_tensor_scale(noise, augmentation_level);
                    ggml_tensor_add(init_img, noise);
                }
                ggml_tensor* moments = vae_encode(work_ctx, init_img);
                c_concat             = get_first_stage_encoding(work_ctx, moments);
            }
        }

        // y
        struct ggml_tensor* y = NULL;
        {
            y                            = ggml_new_tensor_1d(work_ctx, GGML_TYPE_F32, diffusion_model->get_adm_in_channels());
            int out_dim                  = 256;
            int fps_id                   = fps - 1;
            std::vector<float> timesteps = {(float)fps_id, (float)motion_bucket_id, augmentation_level};
            set_timestep_embedding(timesteps, y, out_dim);
        }
        int64_t t1 = ggml_time_ms();
        LOG_DEBUG("computing svd condition graph completed, taking %" PRId64 " ms", t1 - t0);
        return {c_crossattn, y, c_concat};
    }

    std::vector<float> process_timesteps(const std::vector<float>& timesteps,
                                         ggml_tensor* init_latent,
                                         ggml_tensor* denoise_mask) {
        if (diffusion_model->get_desc() == "Wan2.2-TI2V-5B") {
            auto new_timesteps = std::vector<float>(init_latent->ne[2], timesteps[0]);

            if (denoise_mask != NULL) {
                float value = ggml_tensor_get_f32(denoise_mask, 0, 0, 0, 0);
                if (value == 0.f) {
                    new_timesteps[0] = 0.f;
                }
            }
            return new_timesteps;
        } else {
            return timesteps;
        }
    }

    // a = a * mask + b * (1 - mask)
    void apply_mask(ggml_tensor* a, ggml_tensor* b, ggml_tensor* mask) {
        for (int64_t i0 = 0; i0 < a->ne[0]; i0++) {
            for (int64_t i1 = 0; i1 < a->ne[1]; i1++) {
                for (int64_t i2 = 0; i2 < a->ne[2]; i2++) {
                    for (int64_t i3 = 0; i3 < a->ne[3]; i3++) {
                        float a_value    = ggml_tensor_get_f32(a, i0, i1, i2, i3);
                        float b_value    = ggml_tensor_get_f32(b, i0, i1, i2, i3);
                        float mask_value = ggml_tensor_get_f32(mask, i0 % mask->ne[0], i1 % mask->ne[1], i2 % mask->ne[2], i3 % mask->ne[3]);
                        ggml_tensor_set_f32(a, a_value * mask_value + b_value * (1 - mask_value), i0, i1, i2, i3);
                    }
                }
            }
        }
    }

    void silent_tiling(ggml_tensor* input, ggml_tensor* output, const int scale, const int tile_size, const float tile_overlap_factor, on_tile_process on_processing) {
        sd_progress_cb_t cb = sd_get_progress_callback();
        void* cbd           = sd_get_progress_callback_data();
        sd_set_progress_callback((sd_progress_cb_t)suppress_pp, NULL);
        sd_tiling(input, output, scale, tile_size, tile_overlap_factor, on_processing);
        sd_set_progress_callback(cb, cbd);
    }

    void preview_image(ggml_context* work_ctx,
                       int step,
                       struct ggml_tensor* latents,
                       enum SDVersion version,
                       preview_t preview_mode,
                       ggml_tensor* result,
                       std::function<void(int, int, sd_image_t*)> step_callback) {
        const uint32_t channel = 3;
        uint32_t width         = latents->ne[0];
        uint32_t height        = latents->ne[1];
        uint32_t dim           = latents->ne[ggml_n_dims(latents) - 1];

        if (preview_mode == PREVIEW_PROJ) {
            const float (*latent_rgb_proj)[channel];
            float *latent_rgb_bias;

            if (dim == 48) {
                if (sd_version_is_wan(version)) {
                    latent_rgb_proj = wan_22_latent_rgb_proj;
                    latent_rgb_bias = wan_22_latent_rgb_bias;
                } else {
                    LOG_WARN("No latent to RGB projection known for this model");
                    // unknown model
                    return;
                }
            } else if (dim == 16) {
                // 16 channels VAE -> Flux or SD3

                if (sd_version_is_sd3(version)) {
                    latent_rgb_proj = sd3_latent_rgb_proj;
                    latent_rgb_bias = sd3_latent_rgb_bias;
                } else if (sd_version_is_flux(version)) {
                    latent_rgb_proj = flux_latent_rgb_proj;
                    latent_rgb_bias = flux_latent_rgb_bias;
                } else if (sd_version_is_wan(version)) {
                    latent_rgb_proj = wan_21_latent_rgb_proj;
                    latent_rgb_bias = wan_21_latent_rgb_bias;
                } else {
                    LOG_WARN("No latent to RGB projection known for this model");
                    // unknown model
                    return;
                }

            } else if (dim == 4) {
                // 4 channels VAE
                if (sd_version_is_sdxl(version)) {
                    latent_rgb_proj = sdxl_latent_rgb_proj;
                    latent_rgb_bias = sdxl_latent_rgb_bias;
                } else if (sd_version_is_sd1(version) || sd_version_is_sd2(version)) {
                    latent_rgb_proj = sd_latent_rgb_proj;
                    latent_rgb_bias = sd_latent_rgb_bias;
                } else {
                    // unknown model
                    LOG_WARN("No latent to RGB projection known for this model");
                    return;
                }
            } else {
                LOG_WARN("No latent to RGB projection known for this model");
                // unknown latent space
                return;
            }

            uint32_t frames = 1;
            if (ggml_n_dims(latents) == 4) {
                frames = latents->ne[2];
            }

            uint8_t* data = (uint8_t*)malloc(frames * width * height * channel * sizeof(uint8_t));

            preview_latent_video(data, latents, latent_rgb_proj,latent_rgb_bias, width, height, frames, dim);
            sd_image_t* images = (sd_image_t*)malloc(frames * sizeof(sd_image_t));
            for (int i = 0; i < frames; i++) {
                images[i] = {width, height, channel, data + i * width * height * channel};
            }
            step_callback(step, frames, images);
            free(data);
            free(images);
        } else {
            if (preview_mode == PREVIEW_VAE) {
                process_latent_out(latents);
                if (vae_tiling) {
                    // split latent in 32x32 tiles and compute in several steps
                    auto on_tiling = [&](ggml_tensor* in, ggml_tensor* out, bool init) {
                        first_stage_model->compute(n_threads, in, true, &out, NULL);
                    };
                    silent_tiling(latents, result, 8, 32, 0.5f, on_tiling);

                } else {
                    first_stage_model->compute(n_threads, latents, true, &result, work_ctx);
                }

                first_stage_model->free_compute_buffer();
                process_vae_output_tensor(result);
                process_latent_in(latents);
            } else if (preview_mode == PREVIEW_TAE) {
                if (tae_first_stage == nullptr) {
                    LOG_WARN("TAE not found for preview");
                    return;
                }
                if (vae_tiling) {
                    // split latent in 64x64 tiles and compute in several steps
                    auto on_tiling = [&](ggml_tensor* in, ggml_tensor* out, bool init) {
                        tae_first_stage->compute(n_threads, in, true, &out, NULL);
                    };
                    silent_tiling(latents, result, 8, 64, 0.5f, on_tiling);
                } else {
                    tae_first_stage->compute(n_threads, latents, true, &result, work_ctx);
                }
                tae_first_stage->free_compute_buffer();
            } else {
                return;
            }

            ggml_tensor_clamp(result, 0.0f, 1.0f);
            uint32_t frames = 1;
            if (ggml_n_dims(latents) == 4) {
                frames = result->ne[2];
            }

            sd_image_t* images = (sd_image_t*)malloc(frames * sizeof(sd_image_t));
            print_ggml_tensor(result,true);
            for (size_t i = 0; i < frames; i++) {
                images[i].width   = result->ne[0];
                images[i].height  = result->ne[1];
                images[i].channel = 3;
                images[i].data    = sd_tensor_to_image(result, i, ggml_n_dims(latents) == 4);
            }

            step_callback(step, frames, images);
            
            ggml_tensor_scale(result, 0);
            for (int i = 0; i < frames; i++) {
                free(images[i].data);
            }

            free(images);
        }
    }

    ggml_tensor* sample(ggml_context* work_ctx,
                        std::shared_ptr<DiffusionModel> work_diffusion_model,
                        bool inverse_noise_scaling,
                        ggml_tensor* init_latent,
                        ggml_tensor* noise,
                        SDCondition cond,
                        SDCondition uncond,
                        SDCondition img_cond,
                        ggml_tensor* control_hint,
                        float control_strength,
                        sd_guidance_params_t guidance,
                        float eta,
                        int shifted_timestep,
                        sample_method_t method,
                        const std::vector<float>& sigmas,
                        int start_merge_step,
                        SDCondition id_cond,
                        std::vector<ggml_tensor*> ref_latents = {},
                        bool increase_ref_index               = false,
                        ggml_tensor* denoise_mask             = NULL,
                        ggml_tensor* vace_context             = NULL,
                        float vace_strength                   = 1.f) {
        if (shifted_timestep > 0 && !sd_version_is_sdxl(version)) {
            LOG_WARN("timestep shifting is only supported for SDXL models!");
            shifted_timestep = 0;
        }
        std::vector<int> skip_layers(guidance.slg.layers, guidance.slg.layers + guidance.slg.layer_count);

        float cfg_scale     = guidance.txt_cfg;
        float img_cfg_scale = isfinite(guidance.img_cfg) ? guidance.img_cfg : guidance.txt_cfg;
        float slg_scale     = guidance.slg.scale;

        if (img_cfg_scale != cfg_scale && !sd_version_is_inpaint_or_unet_edit(version)) {
            LOG_WARN("2-conditioning CFG is not supported with this model, disabling it for better performance...");
            img_cfg_scale = cfg_scale;
        }

        size_t steps          = sigmas.size() - 1;
        struct ggml_tensor* x = ggml_dup_tensor(work_ctx, init_latent);
        copy_ggml_tensor(x, init_latent);

        if (noise) {
            x = denoiser->noise_scaling(sigmas[0], noise, x);
        }

        struct ggml_tensor* noised_input = ggml_dup_tensor(work_ctx, x);

        bool has_unconditioned = img_cfg_scale != 1.0 && uncond.c_crossattn != NULL;
        bool has_img_cond      = cfg_scale != img_cfg_scale && img_cond.c_crossattn != NULL;
        bool has_skiplayer     = slg_scale != 0.0 && skip_layers.size() > 0;

        // denoise wrapper
        struct ggml_tensor* out_cond     = ggml_dup_tensor(work_ctx, x);
        struct ggml_tensor* out_uncond   = NULL;
        struct ggml_tensor* out_skip     = NULL;
        struct ggml_tensor* out_img_cond = NULL;

        if (has_unconditioned) {
            out_uncond = ggml_dup_tensor(work_ctx, x);
        }
        if (has_skiplayer) {
            if (sd_version_is_dit(version)) {
                out_skip = ggml_dup_tensor(work_ctx, x);
            } else {
                has_skiplayer = false;
                LOG_WARN("SLG is incompatible with %s models", model_version_to_str[version]);
            }
        }
        if (has_img_cond) {
            out_img_cond = ggml_dup_tensor(work_ctx, x);
        }
        struct ggml_tensor* denoised = ggml_dup_tensor(work_ctx, x);

<<<<<<< HEAD
        struct ggml_tensor* preview_tensor = NULL;
        auto sd_preview_mode               = sd_get_preview_mode();
        if (sd_preview_mode != PREVIEW_NONE && sd_preview_mode != PREVIEW_PROJ) {
            int64_t W = x->ne[0] * 8;
            int64_t H = x->ne[1] * 8;
            if (ggml_n_dims(x) == 4) {
                // assuming video mode (if batch processing gets implemented this will break)
                int T = x->ne[2];
                if (sd_version_is_wan(version)) {
                    T = ((T - 1) * 4) + 1;
                    if (version == VERSION_WAN2_2_TI2V) {
                        W = x->ne[0] * 16;
                        H = x->ne[1] * 16;
                    }
                }
                preview_tensor = ggml_new_tensor_4d(work_ctx, GGML_TYPE_F32,
                                                    W,
                                                    H,
                                                    T,
                                                    3);
            } else {
                preview_tensor = ggml_new_tensor_4d(work_ctx, GGML_TYPE_F32,
                                                    W,
                                                    H,
                                                    3,
                                                    x->ne[3]);
            }
        }
=======
        int64_t t0 = ggml_time_us();
>>>>>>> 2e9242e3

        auto denoise = [&](ggml_tensor* input, float sigma, int step) -> ggml_tensor* {
            if (step == 1 || step == -1) {
                pretty_progress(0, (int)steps, 0);
            }

            std::vector<float> scaling = denoiser->get_scalings(sigma);
            GGML_ASSERT(scaling.size() == 3);
            float c_skip = scaling[0];
            float c_out  = scaling[1];
            float c_in   = scaling[2];

            float t = denoiser->sigma_to_t(sigma);
            std::vector<float> timesteps_vec;
            if (shifted_timestep > 0 && sd_version_is_sdxl(version)) {
                float shifted_t_float = t * (float(shifted_timestep) / float(TIMESTEPS));
                int64_t shifted_t     = static_cast<int64_t>(roundf(shifted_t_float));
                shifted_t             = std::max((int64_t)0, std::min((int64_t)(TIMESTEPS - 1), shifted_t));
                LOG_DEBUG("shifting timestep from %.2f to %" PRId64 " (sigma: %.4f)", t, shifted_t, sigma);
                timesteps_vec.assign(1, (float)shifted_t);
            } else {
                timesteps_vec.assign(1, t);
            }

            timesteps_vec  = process_timesteps(timesteps_vec, init_latent, denoise_mask);
            auto timesteps = vector_to_ggml_tensor(work_ctx, timesteps_vec);
            std::vector<float> guidance_vec(1, guidance.distilled_guidance);
            auto guidance_tensor = vector_to_ggml_tensor(work_ctx, guidance_vec);

            copy_ggml_tensor(noised_input, input);
            // noised_input = noised_input * c_in
            ggml_tensor_scale(noised_input, c_in);

            if (denoise_mask != nullptr && version == VERSION_WAN2_2_TI2V) {
                apply_mask(noised_input, init_latent, denoise_mask);
            }

            std::vector<struct ggml_tensor*> controls;

            if (control_hint != NULL && control_net != NULL) {
                control_net->compute(n_threads, noised_input, control_hint, timesteps, cond.c_crossattn, cond.c_vector);
                controls = control_net->controls;
                // print_ggml_tensor(controls[12]);
                // GGML_ASSERT(0);
            }

            DiffusionParams diffusion_params;
            diffusion_params.x                  = noised_input;
            diffusion_params.timesteps          = timesteps;
            diffusion_params.guidance           = guidance_tensor;
            diffusion_params.ref_latents        = ref_latents;
            diffusion_params.increase_ref_index = increase_ref_index;
            diffusion_params.controls           = controls;
            diffusion_params.control_strength   = control_strength;
            diffusion_params.vace_context       = vace_context;
            diffusion_params.vace_strength      = vace_strength;

            if (start_merge_step == -1 || step <= start_merge_step) {
                // cond
                diffusion_params.context  = cond.c_crossattn;
                diffusion_params.c_concat = cond.c_concat;
                diffusion_params.y        = cond.c_vector;
                work_diffusion_model->compute(n_threads,
                                              diffusion_params,
                                              &out_cond);
            } else {
                diffusion_params.context  = id_cond.c_crossattn;
                diffusion_params.c_concat = cond.c_concat;
                diffusion_params.y        = id_cond.c_vector;
                work_diffusion_model->compute(n_threads,
                                              diffusion_params,
                                              &out_cond);
            }

            float* negative_data = NULL;
            if (has_unconditioned) {
                // uncond
                if (control_hint != NULL && control_net != NULL) {
                    control_net->compute(n_threads, noised_input, control_hint, timesteps, uncond.c_crossattn, uncond.c_vector);
                    controls = control_net->controls;
                }
                diffusion_params.controls = controls;
                diffusion_params.context  = uncond.c_crossattn;
                diffusion_params.c_concat = uncond.c_concat;
                diffusion_params.y        = uncond.c_vector;
                work_diffusion_model->compute(n_threads,
                                              diffusion_params,
                                              &out_uncond);
                negative_data = (float*)out_uncond->data;
            }

            float* img_cond_data = NULL;
            if (has_img_cond) {
                diffusion_params.context  = img_cond.c_crossattn;
                diffusion_params.c_concat = img_cond.c_concat;
                diffusion_params.y        = img_cond.c_vector;
                work_diffusion_model->compute(n_threads,
                                              diffusion_params,
                                              &out_img_cond);
                img_cond_data = (float*)out_img_cond->data;
            }

            int step_count         = sigmas.size();
            bool is_skiplayer_step = has_skiplayer && step > (int)(guidance.slg.layer_start * step_count) && step < (int)(guidance.slg.layer_end * step_count);
            float* skip_layer_data = NULL;
            if (is_skiplayer_step) {
                LOG_DEBUG("Skipping layers at step %d\n", step);
                // skip layer (same as conditionned)
                diffusion_params.context     = cond.c_crossattn;
                diffusion_params.c_concat    = cond.c_concat;
                diffusion_params.y           = cond.c_vector;
                diffusion_params.skip_layers = skip_layers;
                work_diffusion_model->compute(n_threads,
                                              diffusion_params,
                                              &out_skip);
                skip_layer_data = (float*)out_skip->data;
            }
            float* vec_denoised  = (float*)denoised->data;
            float* vec_input     = (float*)input->data;
            float* positive_data = (float*)out_cond->data;
            int ne_elements      = (int)ggml_nelements(denoised);

            if (shifted_timestep > 0 && sd_version_is_sdxl(version)) {
                int64_t shifted_t_idx              = static_cast<int64_t>(roundf(timesteps_vec[0]));
                float shifted_sigma                = denoiser->t_to_sigma((float)shifted_t_idx);
                std::vector<float> shifted_scaling = denoiser->get_scalings(shifted_sigma);
                float shifted_c_skip               = shifted_scaling[0];
                float shifted_c_out                = shifted_scaling[1];
                float shifted_c_in                 = shifted_scaling[2];

                c_skip = shifted_c_skip * c_in / shifted_c_in;
                c_out  = shifted_c_out;
            }

            for (int i = 0; i < ne_elements; i++) {
                float latent_result = positive_data[i];
                if (has_unconditioned) {
                    // out_uncond + cfg_scale * (out_cond - out_uncond)
                    if (has_img_cond) {
                        // out_uncond + text_cfg_scale * (out_cond - out_img_cond) + image_cfg_scale * (out_img_cond - out_uncond)
                        latent_result = negative_data[i] + img_cfg_scale * (img_cond_data[i] - negative_data[i]) + cfg_scale * (positive_data[i] - img_cond_data[i]);
                    } else {
                        // img_cfg_scale == cfg_scale
                        latent_result = negative_data[i] + cfg_scale * (positive_data[i] - negative_data[i]);
                    }
                } else if (has_img_cond) {
                    // img_cfg_scale == 1
                    latent_result = img_cond_data[i] + cfg_scale * (positive_data[i] - img_cond_data[i]);
                }
                if (is_skiplayer_step) {
                    latent_result = latent_result + (positive_data[i] - skip_layer_data[i]) * slg_scale;
                }
                // v = latent_result, eps = latent_result
                // denoised = (v * c_out + input * c_skip) or (input + eps * c_out)
                vec_denoised[i] = latent_result * c_out + vec_input[i] * c_skip;
            }

            int64_t t1 = ggml_time_us();
            if (step > 0 || step == -(int)steps) {
                int showstep = std::abs(step);
                pretty_progress(showstep, (int)steps, (t1 - t0) / 1000000.f / showstep);
                // LOG_INFO("step %d sampling completed taking %.2fs", step, (t1 - t0) * 1.0f / 1000000);
            }
            if (denoise_mask != nullptr) {
                apply_mask(denoised, init_latent, denoise_mask);
            }
            if (step > 0) {
                pretty_progress(step, (int)steps, (t1 - t0) / 1000000.f);
                // LOG_INFO("step %d sampling completed taking %.2fs", step, (t1 - t0) * 1.0f / 1000000);
            }
            auto sd_preview_cb   = sd_get_preview_callback();
            auto sd_preview_mode = sd_get_preview_mode();
            if (sd_preview_cb != NULL) {
                if (step % sd_get_preview_interval() == 0) {
                    preview_image(work_ctx, step, denoised, version, sd_preview_mode, preview_tensor, sd_preview_cb);
                }
            }
            return denoised;
        };

        sample_k_diffusion(method, denoise, work_ctx, x, sigmas, rng, eta);

        if (inverse_noise_scaling) {
            x = denoiser->inverse_noise_scaling(sigmas[sigmas.size() - 1], x);
        }

        if (control_net) {
            control_net->free_control_ctx();
            control_net->free_compute_buffer();
        }
        work_diffusion_model->free_compute_buffer();
        return x;
    }

    void process_latent_in(ggml_tensor* latent) {
        if (sd_version_is_wan(version) || sd_version_is_qwen_image(version)) {
            GGML_ASSERT(latent->ne[3] == 16 || latent->ne[3] == 48);
            std::vector<float> latents_mean_vec = {-0.7571f, -0.7089f, -0.9113f, 0.1075f, -0.1745f, 0.9653f, -0.1517f, 1.5508f,
                                                   0.4134f, -0.0715f, 0.5517f, -0.3632f, -0.1922f, -0.9497f, 0.2503f, -0.2921f};
            std::vector<float> latents_std_vec  = {2.8184f, 1.4541f, 2.3275f, 2.6558f, 1.2196f, 1.7708f, 2.6052f, 2.0743f,
                                                   3.2687f, 2.1526f, 2.8652f, 1.5579f, 1.6382f, 1.1253f, 2.8251f, 1.9160f};
            if (latent->ne[3] == 48) {
                latents_mean_vec = {-0.2289f, -0.0052f, -0.1323f, -0.2339f, -0.2799f, 0.0174f, 0.1838f, 0.1557f,
                                    -0.1382f, 0.0542f, 0.2813f, 0.0891f, 0.1570f, -0.0098f, 0.0375f, -0.1825f,
                                    -0.2246f, -0.1207f, -0.0698f, 0.5109f, 0.2665f, -0.2108f, -0.2158f, 0.2502f,
                                    -0.2055f, -0.0322f, 0.1109f, 0.1567f, -0.0729f, 0.0899f, -0.2799f, -0.1230f,
                                    -0.0313f, -0.1649f, 0.0117f, 0.0723f, -0.2839f, -0.2083f, -0.0520f, 0.3748f,
                                    0.0152f, 0.1957f, 0.1433f, -0.2944f, 0.3573f, -0.0548f, -0.1681f, -0.0667f};
                latents_std_vec  = {
                    0.4765f, 1.0364f, 0.4514f, 1.1677f, 0.5313f, 0.4990f, 0.4818f, 0.5013f,
                    0.8158f, 1.0344f, 0.5894f, 1.0901f, 0.6885f, 0.6165f, 0.8454f, 0.4978f,
                    0.5759f, 0.3523f, 0.7135f, 0.6804f, 0.5833f, 1.4146f, 0.8986f, 0.5659f,
                    0.7069f, 0.5338f, 0.4889f, 0.4917f, 0.4069f, 0.4999f, 0.6866f, 0.4093f,
                    0.5709f, 0.6065f, 0.6415f, 0.4944f, 0.5726f, 1.2042f, 0.5458f, 1.6887f,
                    0.3971f, 1.0600f, 0.3943f, 0.5537f, 0.5444f, 0.4089f, 0.7468f, 0.7744f};
            }
            for (int i = 0; i < latent->ne[3]; i++) {
                float mean = latents_mean_vec[i];
                float std_ = latents_std_vec[i];
                for (int j = 0; j < latent->ne[2]; j++) {
                    for (int k = 0; k < latent->ne[1]; k++) {
                        for (int l = 0; l < latent->ne[0]; l++) {
                            float value = ggml_tensor_get_f32(latent, l, k, j, i);
                            value       = (value - mean) * scale_factor / std_;
                            ggml_tensor_set_f32(latent, value, l, k, j, i);
                        }
                    }
                }
            }
        } else {
            ggml_tensor_scale(latent, scale_factor);
        }
    }

    void process_latent_out(ggml_tensor* latent) {
        if (sd_version_is_wan(version) || sd_version_is_qwen_image(version)) {
            GGML_ASSERT(latent->ne[3] == 16 || latent->ne[3] == 48);
            std::vector<float> latents_mean_vec = {-0.7571f, -0.7089f, -0.9113f, 0.1075f, -0.1745f, 0.9653f, -0.1517f, 1.5508f,
                                                   0.4134f, -0.0715f, 0.5517f, -0.3632f, -0.1922f, -0.9497f, 0.2503f, -0.2921f};
            std::vector<float> latents_std_vec  = {2.8184f, 1.4541f, 2.3275f, 2.6558f, 1.2196f, 1.7708f, 2.6052f, 2.0743f,
                                                   3.2687f, 2.1526f, 2.8652f, 1.5579f, 1.6382f, 1.1253f, 2.8251f, 1.9160f};
            if (latent->ne[3] == 48) {
                latents_mean_vec = {-0.2289f, -0.0052f, -0.1323f, -0.2339f, -0.2799f, 0.0174f, 0.1838f, 0.1557f,
                                    -0.1382f, 0.0542f, 0.2813f, 0.0891f, 0.1570f, -0.0098f, 0.0375f, -0.1825f,
                                    -0.2246f, -0.1207f, -0.0698f, 0.5109f, 0.2665f, -0.2108f, -0.2158f, 0.2502f,
                                    -0.2055f, -0.0322f, 0.1109f, 0.1567f, -0.0729f, 0.0899f, -0.2799f, -0.1230f,
                                    -0.0313f, -0.1649f, 0.0117f, 0.0723f, -0.2839f, -0.2083f, -0.0520f, 0.3748f,
                                    0.0152f, 0.1957f, 0.1433f, -0.2944f, 0.3573f, -0.0548f, -0.1681f, -0.0667f};
                latents_std_vec  = {
                    0.4765f, 1.0364f, 0.4514f, 1.1677f, 0.5313f, 0.4990f, 0.4818f, 0.5013f,
                    0.8158f, 1.0344f, 0.5894f, 1.0901f, 0.6885f, 0.6165f, 0.8454f, 0.4978f,
                    0.5759f, 0.3523f, 0.7135f, 0.6804f, 0.5833f, 1.4146f, 0.8986f, 0.5659f,
                    0.7069f, 0.5338f, 0.4889f, 0.4917f, 0.4069f, 0.4999f, 0.6866f, 0.4093f,
                    0.5709f, 0.6065f, 0.6415f, 0.4944f, 0.5726f, 1.2042f, 0.5458f, 1.6887f,
                    0.3971f, 1.0600f, 0.3943f, 0.5537f, 0.5444f, 0.4089f, 0.7468f, 0.7744f};
            }
            for (int i = 0; i < latent->ne[3]; i++) {
                float mean = latents_mean_vec[i];
                float std_ = latents_std_vec[i];
                for (int j = 0; j < latent->ne[2]; j++) {
                    for (int k = 0; k < latent->ne[1]; k++) {
                        for (int l = 0; l < latent->ne[0]; l++) {
                            float value = ggml_tensor_get_f32(latent, l, k, j, i);
                            value       = value * std_ / scale_factor + mean;
                            ggml_tensor_set_f32(latent, value, l, k, j, i);
                        }
                    }
                }
            }
        } else {
            ggml_tensor_scale(latent, 1.0f / scale_factor);
        }
    }

    void get_tile_sizes(int& tile_size_x,
                        int& tile_size_y,
                        float& tile_overlap,
                        const sd_tiling_params_t& params,
                        int latent_x,
                        int latent_y,
                        float encoding_factor = 1.0f) {
        tile_overlap       = std::max(std::min(params.target_overlap, 0.5f), 0.0f);
        auto get_tile_size = [&](int requested_size, float factor, int latent_size) {
            const int default_tile_size  = 32;
            const int min_tile_dimension = 4;
            int tile_size                = default_tile_size;
            // factor <= 1 means simple fraction of the latent dimension
            // factor > 1 means number of tiles across that dimension
            if (factor > 0.f) {
                if (factor > 1.0)
                    factor = 1 / (factor - factor * tile_overlap + tile_overlap);
                tile_size = std::round(latent_size * factor);
            } else if (requested_size >= min_tile_dimension) {
                tile_size = requested_size;
            }
            tile_size *= encoding_factor;
            return std::max(std::min(tile_size, latent_size), min_tile_dimension);
        };

        tile_size_x = get_tile_size(params.tile_size_x, params.rel_size_x, latent_x);
        tile_size_y = get_tile_size(params.tile_size_y, params.rel_size_y, latent_y);
    }

    ggml_tensor* vae_encode(ggml_context* work_ctx, ggml_tensor* x, bool encode_video = false) {
        int64_t t0          = ggml_time_ms();
        ggml_tensor* result = NULL;
        int W               = x->ne[0] / 8;
        int H               = x->ne[1] / 8;
        if (vae_tiling_params.enabled && !encode_video) {
            // TODO wan2.2 vae support?
            int C = sd_version_is_dit(version) ? 16 : 4;
            int ne2;
            int ne3;
            if (sd_version_is_qwen_image(version)) {
                ne2 = 1;
                ne3 = C * x->ne[3];
            } else {
                if (!use_tiny_autoencoder) {
                    C *= 2;
                }
                ne2 = C;
                ne3 = x->ne[3];
            }
            result = ggml_new_tensor_4d(work_ctx, GGML_TYPE_F32, W, H, ne2, ne3);
        }

        if (sd_version_is_qwen_image(version)) {
            x = ggml_reshape_4d(work_ctx, x, x->ne[0], x->ne[1], 1, x->ne[2] * x->ne[3]);
        }

        if (!use_tiny_autoencoder) {
            process_vae_input_tensor(x);
            if (vae_tiling_params.enabled && !encode_video) {
                float tile_overlap;
                int tile_size_x, tile_size_y;
                // multiply tile size for encode to keep the compute buffer size consistent
                get_tile_sizes(tile_size_x, tile_size_y, tile_overlap, vae_tiling_params, W, H, 1.30539f);

                LOG_DEBUG("VAE Tile size: %dx%d", tile_size_x, tile_size_y);

                auto on_tiling = [&](ggml_tensor* in, ggml_tensor* out, bool init) {
                    first_stage_model->compute(n_threads, in, false, &out, work_ctx);
                };
                sd_tiling_non_square(x, result, 8, tile_size_x, tile_size_y, tile_overlap, on_tiling);
            } else {
                first_stage_model->compute(n_threads, x, false, &result, work_ctx);
            }
            first_stage_model->free_compute_buffer();
        } else {
            if (vae_tiling_params.enabled && !encode_video) {
                // split latent in 32x32 tiles and compute in several steps
                auto on_tiling = [&](ggml_tensor* in, ggml_tensor* out, bool init) {
                    tae_first_stage->compute(n_threads, in, false, &out, NULL);
                };
                sd_tiling(x, result, 8, 64, 0.5f, on_tiling);
            } else {
                tae_first_stage->compute(n_threads, x, false, &result, work_ctx);
            }
            tae_first_stage->free_compute_buffer();
        }

        int64_t t1 = ggml_time_ms();
        LOG_DEBUG("computing vae encode graph completed, taking %.2fs", (t1 - t0) * 1.0f / 1000);
        return result;
    }

    ggml_tensor* gaussian_latent_sample(ggml_context* work_ctx, ggml_tensor* moments) {
        // ldm.modules.distributions.distributions.DiagonalGaussianDistribution.sample
        ggml_tensor* latent       = ggml_new_tensor_4d(work_ctx, moments->type, moments->ne[0], moments->ne[1], moments->ne[2] / 2, moments->ne[3]);
        struct ggml_tensor* noise = ggml_dup_tensor(work_ctx, latent);
        ggml_tensor_set_f32_randn(noise, rng);
        {
            float mean   = 0;
            float logvar = 0;
            float value  = 0;
            float std_   = 0;
            for (int i = 0; i < latent->ne[3]; i++) {
                for (int j = 0; j < latent->ne[2]; j++) {
                    for (int k = 0; k < latent->ne[1]; k++) {
                        for (int l = 0; l < latent->ne[0]; l++) {
                            mean   = ggml_tensor_get_f32(moments, l, k, j, i);
                            logvar = ggml_tensor_get_f32(moments, l, k, j + (int)latent->ne[2], i);
                            logvar = std::max(-30.0f, std::min(logvar, 20.0f));
                            std_   = std::exp(0.5f * logvar);
                            value  = mean + std_ * ggml_tensor_get_f32(noise, l, k, j, i);
                            // printf("%d %d %d %d -> %f\n", i, j, k, l, value);
                            ggml_tensor_set_f32(latent, value, l, k, j, i);
                        }
                    }
                }
            }
        }
        return latent;
    }

    ggml_tensor* get_first_stage_encoding(ggml_context* work_ctx, ggml_tensor* vae_output) {
        ggml_tensor* latent;
        if (use_tiny_autoencoder || sd_version_is_qwen_image(version) || sd_version_is_wan(version)) {
            latent = vae_output;
        } else if (version == VERSION_SD1_PIX2PIX) {
            latent = ggml_view_3d(work_ctx,
                                  vae_output,
                                  vae_output->ne[0],
                                  vae_output->ne[1],
                                  vae_output->ne[2] / 2,
                                  vae_output->nb[1],
                                  vae_output->nb[2],
                                  0);
        } else {
            latent = gaussian_latent_sample(work_ctx, vae_output);
        }
        process_latent_in(latent);
        if (sd_version_is_qwen_image(version)) {
            latent = ggml_reshape_4d(work_ctx, latent, latent->ne[0], latent->ne[1], latent->ne[3], 1);
        }
        return latent;
    }

    ggml_tensor* encode_first_stage(ggml_context* work_ctx, ggml_tensor* x, bool encode_video = false) {
        ggml_tensor* vae_output = vae_encode(work_ctx, x, encode_video);
        return get_first_stage_encoding(work_ctx, vae_output);
    }

    ggml_tensor* decode_first_stage(ggml_context* work_ctx, ggml_tensor* x, bool decode_video = false) {
        int64_t W           = x->ne[0] * 8;
        int64_t H           = x->ne[1] * 8;
        int64_t C           = 3;
        ggml_tensor* result = NULL;
        if (decode_video) {
            int T = x->ne[2];
            if (sd_version_is_wan(version)) {
                T = ((T - 1) * 4) + 1;
                if (version == VERSION_WAN2_2_TI2V) {
                    W = x->ne[0] * 16;
                    H = x->ne[1] * 16;
                }
            }
            result = ggml_new_tensor_4d(work_ctx,
                                        GGML_TYPE_F32,
                                        W,
                                        H,
                                        T,
                                        3);
        } else {
            result = ggml_new_tensor_4d(work_ctx,
                                        GGML_TYPE_F32,
                                        W,
                                        H,
                                        C,
                                        x->ne[3]);
        }
        int64_t t0 = ggml_time_ms();
        if (!use_tiny_autoencoder) {
            if (sd_version_is_qwen_image(version)) {
                x = ggml_reshape_4d(work_ctx, x, x->ne[0], x->ne[1], 1, x->ne[2] * x->ne[3]);
            }
            process_latent_out(x);
            // x = load_tensor_from_file(work_ctx, "wan_vae_z.bin");
            if (vae_tiling_params.enabled && !decode_video) {
                float tile_overlap;
                int tile_size_x, tile_size_y;
                get_tile_sizes(tile_size_x, tile_size_y, tile_overlap, vae_tiling_params, x->ne[0], x->ne[1]);

                LOG_DEBUG("VAE Tile size: %dx%d", tile_size_x, tile_size_y);

                // split latent in 32x32 tiles and compute in several steps
                auto on_tiling = [&](ggml_tensor* in, ggml_tensor* out, bool init) {
                    first_stage_model->compute(n_threads, in, true, &out, NULL);
                };
                sd_tiling_non_square(x, result, 8, tile_size_x, tile_size_y, tile_overlap, on_tiling);
            } else {
                first_stage_model->compute(n_threads, x, true, &result, work_ctx);
            }
            first_stage_model->free_compute_buffer();
            process_vae_output_tensor(result);
        } else {
            if (vae_tiling_params.enabled && !decode_video) {
                // split latent in 64x64 tiles and compute in several steps
                auto on_tiling = [&](ggml_tensor* in, ggml_tensor* out, bool init) {
                    tae_first_stage->compute(n_threads, in, true, &out);
                };
                sd_tiling(x, result, 8, 64, 0.5f, on_tiling);
            } else {
                tae_first_stage->compute(n_threads, x, true, &result);
            }
            tae_first_stage->free_compute_buffer();
        }

        int64_t t1 = ggml_time_ms();
        LOG_DEBUG("computing vae decode graph completed, taking %.2fs", (t1 - t0) * 1.0f / 1000);
        ggml_tensor_clamp(result, 0.0f, 1.0f);
        return result;
    }
};

/*================================================= SD API ==================================================*/

#define NONE_STR "NONE"

const char* sd_type_name(enum sd_type_t type) {
    if ((int)type < std::min<int>(SD_TYPE_COUNT, GGML_TYPE_COUNT)) {
        return ggml_type_name((ggml_type)type);
    }
    return NONE_STR;
}

enum sd_type_t str_to_sd_type(const char* str) {
    for (int i = 0; i < std::min<int>(SD_TYPE_COUNT, GGML_TYPE_COUNT); i++) {
        auto trait = ggml_get_type_traits((ggml_type)i);
        if (!strcmp(str, trait->type_name)) {
            return (enum sd_type_t)i;
        }
    }
    return SD_TYPE_COUNT;
}

const char* rng_type_to_str[] = {
    "std_default",
    "cuda",
};

const char* sd_rng_type_name(enum rng_type_t rng_type) {
    if (rng_type < RNG_TYPE_COUNT) {
        return rng_type_to_str[rng_type];
    }
    return NONE_STR;
}

enum rng_type_t str_to_rng_type(const char* str) {
    for (int i = 0; i < RNG_TYPE_COUNT; i++) {
        if (!strcmp(str, rng_type_to_str[i])) {
            return (enum rng_type_t)i;
        }
    }
    return RNG_TYPE_COUNT;
}

const char* sample_method_to_str[] = {
    "default",
    "euler",
    "heun",
    "dpm2",
    "dpm++2s_a",
    "dpm++2m",
    "dpm++2mv2",
    "ipndm",
    "ipndm_v",
    "lcm",
    "ddim_trailing",
    "tcd",
    "euler_a",
};

const char* sd_sample_method_name(enum sample_method_t sample_method) {
    if (sample_method < SAMPLE_METHOD_COUNT) {
        return sample_method_to_str[sample_method];
    }
    return NONE_STR;
}

enum sample_method_t str_to_sample_method(const char* str) {
    for (int i = 0; i < SAMPLE_METHOD_COUNT; i++) {
        if (!strcmp(str, sample_method_to_str[i])) {
            return (enum sample_method_t)i;
        }
    }
    return SAMPLE_METHOD_COUNT;
}

const char* schedule_to_str[] = {
    "default",
    "discrete",
    "karras",
    "exponential",
    "ays",
    "gits",
    "sgm_uniform",
    "simple",
    "smoothstep",
};

const char* sd_schedule_name(enum scheduler_t scheduler) {
    if (scheduler < SCHEDULE_COUNT) {
        return schedule_to_str[scheduler];
    }
    return NONE_STR;
}

enum scheduler_t str_to_schedule(const char* str) {
    for (int i = 0; i < SCHEDULE_COUNT; i++) {
        if (!strcmp(str, schedule_to_str[i])) {
            return (enum scheduler_t)i;
        }
    }
    return SCHEDULE_COUNT;
}

const char* preview_to_str[] = {
    "none",
    "proj",
    "tae",
    "vae",
};

const char* sd_preview_name(enum preview_t preview) {
    if (preview < PREVIEW_COUNT) {
        return preview_to_str[preview];
    }
    return NONE_STR;
}

enum preview_t str_to_preview(const char* str) {
    for (int i = 0; i < PREVIEW_COUNT; i++) {
        if (!strcmp(str, preview_to_str[i])) {
            return (enum preview_t)i;
        }
    }
    return PREVIEW_COUNT;
}

void sd_ctx_params_init(sd_ctx_params_t* sd_ctx_params) {
    *sd_ctx_params                         = {};
    sd_ctx_params->vae_decode_only         = true;
    sd_ctx_params->free_params_immediately = true;
    sd_ctx_params->n_threads               = get_num_physical_cores();
    sd_ctx_params->wtype                   = SD_TYPE_COUNT;
    sd_ctx_params->rng_type                = CUDA_RNG;
    sd_ctx_params->offload_params_to_cpu   = false;
    sd_ctx_params->keep_clip_on_cpu        = false;
    sd_ctx_params->keep_control_net_on_cpu = false;
    sd_ctx_params->keep_vae_on_cpu         = false;
    sd_ctx_params->diffusion_flash_attn    = false;
    sd_ctx_params->chroma_use_dit_mask     = true;
    sd_ctx_params->chroma_use_t5_mask      = false;
    sd_ctx_params->chroma_t5_mask_pad      = 1;
    sd_ctx_params->flow_shift              = INFINITY;
}

char* sd_ctx_params_to_str(const sd_ctx_params_t* sd_ctx_params) {
    char* buf = (char*)malloc(4096);
    if (!buf)
        return NULL;
    buf[0] = '\0';

    snprintf(buf + strlen(buf), 4096 - strlen(buf),
             "model_path: %s\n"
             "clip_l_path: %s\n"
             "clip_g_path: %s\n"
             "clip_vision_path: %s\n"
             "t5xxl_path: %s\n"
             "qwen2vl_path: %s\n"
             "qwen2vl_vision_path: %s\n"
             "diffusion_model_path: %s\n"
             "high_noise_diffusion_model_path: %s\n"
             "vae_path: %s\n"
             "taesd_path: %s\n"
             "control_net_path: %s\n"
             "lora_model_dir: %s\n"
             "embedding_dir: %s\n"
             "photo_maker_path: %s\n"
             "vae_decode_only: %s\n"
             "vae_tiling: %s\n"
             "free_params_immediately: %s\n"
             "n_threads: %d\n"
             "wtype: %s\n"
             "rng_type: %s\n"
             "offload_params_to_cpu: %s\n"
             "keep_clip_on_cpu: %s\n"
             "keep_control_net_on_cpu: %s\n"
             "keep_vae_on_cpu: %s\n"
             "diffusion_flash_attn: %s\n"
             "chroma_use_dit_mask: %s\n"
             "chroma_use_t5_mask: %s\n"
             "chroma_t5_mask_pad: %d\n",
             SAFE_STR(sd_ctx_params->model_path),
             SAFE_STR(sd_ctx_params->clip_l_path),
             SAFE_STR(sd_ctx_params->clip_g_path),
             SAFE_STR(sd_ctx_params->clip_vision_path),
             SAFE_STR(sd_ctx_params->t5xxl_path),
             SAFE_STR(sd_ctx_params->qwen2vl_path),
             SAFE_STR(sd_ctx_params->qwen2vl_vision_path),
             SAFE_STR(sd_ctx_params->diffusion_model_path),
             SAFE_STR(sd_ctx_params->high_noise_diffusion_model_path),
             SAFE_STR(sd_ctx_params->vae_path),
             SAFE_STR(sd_ctx_params->taesd_path),
             SAFE_STR(sd_ctx_params->control_net_path),
             SAFE_STR(sd_ctx_params->lora_model_dir),
             SAFE_STR(sd_ctx_params->embedding_dir),
             SAFE_STR(sd_ctx_params->photo_maker_path),
             BOOL_STR(sd_ctx_params->vae_decode_only),
             BOOL_STR(sd_ctx_params->free_params_immediately),
             sd_ctx_params->n_threads,
             sd_type_name(sd_ctx_params->wtype),
             sd_rng_type_name(sd_ctx_params->rng_type),
             BOOL_STR(sd_ctx_params->offload_params_to_cpu),
             BOOL_STR(sd_ctx_params->keep_clip_on_cpu),
             BOOL_STR(sd_ctx_params->keep_control_net_on_cpu),
             BOOL_STR(sd_ctx_params->keep_vae_on_cpu),
             BOOL_STR(sd_ctx_params->diffusion_flash_attn),
             BOOL_STR(sd_ctx_params->chroma_use_dit_mask),
             BOOL_STR(sd_ctx_params->chroma_use_t5_mask),
             sd_ctx_params->chroma_t5_mask_pad);

    return buf;
}

void sd_sample_params_init(sd_sample_params_t* sample_params) {
    *sample_params                             = {};
    sample_params->guidance.txt_cfg            = 7.0f;
    sample_params->guidance.img_cfg            = INFINITY;
    sample_params->guidance.distilled_guidance = 3.5f;
    sample_params->guidance.slg.layer_count    = 0;
    sample_params->guidance.slg.layer_start    = 0.01f;
    sample_params->guidance.slg.layer_end      = 0.2f;
    sample_params->guidance.slg.scale          = 0.f;
    sample_params->scheduler                   = DEFAULT;
    sample_params->sample_method               = SAMPLE_METHOD_DEFAULT;
    sample_params->sample_steps                = 20;
}

char* sd_sample_params_to_str(const sd_sample_params_t* sample_params) {
    char* buf = (char*)malloc(4096);
    if (!buf)
        return NULL;
    buf[0] = '\0';

    snprintf(buf + strlen(buf), 4096 - strlen(buf),
             "(txt_cfg: %.2f, "
             "img_cfg: %.2f, "
             "distilled_guidance: %.2f, "
             "slg.layer_count: %zu, "
             "slg.layer_start: %.2f, "
             "slg.layer_end: %.2f, "
             "slg.scale: %.2f, "
             "scheduler: %s, "
             "sample_method: %s, "
             "sample_steps: %d, "
             "eta: %.2f, "
             "shifted_timestep: %d)",
             sample_params->guidance.txt_cfg,
             isfinite(sample_params->guidance.img_cfg)
                 ? sample_params->guidance.img_cfg
                 : sample_params->guidance.txt_cfg,
             sample_params->guidance.distilled_guidance,
             sample_params->guidance.slg.layer_count,
             sample_params->guidance.slg.layer_start,
             sample_params->guidance.slg.layer_end,
             sample_params->guidance.slg.scale,
             sd_schedule_name(sample_params->scheduler),
             sd_sample_method_name(sample_params->sample_method),
             sample_params->sample_steps,
             sample_params->eta,
             sample_params->shifted_timestep);

    return buf;
}

void sd_img_gen_params_init(sd_img_gen_params_t* sd_img_gen_params) {
    *sd_img_gen_params = {};
    sd_sample_params_init(&sd_img_gen_params->sample_params);
    sd_img_gen_params->clip_skip         = -1;
    sd_img_gen_params->ref_images_count  = 0;
    sd_img_gen_params->width             = 512;
    sd_img_gen_params->height            = 512;
    sd_img_gen_params->strength          = 0.75f;
    sd_img_gen_params->seed              = -1;
    sd_img_gen_params->batch_count       = 1;
    sd_img_gen_params->control_strength  = 0.9f;
    sd_img_gen_params->pm_params         = {nullptr, 0, nullptr, 20.f};
    sd_img_gen_params->vae_tiling_params = {false, 0, 0, 0.5f, 0.0f, 0.0f};
}

char* sd_img_gen_params_to_str(const sd_img_gen_params_t* sd_img_gen_params) {
    char* buf = (char*)malloc(4096);
    if (!buf)
        return NULL;
    buf[0] = '\0';

    char* sample_params_str = sd_sample_params_to_str(&sd_img_gen_params->sample_params);

    snprintf(buf + strlen(buf), 4096 - strlen(buf),
             "prompt: %s\n"
             "negative_prompt: %s\n"
             "clip_skip: %d\n"
             "width: %d\n"
             "height: %d\n"
             "sample_params: %s\n"
             "strength: %.2f\n"
             "seed: %" PRId64
             "batch_count: %d\n"
             "ref_images_count: %d\n"
             "increase_ref_index: %s\n"
             "control_strength: %.2f\n"
             "photo maker: {style_strength = %.2f, id_images_count = %d, id_embed_path = %s}\n"
             "VAE tiling: %s\n",
             SAFE_STR(sd_img_gen_params->prompt),
             SAFE_STR(sd_img_gen_params->negative_prompt),
             sd_img_gen_params->clip_skip,
             sd_img_gen_params->width,
             sd_img_gen_params->height,
             SAFE_STR(sample_params_str),
             sd_img_gen_params->strength,
             sd_img_gen_params->seed,
             sd_img_gen_params->batch_count,
             sd_img_gen_params->ref_images_count,
             BOOL_STR(sd_img_gen_params->increase_ref_index),
             sd_img_gen_params->control_strength,
             sd_img_gen_params->pm_params.style_strength,
             sd_img_gen_params->pm_params.id_images_count,
             SAFE_STR(sd_img_gen_params->pm_params.id_embed_path),
             BOOL_STR(sd_img_gen_params->vae_tiling_params.enabled));
    free(sample_params_str);
    return buf;
}

void sd_vid_gen_params_init(sd_vid_gen_params_t* sd_vid_gen_params) {
    *sd_vid_gen_params = {};
    sd_sample_params_init(&sd_vid_gen_params->sample_params);
    sd_sample_params_init(&sd_vid_gen_params->high_noise_sample_params);
    sd_vid_gen_params->high_noise_sample_params.sample_steps = -1;
    sd_vid_gen_params->width                                 = 512;
    sd_vid_gen_params->height                                = 512;
    sd_vid_gen_params->strength                              = 0.75f;
    sd_vid_gen_params->seed                                  = -1;
    sd_vid_gen_params->video_frames                          = 6;
    sd_vid_gen_params->moe_boundary                          = 0.875f;
    sd_vid_gen_params->vace_strength                         = 1.f;
}

struct sd_ctx_t {
    StableDiffusionGGML* sd = NULL;
};

sd_ctx_t* new_sd_ctx(const sd_ctx_params_t* sd_ctx_params) {
    sd_ctx_t* sd_ctx = (sd_ctx_t*)malloc(sizeof(sd_ctx_t));
    if (sd_ctx == NULL) {
        return NULL;
    }

    sd_ctx->sd = new StableDiffusionGGML();
    if (sd_ctx->sd == NULL) {
        free(sd_ctx);
        return NULL;
    }

    if (!sd_ctx->sd->init(sd_ctx_params)) {
        delete sd_ctx->sd;
        sd_ctx->sd = NULL;
        free(sd_ctx);
        return NULL;
    }
    return sd_ctx;
}

void free_sd_ctx(sd_ctx_t* sd_ctx) {
    if (sd_ctx->sd != NULL) {
        delete sd_ctx->sd;
        sd_ctx->sd = NULL;
    }
    free(sd_ctx);
}

enum sample_method_t sd_get_default_sample_method(const sd_ctx_t* sd_ctx) {
    if (sd_ctx != NULL && sd_ctx->sd != NULL) {
        SDVersion version = sd_ctx->sd->version;
        if (sd_version_is_dit(version))
            return EULER;
        else
            return EULER_A;
    }
    return SAMPLE_METHOD_COUNT;
}

sd_image_t* generate_image_internal(sd_ctx_t* sd_ctx,
                                    struct ggml_context* work_ctx,
                                    ggml_tensor* init_latent,
                                    std::string prompt,
                                    std::string negative_prompt,
                                    int clip_skip,
                                    sd_guidance_params_t guidance,
                                    float eta,
                                    int shifted_timestep,
                                    int width,
                                    int height,
                                    enum sample_method_t sample_method,
                                    const std::vector<float>& sigmas,
                                    int64_t seed,
                                    int batch_count,
                                    sd_image_t control_image,
                                    float control_strength,
                                    sd_pm_params_t pm_params,
                                    std::vector<sd_image_t*> ref_images,
                                    std::vector<ggml_tensor*> ref_latents,
                                    bool increase_ref_index,
                                    ggml_tensor* concat_latent = NULL,
                                    ggml_tensor* denoise_mask  = NULL) {
    if (seed < 0) {
        // Generally, when using the provided command line, the seed is always >0.
        // However, to prevent potential issues if 'stable-diffusion.cpp' is invoked as a library
        // by a third party with a seed <0, let's incorporate randomization here.
        srand((int)time(NULL));
        seed = rand();
    }

    if (!isfinite(guidance.img_cfg)) {
        guidance.img_cfg = guidance.txt_cfg;
    }

    // for (auto v : sigmas) {
    //     std::cout << v << " ";
    // }
    // std::cout << std::endl;

    int sample_steps = sigmas.size() - 1;

    int64_t t0 = ggml_time_ms();
    // Apply lora
    prompt = sd_ctx->sd->apply_loras_from_prompt(prompt);

    // Photo Maker
    std::string prompt_text_only;
    ggml_tensor* init_img = NULL;
    SDCondition id_cond;
    std::vector<bool> class_tokens_mask;

    ConditionerParams condition_params;
    condition_params.clip_skip       = clip_skip;
    condition_params.width           = width;
    condition_params.height          = height;
    condition_params.ref_images      = ref_images;
    condition_params.adm_in_channels = sd_ctx->sd->diffusion_model->get_adm_in_channels();

    if (sd_ctx->sd->stacked_id) {
        if (!sd_ctx->sd->pmid_lora->applied) {
            int64_t t0 = ggml_time_ms();
            sd_ctx->sd->pmid_lora->apply(sd_ctx->sd->tensors, sd_ctx->sd->version, sd_ctx->sd->n_threads);
            int64_t t1                     = ggml_time_ms();
            sd_ctx->sd->pmid_lora->applied = true;
            LOG_INFO("pmid_lora apply completed, taking %.2fs", (t1 - t0) * 1.0f / 1000);
            if (sd_ctx->sd->free_params_immediately) {
                sd_ctx->sd->pmid_lora->free_params_buffer();
            }
        }
        // preprocess input id images
        bool pmv2 = sd_ctx->sd->pmid_model->get_version() == PM_VERSION_2;
        if (pm_params.id_images_count > 0) {
            int clip_image_size                    = 224;
            sd_ctx->sd->pmid_model->style_strength = pm_params.style_strength;

            init_img = ggml_new_tensor_4d(work_ctx, GGML_TYPE_F32, clip_image_size, clip_image_size, 3, pm_params.id_images_count);

            std::vector<sd_image_f32_t> processed_id_images;
            for (int i = 0; i < pm_params.id_images_count; i++) {
                sd_image_f32_t id_image           = sd_image_t_to_sd_image_f32_t(pm_params.id_images[i]);
                sd_image_f32_t processed_id_image = clip_preprocess(id_image, clip_image_size, clip_image_size);
                free(id_image.data);
                id_image.data = NULL;
                processed_id_images.push_back(processed_id_image);
            }

            ggml_tensor_iter(init_img, [&](ggml_tensor* init_img, int64_t i0, int64_t i1, int64_t i2, int64_t i3) {
                float value = sd_image_get_f32(processed_id_images[i3], i0, i1, i2);
                ggml_tensor_set_f32(init_img, value, i0, i1, i2, i3);
            });

            for (auto& image : processed_id_images) {
                free(image.data);
                image.data = NULL;
            }
            processed_id_images.clear();

            int64_t t0                      = ggml_time_ms();
            condition_params.text           = prompt;
            condition_params.num_input_imgs = pm_params.id_images_count;
            auto cond_tup                   = sd_ctx->sd->cond_stage_model->get_learned_condition_with_trigger(work_ctx,
                                                                                                               sd_ctx->sd->n_threads,
                                                                                                               condition_params);
            id_cond                         = std::get<0>(cond_tup);
            class_tokens_mask               = std::get<1>(cond_tup);  //
            struct ggml_tensor* id_embeds   = NULL;
            if (pmv2 && pm_params.id_embed_path != nullptr) {
                id_embeds = load_tensor_from_file(work_ctx, pm_params.id_embed_path);
                // print_ggml_tensor(id_embeds, true, "id_embeds:");
            }
            id_cond.c_crossattn = sd_ctx->sd->id_encoder(work_ctx, init_img, id_cond.c_crossattn, id_embeds, class_tokens_mask);
            int64_t t1          = ggml_time_ms();
            LOG_INFO("Photomaker ID Stacking, taking %" PRId64 " ms", t1 - t0);
            if (sd_ctx->sd->free_params_immediately) {
                sd_ctx->sd->pmid_model->free_params_buffer();
            }
            // Encode input prompt without the trigger word for delayed conditioning
            prompt_text_only = sd_ctx->sd->cond_stage_model->remove_trigger_from_prompt(work_ctx, prompt);
            // printf("%s || %s \n", prompt.c_str(), prompt_text_only.c_str());
            prompt = prompt_text_only;  //
            if (sample_steps < 50) {
                LOG_WARN("It's recommended to use >= 50 steps for photo maker!");
            }
        } else {
            LOG_WARN("Provided PhotoMaker model file, but NO input ID images");
            LOG_WARN("Turn off PhotoMaker");
            sd_ctx->sd->stacked_id = false;
        }
    }

    // Get learned condition
    t0                               = ggml_time_ms();
    condition_params.text            = prompt;
    condition_params.zero_out_masked = false;
    SDCondition cond                 = sd_ctx->sd->cond_stage_model->get_learned_condition(work_ctx,
                                                                                           sd_ctx->sd->n_threads,
                                                                                           condition_params);

    SDCondition uncond;
    if (guidance.txt_cfg != 1.0 ||
        (sd_version_is_inpaint_or_unet_edit(sd_ctx->sd->version) && guidance.txt_cfg != guidance.img_cfg)) {
        bool zero_out_masked = false;
        if (sd_version_is_sdxl(sd_ctx->sd->version) && negative_prompt.size() == 0 && !sd_ctx->sd->is_using_edm_v_parameterization) {
            zero_out_masked = true;
        }
        condition_params.text            = negative_prompt;
        condition_params.zero_out_masked = zero_out_masked;
        uncond                           = sd_ctx->sd->cond_stage_model->get_learned_condition(work_ctx,
                                                                                               sd_ctx->sd->n_threads,
                                                                                               condition_params);
    }
    int64_t t1 = ggml_time_ms();
    LOG_INFO("get_learned_condition completed, taking %" PRId64 " ms", t1 - t0);

    if (sd_ctx->sd->free_params_immediately) {
        sd_ctx->sd->cond_stage_model->free_params_buffer();
    }

    // Control net hint
    struct ggml_tensor* image_hint = NULL;
    if (control_image.data != NULL) {
        image_hint = ggml_new_tensor_4d(work_ctx, GGML_TYPE_F32, width, height, 3, 1);
        sd_image_to_tensor(control_image, image_hint);
    }

    // Sample
    std::vector<struct ggml_tensor*> final_latents;  // collect latents to decode
    int C = 4;
    if (sd_version_is_sd3(sd_ctx->sd->version)) {
        C = 16;
    } else if (sd_version_is_flux(sd_ctx->sd->version)) {
        C = 16;
    } else if (sd_version_is_qwen_image(sd_ctx->sd->version)) {
        C = 16;
    }
    int W = width / 8;
    int H = height / 8;
    LOG_INFO("sampling using %s method", sampling_methods_str[sample_method]);

    struct ggml_tensor* control_latent = NULL;
    if (sd_version_is_control(sd_ctx->sd->version) && image_hint != NULL) {
        control_latent = sd_ctx->sd->encode_first_stage(work_ctx, image_hint);
        ggml_tensor_scale(control_latent, control_strength);
    }

    if (sd_version_is_inpaint(sd_ctx->sd->version)) {
        int64_t mask_channels = 1;
        if (sd_ctx->sd->version == VERSION_FLUX_FILL) {
            mask_channels = 8 * 8;  // flatten the whole mask
        } else if (sd_ctx->sd->version == VERSION_FLEX_2) {
            mask_channels = 1 + init_latent->ne[2];
        }
        auto empty_latent = ggml_new_tensor_4d(work_ctx, GGML_TYPE_F32, init_latent->ne[0], init_latent->ne[1], mask_channels + init_latent->ne[2], 1);
        // no mask, set the whole image as masked
        for (int64_t x = 0; x < empty_latent->ne[0]; x++) {
            for (int64_t y = 0; y < empty_latent->ne[1]; y++) {
                if (sd_ctx->sd->version == VERSION_FLUX_FILL) {
                    // TODO: this might be wrong
                    for (int64_t c = 0; c < init_latent->ne[2]; c++) {
                        ggml_tensor_set_f32(empty_latent, 0, x, y, c);
                    }
                    for (int64_t c = init_latent->ne[2]; c < empty_latent->ne[2]; c++) {
                        ggml_tensor_set_f32(empty_latent, 1, x, y, c);
                    }
                } else if (sd_ctx->sd->version == VERSION_FLEX_2) {
                    for (int64_t c = 0; c < empty_latent->ne[2]; c++) {
                        // 0x16,1x1,0x16
                        ggml_tensor_set_f32(empty_latent, c == init_latent->ne[2], x, y, c);
                    }
                } else {
                    ggml_tensor_set_f32(empty_latent, 1, x, y, 0);
                    for (int64_t c = 1; c < empty_latent->ne[2]; c++) {
                        ggml_tensor_set_f32(empty_latent, 0, x, y, c);
                    }
                }
            }
        }

        if (sd_ctx->sd->version == VERSION_FLEX_2 && control_latent != NULL && sd_ctx->sd->control_net == NULL) {
            bool no_inpaint = concat_latent == NULL;
            if (no_inpaint) {
                concat_latent = ggml_new_tensor_4d(work_ctx, GGML_TYPE_F32, init_latent->ne[0], init_latent->ne[1], mask_channels + init_latent->ne[2], 1);
            }
            // fill in the control image here
            for (int64_t x = 0; x < control_latent->ne[0]; x++) {
                for (int64_t y = 0; y < control_latent->ne[1]; y++) {
                    if (no_inpaint) {
                        for (int64_t c = 0; c < concat_latent->ne[2] - control_latent->ne[2]; c++) {
                            // 0x16,1x1,0x16
                            ggml_tensor_set_f32(concat_latent, c == init_latent->ne[2], x, y, c);
                        }
                    }
                    for (int64_t c = 0; c < control_latent->ne[2]; c++) {
                        float v = ggml_tensor_get_f32(control_latent, x, y, c);
                        ggml_tensor_set_f32(concat_latent, v, x, y, concat_latent->ne[2] - control_latent->ne[2] + c);
                    }
                }
            }
        } else if (concat_latent == NULL) {
            concat_latent = empty_latent;
        }
        cond.c_concat   = concat_latent;
        uncond.c_concat = empty_latent;
        denoise_mask    = NULL;
    } else if (sd_version_is_unet_edit(sd_ctx->sd->version)) {
        auto empty_latent = ggml_dup_tensor(work_ctx, init_latent);
        ggml_set_f32(empty_latent, 0);
        uncond.c_concat = empty_latent;
        cond.c_concat   = ref_latents[0];
        if (cond.c_concat == NULL) {
            cond.c_concat = empty_latent;
        }
    } else if (sd_version_is_control(sd_ctx->sd->version)) {
        auto empty_latent = ggml_dup_tensor(work_ctx, init_latent);
        ggml_set_f32(empty_latent, 0);
        uncond.c_concat = empty_latent;
        if (sd_ctx->sd->control_net == NULL) {
            cond.c_concat = control_latent;
        }
        if (cond.c_concat == NULL) {
            cond.c_concat = empty_latent;
        }
    }
    SDCondition img_cond;
    if (uncond.c_crossattn != NULL &&
        (sd_version_is_inpaint_or_unet_edit(sd_ctx->sd->version) && guidance.txt_cfg != guidance.img_cfg)) {
        img_cond = SDCondition(uncond.c_crossattn, uncond.c_vector, cond.c_concat);
    }
    for (int b = 0; b < batch_count; b++) {
        int64_t sampling_start = ggml_time_ms();
        int64_t cur_seed       = seed + b;
        LOG_INFO("generating image: %i/%i - seed %" PRId64, b + 1, batch_count, cur_seed);

        sd_ctx->sd->rng->manual_seed(cur_seed);
        struct ggml_tensor* x_t   = init_latent;
        struct ggml_tensor* noise = ggml_new_tensor_4d(work_ctx, GGML_TYPE_F32, W, H, C, 1);
        ggml_tensor_set_f32_randn(noise, sd_ctx->sd->rng);

        int start_merge_step = -1;
        if (sd_ctx->sd->stacked_id) {
            start_merge_step = int(sd_ctx->sd->pmid_model->style_strength / 100.f * sample_steps);
            // if (start_merge_step > 30)
            //     start_merge_step = 30;
            LOG_INFO("PHOTOMAKER: start_merge_step: %d", start_merge_step);
        }

        struct ggml_tensor* x_0 = sd_ctx->sd->sample(work_ctx,
                                                     sd_ctx->sd->diffusion_model,
                                                     true,
                                                     x_t,
                                                     noise,
                                                     cond,
                                                     uncond,
                                                     img_cond,
                                                     image_hint,
                                                     control_strength,
                                                     guidance,
                                                     eta,
                                                     shifted_timestep,
                                                     sample_method,
                                                     sigmas,
                                                     start_merge_step,
                                                     id_cond,
                                                     ref_latents,
                                                     increase_ref_index,
                                                     denoise_mask);
        // print_ggml_tensor(x_0);
        int64_t sampling_end = ggml_time_ms();
        LOG_INFO("sampling completed, taking %.2fs", (sampling_end - sampling_start) * 1.0f / 1000);
        final_latents.push_back(x_0);
    }

    if (sd_ctx->sd->free_params_immediately) {
        sd_ctx->sd->diffusion_model->free_params_buffer();
    }
    int64_t t3 = ggml_time_ms();
    LOG_INFO("generating %" PRId64 " latent images completed, taking %.2fs", final_latents.size(), (t3 - t1) * 1.0f / 1000);

    // Decode to image
    LOG_INFO("decoding %zu latents", final_latents.size());
    std::vector<struct ggml_tensor*> decoded_images;  // collect decoded images
    for (size_t i = 0; i < final_latents.size(); i++) {
        t1                      = ggml_time_ms();
        struct ggml_tensor* img = sd_ctx->sd->decode_first_stage(work_ctx, final_latents[i] /* x_0 */);
        // print_ggml_tensor(img);
        if (img != NULL) {
            decoded_images.push_back(img);
        }
        int64_t t2 = ggml_time_ms();
        LOG_INFO("latent %" PRId64 " decoded, taking %.2fs", i + 1, (t2 - t1) * 1.0f / 1000);
    }

    int64_t t4 = ggml_time_ms();
    LOG_INFO("decode_first_stage completed, taking %.2fs", (t4 - t3) * 1.0f / 1000);
    if (sd_ctx->sd->free_params_immediately && !sd_ctx->sd->use_tiny_autoencoder) {
        sd_ctx->sd->first_stage_model->free_params_buffer();
    }
    sd_image_t* result_images = (sd_image_t*)calloc(batch_count, sizeof(sd_image_t));
    if (result_images == NULL) {
        ggml_free(work_ctx);
        return NULL;
    }

    for (size_t i = 0; i < decoded_images.size(); i++) {
        result_images[i].width   = width;
        result_images[i].height  = height;
        result_images[i].channel = 3;
        result_images[i].data    = sd_tensor_to_image(decoded_images[i]);
    }
    ggml_free(work_ctx);

    return result_images;
}

ggml_tensor* generate_init_latent(sd_ctx_t* sd_ctx,
                                  ggml_context* work_ctx,
                                  int width,
                                  int height,
                                  int frames = 1,
                                  bool video = false) {
    int C = 4;
    int T = frames;
    int W = width / 8;
    int H = height / 8;
    if (sd_version_is_sd3(sd_ctx->sd->version)) {
        C = 16;
    } else if (sd_version_is_flux(sd_ctx->sd->version)) {
        C = 16;
    } else if (sd_version_is_qwen_image(sd_ctx->sd->version)) {
        C = 16;
    } else if (sd_version_is_wan(sd_ctx->sd->version)) {
        C = 16;
        T = ((T - 1) / 4) + 1;
        if (sd_ctx->sd->version == VERSION_WAN2_2_TI2V) {
            C = 48;
            W = width / 16;
            H = height / 16;
        }
    }
    ggml_tensor* init_latent;
    if (video) {
        init_latent = ggml_new_tensor_4d(work_ctx, GGML_TYPE_F32, W, H, T, C);
    } else {
        init_latent = ggml_new_tensor_4d(work_ctx, GGML_TYPE_F32, W, H, C, 1);
    }
    if (sd_version_is_sd3(sd_ctx->sd->version)) {
        ggml_set_f32(init_latent, 0.0609f);
    } else if (sd_version_is_flux(sd_ctx->sd->version)) {
        ggml_set_f32(init_latent, 0.1159f);
    } else {
        ggml_set_f32(init_latent, 0.f);
    }
    return init_latent;
}

sd_image_t* generate_image(sd_ctx_t* sd_ctx, const sd_img_gen_params_t* sd_img_gen_params) {
    sd_ctx->sd->vae_tiling_params = sd_img_gen_params->vae_tiling_params;
    int width                     = sd_img_gen_params->width;
    int height                    = sd_img_gen_params->height;
    if (sd_version_is_dit(sd_ctx->sd->version)) {
        if (width % 16 || height % 16) {
            LOG_ERROR("Image dimensions must be must be a multiple of 16 on each axis for %s models. (Got %dx%d)",
                      model_version_to_str[sd_ctx->sd->version],
                      width,
                      height);
            return NULL;
        }
    } else if (width % 64 || height % 64) {
        LOG_ERROR("Image dimensions must be must be a multiple of 64 on each axis for %s models. (Got %dx%d)",
                  model_version_to_str[sd_ctx->sd->version],
                  width,
                  height);
        return NULL;
    }
    LOG_DEBUG("generate_image %dx%d", width, height);
    if (sd_ctx == NULL || sd_img_gen_params == NULL) {
        return NULL;
    }

    struct ggml_init_params params;
<<<<<<< HEAD
    params.mem_size = static_cast<size_t>(10 * 1024 * 1024);  // 10 MB
    if (sd_version_is_sd3(sd_ctx->sd->version)) {
        params.mem_size *= 3;
    }
    if (sd_version_is_flux(sd_ctx->sd->version)) {
        params.mem_size *= 4;
    }
    if (sd_ctx->sd->stacked_id) {
        params.mem_size += static_cast<size_t>(10 * 1024 * 1024);  // 10 MB
    }
    auto sd_preview_mode = sd_get_preview_mode();
    if (sd_preview_mode != PREVIEW_NONE && sd_preview_mode != PREVIEW_PROJ) {
        params.mem_size *= 2;
    }
    params.mem_size += width * height * 3 * sizeof(float) * 3;
    params.mem_size += width * height * 3 * sizeof(float) * 3 * sd_img_gen_params->ref_images_count;
    params.mem_size *= sd_img_gen_params->batch_count;
=======
    params.mem_size   = static_cast<size_t>(1024 * 1024) * 1024;  // 1G
>>>>>>> 2e9242e3
    params.mem_buffer = NULL;
    params.no_alloc   = false;
    // LOG_DEBUG("mem_size %u ", params.mem_size);

    struct ggml_context* work_ctx = ggml_init(params);
    if (!work_ctx) {
        LOG_ERROR("ggml_init() failed");
        return NULL;
    }

    int64_t seed = sd_img_gen_params->seed;
    if (seed < 0) {
        srand((int)time(NULL));
        seed = rand();
    }
    sd_ctx->sd->rng->manual_seed(seed);

    int sample_steps = sd_img_gen_params->sample_params.sample_steps;

    size_t t0 = ggml_time_ms();

    sd_ctx->sd->init_scheduler(sd_img_gen_params->sample_params.scheduler);
    std::vector<float> sigmas = sd_ctx->sd->denoiser->get_sigmas(sample_steps);

    ggml_tensor* init_latent   = NULL;
    ggml_tensor* concat_latent = NULL;
    ggml_tensor* denoise_mask  = NULL;
    if (sd_img_gen_params->init_image.data) {
        LOG_INFO("IMG2IMG");

        size_t t_enc = static_cast<size_t>(sample_steps * sd_img_gen_params->strength);
        if (t_enc == sample_steps)
            t_enc--;
        LOG_INFO("target t_enc is %zu steps", t_enc);
        std::vector<float> sigma_sched;
        sigma_sched.assign(sigmas.begin() + sample_steps - t_enc - 1, sigmas.end());
        sigmas = sigma_sched;

        ggml_tensor* init_img = ggml_new_tensor_4d(work_ctx, GGML_TYPE_F32, width, height, 3, 1);
        ggml_tensor* mask_img = ggml_new_tensor_4d(work_ctx, GGML_TYPE_F32, width, height, 1, 1);

        sd_image_to_tensor(sd_img_gen_params->mask_image, mask_img);
        sd_image_to_tensor(sd_img_gen_params->init_image, init_img);

        init_latent = sd_ctx->sd->encode_first_stage(work_ctx, init_img);

        if (sd_version_is_inpaint(sd_ctx->sd->version)) {
            int64_t mask_channels = 1;
            if (sd_ctx->sd->version == VERSION_FLUX_FILL) {
                mask_channels = 8 * 8;  // flatten the whole mask
            } else if (sd_ctx->sd->version == VERSION_FLEX_2) {
                mask_channels = 1 + init_latent->ne[2];
            }
            ggml_tensor* masked_latent = NULL;

            if (sd_ctx->sd->version != VERSION_FLEX_2) {
                // most inpaint models mask before vae
                ggml_tensor* masked_img = ggml_new_tensor_4d(work_ctx, GGML_TYPE_F32, width, height, 3, 1);
                sd_apply_mask(init_img, mask_img, masked_img);
                masked_latent = sd_ctx->sd->encode_first_stage(work_ctx, masked_img);
            } else {
                // mask after vae
                masked_latent = ggml_new_tensor_4d(work_ctx, GGML_TYPE_F32, init_latent->ne[0], init_latent->ne[1], init_latent->ne[2], 1);
                sd_apply_mask(init_latent, mask_img, masked_latent, 0.);
            }
            concat_latent = ggml_new_tensor_4d(work_ctx,
                                               GGML_TYPE_F32,
                                               masked_latent->ne[0],
                                               masked_latent->ne[1],
                                               mask_channels + masked_latent->ne[2],
                                               1);
            for (int ix = 0; ix < masked_latent->ne[0]; ix++) {
                for (int iy = 0; iy < masked_latent->ne[1]; iy++) {
                    int mx = ix * 8;
                    int my = iy * 8;
                    if (sd_ctx->sd->version == VERSION_FLUX_FILL) {
                        for (int k = 0; k < masked_latent->ne[2]; k++) {
                            float v = ggml_tensor_get_f32(masked_latent, ix, iy, k);
                            ggml_tensor_set_f32(concat_latent, v, ix, iy, k);
                        }
                        // "Encode" 8x8 mask chunks into a flattened 1x64 vector, and concatenate to masked image
                        for (int x = 0; x < 8; x++) {
                            for (int y = 0; y < 8; y++) {
                                float m = ggml_tensor_get_f32(mask_img, mx + x, my + y);
                                // TODO: check if the way the mask is flattened is correct (is it supposed to be x*8+y or x+8*y?)
                                // python code was using "b (h 8) (w 8) -> b (8 8) h w"
                                ggml_tensor_set_f32(concat_latent, m, ix, iy, masked_latent->ne[2] + x * 8 + y);
                            }
                        }
                    } else if (sd_ctx->sd->version == VERSION_FLEX_2) {
                        float m = ggml_tensor_get_f32(mask_img, mx, my);
                        // masked image
                        for (int k = 0; k < masked_latent->ne[2]; k++) {
                            float v = ggml_tensor_get_f32(masked_latent, ix, iy, k);
                            ggml_tensor_set_f32(concat_latent, v, ix, iy, k);
                        }
                        // downsampled mask
                        ggml_tensor_set_f32(concat_latent, m, ix, iy, masked_latent->ne[2]);
                        // control (todo: support this)
                        for (int k = 0; k < masked_latent->ne[2]; k++) {
                            ggml_tensor_set_f32(concat_latent, 0, ix, iy, masked_latent->ne[2] + 1 + k);
                        }
                    }
                }
            }
        }

        {
            // LOG_WARN("Inpainting with a base model is not great");
            denoise_mask = ggml_new_tensor_4d(work_ctx, GGML_TYPE_F32, width / 8, height / 8, 1, 1);
            for (int ix = 0; ix < denoise_mask->ne[0]; ix++) {
                for (int iy = 0; iy < denoise_mask->ne[1]; iy++) {
                    int mx  = ix * 8;
                    int my  = iy * 8;
                    float m = ggml_tensor_get_f32(mask_img, mx, my);
                    ggml_tensor_set_f32(denoise_mask, m, ix, iy);
                }
            }
        }
    } else {
        LOG_INFO("TXT2IMG");
        if (sd_version_is_inpaint(sd_ctx->sd->version)) {
            LOG_WARN("This is an inpainting model, this should only be used in img2img mode with a mask");
        }
        init_latent = generate_init_latent(sd_ctx, work_ctx, width, height);
    }

    sd_guidance_params_t guidance = sd_img_gen_params->sample_params.guidance;
    std::vector<sd_image_t*> ref_images;
    for (int i = 0; i < sd_img_gen_params->ref_images_count; i++) {
        ref_images.push_back(&sd_img_gen_params->ref_images[i]);
    }

    std::vector<uint8_t> empty_image_data;
    sd_image_t empty_image = {(uint32_t)width, (uint32_t)height, 3, nullptr};
    if (ref_images.empty() && sd_version_is_unet_edit(sd_ctx->sd->version)) {
        LOG_WARN("This model needs at least one reference image; using an empty reference");
        empty_image_data.resize(width * height * 3);
        ref_images.push_back(&empty_image);
        empty_image.data = empty_image_data.data();
        guidance.img_cfg = 0.f;
    }

    if (ref_images.size() > 0) {
        LOG_INFO("EDIT mode");
    }

    std::vector<ggml_tensor*> ref_latents;
    for (int i = 0; i < ref_images.size(); i++) {
        ggml_tensor* img;
        if (sd_version_is_qwen_image(sd_ctx->sd->version)) {
            sd_image_f32_t ref_image = sd_image_t_to_sd_image_f32_t(*ref_images[i]);
            int VAE_IMAGE_SIZE       = std::min(1024 * 1024, width * height);
            double vae_width         = sqrt(VAE_IMAGE_SIZE * ref_image.width / ref_image.height);
            double vae_height        = vae_width * ref_image.height / ref_image.width;

            vae_height = round(vae_height / 32) * 32;
            vae_width  = round(vae_width / 32) * 32;

            sd_image_f32_t resized_image = resize_sd_image_f32_t(ref_image, static_cast<int>(vae_width), static_cast<int>(vae_height));
            free(ref_image.data);
            ref_image.data = nullptr;

            LOG_DEBUG("resize vae ref image %d from %dx%d to %dx%d", i, ref_image.height, ref_image.width, resized_image.height, resized_image.width);

            img = ggml_new_tensor_4d(work_ctx,
                                     GGML_TYPE_F32,
                                     resized_image.width,
                                     resized_image.height,
                                     3,
                                     1);
            sd_image_f32_to_tensor(resized_image, img);
            free(resized_image.data);
            resized_image.data = nullptr;
        } else {
            img = ggml_new_tensor_4d(work_ctx,
                                     GGML_TYPE_F32,
                                     ref_images[i]->width,
                                     ref_images[i]->height,
                                     3,
                                     1);
            sd_image_to_tensor(*ref_images[i], img);
        }

        // print_ggml_tensor(img, false, "img");

        ggml_tensor* latent = sd_ctx->sd->encode_first_stage(work_ctx, img);
        ref_latents.push_back(latent);
    }

    if (sd_img_gen_params->init_image.data != NULL || sd_img_gen_params->ref_images_count > 0) {
        size_t t1 = ggml_time_ms();
        LOG_INFO("encode_first_stage completed, taking %.2fs", (t1 - t0) * 1.0f / 1000);
    }

    enum sample_method_t sample_method = sd_img_gen_params->sample_params.sample_method;
    if (sample_method == SAMPLE_METHOD_DEFAULT) {
        sample_method = sd_get_default_sample_method(sd_ctx);
    }

    sd_image_t* result_images = generate_image_internal(sd_ctx,
                                                        work_ctx,
                                                        init_latent,
                                                        SAFE_STR(sd_img_gen_params->prompt),
                                                        SAFE_STR(sd_img_gen_params->negative_prompt),
                                                        sd_img_gen_params->clip_skip,
                                                        guidance,
                                                        sd_img_gen_params->sample_params.eta,
                                                        sd_img_gen_params->sample_params.shifted_timestep,
                                                        width,
                                                        height,
                                                        sample_method,
                                                        sigmas,
                                                        seed,
                                                        sd_img_gen_params->batch_count,
                                                        sd_img_gen_params->control_image,
                                                        sd_img_gen_params->control_strength,
                                                        sd_img_gen_params->pm_params,
                                                        ref_images,
                                                        ref_latents,
                                                        sd_img_gen_params->increase_ref_index,
                                                        concat_latent,
                                                        denoise_mask);

    size_t t2 = ggml_time_ms();

    LOG_INFO("generate_image completed in %.2fs", (t2 - t0) * 1.0f / 1000);

    return result_images;
}

SD_API sd_image_t* generate_video(sd_ctx_t* sd_ctx, const sd_vid_gen_params_t* sd_vid_gen_params, int* num_frames_out) {
    if (sd_ctx == NULL || sd_vid_gen_params == NULL) {
        return NULL;
    }

    std::string prompt          = SAFE_STR(sd_vid_gen_params->prompt);
    std::string negative_prompt = SAFE_STR(sd_vid_gen_params->negative_prompt);

    int width        = sd_vid_gen_params->width;
    int height       = sd_vid_gen_params->height;
    int frames       = sd_vid_gen_params->video_frames;
    frames           = (frames - 1) / 4 * 4 + 1;
    int sample_steps = sd_vid_gen_params->sample_params.sample_steps;
    LOG_INFO("generate_video %dx%dx%d", width, height, frames);

    sd_ctx->sd->init_scheduler(sd_vid_gen_params->sample_params.scheduler);

    int high_noise_sample_steps = 0;
    if (sd_ctx->sd->high_noise_diffusion_model) {
        sd_ctx->sd->init_scheduler(sd_vid_gen_params->high_noise_sample_params.scheduler);
        high_noise_sample_steps = sd_vid_gen_params->high_noise_sample_params.sample_steps;
    }

    int total_steps = sample_steps;

    if (high_noise_sample_steps > 0) {
        total_steps += high_noise_sample_steps;
    }
    std::vector<float> sigmas = sd_ctx->sd->denoiser->get_sigmas(total_steps);

    if (high_noise_sample_steps < 0) {
        // timesteps ∝ sigmas for Flow models (like wan2.2 a14b)
        for (size_t i = 0; i < sigmas.size(); ++i) {
            if (sigmas[i] < sd_vid_gen_params->moe_boundary) {
                high_noise_sample_steps = i;
                break;
            }
        }
        LOG_DEBUG("switching from high noise model at step %d", high_noise_sample_steps);
        sample_steps = total_steps - high_noise_sample_steps;
    }

    struct ggml_init_params params;
    params.mem_size   = static_cast<size_t>(1024 * 1024) * 1024;  // 1G
    params.mem_buffer = NULL;
    params.no_alloc   = false;
    // LOG_DEBUG("mem_size %u ", params.mem_size);

    struct ggml_context* work_ctx = ggml_init(params);
    if (!work_ctx) {
        LOG_ERROR("ggml_init() failed");
        return NULL;
    }

    int64_t seed = sd_vid_gen_params->seed;
    if (seed < 0) {
        seed = (int)time(NULL);
    }

    sd_ctx->sd->rng->manual_seed(seed);

    int64_t t0 = ggml_time_ms();

    // Apply lora
    prompt = sd_ctx->sd->apply_loras_from_prompt(prompt);

    ggml_tensor* init_latent        = NULL;
    ggml_tensor* clip_vision_output = NULL;
    ggml_tensor* concat_latent      = NULL;
    ggml_tensor* denoise_mask       = NULL;
    ggml_tensor* vace_context       = NULL;
    int64_t ref_image_num           = 0;  // for vace
    if (sd_ctx->sd->diffusion_model->get_desc() == "Wan2.1-I2V-14B" ||
        sd_ctx->sd->diffusion_model->get_desc() == "Wan2.2-I2V-14B" ||
        sd_ctx->sd->diffusion_model->get_desc() == "Wan2.1-FLF2V-14B") {
        LOG_INFO("IMG2VID");

        if (sd_ctx->sd->diffusion_model->get_desc() == "Wan2.1-I2V-14B" ||
            sd_ctx->sd->diffusion_model->get_desc() == "Wan2.1-FLF2V-14B") {
            if (sd_vid_gen_params->init_image.data) {
                clip_vision_output = sd_ctx->sd->get_clip_vision_output(work_ctx, sd_vid_gen_params->init_image, false, -2);
            } else {
                clip_vision_output = sd_ctx->sd->get_clip_vision_output(work_ctx, sd_vid_gen_params->init_image, false, -2, true);
            }

            if (sd_ctx->sd->diffusion_model->get_desc() == "Wan2.1-FLF2V-14B") {
                ggml_tensor* end_image_clip_vision_output = NULL;
                if (sd_vid_gen_params->end_image.data) {
                    end_image_clip_vision_output = sd_ctx->sd->get_clip_vision_output(work_ctx, sd_vid_gen_params->end_image, false, -2);
                } else {
                    end_image_clip_vision_output = sd_ctx->sd->get_clip_vision_output(work_ctx, sd_vid_gen_params->end_image, false, -2, true);
                }
                clip_vision_output = ggml_tensor_concat(work_ctx, clip_vision_output, end_image_clip_vision_output, 1);
            }

            int64_t t1 = ggml_time_ms();
            LOG_INFO("get_clip_vision_output completed, taking %" PRId64 " ms", t1 - t0);
        }

        int64_t t1         = ggml_time_ms();
        ggml_tensor* image = ggml_new_tensor_4d(work_ctx, GGML_TYPE_F32, width, height, frames, 3);
        ggml_tensor_iter(image, [&](ggml_tensor* image, int64_t i0, int64_t i1, int64_t i2, int64_t i3) {
            float value = 0.5f;
            if (i2 == 0 && sd_vid_gen_params->init_image.data) {  // start image
                value = *(sd_vid_gen_params->init_image.data + i1 * width * 3 + i0 * 3 + i3);
                value /= 255.f;
            } else if (i2 == frames - 1 && sd_vid_gen_params->end_image.data) {
                value = *(sd_vid_gen_params->end_image.data + i1 * width * 3 + i0 * 3 + i3);
                value /= 255.f;
            }
            ggml_tensor_set_f32(image, value, i0, i1, i2, i3);
        });

        concat_latent = sd_ctx->sd->encode_first_stage(work_ctx, image);  // [b*c, t, h/8, w/8]

        int64_t t2 = ggml_time_ms();
        LOG_INFO("encode_first_stage completed, taking %" PRId64 " ms", t2 - t1);

        ggml_tensor* concat_mask = ggml_new_tensor_4d(work_ctx,
                                                      GGML_TYPE_F32,
                                                      concat_latent->ne[0],
                                                      concat_latent->ne[1],
                                                      concat_latent->ne[2],
                                                      4);  // [b*4, t, w/8, h/8]
        ggml_tensor_iter(concat_mask, [&](ggml_tensor* concat_mask, int64_t i0, int64_t i1, int64_t i2, int64_t i3) {
            float value = 0.0f;
            if (i2 == 0 && sd_vid_gen_params->init_image.data) {  // start image
                value = 1.0f;
            } else if (i2 == frames - 1 && sd_vid_gen_params->end_image.data && i3 == 3) {
                value = 1.0f;
            }
            ggml_tensor_set_f32(concat_mask, value, i0, i1, i2, i3);
        });

        concat_latent = ggml_tensor_concat(work_ctx, concat_mask, concat_latent, 3);  // [b*(c+4), t, h/8, w/8]
    } else if (sd_ctx->sd->diffusion_model->get_desc() == "Wan2.2-TI2V-5B" && sd_vid_gen_params->init_image.data) {
        LOG_INFO("IMG2VID");

        int64_t t1            = ggml_time_ms();
        ggml_tensor* init_img = ggml_new_tensor_4d(work_ctx, GGML_TYPE_F32, width, height, 3, 1);
        sd_image_to_tensor(sd_vid_gen_params->init_image, init_img);
        init_img = ggml_reshape_4d(work_ctx, init_img, width, height, 1, 3);

        auto init_image_latent = sd_ctx->sd->vae_encode(work_ctx, init_img);  // [b*c, 1, h/16, w/16]

        init_latent  = generate_init_latent(sd_ctx, work_ctx, width, height, frames, true);
        denoise_mask = ggml_new_tensor_4d(work_ctx, GGML_TYPE_F32, init_latent->ne[0], init_latent->ne[1], init_latent->ne[2], 1);
        ggml_set_f32(denoise_mask, 1.f);

        sd_ctx->sd->process_latent_out(init_latent);

        ggml_tensor_iter(init_image_latent, [&](ggml_tensor* t, int64_t i0, int64_t i1, int64_t i2, int64_t i3) {
            float value = ggml_tensor_get_f32(t, i0, i1, i2, i3);
            ggml_tensor_set_f32(init_latent, value, i0, i1, i2, i3);
            if (i3 == 0) {
                ggml_tensor_set_f32(denoise_mask, 0.f, i0, i1, i2, i3);
            }
        });

        sd_ctx->sd->process_latent_in(init_latent);

        int64_t t2 = ggml_time_ms();
        LOG_INFO("encode_first_stage completed, taking %" PRId64 " ms", t2 - t1);
    } else if (sd_ctx->sd->diffusion_model->get_desc() == "Wan2.1-VACE-1.3B" ||
               sd_ctx->sd->diffusion_model->get_desc() == "Wan2.x-VACE-14B") {
        LOG_INFO("VACE");
        int64_t t1                    = ggml_time_ms();
        ggml_tensor* ref_image_latent = NULL;
        if (sd_vid_gen_params->init_image.data) {
            ggml_tensor* ref_img = ggml_new_tensor_4d(work_ctx, GGML_TYPE_F32, width, height, 3, 1);
            sd_image_to_tensor(sd_vid_gen_params->init_image, ref_img);
            ref_img = ggml_reshape_4d(work_ctx, ref_img, width, height, 1, 3);

            ref_image_latent = sd_ctx->sd->encode_first_stage(work_ctx, ref_img);  // [b*c, 1, h/16, w/16]
            auto zero_latent = ggml_dup_tensor(work_ctx, ref_image_latent);
            ggml_set_f32(zero_latent, 0.f);
            ref_image_latent = ggml_tensor_concat(work_ctx, ref_image_latent, zero_latent, 3);  // [b*2*c, 1, h/16, w/16]
        }

        ggml_tensor* control_video = ggml_new_tensor_4d(work_ctx, GGML_TYPE_F32, width, height, frames, 3);
        ggml_tensor_iter(control_video, [&](ggml_tensor* control_video, int64_t i0, int64_t i1, int64_t i2, int64_t i3) {
            float value = 0.5f;
            if (i2 < sd_vid_gen_params->control_frames_size) {
                value = sd_image_get_f32(sd_vid_gen_params->control_frames[i2], i0, i1, i3);
            }
            ggml_tensor_set_f32(control_video, value, i0, i1, i2, i3);
        });
        ggml_tensor* mask = ggml_new_tensor_4d(work_ctx, GGML_TYPE_F32, width, height, frames, 1);
        ggml_set_f32(mask, 1.0f);
        ggml_tensor* inactive = ggml_dup_tensor(work_ctx, control_video);
        ggml_tensor* reactive = ggml_dup_tensor(work_ctx, control_video);

        ggml_tensor_iter(control_video, [&](ggml_tensor* t, int64_t i0, int64_t i1, int64_t i2, int64_t i3) {
            float control_video_value = ggml_tensor_get_f32(t, i0, i1, i2, i3) - 0.5f;
            float mask_value          = ggml_tensor_get_f32(mask, i0, i1, i2, 0);
            float inactive_value      = (control_video_value * (1.f - mask_value)) + 0.5f;
            float reactive_value      = (control_video_value * mask_value) + 0.5f;

            ggml_tensor_set_f32(inactive, inactive_value, i0, i1, i2, i3);
            ggml_tensor_set_f32(reactive, reactive_value, i0, i1, i2, i3);
        });

        inactive = sd_ctx->sd->encode_first_stage(work_ctx, inactive);  // [b*c, t, h/8, w/8]
        reactive = sd_ctx->sd->encode_first_stage(work_ctx, reactive);  // [b*c, t, h/8, w/8]

        int64_t length = inactive->ne[2];
        if (ref_image_latent) {
            length += 1;
            frames        = (length - 1) * 4 + 1;
            ref_image_num = 1;
        }
        vace_context = ggml_new_tensor_4d(work_ctx, GGML_TYPE_F32, inactive->ne[0], inactive->ne[1], length, 96);  // [b*96, t, h/8, w/8]
        ggml_tensor_iter(vace_context, [&](ggml_tensor* vace_context, int64_t i0, int64_t i1, int64_t i2, int64_t i3) {
            float value;
            if (i3 < 32) {
                if (ref_image_latent && i2 == 0) {
                    value = ggml_tensor_get_f32(ref_image_latent, i0, i1, 0, i3);
                } else {
                    if (i3 < 16) {
                        value = ggml_tensor_get_f32(inactive, i0, i1, i2 - ref_image_num, i3);
                    } else {
                        value = ggml_tensor_get_f32(reactive, i0, i1, i2 - ref_image_num, i3 - 16);
                    }
                }
            } else {  // mask
                if (ref_image_latent && i2 == 0) {
                    value = 0.f;
                } else {
                    int64_t vae_stride        = 8;
                    int64_t mask_height_index = i1 * vae_stride + (i3 - 32) / vae_stride;
                    int64_t mask_width_index  = i0 * vae_stride + (i3 - 32) % vae_stride;
                    value                     = ggml_tensor_get_f32(mask, mask_width_index, mask_height_index, i2 - ref_image_num, 0);
                }
            }
            ggml_tensor_set_f32(vace_context, value, i0, i1, i2, i3);
        });
        int64_t t2 = ggml_time_ms();
        LOG_INFO("encode_first_stage completed, taking %" PRId64 " ms", t2 - t1);
    }

    if (init_latent == NULL) {
        init_latent = generate_init_latent(sd_ctx, work_ctx, width, height, frames, true);
    }

    // Get learned condition
    ConditionerParams condition_params;
    condition_params.clip_skip       = sd_vid_gen_params->clip_skip;
    condition_params.zero_out_masked = true;
    condition_params.text            = prompt;

    int64_t t1       = ggml_time_ms();
    SDCondition cond = sd_ctx->sd->cond_stage_model->get_learned_condition(work_ctx,
                                                                           sd_ctx->sd->n_threads,
                                                                           condition_params);
    cond.c_concat    = concat_latent;
    cond.c_vector    = clip_vision_output;
    SDCondition uncond;
    if (sd_vid_gen_params->sample_params.guidance.txt_cfg != 1.0 || sd_vid_gen_params->high_noise_sample_params.guidance.txt_cfg != 1.0) {
        condition_params.text = negative_prompt;
        uncond                = sd_ctx->sd->cond_stage_model->get_learned_condition(work_ctx,
                                                                                    sd_ctx->sd->n_threads,
                                                                                    condition_params);
        uncond.c_concat       = concat_latent;
        uncond.c_vector       = clip_vision_output;
    }
    int64_t t2 = ggml_time_ms();
    LOG_INFO("get_learned_condition completed, taking %" PRId64 " ms", t2 - t1);

    if (sd_ctx->sd->free_params_immediately) {
        sd_ctx->sd->cond_stage_model->free_params_buffer();
    }

    int W = width / 8;
    int H = height / 8;
    int T = init_latent->ne[2];
    int C = 16;

    if (sd_ctx->sd->version == VERSION_WAN2_2_TI2V) {
        W = width / 16;
        H = height / 16;
        C = 48;
    }

    struct ggml_tensor* final_latent;
    struct ggml_tensor* x_t   = init_latent;
    struct ggml_tensor* noise = ggml_new_tensor_4d(work_ctx, GGML_TYPE_F32, W, H, T, C);
    ggml_tensor_set_f32_randn(noise, sd_ctx->sd->rng);
    // High Noise Sample
    if (high_noise_sample_steps > 0) {
        LOG_DEBUG("sample(high noise) %dx%dx%d", W, H, T);
        int64_t sampling_start = ggml_time_ms();

        std::vector<float> high_noise_sigmas = std::vector<float>(sigmas.begin(), sigmas.begin() + high_noise_sample_steps + 1);
        sigmas                               = std::vector<float>(sigmas.begin() + high_noise_sample_steps, sigmas.end());

        x_t = sd_ctx->sd->sample(work_ctx,
                                 sd_ctx->sd->high_noise_diffusion_model,
                                 false,
                                 x_t,
                                 noise,
                                 cond,
                                 uncond,
                                 {},
                                 NULL,
                                 0,
                                 sd_vid_gen_params->high_noise_sample_params.guidance,
                                 sd_vid_gen_params->high_noise_sample_params.eta,
                                 sd_vid_gen_params->high_noise_sample_params.shifted_timestep,
                                 sd_vid_gen_params->high_noise_sample_params.sample_method,
                                 high_noise_sigmas,
                                 -1,
                                 {},
                                 {},
                                 false,
                                 denoise_mask,
                                 vace_context,
                                 sd_vid_gen_params->vace_strength);

        int64_t sampling_end = ggml_time_ms();
        LOG_INFO("sampling(high noise) completed, taking %.2fs", (sampling_end - sampling_start) * 1.0f / 1000);
        if (sd_ctx->sd->free_params_immediately) {
            sd_ctx->sd->high_noise_diffusion_model->free_params_buffer();
        }
        noise = NULL;
    }

    // Sample
    {
        LOG_DEBUG("sample %dx%dx%d", W, H, T);
        int64_t sampling_start = ggml_time_ms();

        final_latent = sd_ctx->sd->sample(work_ctx,
                                          sd_ctx->sd->diffusion_model,
                                          true,
                                          x_t,
                                          noise,
                                          cond,
                                          uncond,
                                          {},
                                          NULL,
                                          0,
                                          sd_vid_gen_params->sample_params.guidance,
                                          sd_vid_gen_params->sample_params.eta,
                                          sd_vid_gen_params->sample_params.shifted_timestep,
                                          sd_vid_gen_params->sample_params.sample_method,
                                          sigmas,
                                          -1,
                                          {},
                                          {},
                                          false,
                                          denoise_mask,
                                          vace_context,
                                          sd_vid_gen_params->vace_strength);

        int64_t sampling_end = ggml_time_ms();
        LOG_INFO("sampling completed, taking %.2fs", (sampling_end - sampling_start) * 1.0f / 1000);
        if (sd_ctx->sd->free_params_immediately) {
            sd_ctx->sd->diffusion_model->free_params_buffer();
        }
    }

    if (ref_image_num > 0) {
        ggml_tensor* trim_latent = ggml_new_tensor_4d(work_ctx,
                                                      GGML_TYPE_F32,
                                                      final_latent->ne[0],
                                                      final_latent->ne[1],
                                                      final_latent->ne[2] - ref_image_num,
                                                      final_latent->ne[3]);
        ggml_tensor_iter(trim_latent, [&](ggml_tensor* trim_latent, int64_t i0, int64_t i1, int64_t i2, int64_t i3) {
            float value = ggml_tensor_get_f32(final_latent, i0, i1, i2 + ref_image_num, i3);
            ggml_tensor_set_f32(trim_latent, value, i0, i1, i2, i3);
        });
        final_latent = trim_latent;
    }

    int64_t t4 = ggml_time_ms();
    LOG_INFO("generating latent video completed, taking %.2fs", (t4 - t2) * 1.0f / 1000);
    struct ggml_tensor* vid = sd_ctx->sd->decode_first_stage(work_ctx, final_latent, true);
    int64_t t5              = ggml_time_ms();
    LOG_INFO("decode_first_stage completed, taking %.2fs", (t5 - t4) * 1.0f / 1000);
    if (sd_ctx->sd->free_params_immediately) {
        sd_ctx->sd->first_stage_model->free_params_buffer();
    }

    sd_image_t* result_images = (sd_image_t*)calloc(vid->ne[2], sizeof(sd_image_t));
    if (result_images == NULL) {
        ggml_free(work_ctx);
        return NULL;
    }
    *num_frames_out = vid->ne[2];

    for (size_t i = 0; i < vid->ne[2]; i++) {
        result_images[i].width   = vid->ne[0];
        result_images[i].height  = vid->ne[1];
        result_images[i].channel = 3;
        result_images[i].data    = sd_tensor_to_image(vid, i, true);
    }
    ggml_free(work_ctx);

    LOG_INFO("generate_video completed in %.2fs", (t5 - t0) * 1.0f / 1000);

    return result_images;
}<|MERGE_RESOLUTION|>--- conflicted
+++ resolved
@@ -490,15 +490,11 @@
             diffusion_model->alloc_params_buffer();
             diffusion_model->get_param_tensors(tensors);
 
-<<<<<<< HEAD
-            if (high_noise_diffusion_model || sd_ctx_params->tae_preview_only) {
-=======
             if (sd_version_is_unet_edit(version)) {
                 vae_decode_only = false;
             }
 
-            if (high_noise_diffusion_model) {
->>>>>>> 2e9242e3
+            if (high_noise_diffusion_model || sd_ctx_params->tae_preview_only) {
                 high_noise_diffusion_model->alloc_params_buffer();
                 high_noise_diffusion_model->get_param_tensors(tensors);
             }
@@ -652,14 +648,9 @@
             size_t vae_params_mem_size = 0;
             if (!use_tiny_autoencoder || sd_ctx_params->tae_preview_only) {
                 vae_params_mem_size = first_stage_model->get_params_buffer_size();
-<<<<<<< HEAD
             }
             if (use_tiny_autoencoder) {
-                if (!tae_first_stage->load_from_file(taesd_path)) {
-=======
-            } else {
                 if (!tae_first_stage->load_from_file(taesd_path, n_threads)) {
->>>>>>> 2e9242e3
                     return false;
                 }
                 vae_params_mem_size = tae_first_stage->get_params_buffer_size();
@@ -1191,7 +1182,7 @@
         } else {
             if (preview_mode == PREVIEW_VAE) {
                 process_latent_out(latents);
-                if (vae_tiling) {
+                if (vae_tiling_params.enabled) {
                     // split latent in 32x32 tiles and compute in several steps
                     auto on_tiling = [&](ggml_tensor* in, ggml_tensor* out, bool init) {
                         first_stage_model->compute(n_threads, in, true, &out, NULL);
@@ -1210,7 +1201,7 @@
                     LOG_WARN("TAE not found for preview");
                     return;
                 }
-                if (vae_tiling) {
+                if (vae_tiling_params.enabled) {
                     // split latent in 64x64 tiles and compute in several steps
                     auto on_tiling = [&](ggml_tensor* in, ggml_tensor* out, bool init) {
                         tae_first_stage->compute(n_threads, in, true, &out, NULL);
@@ -1323,7 +1314,8 @@
         }
         struct ggml_tensor* denoised = ggml_dup_tensor(work_ctx, x);
 
-<<<<<<< HEAD
+        int64_t t0 = ggml_time_us();
+
         struct ggml_tensor* preview_tensor = NULL;
         auto sd_preview_mode               = sd_get_preview_mode();
         if (sd_preview_mode != PREVIEW_NONE && sd_preview_mode != PREVIEW_PROJ) {
@@ -1352,9 +1344,6 @@
                                                     x->ne[3]);
             }
         }
-=======
-        int64_t t0 = ggml_time_us();
->>>>>>> 2e9242e3
 
         auto denoise = [&](ggml_tensor* input, float sigma, int step) -> ggml_tensor* {
             if (step == 1 || step == -1) {
@@ -2649,7 +2638,6 @@
     }
 
     struct ggml_init_params params;
-<<<<<<< HEAD
     params.mem_size = static_cast<size_t>(10 * 1024 * 1024);  // 10 MB
     if (sd_version_is_sd3(sd_ctx->sd->version)) {
         params.mem_size *= 3;
@@ -2667,9 +2655,6 @@
     params.mem_size += width * height * 3 * sizeof(float) * 3;
     params.mem_size += width * height * 3 * sizeof(float) * 3 * sd_img_gen_params->ref_images_count;
     params.mem_size *= sd_img_gen_params->batch_count;
-=======
-    params.mem_size   = static_cast<size_t>(1024 * 1024) * 1024;  // 1G
->>>>>>> 2e9242e3
     params.mem_buffer = NULL;
     params.no_alloc   = false;
     // LOG_DEBUG("mem_size %u ", params.mem_size);
