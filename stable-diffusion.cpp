#include "ggml_extend.hpp"

#include "model.h"
#include "rng.hpp"
#include "rng_philox.hpp"
#include "stable-diffusion.h"
#include "util.h"

#include "conditioner.hpp"
#include "control.hpp"
#include "denoiser.hpp"
#include "diffusion_model.hpp"
#include "esrgan.hpp"
#include "lora.hpp"
#include "pmid.hpp"
#include "tae.hpp"
#include "vae.hpp"

#define STB_IMAGE_IMPLEMENTATION
#define STB_IMAGE_STATIC
#include "stb_image.h"

#include "latent-preview.h"

// #define STB_IMAGE_WRITE_IMPLEMENTATION
// #define STB_IMAGE_WRITE_STATIC
// #include "stb_image_write.h"

const char* model_version_to_str[] = {
    "SD 1.x",
    "SD 1.x Inpaint",
    "Instruct-Pix2Pix",
    "SD 2.x",
    "SD 2.x Inpaint",
    "SDXL",
    "SDXL Inpaint",
    "SDXL Instruct-Pix2Pix",
    "SVD",
    "SD3.x",
    "Flux",
    "Flux Fill",
    "Flux Control",
    "Flex.2",
    "Wan 2.x",
    "Wan 2.2 I2V",
    "Wan 2.2 TI2V",
    "Qwen Image",
};

const char* sampling_methods_str[] = {
    "default",
    "Euler",
    "Heun",
    "DPM2",
    "DPM++ (2s)",
    "DPM++ (2M)",
    "modified DPM++ (2M)",
    "iPNDM",
    "iPNDM_v",
    "LCM",
    "DDIM \"trailing\"",
    "TCD",
    "Euler A",
};

/*================================================== Helper Functions ================================================*/

void calculate_alphas_cumprod(float* alphas_cumprod,
                              float linear_start = 0.00085f,
                              float linear_end   = 0.0120,
                              int timesteps      = TIMESTEPS) {
    float ls_sqrt = sqrtf(linear_start);
    float le_sqrt = sqrtf(linear_end);
    float amount  = le_sqrt - ls_sqrt;
    float product = 1.0f;
    for (int i = 0; i < timesteps; i++) {
        float beta = ls_sqrt + amount * ((float)i / (timesteps - 1));
        product *= 1.0f - powf(beta, 2.0f);
        alphas_cumprod[i] = product;
    }
}

void suppress_pp(int step, int steps, float time, void* data) {
    (void)step;
    (void)steps;
    (void)time;
    (void)data;
    return;
}

/*=============================================== StableDiffusionGGML ================================================*/

class StableDiffusionGGML {
public:
    ggml_backend_t backend             = NULL;  // general backend
    ggml_backend_t clip_backend        = NULL;
    ggml_backend_t control_net_backend = NULL;
    ggml_backend_t vae_backend         = NULL;
    ggml_type model_wtype              = GGML_TYPE_COUNT;
    ggml_type conditioner_wtype        = GGML_TYPE_COUNT;
    ggml_type diffusion_model_wtype    = GGML_TYPE_COUNT;
    ggml_type vae_wtype                = GGML_TYPE_COUNT;

    SDVersion version;
    bool vae_decode_only         = false;
    bool free_params_immediately = false;

    std::shared_ptr<RNG> rng = std::make_shared<STDDefaultRNG>();
    int n_threads            = -1;
    float scale_factor       = 0.18215f;

    std::shared_ptr<Conditioner> cond_stage_model;
    std::shared_ptr<FrozenCLIPVisionEmbedder> clip_vision;  // for svd or wan2.1 i2v
    std::shared_ptr<DiffusionModel> diffusion_model;
    std::shared_ptr<DiffusionModel> high_noise_diffusion_model;
    std::shared_ptr<VAE> first_stage_model;
    std::shared_ptr<TinyAutoEncoder> tae_first_stage;
    std::shared_ptr<ControlNet> control_net = NULL;
    std::shared_ptr<PhotoMakerIDEncoder> pmid_model;
    std::shared_ptr<LoraModel> pmid_lora;
    std::shared_ptr<PhotoMakerIDEmbed> pmid_id_embeds;

    std::string taesd_path;
    bool use_tiny_autoencoder            = false;
    sd_tiling_params_t vae_tiling_params = {false, 0, 0, 0.5f, 0, 0};
    bool offload_params_to_cpu           = false;
    bool stacked_id                      = false;

    bool is_using_v_parameterization     = false;
    bool is_using_edm_v_parameterization = false;

    std::map<std::string, struct ggml_tensor*> tensors;

    std::string lora_model_dir;
    // lora_name => multiplier
    std::unordered_map<std::string, float> curr_lora_state;

    std::shared_ptr<Denoiser> denoiser = std::make_shared<CompVisDenoiser>();

    StableDiffusionGGML() = default;

    ~StableDiffusionGGML() {
        if (clip_backend != backend) {
            ggml_backend_free(clip_backend);
        }
        if (control_net_backend != backend) {
            ggml_backend_free(control_net_backend);
        }
        if (vae_backend != backend) {
            ggml_backend_free(vae_backend);
        }
        ggml_backend_free(backend);
    }

    void init_backend() {
#ifdef SD_USE_CUDA
        LOG_DEBUG("Using CUDA backend");
        backend = ggml_backend_cuda_init(0);
#endif
#ifdef SD_USE_METAL
        LOG_DEBUG("Using Metal backend");
        backend = ggml_backend_metal_init();
#endif
#ifdef SD_USE_VULKAN
        LOG_DEBUG("Using Vulkan backend");
        for (int device = 0; device < ggml_backend_vk_get_device_count(); ++device) {
            backend = ggml_backend_vk_init(device);
        }
        if (!backend) {
            LOG_WARN("Failed to initialize Vulkan backend");
        }
#endif
#ifdef SD_USE_OPENCL
        LOG_DEBUG("Using OpenCL backend");
        // ggml_log_set(ggml_log_callback_default, nullptr); // Optional ggml logs
        backend = ggml_backend_opencl_init();
        if (!backend) {
            LOG_WARN("Failed to initialize OpenCL backend");
        }
#endif
#ifdef SD_USE_SYCL
        LOG_DEBUG("Using SYCL backend");
        backend = ggml_backend_sycl_init(0);
#endif

        if (!backend) {
            LOG_DEBUG("Using CPU backend");
            backend = ggml_backend_cpu_init();
        }
    }

    bool init(const sd_ctx_params_t* sd_ctx_params) {
        n_threads               = sd_ctx_params->n_threads;
        vae_decode_only         = sd_ctx_params->vae_decode_only;
        free_params_immediately = sd_ctx_params->free_params_immediately;
        lora_model_dir          = SAFE_STR(sd_ctx_params->lora_model_dir);
        taesd_path              = SAFE_STR(sd_ctx_params->taesd_path);
        use_tiny_autoencoder    = taesd_path.size() > 0;
        offload_params_to_cpu   = sd_ctx_params->offload_params_to_cpu;

        if (sd_ctx_params->rng_type == STD_DEFAULT_RNG) {
            rng = std::make_shared<STDDefaultRNG>();
        } else if (sd_ctx_params->rng_type == CUDA_RNG) {
            rng = std::make_shared<PhiloxRNG>();
        }

        ggml_log_set(ggml_log_callback_default, nullptr);

        init_backend();

        ModelLoader model_loader;

        if (strlen(SAFE_STR(sd_ctx_params->model_path)) > 0) {
            LOG_INFO("loading model from '%s'", sd_ctx_params->model_path);
            if (!model_loader.init_from_file(sd_ctx_params->model_path)) {
                LOG_ERROR("init model loader from file failed: '%s'", sd_ctx_params->model_path);
            }
        }

        if (strlen(SAFE_STR(sd_ctx_params->diffusion_model_path)) > 0) {
            LOG_INFO("loading diffusion model from '%s'", sd_ctx_params->diffusion_model_path);
            if (!model_loader.init_from_file(sd_ctx_params->diffusion_model_path, "model.diffusion_model.")) {
                LOG_WARN("loading diffusion model from '%s' failed", sd_ctx_params->diffusion_model_path);
            }
        }

        if (strlen(SAFE_STR(sd_ctx_params->high_noise_diffusion_model_path)) > 0) {
            LOG_INFO("loading high noise diffusion model from '%s'", sd_ctx_params->high_noise_diffusion_model_path);
            if (!model_loader.init_from_file(sd_ctx_params->high_noise_diffusion_model_path, "model.high_noise_diffusion_model.")) {
                LOG_WARN("loading diffusion model from '%s' failed", sd_ctx_params->high_noise_diffusion_model_path);
            }
        }

        bool is_unet = model_loader.model_is_unet();

        if (strlen(SAFE_STR(sd_ctx_params->clip_l_path)) > 0) {
            LOG_INFO("loading clip_l from '%s'", sd_ctx_params->clip_l_path);
            std::string prefix = is_unet ? "cond_stage_model.transformer." : "text_encoders.clip_l.transformer.";
            if (!model_loader.init_from_file(sd_ctx_params->clip_l_path, prefix)) {
                LOG_WARN("loading clip_l from '%s' failed", sd_ctx_params->clip_l_path);
            }
        }

        if (strlen(SAFE_STR(sd_ctx_params->clip_g_path)) > 0) {
            LOG_INFO("loading clip_g from '%s'", sd_ctx_params->clip_g_path);
            std::string prefix = is_unet ? "cond_stage_model.1.transformer." : "text_encoders.clip_g.transformer.";
            if (!model_loader.init_from_file(sd_ctx_params->clip_g_path, prefix)) {
                LOG_WARN("loading clip_g from '%s' failed", sd_ctx_params->clip_g_path);
            }
        }

        if (strlen(SAFE_STR(sd_ctx_params->clip_vision_path)) > 0) {
            LOG_INFO("loading clip_vision from '%s'", sd_ctx_params->clip_vision_path);
            std::string prefix = "cond_stage_model.transformer.";
            if (!model_loader.init_from_file(sd_ctx_params->clip_vision_path, prefix)) {
                LOG_WARN("loading clip_vision from '%s' failed", sd_ctx_params->clip_vision_path);
            }
        }

        if (strlen(SAFE_STR(sd_ctx_params->t5xxl_path)) > 0) {
            LOG_INFO("loading t5xxl from '%s'", sd_ctx_params->t5xxl_path);
            if (!model_loader.init_from_file(sd_ctx_params->t5xxl_path, "text_encoders.t5xxl.transformer.")) {
                LOG_WARN("loading t5xxl from '%s' failed", sd_ctx_params->t5xxl_path);
            }
        }

        if (strlen(SAFE_STR(sd_ctx_params->qwen2vl_path)) > 0) {
            LOG_INFO("loading qwen2vl from '%s'", sd_ctx_params->qwen2vl_path);
            if (!model_loader.init_from_file(sd_ctx_params->qwen2vl_path, "text_encoders.qwen2vl.")) {
                LOG_WARN("loading qwen2vl from '%s' failed", sd_ctx_params->qwen2vl_path);
            }
        }

        if (strlen(SAFE_STR(sd_ctx_params->qwen2vl_vision_path)) > 0) {
            LOG_INFO("loading qwen2vl vision from '%s'", sd_ctx_params->qwen2vl_vision_path);
            if (!model_loader.init_from_file(sd_ctx_params->qwen2vl_vision_path, "text_encoders.qwen2vl.visual.")) {
                LOG_WARN("loading qwen2vl vision from '%s' failed", sd_ctx_params->qwen2vl_vision_path);
            }
        }

        if (strlen(SAFE_STR(sd_ctx_params->vae_path)) > 0) {
            LOG_INFO("loading vae from '%s'", sd_ctx_params->vae_path);
            if (!model_loader.init_from_file(sd_ctx_params->vae_path, "vae.")) {
                LOG_WARN("loading vae from '%s' failed", sd_ctx_params->vae_path);
            }
        }

        version = model_loader.get_sd_version();
        if (version == VERSION_COUNT) {
            LOG_ERROR("get sd version from file failed: '%s'", SAFE_STR(sd_ctx_params->model_path));
            return false;
        }

        auto& tensor_types = model_loader.tensor_storages_types;
        for (auto& item : tensor_types) {
            // LOG_DEBUG("%s %u", item.first.c_str(), item.second);
            if (contains(item.first, "qwen2vl") && ends_with(item.first, "weight") && (item.second == GGML_TYPE_F32 || item.second == GGML_TYPE_BF16)) {
                item.second = GGML_TYPE_F16;
                // LOG_DEBUG(" change %s %u", item.first.c_str(), item.second);
            }
        }

        LOG_INFO("Version: %s ", model_version_to_str[version]);
        ggml_type wtype = (int)sd_ctx_params->wtype < std::min<int>(SD_TYPE_COUNT, GGML_TYPE_COUNT)
                              ? (ggml_type)sd_ctx_params->wtype
                              : GGML_TYPE_COUNT;
        if (wtype == GGML_TYPE_COUNT) {
            model_wtype = model_loader.get_sd_wtype();
            if (model_wtype == GGML_TYPE_COUNT) {
                model_wtype = GGML_TYPE_F32;
                LOG_WARN("can not get mode wtype frome weight, use f32");
            }
            conditioner_wtype = model_loader.get_conditioner_wtype();
            if (conditioner_wtype == GGML_TYPE_COUNT) {
                conditioner_wtype = wtype;
            }
            diffusion_model_wtype = model_loader.get_diffusion_model_wtype();
            if (diffusion_model_wtype == GGML_TYPE_COUNT) {
                diffusion_model_wtype = wtype;
            }
            vae_wtype = model_loader.get_vae_wtype();

            if (vae_wtype == GGML_TYPE_COUNT) {
                vae_wtype = wtype;
            }
        } else {
            model_wtype           = wtype;
            conditioner_wtype     = wtype;
            diffusion_model_wtype = wtype;
            vae_wtype             = wtype;
            model_loader.set_wtype_override(wtype);
        }

        LOG_INFO("Weight type:                 %s", ggml_type_name(model_wtype));
        LOG_INFO("Conditioner weight type:     %s", ggml_type_name(conditioner_wtype));
        LOG_INFO("Diffusion model weight type: %s", ggml_type_name(diffusion_model_wtype));
        LOG_INFO("VAE weight type:             %s", ggml_type_name(vae_wtype));

        LOG_DEBUG("ggml tensor size = %d bytes", (int)sizeof(ggml_tensor));

        if (sd_version_is_sdxl(version)) {
            scale_factor = 0.13025f;
        } else if (sd_version_is_sd3(version)) {
            scale_factor = 1.5305f;
        } else if (sd_version_is_flux(version)) {
            scale_factor = 0.3611f;
            // TODO: shift_factor
        } else if (sd_version_is_wan(version) || sd_version_is_qwen_image(version)) {
            scale_factor = 1.0f;
        }

        if (sd_version_is_control(version)) {
            // Might need vae encode for control cond
            vae_decode_only = false;
        }

        bool clip_on_cpu = sd_ctx_params->keep_clip_on_cpu;

        {
            clip_backend = backend;
            if (clip_on_cpu && !ggml_backend_is_cpu(backend)) {
                LOG_INFO("CLIP: Using CPU backend");
                clip_backend = ggml_backend_cpu_init();
            }
            if (sd_ctx_params->diffusion_flash_attn) {
                LOG_INFO("Using flash attention in the diffusion model");
            }
            if (sd_version_is_sd3(version)) {
                cond_stage_model = std::make_shared<SD3CLIPEmbedder>(clip_backend,
                                                                     offload_params_to_cpu,
                                                                     model_loader.tensor_storages_types);
                diffusion_model  = std::make_shared<MMDiTModel>(backend,
                                                                offload_params_to_cpu,
                                                                sd_ctx_params->diffusion_flash_attn,
                                                               model_loader.tensor_storages_types);
            } else if (sd_version_is_flux(version)) {
                bool is_chroma = false;
                for (auto pair : model_loader.tensor_storages_types) {
                    if (pair.first.find("distilled_guidance_layer.in_proj.weight") != std::string::npos) {
                        is_chroma = true;
                        break;
                    }
                }
                if (is_chroma) {
                    if (sd_ctx_params->diffusion_flash_attn && sd_ctx_params->chroma_use_dit_mask) {
                        LOG_WARN(
                            "!!!It looks like you are using Chroma with flash attention. "
                            "This is currently unsupported. "
                            "If you find that the generated images are broken, "
                            "try either disabling flash attention or specifying "
                            "--chroma-disable-dit-mask as a workaround.");
                    }

                    cond_stage_model = std::make_shared<T5CLIPEmbedder>(clip_backend,
                                                                        offload_params_to_cpu,
                                                                        model_loader.tensor_storages_types,
                                                                        sd_ctx_params->chroma_use_t5_mask,
                                                                        sd_ctx_params->chroma_t5_mask_pad);
                } else {
                    cond_stage_model = std::make_shared<FluxCLIPEmbedder>(clip_backend,
                                                                          offload_params_to_cpu,
                                                                          model_loader.tensor_storages_types);
                }
                diffusion_model = std::make_shared<FluxModel>(backend,
                                                              offload_params_to_cpu,
                                                              model_loader.tensor_storages_types,
                                                              version,
                                                              sd_ctx_params->diffusion_flash_attn,
                                                              sd_ctx_params->chroma_use_dit_mask);
            } else if (sd_version_is_wan(version)) {
                cond_stage_model = std::make_shared<T5CLIPEmbedder>(clip_backend,
                                                                    offload_params_to_cpu,
                                                                    model_loader.tensor_storages_types,
                                                                    true,
                                                                    1,
                                                                    true);
                diffusion_model  = std::make_shared<WanModel>(backend,
                                                              offload_params_to_cpu,
                                                              model_loader.tensor_storages_types,
                                                              "model.diffusion_model",
                                                              version,
                                                              sd_ctx_params->diffusion_flash_attn);
                if (strlen(SAFE_STR(sd_ctx_params->high_noise_diffusion_model_path)) > 0) {
                    high_noise_diffusion_model = std::make_shared<WanModel>(backend,
                                                                            offload_params_to_cpu,
                                                                            model_loader.tensor_storages_types,
                                                                            "model.high_noise_diffusion_model",
                                                                            version,
                                                                            sd_ctx_params->diffusion_flash_attn);
                }
                if (diffusion_model->get_desc() == "Wan2.1-I2V-14B" || diffusion_model->get_desc() == "Wan2.1-FLF2V-14B") {
                    clip_vision = std::make_shared<FrozenCLIPVisionEmbedder>(backend,
                                                                             offload_params_to_cpu,
                                                                             model_loader.tensor_storages_types);
                    clip_vision->alloc_params_buffer();
                    clip_vision->get_param_tensors(tensors);
                }
            } else if (sd_version_is_qwen_image(version)) {
                bool enable_vision = false;
                if (!vae_decode_only) {
                    enable_vision = true;
                }
                cond_stage_model = std::make_shared<Qwen2_5_VLCLIPEmbedder>(clip_backend,
                                                                            offload_params_to_cpu,
                                                                            model_loader.tensor_storages_types,
                                                                            "",
                                                                            enable_vision);
                diffusion_model  = std::make_shared<QwenImageModel>(backend,
                                                                   offload_params_to_cpu,
                                                                   model_loader.tensor_storages_types,
                                                                   "model.diffusion_model",
                                                                   version,
                                                                   sd_ctx_params->diffusion_flash_attn);
            } else {  // SD1.x SD2.x SDXL
                if (strstr(SAFE_STR(sd_ctx_params->photo_maker_path), "v2")) {
                    cond_stage_model = std::make_shared<FrozenCLIPEmbedderWithCustomWords>(clip_backend,
                                                                                           offload_params_to_cpu,
                                                                                           model_loader.tensor_storages_types,
                                                                                           SAFE_STR(sd_ctx_params->embedding_dir),
                                                                                           version,
                                                                                           PM_VERSION_2);
                } else {
                    cond_stage_model = std::make_shared<FrozenCLIPEmbedderWithCustomWords>(clip_backend,
                                                                                           offload_params_to_cpu,
                                                                                           model_loader.tensor_storages_types,
                                                                                           SAFE_STR(sd_ctx_params->embedding_dir),
                                                                                           version);
                }
                diffusion_model = std::make_shared<UNetModel>(backend,
                                                              offload_params_to_cpu,
                                                              model_loader.tensor_storages_types,
                                                              version,
                                                              sd_ctx_params->diffusion_flash_attn);
                if (sd_ctx_params->diffusion_conv_direct) {
                    LOG_INFO("Using Conv2d direct in the diffusion model");
                    std::dynamic_pointer_cast<UNetModel>(diffusion_model)->unet.enable_conv2d_direct();
                }
            }

            cond_stage_model->alloc_params_buffer();
            cond_stage_model->get_param_tensors(tensors);

            diffusion_model->alloc_params_buffer();
            diffusion_model->get_param_tensors(tensors);

            if (sd_version_is_unet_edit(version)) {
                vae_decode_only = false;
            }

            if (high_noise_diffusion_model || sd_ctx_params->tae_preview_only) {
                high_noise_diffusion_model->alloc_params_buffer();
                high_noise_diffusion_model->get_param_tensors(tensors);
            }

            if (sd_ctx_params->keep_vae_on_cpu && !ggml_backend_is_cpu(backend)) {
                LOG_INFO("VAE Autoencoder: Using CPU backend");
                vae_backend = ggml_backend_cpu_init();
            } else {
                vae_backend = backend;
            }

            if (sd_version_is_wan(version) || sd_version_is_qwen_image(version)) {
                first_stage_model = std::make_shared<WAN::WanVAERunner>(vae_backend,
                                                                        offload_params_to_cpu,
                                                                        model_loader.tensor_storages_types,
                                                                        "first_stage_model",
                                                                        vae_decode_only,
                                                                        version);
                first_stage_model->alloc_params_buffer();
                first_stage_model->get_param_tensors(tensors, "first_stage_model");
            } else if (!use_tiny_autoencoder) {
                first_stage_model = std::make_shared<AutoEncoderKL>(vae_backend,
                                                                    offload_params_to_cpu,
                                                                    model_loader.tensor_storages_types,
                                                                    "first_stage_model",
                                                                    vae_decode_only,
                                                                    false,
                                                                    version);
                if (sd_ctx_params->vae_conv_direct) {
                    LOG_INFO("Using Conv2d direct in the vae model");
                    first_stage_model->enable_conv2d_direct();
                }
                if (version == VERSION_SDXL &&
                    (strlen(SAFE_STR(sd_ctx_params->vae_path)) == 0 || sd_ctx_params->force_sdxl_vae_conv_scale)) {
                    float vae_conv_2d_scale = 1.f / 32.f;
                    LOG_WARN(
                        "No VAE specified with --vae or --force-sdxl-vae-conv-scale flag set, "
                        "using Conv2D scale %.3f",
                        vae_conv_2d_scale);
                    first_stage_model->set_conv2d_scale(vae_conv_2d_scale);
                }
                first_stage_model->alloc_params_buffer();
                first_stage_model->get_param_tensors(tensors, "first_stage_model");
            }
            if (use_tiny_autoencoder) {
                tae_first_stage = std::make_shared<TinyAutoEncoder>(vae_backend,
                                                                    offload_params_to_cpu,
                                                                    model_loader.tensor_storages_types,
                                                                    "decoder.layers",
                                                                    vae_decode_only,
                                                                    version);
                if (sd_ctx_params->vae_conv_direct) {
                    LOG_INFO("Using Conv2d direct in the tae model");
                    tae_first_stage->enable_conv2d_direct();
                }
            }
            // first_stage_model->get_param_tensors(tensors, "first_stage_model.");

            if (strlen(SAFE_STR(sd_ctx_params->control_net_path)) > 0) {
                ggml_backend_t controlnet_backend = NULL;
                if (sd_ctx_params->keep_control_net_on_cpu && !ggml_backend_is_cpu(backend)) {
                    LOG_DEBUG("ControlNet: Using CPU backend");
                    controlnet_backend = ggml_backend_cpu_init();
                } else {
                    controlnet_backend = backend;
                }
                control_net = std::make_shared<ControlNet>(controlnet_backend,
                                                           offload_params_to_cpu,
                                                           model_loader.tensor_storages_types,
                                                           version);
                if (sd_ctx_params->diffusion_conv_direct) {
                    LOG_INFO("Using Conv2d direct in the control net");
                    control_net->enable_conv2d_direct();
                }
            }

            if (strstr(SAFE_STR(sd_ctx_params->photo_maker_path), "v2")) {
                pmid_model = std::make_shared<PhotoMakerIDEncoder>(backend,
                                                                   offload_params_to_cpu,
                                                                   model_loader.tensor_storages_types,
                                                                   "pmid",
                                                                   version,
                                                                   PM_VERSION_2);
                LOG_INFO("using PhotoMaker Version 2");
            } else {
                pmid_model = std::make_shared<PhotoMakerIDEncoder>(backend,
                                                                   offload_params_to_cpu,
                                                                   model_loader.tensor_storages_types,
                                                                   "pmid",
                                                                   version);
            }
            if (strlen(SAFE_STR(sd_ctx_params->photo_maker_path)) > 0) {
                pmid_lora = std::make_shared<LoraModel>(backend, sd_ctx_params->photo_maker_path, "");
                if (!pmid_lora->load_from_file(true, n_threads)) {
                    LOG_WARN("load photomaker lora tensors from %s failed", sd_ctx_params->photo_maker_path);
                    return false;
                }
                LOG_INFO("loading stacked ID embedding (PHOTOMAKER) model file from '%s'", sd_ctx_params->photo_maker_path);
                if (!model_loader.init_from_file(sd_ctx_params->photo_maker_path, "pmid.")) {
                    LOG_WARN("loading stacked ID embedding from '%s' failed", sd_ctx_params->photo_maker_path);
                } else {
                    stacked_id = true;
                }
            }
            if (stacked_id) {
                if (!pmid_model->alloc_params_buffer()) {
                    LOG_ERROR(" pmid model params buffer allocation failed");
                    return false;
                }
                pmid_model->get_param_tensors(tensors, "pmid");
            }
        }

        struct ggml_init_params params;
        params.mem_size   = static_cast<size_t>(10 * 1024) * 1024;  // 10M
        params.mem_buffer = NULL;
        params.no_alloc   = false;
        // LOG_DEBUG("mem_size %u ", params.mem_size);
        struct ggml_context* ctx = ggml_init(params);  // for  alphas_cumprod and is_using_v_parameterization check
        GGML_ASSERT(ctx != NULL);
        ggml_tensor* alphas_cumprod_tensor = ggml_new_tensor_1d(ctx, GGML_TYPE_F32, TIMESTEPS);
        calculate_alphas_cumprod((float*)alphas_cumprod_tensor->data);

        // load weights
        LOG_DEBUG("loading weights");

        std::set<std::string> ignore_tensors;
        tensors["alphas_cumprod"] = alphas_cumprod_tensor;
        if (use_tiny_autoencoder) {
            ignore_tensors.insert("first_stage_model.");
        }
        if (stacked_id) {
            ignore_tensors.insert("lora.");
        }

        if (vae_decode_only) {
            ignore_tensors.insert("first_stage_model.encoder");
            ignore_tensors.insert("first_stage_model.conv1");
            ignore_tensors.insert("first_stage_model.quant");
            ignore_tensors.insert("text_encoders.qwen2vl.visual.");
        }
        if (version == VERSION_SVD) {
            ignore_tensors.insert("conditioner.embedders.3");
        }
        bool success = model_loader.load_tensors(tensors, ignore_tensors, n_threads);
        if (!success) {
            LOG_ERROR("load tensors from model loader failed");
            ggml_free(ctx);
            return false;
        }

        // LOG_DEBUG("model size = %.2fMB", total_size / 1024.0 / 1024.0);

        {
            size_t clip_params_mem_size = cond_stage_model->get_params_buffer_size();
            size_t unet_params_mem_size = diffusion_model->get_params_buffer_size();
            if (high_noise_diffusion_model) {
                unet_params_mem_size += high_noise_diffusion_model->get_params_buffer_size();
            }
            size_t vae_params_mem_size = 0;
            if (!use_tiny_autoencoder || sd_ctx_params->tae_preview_only) {
                vae_params_mem_size = first_stage_model->get_params_buffer_size();
            }
            if (use_tiny_autoencoder) {
                if (!tae_first_stage->load_from_file(taesd_path, n_threads)) {
                    return false;
                }
                vae_params_mem_size = tae_first_stage->get_params_buffer_size();
            }
            size_t control_net_params_mem_size = 0;
            if (control_net) {
                if (!control_net->load_from_file(SAFE_STR(sd_ctx_params->control_net_path), n_threads)) {
                    return false;
                }
                control_net_params_mem_size = control_net->get_params_buffer_size();
            }
            size_t pmid_params_mem_size = 0;
            if (stacked_id) {
                pmid_params_mem_size = pmid_model->get_params_buffer_size();
            }

            size_t total_params_ram_size  = 0;
            size_t total_params_vram_size = 0;
            if (ggml_backend_is_cpu(clip_backend)) {
                total_params_ram_size += clip_params_mem_size + pmid_params_mem_size;
            } else {
                total_params_vram_size += clip_params_mem_size + pmid_params_mem_size;
            }

            if (ggml_backend_is_cpu(backend)) {
                total_params_ram_size += unet_params_mem_size;
            } else {
                total_params_vram_size += unet_params_mem_size;
            }

            if (ggml_backend_is_cpu(vae_backend)) {
                total_params_ram_size += vae_params_mem_size;
            } else {
                total_params_vram_size += vae_params_mem_size;
            }

            if (ggml_backend_is_cpu(control_net_backend)) {
                total_params_ram_size += control_net_params_mem_size;
            } else {
                total_params_vram_size += control_net_params_mem_size;
            }

            size_t total_params_size = total_params_ram_size + total_params_vram_size;
            LOG_INFO(
                "total params memory size = %.2fMB (VRAM %.2fMB, RAM %.2fMB): "
                "text_encoders %.2fMB(%s), diffusion_model %.2fMB(%s), vae %.2fMB(%s), controlnet %.2fMB(%s), pmid %.2fMB(%s)",
                total_params_size / 1024.0 / 1024.0,
                total_params_vram_size / 1024.0 / 1024.0,
                total_params_ram_size / 1024.0 / 1024.0,
                clip_params_mem_size / 1024.0 / 1024.0,
                ggml_backend_is_cpu(clip_backend) ? "RAM" : "VRAM",
                unet_params_mem_size / 1024.0 / 1024.0,
                ggml_backend_is_cpu(backend) ? "RAM" : "VRAM",
                vae_params_mem_size / 1024.0 / 1024.0,
                ggml_backend_is_cpu(vae_backend) ? "RAM" : "VRAM",
                control_net_params_mem_size / 1024.0 / 1024.0,
                ggml_backend_is_cpu(control_net_backend) ? "RAM" : "VRAM",
                pmid_params_mem_size / 1024.0 / 1024.0,
                ggml_backend_is_cpu(clip_backend) ? "RAM" : "VRAM");
        }

        if (sd_ctx_params->prediction != DEFAULT_PRED) {
            switch (sd_ctx_params->prediction) {
                case EPS_PRED:
                    LOG_INFO("running in eps-prediction mode");
                    break;
                case V_PRED:
                    LOG_INFO("running in v-prediction mode");
                    denoiser = std::make_shared<CompVisVDenoiser>();
                    break;
                case EDM_V_PRED:
                    LOG_INFO("running in v-prediction EDM mode");
                    denoiser = std::make_shared<EDMVDenoiser>();
                    break;
                case SD3_FLOW_PRED: {
                    LOG_INFO("running in FLOW mode");
                    float shift = sd_ctx_params->flow_shift;
                    if (shift == INFINITY) {
                        shift = 3.0;
                    }
                    denoiser = std::make_shared<DiscreteFlowDenoiser>(shift);
                    break;
                }
                case FLUX_FLOW_PRED: {
                    LOG_INFO("running in Flux FLOW mode");
                    float shift = sd_ctx_params->flow_shift;
                    if (shift == INFINITY) {
                        shift = 3.0;
                    }
                    denoiser = std::make_shared<FluxFlowDenoiser>(shift);
                    break;
                }
                default: {
                    LOG_ERROR("Unknown parametrization %i", sd_ctx_params->prediction);
                    return false;
                }
            }
        } else {
            if (sd_version_is_sd2(version)) {
                // check is_using_v_parameterization_for_sd2
                if (is_using_v_parameterization_for_sd2(ctx, sd_version_is_inpaint(version))) {
                    is_using_v_parameterization = true;
                }
            } else if (sd_version_is_sdxl(version)) {
                if (model_loader.tensor_storages_types.find("edm_vpred.sigma_max") != model_loader.tensor_storages_types.end()) {
                    // CosXL models
                    // TODO: get sigma_min and sigma_max values from file
                    is_using_edm_v_parameterization = true;
                }
                if (model_loader.tensor_storages_types.find("v_pred") != model_loader.tensor_storages_types.end()) {
                    is_using_v_parameterization = true;
                }
            } else if (version == VERSION_SVD) {
                // TODO: V_PREDICTION_EDM
                is_using_v_parameterization = true;
            }

            if (sd_version_is_sd3(version)) {
                LOG_INFO("running in FLOW mode");
                float shift = sd_ctx_params->flow_shift;
                if (shift == INFINITY) {
                    shift = 3.0;
                }
                denoiser = std::make_shared<DiscreteFlowDenoiser>(shift);
            } else if (sd_version_is_flux(version)) {
                LOG_INFO("running in Flux FLOW mode");
                float shift = 1.0f;  // TODO: validate
                for (auto pair : model_loader.tensor_storages_types) {
                    if (pair.first.find("model.diffusion_model.guidance_in.in_layer.weight") != std::string::npos) {
                        shift = 1.15f;
                        break;
                    }
                }
                denoiser = std::make_shared<FluxFlowDenoiser>(shift);
            } else if (sd_version_is_wan(version)) {
                LOG_INFO("running in FLOW mode");
                float shift = sd_ctx_params->flow_shift;
                if (shift == INFINITY) {
                    shift = 5.0;
                }
                denoiser = std::make_shared<DiscreteFlowDenoiser>(shift);
            } else if (sd_version_is_qwen_image(version)) {
                LOG_INFO("running in FLOW mode");
                float shift = sd_ctx_params->flow_shift;
                if (shift == INFINITY) {
                    shift = 3.0;
                }
                denoiser = std::make_shared<DiscreteFlowDenoiser>(shift);
            } else if (is_using_v_parameterization) {
                LOG_INFO("running in v-prediction mode");
                denoiser = std::make_shared<CompVisVDenoiser>();
            } else if (is_using_edm_v_parameterization) {
                LOG_INFO("running in v-prediction EDM mode");
                denoiser = std::make_shared<EDMVDenoiser>();
            } else {
                LOG_INFO("running in eps-prediction mode");
            }
        }

        auto comp_vis_denoiser = std::dynamic_pointer_cast<CompVisDenoiser>(denoiser);
        if (comp_vis_denoiser) {
            for (int i = 0; i < TIMESTEPS; i++) {
                comp_vis_denoiser->sigmas[i]     = std::sqrt((1 - ((float*)alphas_cumprod_tensor->data)[i]) / ((float*)alphas_cumprod_tensor->data)[i]);
                comp_vis_denoiser->log_sigmas[i] = std::log(comp_vis_denoiser->sigmas[i]);
            }
        }

        LOG_DEBUG("finished loaded file");
        ggml_free(ctx);
        use_tiny_autoencoder = use_tiny_autoencoder && !sd_ctx_params->tae_preview_only;
        return true;
    }

    void init_scheduler(scheduler_t scheduler) {
        switch (scheduler) {
            case DISCRETE:
                LOG_INFO("running with discrete scheduler");
                denoiser->scheduler = std::make_shared<DiscreteSchedule>();
                break;
            case KARRAS:
                LOG_INFO("running with Karras scheduler");
                denoiser->scheduler = std::make_shared<KarrasSchedule>();
                break;
            case EXPONENTIAL:
                LOG_INFO("running exponential scheduler");
                denoiser->scheduler = std::make_shared<ExponentialSchedule>();
                break;
            case AYS:
                LOG_INFO("Running with Align-Your-Steps scheduler");
                denoiser->scheduler          = std::make_shared<AYSSchedule>();
                denoiser->scheduler->version = version;
                break;
            case GITS:
                LOG_INFO("Running with GITS scheduler");
                denoiser->scheduler          = std::make_shared<GITSSchedule>();
                denoiser->scheduler->version = version;
                break;
            case SGM_UNIFORM:
                LOG_INFO("Running with SGM Uniform schedule");
                denoiser->scheduler          = std::make_shared<SGMUniformSchedule>();
                denoiser->scheduler->version = version;
                break;
            case SIMPLE:
                LOG_INFO("Running with Simple schedule");
                denoiser->scheduler          = std::make_shared<SimpleSchedule>();
                denoiser->scheduler->version = version;
                break;
            case SMOOTHSTEP:
                LOG_INFO("Running with SmoothStep scheduler");
                denoiser->scheduler = std::make_shared<SmoothStepSchedule>();
                break;
            case DEFAULT:
                // Don't touch anything.
                break;
            default:
                LOG_ERROR("Unknown scheduler %i", scheduler);
                abort();
        }
    }

    bool is_using_v_parameterization_for_sd2(ggml_context* work_ctx, bool is_inpaint = false) {
        struct ggml_tensor* x_t = ggml_new_tensor_4d(work_ctx, GGML_TYPE_F32, 8, 8, 4, 1);
        ggml_set_f32(x_t, 0.5);
        struct ggml_tensor* c = ggml_new_tensor_4d(work_ctx, GGML_TYPE_F32, 1024, 2, 1, 1);
        ggml_set_f32(c, 0.5);

        struct ggml_tensor* timesteps = ggml_new_tensor_1d(work_ctx, GGML_TYPE_F32, 1);
        ggml_set_f32(timesteps, 999);

        struct ggml_tensor* concat = is_inpaint ? ggml_new_tensor_4d(work_ctx, GGML_TYPE_F32, 8, 8, 5, 1) : NULL;
        if (concat != NULL) {
            ggml_set_f32(concat, 0);
        }

        int64_t t0              = ggml_time_ms();
        struct ggml_tensor* out = ggml_dup_tensor(work_ctx, x_t);
        DiffusionParams diffusion_params;
        diffusion_params.x         = x_t;
        diffusion_params.timesteps = timesteps;
        diffusion_params.context   = c;
        diffusion_params.c_concat  = concat;
        diffusion_model->compute(n_threads, diffusion_params, &out);
        diffusion_model->free_compute_buffer();

        double result = 0.f;
        {
            float* vec_x   = (float*)x_t->data;
            float* vec_out = (float*)out->data;

            int64_t n = ggml_nelements(out);

            for (int i = 0; i < n; i++) {
                result += ((double)vec_out[i] - (double)vec_x[i]);
            }
            result /= n;
        }
        int64_t t1 = ggml_time_ms();
        LOG_DEBUG("check is_using_v_parameterization_for_sd2, taking %.2fs", (t1 - t0) * 1.0f / 1000);
        return result < -1;
    }

    void apply_lora(std::string lora_name, float multiplier) {
        int64_t t0                 = ggml_time_ms();
        std::string high_noise_tag = "|high_noise|";
        bool is_high_noise         = false;
        if (starts_with(lora_name, high_noise_tag)) {
            lora_name     = lora_name.substr(high_noise_tag.size());
            is_high_noise = true;
            LOG_DEBUG("high noise lora: %s", lora_name.c_str());
        }
        std::string st_file_path   = path_join(lora_model_dir, lora_name + ".safetensors");
        std::string ckpt_file_path = path_join(lora_model_dir, lora_name + ".ckpt");
        std::string file_path;
        if (file_exists(st_file_path)) {
            file_path = st_file_path;
        } else if (file_exists(ckpt_file_path)) {
            file_path = ckpt_file_path;
        } else {
            LOG_WARN("can not find %s or %s for lora %s", st_file_path.c_str(), ckpt_file_path.c_str(), lora_name.c_str());
            return;
        }
        LoraModel lora(backend, file_path, is_high_noise ? "model.high_noise_" : "");
        if (!lora.load_from_file(false, n_threads)) {
            LOG_WARN("load lora tensors from %s failed", file_path.c_str());
            return;
        }

        lora.multiplier = multiplier;
        // TODO: send version?
        lora.apply(tensors, version, n_threads);
        lora.free_params_buffer();

        int64_t t1 = ggml_time_ms();

        LOG_INFO("lora '%s' applied, taking %.2fs", lora_name.c_str(), (t1 - t0) * 1.0f / 1000);
    }

    void apply_loras(const std::unordered_map<std::string, float>& lora_state) {
        if (lora_state.size() > 0 && model_wtype != GGML_TYPE_F16 && model_wtype != GGML_TYPE_F32) {
            LOG_WARN("In quantized models when applying LoRA, the images have poor quality.");
        }
        std::unordered_map<std::string, float> lora_state_diff;
        for (auto& kv : lora_state) {
            const std::string& lora_name = kv.first;
            float multiplier             = kv.second;
            lora_state_diff[lora_name] += multiplier;
        }
        for (auto& kv : curr_lora_state) {
            const std::string& lora_name = kv.first;
            float curr_multiplier        = kv.second;
            lora_state_diff[lora_name] -= curr_multiplier;
        }

        size_t rm = lora_state_diff.size() - lora_state.size();
        if (rm != 0) {
            LOG_INFO("attempting to apply %lu LoRAs (removing %lu applied LoRAs)", lora_state.size(), rm);
        } else {
            LOG_INFO("attempting to apply %lu LoRAs", lora_state.size());
        }

        for (auto& kv : lora_state_diff) {
            apply_lora(kv.first, kv.second);
        }

        curr_lora_state = lora_state;
    }

    std::string apply_loras_from_prompt(const std::string& prompt) {
        auto result_pair                                = extract_and_remove_lora(prompt);
        std::unordered_map<std::string, float> lora_f2m = result_pair.first;  // lora_name -> multiplier

        for (auto& kv : lora_f2m) {
            LOG_DEBUG("lora %s:%.2f", kv.first.c_str(), kv.second);
        }
        int64_t t0 = ggml_time_ms();
        apply_loras(lora_f2m);
        int64_t t1 = ggml_time_ms();
        LOG_INFO("apply_loras completed, taking %.2fs", (t1 - t0) * 1.0f / 1000);
        LOG_DEBUG("prompt after extract and remove lora: \"%s\"", result_pair.second.c_str());
        return result_pair.second;
    }

    ggml_tensor* id_encoder(ggml_context* work_ctx,
                            ggml_tensor* init_img,
                            ggml_tensor* prompts_embeds,
                            ggml_tensor* id_embeds,
                            std::vector<bool>& class_tokens_mask) {
        ggml_tensor* res = NULL;
        pmid_model->compute(n_threads, init_img, prompts_embeds, id_embeds, class_tokens_mask, &res, work_ctx);
        return res;
    }

    ggml_tensor* get_clip_vision_output(ggml_context* work_ctx,
                                        sd_image_t init_image,
                                        bool return_pooled   = true,
                                        int clip_skip        = -1,
                                        bool zero_out_masked = false) {
        ggml_tensor* output = NULL;
        if (zero_out_masked) {
            if (return_pooled) {
                output = ggml_new_tensor_1d(work_ctx,
                                            GGML_TYPE_F32,
                                            clip_vision->vision_model.projection_dim);
            } else {
                output = ggml_new_tensor_2d(work_ctx,
                                            GGML_TYPE_F32,
                                            clip_vision->vision_model.hidden_size,
                                            257);
            }

            ggml_set_f32(output, 0.f);
        } else {
            sd_image_f32_t image         = sd_image_t_to_sd_image_f32_t(init_image);
            sd_image_f32_t resized_image = clip_preprocess(image, clip_vision->vision_model.image_size, clip_vision->vision_model.image_size);
            free(image.data);
            image.data = NULL;

            ggml_tensor* pixel_values = ggml_new_tensor_4d(work_ctx, GGML_TYPE_F32, resized_image.width, resized_image.height, 3, 1);
            sd_image_f32_to_tensor(resized_image, pixel_values, false);
            free(resized_image.data);
            resized_image.data = NULL;

            // print_ggml_tensor(pixel_values);
            clip_vision->compute(n_threads, pixel_values, return_pooled, clip_skip, &output, work_ctx);
            // print_ggml_tensor(c_crossattn);
        }
        return output;
    }

    SDCondition get_svd_condition(ggml_context* work_ctx,
                                  sd_image_t init_image,
                                  int width,
                                  int height,
                                  int fps                  = 6,
                                  int motion_bucket_id     = 127,
                                  float augmentation_level = 0.f,
                                  bool zero_out_masked     = false) {
        // c_crossattn
        int64_t t0                      = ggml_time_ms();
        struct ggml_tensor* c_crossattn = get_clip_vision_output(work_ctx, init_image, true, -1, zero_out_masked);

        // c_concat
        struct ggml_tensor* c_concat = NULL;
        {
            if (zero_out_masked) {
                c_concat = ggml_new_tensor_4d(work_ctx, GGML_TYPE_F32, width / 8, height / 8, 4, 1);
                ggml_set_f32(c_concat, 0.f);
            } else {
                ggml_tensor* init_img = ggml_new_tensor_4d(work_ctx, GGML_TYPE_F32, width, height, 3, 1);

                if (width != init_image.width || height != init_image.height) {
                    sd_image_f32_t image         = sd_image_t_to_sd_image_f32_t(init_image);
                    sd_image_f32_t resized_image = resize_sd_image_f32_t(image, width, height);
                    free(image.data);
                    image.data = NULL;
                    sd_image_f32_to_tensor(resized_image, init_img, false);
                    free(resized_image.data);
                    resized_image.data = NULL;
                } else {
                    sd_image_to_tensor(init_image, init_img);
                }
                if (augmentation_level > 0.f) {
                    struct ggml_tensor* noise = ggml_dup_tensor(work_ctx, init_img);
                    ggml_tensor_set_f32_randn(noise, rng);
                    // encode_pixels += torch.randn_like(pixels) * augmentation_level
                    ggml_tensor_scale(noise, augmentation_level);
                    ggml_tensor_add(init_img, noise);
                }
                ggml_tensor* moments = vae_encode(work_ctx, init_img);
                c_concat             = get_first_stage_encoding(work_ctx, moments);
            }
        }

        // y
        struct ggml_tensor* y = NULL;
        {
            y                            = ggml_new_tensor_1d(work_ctx, GGML_TYPE_F32, diffusion_model->get_adm_in_channels());
            int out_dim                  = 256;
            int fps_id                   = fps - 1;
            std::vector<float> timesteps = {(float)fps_id, (float)motion_bucket_id, augmentation_level};
            set_timestep_embedding(timesteps, y, out_dim);
        }
        int64_t t1 = ggml_time_ms();
        LOG_DEBUG("computing svd condition graph completed, taking %" PRId64 " ms", t1 - t0);
        return {c_crossattn, y, c_concat};
    }

    std::vector<float> process_timesteps(const std::vector<float>& timesteps,
                                         ggml_tensor* init_latent,
                                         ggml_tensor* denoise_mask) {
        if (diffusion_model->get_desc() == "Wan2.2-TI2V-5B") {
            auto new_timesteps = std::vector<float>(init_latent->ne[2], timesteps[0]);

            if (denoise_mask != NULL) {
                float value = ggml_tensor_get_f32(denoise_mask, 0, 0, 0, 0);
                if (value == 0.f) {
                    new_timesteps[0] = 0.f;
                }
            }
            return new_timesteps;
        } else {
            return timesteps;
        }
    }

    // a = a * mask + b * (1 - mask)
    void apply_mask(ggml_tensor* a, ggml_tensor* b, ggml_tensor* mask) {
        for (int64_t i0 = 0; i0 < a->ne[0]; i0++) {
            for (int64_t i1 = 0; i1 < a->ne[1]; i1++) {
                for (int64_t i2 = 0; i2 < a->ne[2]; i2++) {
                    for (int64_t i3 = 0; i3 < a->ne[3]; i3++) {
                        float a_value    = ggml_tensor_get_f32(a, i0, i1, i2, i3);
                        float b_value    = ggml_tensor_get_f32(b, i0, i1, i2, i3);
                        float mask_value = ggml_tensor_get_f32(mask, i0 % mask->ne[0], i1 % mask->ne[1], i2 % mask->ne[2], i3 % mask->ne[3]);
                        ggml_tensor_set_f32(a, a_value * mask_value + b_value * (1 - mask_value), i0, i1, i2, i3);
                    }
                }
            }
        }
    }

    void silent_tiling(ggml_tensor* input, ggml_tensor* output, const int scale, const int tile_size, const float tile_overlap_factor, on_tile_process on_processing) {
        sd_progress_cb_t cb = sd_get_progress_callback();
        void* cbd           = sd_get_progress_callback_data();
        sd_set_progress_callback((sd_progress_cb_t)suppress_pp, NULL);
        sd_tiling(input, output, scale, tile_size, tile_overlap_factor, on_processing);
        sd_set_progress_callback(cb, cbd);
    }

    void preview_image(ggml_context* work_ctx,
                       int step,
                       struct ggml_tensor* latents,
                       enum SDVersion version,
                       preview_t preview_mode,
                       ggml_tensor* result,
                       std::function<void(int, int, sd_image_t*)> step_callback) {
        const uint32_t channel = 3;
        uint32_t width         = latents->ne[0];
        uint32_t height        = latents->ne[1];
        uint32_t dim           = latents->ne[ggml_n_dims(latents) - 1];

        if (preview_mode == PREVIEW_PROJ) {
            const float (*latent_rgb_proj)[channel];
            float *latent_rgb_bias;

            if (dim == 48) {
                if (sd_version_is_wan(version)) {
                    latent_rgb_proj = wan_22_latent_rgb_proj;
                    latent_rgb_bias = wan_22_latent_rgb_bias;
                } else {
                    LOG_WARN("No latent to RGB projection known for this model");
                    // unknown model
                    return;
                }
            } else if (dim == 16) {
                // 16 channels VAE -> Flux or SD3

                if (sd_version_is_sd3(version)) {
                    latent_rgb_proj = sd3_latent_rgb_proj;
                    latent_rgb_bias = sd3_latent_rgb_bias;
                } else if (sd_version_is_flux(version)) {
                    latent_rgb_proj = flux_latent_rgb_proj;
                    latent_rgb_bias = flux_latent_rgb_bias;
                } else if (sd_version_is_wan(version) || sd_version_is_qwen_image(version)) {
                    latent_rgb_proj = wan_21_latent_rgb_proj;
                    latent_rgb_bias = wan_21_latent_rgb_bias;
                } else {
                    LOG_WARN("No latent to RGB projection known for this model");
                    // unknown model
                    return;
                }

            } else if (dim == 4) {
                // 4 channels VAE
                if (sd_version_is_sdxl(version)) {
                    latent_rgb_proj = sdxl_latent_rgb_proj;
                    latent_rgb_bias = sdxl_latent_rgb_bias;
                } else if (sd_version_is_sd1(version) || sd_version_is_sd2(version)) {
                    latent_rgb_proj = sd_latent_rgb_proj;
                    latent_rgb_bias = sd_latent_rgb_bias;
                } else {
                    // unknown model
                    LOG_WARN("No latent to RGB projection known for this model");
                    return;
                }
            } else {
                LOG_WARN("No latent to RGB projection known for this model");
                // unknown latent space
                return;
            }

            uint32_t frames = 1;
            if (ggml_n_dims(latents) == 4) {
                frames = latents->ne[2];
            }

            uint8_t* data = (uint8_t*)malloc(frames * width * height * channel * sizeof(uint8_t));

            preview_latent_video(data, latents, latent_rgb_proj,latent_rgb_bias, width, height, frames, dim);
            sd_image_t* images = (sd_image_t*)malloc(frames * sizeof(sd_image_t));
            for (int i = 0; i < frames; i++) {
                images[i] = {width, height, channel, data + i * width * height * channel};
            }
            step_callback(step, frames, images);
            free(data);
            free(images);
        } else {
            if (preview_mode == PREVIEW_VAE) {
                process_latent_out(latents);
                if (vae_tiling_params.enabled) {
                    // split latent in 32x32 tiles and compute in several steps
                    auto on_tiling = [&](ggml_tensor* in, ggml_tensor* out, bool init) {
                        first_stage_model->compute(n_threads, in, true, &out, NULL);
                    };
                    silent_tiling(latents, result, 8, 32, 0.5f, on_tiling);

                } else {
                    first_stage_model->compute(n_threads, latents, true, &result, work_ctx);
                }

                first_stage_model->free_compute_buffer();
                process_vae_output_tensor(result);
                process_latent_in(latents);
            } else if (preview_mode == PREVIEW_TAE) {
                if (tae_first_stage == nullptr) {
                    LOG_WARN("TAE not found for preview");
                    return;
                }
                if (vae_tiling_params.enabled) {
                    // split latent in 64x64 tiles and compute in several steps
                    auto on_tiling = [&](ggml_tensor* in, ggml_tensor* out, bool init) {
                        tae_first_stage->compute(n_threads, in, true, &out, NULL);
                    };
                    silent_tiling(latents, result, 8, 64, 0.5f, on_tiling);
                } else {
                    tae_first_stage->compute(n_threads, latents, true, &result, work_ctx);
                }
                tae_first_stage->free_compute_buffer();
            } else {
                return;
            }

            ggml_tensor_clamp(result, 0.0f, 1.0f);
            uint32_t frames = 1;
            if (ggml_n_dims(latents) == 4) {
                frames = result->ne[2];
            }

            sd_image_t* images = (sd_image_t*)malloc(frames * sizeof(sd_image_t));
            print_ggml_tensor(result,true);
            for (size_t i = 0; i < frames; i++) {
                images[i].width   = result->ne[0];
                images[i].height  = result->ne[1];
                images[i].channel = 3;
                images[i].data    = sd_tensor_to_image(result, i, ggml_n_dims(latents) == 4);
            }

            step_callback(step, frames, images);
            
            ggml_tensor_scale(result, 0);
            for (int i = 0; i < frames; i++) {
                free(images[i].data);
            }

            free(images);
        }
    }

    ggml_tensor* sample(ggml_context* work_ctx,
                        std::shared_ptr<DiffusionModel> work_diffusion_model,
                        bool inverse_noise_scaling,
                        ggml_tensor* init_latent,
                        ggml_tensor* noise,
                        SDCondition cond,
                        SDCondition uncond,
                        SDCondition img_cond,
                        ggml_tensor* control_hint,
                        float control_strength,
                        sd_guidance_params_t guidance,
                        float eta,
                        int shifted_timestep,
                        sample_method_t method,
                        const std::vector<float>& sigmas,
                        int start_merge_step,
                        SDCondition id_cond,
                        std::vector<ggml_tensor*> ref_latents = {},
                        bool increase_ref_index               = false,
                        ggml_tensor* denoise_mask             = NULL,
                        ggml_tensor* vace_context             = NULL,
                        float vace_strength                   = 1.f) {
        if (shifted_timestep > 0 && !sd_version_is_sdxl(version)) {
            LOG_WARN("timestep shifting is only supported for SDXL models!");
            shifted_timestep = 0;
        }
        std::vector<int> skip_layers(guidance.slg.layers, guidance.slg.layers + guidance.slg.layer_count);

        float cfg_scale     = guidance.txt_cfg;
        float img_cfg_scale = isfinite(guidance.img_cfg) ? guidance.img_cfg : guidance.txt_cfg;
        float slg_scale     = guidance.slg.scale;

        if (img_cfg_scale != cfg_scale && !sd_version_is_inpaint_or_unet_edit(version)) {
            LOG_WARN("2-conditioning CFG is not supported with this model, disabling it for better performance...");
            img_cfg_scale = cfg_scale;
        }

        size_t steps          = sigmas.size() - 1;
        struct ggml_tensor* x = ggml_dup_tensor(work_ctx, init_latent);
        copy_ggml_tensor(x, init_latent);

        if (noise) {
            x = denoiser->noise_scaling(sigmas[0], noise, x);
        }

        struct ggml_tensor* noised_input = ggml_dup_tensor(work_ctx, x);

        bool has_unconditioned = img_cfg_scale != 1.0 && uncond.c_crossattn != NULL;
        bool has_img_cond      = cfg_scale != img_cfg_scale && img_cond.c_crossattn != NULL;
        bool has_skiplayer     = slg_scale != 0.0 && skip_layers.size() > 0;

        // denoise wrapper
        struct ggml_tensor* out_cond     = ggml_dup_tensor(work_ctx, x);
        struct ggml_tensor* out_uncond   = NULL;
        struct ggml_tensor* out_skip     = NULL;
        struct ggml_tensor* out_img_cond = NULL;

        if (has_unconditioned) {
            out_uncond = ggml_dup_tensor(work_ctx, x);
        }
        if (has_skiplayer) {
            if (sd_version_is_dit(version)) {
                out_skip = ggml_dup_tensor(work_ctx, x);
            } else {
                has_skiplayer = false;
                LOG_WARN("SLG is incompatible with %s models", model_version_to_str[version]);
            }
        }
        if (has_img_cond) {
            out_img_cond = ggml_dup_tensor(work_ctx, x);
        }
        struct ggml_tensor* denoised = ggml_dup_tensor(work_ctx, x);

        int64_t t0 = ggml_time_us();

        struct ggml_tensor* preview_tensor = NULL;
        auto sd_preview_mode               = sd_get_preview_mode();
        if (sd_preview_mode != PREVIEW_NONE && sd_preview_mode != PREVIEW_PROJ) {
            int64_t W = x->ne[0] * 8;
            int64_t H = x->ne[1] * 8;
            if (ggml_n_dims(x) == 4) {
                // assuming video mode (if batch processing gets implemented this will break)
                int T = x->ne[2];
                if (sd_version_is_wan(version)) {
                    T = ((T - 1) * 4) + 1;
                    if (version == VERSION_WAN2_2_TI2V) {
                        W = x->ne[0] * 16;
                        H = x->ne[1] * 16;
                    }
                }
                preview_tensor = ggml_new_tensor_4d(work_ctx, GGML_TYPE_F32,
                                                    W,
                                                    H,
                                                    T,
                                                    3);
            } else {
                preview_tensor = ggml_new_tensor_4d(work_ctx, GGML_TYPE_F32,
                                                    W,
                                                    H,
                                                    3,
                                                    x->ne[3]);
            }
        }

        auto denoise = [&](ggml_tensor* input, float sigma, int step) -> ggml_tensor* {
            if (step == 1 || step == -1) {
                pretty_progress(0, (int)steps, 0);
            }

            std::vector<float> scaling = denoiser->get_scalings(sigma);
            GGML_ASSERT(scaling.size() == 3);
            float c_skip = scaling[0];
            float c_out  = scaling[1];
            float c_in   = scaling[2];

            float t = denoiser->sigma_to_t(sigma);
            std::vector<float> timesteps_vec;
            if (shifted_timestep > 0 && sd_version_is_sdxl(version)) {
                float shifted_t_float = t * (float(shifted_timestep) / float(TIMESTEPS));
                int64_t shifted_t     = static_cast<int64_t>(roundf(shifted_t_float));
                shifted_t             = std::max((int64_t)0, std::min((int64_t)(TIMESTEPS - 1), shifted_t));
                LOG_DEBUG("shifting timestep from %.2f to %" PRId64 " (sigma: %.4f)", t, shifted_t, sigma);
                timesteps_vec.assign(1, (float)shifted_t);
            } else {
                timesteps_vec.assign(1, t);
            }

            timesteps_vec  = process_timesteps(timesteps_vec, init_latent, denoise_mask);
            auto timesteps = vector_to_ggml_tensor(work_ctx, timesteps_vec);
            std::vector<float> guidance_vec(1, guidance.distilled_guidance);
            auto guidance_tensor = vector_to_ggml_tensor(work_ctx, guidance_vec);

            copy_ggml_tensor(noised_input, input);
            // noised_input = noised_input * c_in
            ggml_tensor_scale(noised_input, c_in);

            if (denoise_mask != nullptr && version == VERSION_WAN2_2_TI2V) {
                apply_mask(noised_input, init_latent, denoise_mask);
            }

            std::vector<struct ggml_tensor*> controls;

            if (control_hint != NULL && control_net != NULL) {
                control_net->compute(n_threads, noised_input, control_hint, timesteps, cond.c_crossattn, cond.c_vector);
                controls = control_net->controls;
                // print_ggml_tensor(controls[12]);
                // GGML_ASSERT(0);
            }

            DiffusionParams diffusion_params;
            diffusion_params.x                  = noised_input;
            diffusion_params.timesteps          = timesteps;
            diffusion_params.guidance           = guidance_tensor;
            diffusion_params.ref_latents        = ref_latents;
            diffusion_params.increase_ref_index = increase_ref_index;
            diffusion_params.controls           = controls;
            diffusion_params.control_strength   = control_strength;
            diffusion_params.vace_context       = vace_context;
            diffusion_params.vace_strength      = vace_strength;

            if (start_merge_step == -1 || step <= start_merge_step) {
                // cond
                diffusion_params.context  = cond.c_crossattn;
                diffusion_params.c_concat = cond.c_concat;
                diffusion_params.y        = cond.c_vector;
                work_diffusion_model->compute(n_threads,
                                              diffusion_params,
                                              &out_cond);
            } else {
                diffusion_params.context  = id_cond.c_crossattn;
                diffusion_params.c_concat = cond.c_concat;
                diffusion_params.y        = id_cond.c_vector;
                work_diffusion_model->compute(n_threads,
                                              diffusion_params,
                                              &out_cond);
            }

            float* negative_data = NULL;
            if (has_unconditioned) {
                // uncond
                if (control_hint != NULL && control_net != NULL) {
                    control_net->compute(n_threads, noised_input, control_hint, timesteps, uncond.c_crossattn, uncond.c_vector);
                    controls = control_net->controls;
                }
                diffusion_params.controls = controls;
                diffusion_params.context  = uncond.c_crossattn;
                diffusion_params.c_concat = uncond.c_concat;
                diffusion_params.y        = uncond.c_vector;
                work_diffusion_model->compute(n_threads,
                                              diffusion_params,
                                              &out_uncond);
                negative_data = (float*)out_uncond->data;
            }

            float* img_cond_data = NULL;
            if (has_img_cond) {
                diffusion_params.context  = img_cond.c_crossattn;
                diffusion_params.c_concat = img_cond.c_concat;
                diffusion_params.y        = img_cond.c_vector;
                work_diffusion_model->compute(n_threads,
                                              diffusion_params,
                                              &out_img_cond);
                img_cond_data = (float*)out_img_cond->data;
            }

            int step_count         = sigmas.size();
            bool is_skiplayer_step = has_skiplayer && step > (int)(guidance.slg.layer_start * step_count) && step < (int)(guidance.slg.layer_end * step_count);
            float* skip_layer_data = NULL;
            if (is_skiplayer_step) {
                LOG_DEBUG("Skipping layers at step %d\n", step);
                // skip layer (same as conditionned)
                diffusion_params.context     = cond.c_crossattn;
                diffusion_params.c_concat    = cond.c_concat;
                diffusion_params.y           = cond.c_vector;
                diffusion_params.skip_layers = skip_layers;
                work_diffusion_model->compute(n_threads,
                                              diffusion_params,
                                              &out_skip);
                skip_layer_data = (float*)out_skip->data;
            }
            float* vec_denoised  = (float*)denoised->data;
            float* vec_input     = (float*)input->data;
            float* positive_data = (float*)out_cond->data;
            int ne_elements      = (int)ggml_nelements(denoised);

            if (shifted_timestep > 0 && sd_version_is_sdxl(version)) {
                int64_t shifted_t_idx              = static_cast<int64_t>(roundf(timesteps_vec[0]));
                float shifted_sigma                = denoiser->t_to_sigma((float)shifted_t_idx);
                std::vector<float> shifted_scaling = denoiser->get_scalings(shifted_sigma);
                float shifted_c_skip               = shifted_scaling[0];
                float shifted_c_out                = shifted_scaling[1];
                float shifted_c_in                 = shifted_scaling[2];

                c_skip = shifted_c_skip * c_in / shifted_c_in;
                c_out  = shifted_c_out;
            }

            for (int i = 0; i < ne_elements; i++) {
                float latent_result = positive_data[i];
                if (has_unconditioned) {
                    // out_uncond + cfg_scale * (out_cond - out_uncond)
                    if (has_img_cond) {
                        // out_uncond + text_cfg_scale * (out_cond - out_img_cond) + image_cfg_scale * (out_img_cond - out_uncond)
                        latent_result = negative_data[i] + img_cfg_scale * (img_cond_data[i] - negative_data[i]) + cfg_scale * (positive_data[i] - img_cond_data[i]);
                    } else {
                        // img_cfg_scale == cfg_scale
                        latent_result = negative_data[i] + cfg_scale * (positive_data[i] - negative_data[i]);
                    }
                } else if (has_img_cond) {
                    // img_cfg_scale == 1
                    latent_result = img_cond_data[i] + cfg_scale * (positive_data[i] - img_cond_data[i]);
                }
                if (is_skiplayer_step) {
                    latent_result = latent_result + (positive_data[i] - skip_layer_data[i]) * slg_scale;
                }
                // v = latent_result, eps = latent_result
                // denoised = (v * c_out + input * c_skip) or (input + eps * c_out)
                vec_denoised[i] = latent_result * c_out + vec_input[i] * c_skip;
            }

            int64_t t1 = ggml_time_us();
            if (step > 0 || step == -(int)steps) {
                int showstep = std::abs(step);
                pretty_progress(showstep, (int)steps, (t1 - t0) / 1000000.f / showstep);
                // LOG_INFO("step %d sampling completed taking %.2fs", step, (t1 - t0) * 1.0f / 1000000);
            }
            if (denoise_mask != nullptr) {
                apply_mask(denoised, init_latent, denoise_mask);
            }
            if (step > 0) {
                pretty_progress(step, (int)steps, (t1 - t0) / 1000000.f);
                // LOG_INFO("step %d sampling completed taking %.2fs", step, (t1 - t0) * 1.0f / 1000000);
            }
            auto sd_preview_cb   = sd_get_preview_callback();
            auto sd_preview_mode = sd_get_preview_mode();
            if (sd_preview_cb != NULL) {
                if (step % sd_get_preview_interval() == 0) {
                    preview_image(work_ctx, step, denoised, version, sd_preview_mode, preview_tensor, sd_preview_cb);
                }
            }
            return denoised;
        };

        sample_k_diffusion(method, denoise, work_ctx, x, sigmas, rng, eta);

        if (inverse_noise_scaling) {
            x = denoiser->inverse_noise_scaling(sigmas[sigmas.size() - 1], x);
        }

        if (control_net) {
            control_net->free_control_ctx();
            control_net->free_compute_buffer();
        }
        work_diffusion_model->free_compute_buffer();
        return x;
    }

    void process_latent_in(ggml_tensor* latent) {
        if (sd_version_is_wan(version) || sd_version_is_qwen_image(version)) {
            GGML_ASSERT(latent->ne[3] == 16 || latent->ne[3] == 48);
            std::vector<float> latents_mean_vec = {-0.7571f, -0.7089f, -0.9113f, 0.1075f, -0.1745f, 0.9653f, -0.1517f, 1.5508f,
                                                   0.4134f, -0.0715f, 0.5517f, -0.3632f, -0.1922f, -0.9497f, 0.2503f, -0.2921f};
            std::vector<float> latents_std_vec  = {2.8184f, 1.4541f, 2.3275f, 2.6558f, 1.2196f, 1.7708f, 2.6052f, 2.0743f,
                                                   3.2687f, 2.1526f, 2.8652f, 1.5579f, 1.6382f, 1.1253f, 2.8251f, 1.9160f};
            if (latent->ne[3] == 48) {
                latents_mean_vec = {-0.2289f, -0.0052f, -0.1323f, -0.2339f, -0.2799f, 0.0174f, 0.1838f, 0.1557f,
                                    -0.1382f, 0.0542f, 0.2813f, 0.0891f, 0.1570f, -0.0098f, 0.0375f, -0.1825f,
                                    -0.2246f, -0.1207f, -0.0698f, 0.5109f, 0.2665f, -0.2108f, -0.2158f, 0.2502f,
                                    -0.2055f, -0.0322f, 0.1109f, 0.1567f, -0.0729f, 0.0899f, -0.2799f, -0.1230f,
                                    -0.0313f, -0.1649f, 0.0117f, 0.0723f, -0.2839f, -0.2083f, -0.0520f, 0.3748f,
                                    0.0152f, 0.1957f, 0.1433f, -0.2944f, 0.3573f, -0.0548f, -0.1681f, -0.0667f};
                latents_std_vec  = {
                    0.4765f, 1.0364f, 0.4514f, 1.1677f, 0.5313f, 0.4990f, 0.4818f, 0.5013f,
                    0.8158f, 1.0344f, 0.5894f, 1.0901f, 0.6885f, 0.6165f, 0.8454f, 0.4978f,
                    0.5759f, 0.3523f, 0.7135f, 0.6804f, 0.5833f, 1.4146f, 0.8986f, 0.5659f,
                    0.7069f, 0.5338f, 0.4889f, 0.4917f, 0.4069f, 0.4999f, 0.6866f, 0.4093f,
                    0.5709f, 0.6065f, 0.6415f, 0.4944f, 0.5726f, 1.2042f, 0.5458f, 1.6887f,
                    0.3971f, 1.0600f, 0.3943f, 0.5537f, 0.5444f, 0.4089f, 0.7468f, 0.7744f};
            }
            for (int i = 0; i < latent->ne[3]; i++) {
                float mean = latents_mean_vec[i];
                float std_ = latents_std_vec[i];
                for (int j = 0; j < latent->ne[2]; j++) {
                    for (int k = 0; k < latent->ne[1]; k++) {
                        for (int l = 0; l < latent->ne[0]; l++) {
                            float value = ggml_tensor_get_f32(latent, l, k, j, i);
                            value       = (value - mean) * scale_factor / std_;
                            ggml_tensor_set_f32(latent, value, l, k, j, i);
                        }
                    }
                }
            }
        } else {
            ggml_tensor_scale(latent, scale_factor);
        }
    }

    void process_latent_out(ggml_tensor* latent) {
        if (sd_version_is_wan(version) || sd_version_is_qwen_image(version)) {
            GGML_ASSERT(latent->ne[3] == 16 || latent->ne[3] == 48);
            std::vector<float> latents_mean_vec = {-0.7571f, -0.7089f, -0.9113f, 0.1075f, -0.1745f, 0.9653f, -0.1517f, 1.5508f,
                                                   0.4134f, -0.0715f, 0.5517f, -0.3632f, -0.1922f, -0.9497f, 0.2503f, -0.2921f};
            std::vector<float> latents_std_vec  = {2.8184f, 1.4541f, 2.3275f, 2.6558f, 1.2196f, 1.7708f, 2.6052f, 2.0743f,
                                                   3.2687f, 2.1526f, 2.8652f, 1.5579f, 1.6382f, 1.1253f, 2.8251f, 1.9160f};
            if (latent->ne[3] == 48) {
                latents_mean_vec = {-0.2289f, -0.0052f, -0.1323f, -0.2339f, -0.2799f, 0.0174f, 0.1838f, 0.1557f,
                                    -0.1382f, 0.0542f, 0.2813f, 0.0891f, 0.1570f, -0.0098f, 0.0375f, -0.1825f,
                                    -0.2246f, -0.1207f, -0.0698f, 0.5109f, 0.2665f, -0.2108f, -0.2158f, 0.2502f,
                                    -0.2055f, -0.0322f, 0.1109f, 0.1567f, -0.0729f, 0.0899f, -0.2799f, -0.1230f,
                                    -0.0313f, -0.1649f, 0.0117f, 0.0723f, -0.2839f, -0.2083f, -0.0520f, 0.3748f,
                                    0.0152f, 0.1957f, 0.1433f, -0.2944f, 0.3573f, -0.0548f, -0.1681f, -0.0667f};
                latents_std_vec  = {
                    0.4765f, 1.0364f, 0.4514f, 1.1677f, 0.5313f, 0.4990f, 0.4818f, 0.5013f,
                    0.8158f, 1.0344f, 0.5894f, 1.0901f, 0.6885f, 0.6165f, 0.8454f, 0.4978f,
                    0.5759f, 0.3523f, 0.7135f, 0.6804f, 0.5833f, 1.4146f, 0.8986f, 0.5659f,
                    0.7069f, 0.5338f, 0.4889f, 0.4917f, 0.4069f, 0.4999f, 0.6866f, 0.4093f,
                    0.5709f, 0.6065f, 0.6415f, 0.4944f, 0.5726f, 1.2042f, 0.5458f, 1.6887f,
                    0.3971f, 1.0600f, 0.3943f, 0.5537f, 0.5444f, 0.4089f, 0.7468f, 0.7744f};
            }
            for (int i = 0; i < latent->ne[3]; i++) {
                float mean = latents_mean_vec[i];
                float std_ = latents_std_vec[i];
                for (int j = 0; j < latent->ne[2]; j++) {
                    for (int k = 0; k < latent->ne[1]; k++) {
                        for (int l = 0; l < latent->ne[0]; l++) {
                            float value = ggml_tensor_get_f32(latent, l, k, j, i);
                            value       = value * std_ / scale_factor + mean;
                            ggml_tensor_set_f32(latent, value, l, k, j, i);
                        }
                    }
                }
            }
        } else {
            ggml_tensor_scale(latent, 1.0f / scale_factor);
        }
    }

    void get_tile_sizes(int& tile_size_x,
                        int& tile_size_y,
                        float& tile_overlap,
                        const sd_tiling_params_t& params,
                        int latent_x,
                        int latent_y,
                        float encoding_factor = 1.0f) {
        tile_overlap       = std::max(std::min(params.target_overlap, 0.5f), 0.0f);
        auto get_tile_size = [&](int requested_size, float factor, int latent_size) {
            const int default_tile_size  = 32;
            const int min_tile_dimension = 4;
            int tile_size                = default_tile_size;
            // factor <= 1 means simple fraction of the latent dimension
            // factor > 1 means number of tiles across that dimension
            if (factor > 0.f) {
                if (factor > 1.0)
                    factor = 1 / (factor - factor * tile_overlap + tile_overlap);
                tile_size = std::round(latent_size * factor);
            } else if (requested_size >= min_tile_dimension) {
                tile_size = requested_size;
            }
            tile_size *= encoding_factor;
            return std::max(std::min(tile_size, latent_size), min_tile_dimension);
        };

        tile_size_x = get_tile_size(params.tile_size_x, params.rel_size_x, latent_x);
        tile_size_y = get_tile_size(params.tile_size_y, params.rel_size_y, latent_y);
    }

    ggml_tensor* vae_encode(ggml_context* work_ctx, ggml_tensor* x, bool encode_video = false) {
        int64_t t0          = ggml_time_ms();
        ggml_tensor* result = NULL;
        int W               = x->ne[0] / 8;
        int H               = x->ne[1] / 8;
        if (vae_tiling_params.enabled && !encode_video) {
            // TODO wan2.2 vae support?
            int C = sd_version_is_dit(version) ? 16 : 4;
            int ne2;
            int ne3;
            if (sd_version_is_qwen_image(version)) {
                ne2 = 1;
                ne3 = C * x->ne[3];
            } else {
                if (!use_tiny_autoencoder) {
                    C *= 2;
                }
                ne2 = C;
                ne3 = x->ne[3];
            }
            result = ggml_new_tensor_4d(work_ctx, GGML_TYPE_F32, W, H, ne2, ne3);
        }

        if (sd_version_is_qwen_image(version)) {
            x = ggml_reshape_4d(work_ctx, x, x->ne[0], x->ne[1], 1, x->ne[2] * x->ne[3]);
        }

        if (!use_tiny_autoencoder) {
            process_vae_input_tensor(x);
            if (vae_tiling_params.enabled && !encode_video) {
                float tile_overlap;
                int tile_size_x, tile_size_y;
                // multiply tile size for encode to keep the compute buffer size consistent
                get_tile_sizes(tile_size_x, tile_size_y, tile_overlap, vae_tiling_params, W, H, 1.30539f);

                LOG_DEBUG("VAE Tile size: %dx%d", tile_size_x, tile_size_y);

                auto on_tiling = [&](ggml_tensor* in, ggml_tensor* out, bool init) {
                    first_stage_model->compute(n_threads, in, false, &out, work_ctx);
                };
                sd_tiling_non_square(x, result, 8, tile_size_x, tile_size_y, tile_overlap, on_tiling);
            } else {
                first_stage_model->compute(n_threads, x, false, &result, work_ctx);
            }
            first_stage_model->free_compute_buffer();
        } else {
            if (vae_tiling_params.enabled && !encode_video) {
                // split latent in 32x32 tiles and compute in several steps
                auto on_tiling = [&](ggml_tensor* in, ggml_tensor* out, bool init) {
                    tae_first_stage->compute(n_threads, in, false, &out, NULL);
                };
                sd_tiling(x, result, 8, 64, 0.5f, on_tiling);
            } else {
                tae_first_stage->compute(n_threads, x, false, &result, work_ctx);
            }
            tae_first_stage->free_compute_buffer();
        }

        int64_t t1 = ggml_time_ms();
        LOG_DEBUG("computing vae encode graph completed, taking %.2fs", (t1 - t0) * 1.0f / 1000);
        return result;
    }

    ggml_tensor* gaussian_latent_sample(ggml_context* work_ctx, ggml_tensor* moments) {
        // ldm.modules.distributions.distributions.DiagonalGaussianDistribution.sample
        ggml_tensor* latent       = ggml_new_tensor_4d(work_ctx, moments->type, moments->ne[0], moments->ne[1], moments->ne[2] / 2, moments->ne[3]);
        struct ggml_tensor* noise = ggml_dup_tensor(work_ctx, latent);
        ggml_tensor_set_f32_randn(noise, rng);
        {
            float mean   = 0;
            float logvar = 0;
            float value  = 0;
            float std_   = 0;
            for (int i = 0; i < latent->ne[3]; i++) {
                for (int j = 0; j < latent->ne[2]; j++) {
                    for (int k = 0; k < latent->ne[1]; k++) {
                        for (int l = 0; l < latent->ne[0]; l++) {
                            mean   = ggml_tensor_get_f32(moments, l, k, j, i);
                            logvar = ggml_tensor_get_f32(moments, l, k, j + (int)latent->ne[2], i);
                            logvar = std::max(-30.0f, std::min(logvar, 20.0f));
                            std_   = std::exp(0.5f * logvar);
                            value  = mean + std_ * ggml_tensor_get_f32(noise, l, k, j, i);
                            // printf("%d %d %d %d -> %f\n", i, j, k, l, value);
                            ggml_tensor_set_f32(latent, value, l, k, j, i);
                        }
                    }
                }
            }
        }
        return latent;
    }

    ggml_tensor* get_first_stage_encoding(ggml_context* work_ctx, ggml_tensor* vae_output) {
        ggml_tensor* latent;
        if (use_tiny_autoencoder || sd_version_is_qwen_image(version) || sd_version_is_wan(version)) {
            latent = vae_output;
        } else if (version == VERSION_SD1_PIX2PIX) {
            latent = ggml_view_3d(work_ctx,
                                  vae_output,
                                  vae_output->ne[0],
                                  vae_output->ne[1],
                                  vae_output->ne[2] / 2,
                                  vae_output->nb[1],
                                  vae_output->nb[2],
                                  0);
        } else {
            latent = gaussian_latent_sample(work_ctx, vae_output);
        }
        process_latent_in(latent);
        if (sd_version_is_qwen_image(version)) {
            latent = ggml_reshape_4d(work_ctx, latent, latent->ne[0], latent->ne[1], latent->ne[3], 1);
        }
        return latent;
    }

    ggml_tensor* encode_first_stage(ggml_context* work_ctx, ggml_tensor* x, bool encode_video = false) {
        ggml_tensor* vae_output = vae_encode(work_ctx, x, encode_video);
        return get_first_stage_encoding(work_ctx, vae_output);
    }

    ggml_tensor* decode_first_stage(ggml_context* work_ctx, ggml_tensor* x, bool decode_video = false) {
        int64_t W           = x->ne[0] * 8;
        int64_t H           = x->ne[1] * 8;
        int64_t C           = 3;
        ggml_tensor* result = NULL;
        if (decode_video) {
            int T = x->ne[2];
            if (sd_version_is_wan(version)) {
                T = ((T - 1) * 4) + 1;
                if (version == VERSION_WAN2_2_TI2V) {
                    W = x->ne[0] * 16;
                    H = x->ne[1] * 16;
                }
            }
            result = ggml_new_tensor_4d(work_ctx,
                                        GGML_TYPE_F32,
                                        W,
                                        H,
                                        T,
                                        3);
        } else {
            result = ggml_new_tensor_4d(work_ctx,
                                        GGML_TYPE_F32,
                                        W,
                                        H,
                                        C,
                                        x->ne[3]);
        }
        int64_t t0 = ggml_time_ms();
        if (!use_tiny_autoencoder) {
            if (sd_version_is_qwen_image(version)) {
                x = ggml_reshape_4d(work_ctx, x, x->ne[0], x->ne[1], 1, x->ne[2] * x->ne[3]);
            }
            process_latent_out(x);
            // x = load_tensor_from_file(work_ctx, "wan_vae_z.bin");
            if (vae_tiling_params.enabled && !decode_video) {
                float tile_overlap;
                int tile_size_x, tile_size_y;
                get_tile_sizes(tile_size_x, tile_size_y, tile_overlap, vae_tiling_params, x->ne[0], x->ne[1]);

                LOG_DEBUG("VAE Tile size: %dx%d", tile_size_x, tile_size_y);

                // split latent in 32x32 tiles and compute in several steps
                auto on_tiling = [&](ggml_tensor* in, ggml_tensor* out, bool init) {
                    first_stage_model->compute(n_threads, in, true, &out, NULL);
                };
                sd_tiling_non_square(x, result, 8, tile_size_x, tile_size_y, tile_overlap, on_tiling);
            } else {
                first_stage_model->compute(n_threads, x, true, &result, work_ctx);
            }
            first_stage_model->free_compute_buffer();
            process_vae_output_tensor(result);
        } else {
            if (vae_tiling_params.enabled && !decode_video) {
                // split latent in 64x64 tiles and compute in several steps
                auto on_tiling = [&](ggml_tensor* in, ggml_tensor* out, bool init) {
                    tae_first_stage->compute(n_threads, in, true, &out);
                };
                sd_tiling(x, result, 8, 64, 0.5f, on_tiling);
            } else {
                tae_first_stage->compute(n_threads, x, true, &result);
            }
            tae_first_stage->free_compute_buffer();
        }

        int64_t t1 = ggml_time_ms();
        LOG_DEBUG("computing vae decode graph completed, taking %.2fs", (t1 - t0) * 1.0f / 1000);
        ggml_tensor_clamp(result, 0.0f, 1.0f);
        return result;
    }
};

/*================================================= SD API ==================================================*/

#define NONE_STR "NONE"

const char* sd_type_name(enum sd_type_t type) {
    if ((int)type < std::min<int>(SD_TYPE_COUNT, GGML_TYPE_COUNT)) {
        return ggml_type_name((ggml_type)type);
    }
    return NONE_STR;
}

enum sd_type_t str_to_sd_type(const char* str) {
    for (int i = 0; i < std::min<int>(SD_TYPE_COUNT, GGML_TYPE_COUNT); i++) {
        auto trait = ggml_get_type_traits((ggml_type)i);
        if (!strcmp(str, trait->type_name)) {
            return (enum sd_type_t)i;
        }
    }
    return SD_TYPE_COUNT;
}

const char* rng_type_to_str[] = {
    "std_default",
    "cuda",
};

const char* sd_rng_type_name(enum rng_type_t rng_type) {
    if (rng_type < RNG_TYPE_COUNT) {
        return rng_type_to_str[rng_type];
    }
    return NONE_STR;
}

enum rng_type_t str_to_rng_type(const char* str) {
    for (int i = 0; i < RNG_TYPE_COUNT; i++) {
        if (!strcmp(str, rng_type_to_str[i])) {
            return (enum rng_type_t)i;
        }
    }
    return RNG_TYPE_COUNT;
}

const char* sample_method_to_str[] = {
    "default",
    "euler",
    "heun",
    "dpm2",
    "dpm++2s_a",
    "dpm++2m",
    "dpm++2mv2",
    "ipndm",
    "ipndm_v",
    "lcm",
    "ddim_trailing",
    "tcd",
    "euler_a",
};

const char* sd_sample_method_name(enum sample_method_t sample_method) {
    if (sample_method < SAMPLE_METHOD_COUNT) {
        return sample_method_to_str[sample_method];
    }
    return NONE_STR;
}

enum sample_method_t str_to_sample_method(const char* str) {
    for (int i = 0; i < SAMPLE_METHOD_COUNT; i++) {
        if (!strcmp(str, sample_method_to_str[i])) {
            return (enum sample_method_t)i;
        }
    }
    return SAMPLE_METHOD_COUNT;
}

const char* schedule_to_str[] = {
    "default",
    "discrete",
    "karras",
    "exponential",
    "ays",
    "gits",
    "sgm_uniform",
    "simple",
    "smoothstep",
};

const char* sd_schedule_name(enum scheduler_t scheduler) {
    if (scheduler < SCHEDULE_COUNT) {
        return schedule_to_str[scheduler];
    }
    return NONE_STR;
}

enum scheduler_t str_to_schedule(const char* str) {
    for (int i = 0; i < SCHEDULE_COUNT; i++) {
        if (!strcmp(str, schedule_to_str[i])) {
            return (enum scheduler_t)i;
        }
    }
    return SCHEDULE_COUNT;
}

<<<<<<< HEAD
const char* preview_to_str[] = {
    "none",
    "proj",
    "tae",
    "vae",
};

const char* sd_preview_name(enum preview_t preview) {
    if (preview < PREVIEW_COUNT) {
        return preview_to_str[preview];
=======
const char* prediction_to_str[] = {
    "default",
    "eps",
    "v",
    "edm_v",
    "sd3_flow",
    "flux_flow",
};

const char* sd_prediction_name(enum prediction_t prediction) {
    if (prediction < PREDICTION_COUNT) {
        return prediction_to_str[prediction];
>>>>>>> 683d6d08
    }
    return NONE_STR;
}

<<<<<<< HEAD
enum preview_t str_to_preview(const char* str) {
    for (int i = 0; i < PREVIEW_COUNT; i++) {
        if (!strcmp(str, preview_to_str[i])) {
            return (enum preview_t)i;
        }
    }
    return PREVIEW_COUNT;
=======
enum prediction_t str_to_prediction(const char* str) {
    for (int i = 0; i < PREDICTION_COUNT; i++) {
        if (!strcmp(str, prediction_to_str[i])) {
            return (enum prediction_t)i;
        }
    }
    return PREDICTION_COUNT;
>>>>>>> 683d6d08
}

void sd_ctx_params_init(sd_ctx_params_t* sd_ctx_params) {
    *sd_ctx_params                         = {};
    sd_ctx_params->vae_decode_only         = true;
    sd_ctx_params->free_params_immediately = true;
    sd_ctx_params->n_threads               = get_num_physical_cores();
    sd_ctx_params->wtype                   = SD_TYPE_COUNT;
    sd_ctx_params->rng_type                = CUDA_RNG;
    sd_ctx_params->prediction              = DEFAULT_PRED;
    sd_ctx_params->offload_params_to_cpu   = false;
    sd_ctx_params->keep_clip_on_cpu        = false;
    sd_ctx_params->keep_control_net_on_cpu = false;
    sd_ctx_params->keep_vae_on_cpu         = false;
    sd_ctx_params->diffusion_flash_attn    = false;
    sd_ctx_params->chroma_use_dit_mask     = true;
    sd_ctx_params->chroma_use_t5_mask      = false;
    sd_ctx_params->chroma_t5_mask_pad      = 1;
    sd_ctx_params->flow_shift              = INFINITY;
}

char* sd_ctx_params_to_str(const sd_ctx_params_t* sd_ctx_params) {
    char* buf = (char*)malloc(4096);
    if (!buf)
        return NULL;
    buf[0] = '\0';

    snprintf(buf + strlen(buf), 4096 - strlen(buf),
             "model_path: %s\n"
             "clip_l_path: %s\n"
             "clip_g_path: %s\n"
             "clip_vision_path: %s\n"
             "t5xxl_path: %s\n"
             "qwen2vl_path: %s\n"
             "qwen2vl_vision_path: %s\n"
             "diffusion_model_path: %s\n"
             "high_noise_diffusion_model_path: %s\n"
             "vae_path: %s\n"
             "taesd_path: %s\n"
             "control_net_path: %s\n"
             "lora_model_dir: %s\n"
             "embedding_dir: %s\n"
             "photo_maker_path: %s\n"
             "vae_decode_only: %s\n"
             "vae_tiling: %s\n"
             "free_params_immediately: %s\n"
             "n_threads: %d\n"
             "wtype: %s\n"
             "rng_type: %s\n"
             "prediction: %s\n"
             "offload_params_to_cpu: %s\n"
             "keep_clip_on_cpu: %s\n"
             "keep_control_net_on_cpu: %s\n"
             "keep_vae_on_cpu: %s\n"
             "diffusion_flash_attn: %s\n"
             "chroma_use_dit_mask: %s\n"
             "chroma_use_t5_mask: %s\n"
             "chroma_t5_mask_pad: %d\n",
             SAFE_STR(sd_ctx_params->model_path),
             SAFE_STR(sd_ctx_params->clip_l_path),
             SAFE_STR(sd_ctx_params->clip_g_path),
             SAFE_STR(sd_ctx_params->clip_vision_path),
             SAFE_STR(sd_ctx_params->t5xxl_path),
             SAFE_STR(sd_ctx_params->qwen2vl_path),
             SAFE_STR(sd_ctx_params->qwen2vl_vision_path),
             SAFE_STR(sd_ctx_params->diffusion_model_path),
             SAFE_STR(sd_ctx_params->high_noise_diffusion_model_path),
             SAFE_STR(sd_ctx_params->vae_path),
             SAFE_STR(sd_ctx_params->taesd_path),
             SAFE_STR(sd_ctx_params->control_net_path),
             SAFE_STR(sd_ctx_params->lora_model_dir),
             SAFE_STR(sd_ctx_params->embedding_dir),
             SAFE_STR(sd_ctx_params->photo_maker_path),
             BOOL_STR(sd_ctx_params->vae_decode_only),
             BOOL_STR(sd_ctx_params->free_params_immediately),
             sd_ctx_params->n_threads,
             sd_type_name(sd_ctx_params->wtype),
             sd_rng_type_name(sd_ctx_params->rng_type),
             sd_prediction_name(sd_ctx_params->prediction),
             BOOL_STR(sd_ctx_params->offload_params_to_cpu),
             BOOL_STR(sd_ctx_params->keep_clip_on_cpu),
             BOOL_STR(sd_ctx_params->keep_control_net_on_cpu),
             BOOL_STR(sd_ctx_params->keep_vae_on_cpu),
             BOOL_STR(sd_ctx_params->diffusion_flash_attn),
             BOOL_STR(sd_ctx_params->chroma_use_dit_mask),
             BOOL_STR(sd_ctx_params->chroma_use_t5_mask),
             sd_ctx_params->chroma_t5_mask_pad);

    return buf;
}

void sd_sample_params_init(sd_sample_params_t* sample_params) {
    *sample_params                             = {};
    sample_params->guidance.txt_cfg            = 7.0f;
    sample_params->guidance.img_cfg            = INFINITY;
    sample_params->guidance.distilled_guidance = 3.5f;
    sample_params->guidance.slg.layer_count    = 0;
    sample_params->guidance.slg.layer_start    = 0.01f;
    sample_params->guidance.slg.layer_end      = 0.2f;
    sample_params->guidance.slg.scale          = 0.f;
    sample_params->scheduler                   = DEFAULT;
    sample_params->sample_method               = SAMPLE_METHOD_DEFAULT;
    sample_params->sample_steps                = 20;
}

char* sd_sample_params_to_str(const sd_sample_params_t* sample_params) {
    char* buf = (char*)malloc(4096);
    if (!buf)
        return NULL;
    buf[0] = '\0';

    snprintf(buf + strlen(buf), 4096 - strlen(buf),
             "(txt_cfg: %.2f, "
             "img_cfg: %.2f, "
             "distilled_guidance: %.2f, "
             "slg.layer_count: %zu, "
             "slg.layer_start: %.2f, "
             "slg.layer_end: %.2f, "
             "slg.scale: %.2f, "
             "scheduler: %s, "
             "sample_method: %s, "
             "sample_steps: %d, "
             "eta: %.2f, "
             "shifted_timestep: %d)",
             sample_params->guidance.txt_cfg,
             isfinite(sample_params->guidance.img_cfg)
                 ? sample_params->guidance.img_cfg
                 : sample_params->guidance.txt_cfg,
             sample_params->guidance.distilled_guidance,
             sample_params->guidance.slg.layer_count,
             sample_params->guidance.slg.layer_start,
             sample_params->guidance.slg.layer_end,
             sample_params->guidance.slg.scale,
             sd_schedule_name(sample_params->scheduler),
             sd_sample_method_name(sample_params->sample_method),
             sample_params->sample_steps,
             sample_params->eta,
             sample_params->shifted_timestep);

    return buf;
}

void sd_img_gen_params_init(sd_img_gen_params_t* sd_img_gen_params) {
    *sd_img_gen_params = {};
    sd_sample_params_init(&sd_img_gen_params->sample_params);
    sd_img_gen_params->clip_skip         = -1;
    sd_img_gen_params->ref_images_count  = 0;
    sd_img_gen_params->width             = 512;
    sd_img_gen_params->height            = 512;
    sd_img_gen_params->strength          = 0.75f;
    sd_img_gen_params->seed              = -1;
    sd_img_gen_params->batch_count       = 1;
    sd_img_gen_params->control_strength  = 0.9f;
    sd_img_gen_params->pm_params         = {nullptr, 0, nullptr, 20.f};
    sd_img_gen_params->vae_tiling_params = {false, 0, 0, 0.5f, 0.0f, 0.0f};
}

char* sd_img_gen_params_to_str(const sd_img_gen_params_t* sd_img_gen_params) {
    char* buf = (char*)malloc(4096);
    if (!buf)
        return NULL;
    buf[0] = '\0';

    char* sample_params_str = sd_sample_params_to_str(&sd_img_gen_params->sample_params);

    snprintf(buf + strlen(buf), 4096 - strlen(buf),
             "prompt: %s\n"
             "negative_prompt: %s\n"
             "clip_skip: %d\n"
             "width: %d\n"
             "height: %d\n"
             "sample_params: %s\n"
             "strength: %.2f\n"
             "seed: %" PRId64
             "batch_count: %d\n"
             "ref_images_count: %d\n"
             "increase_ref_index: %s\n"
             "control_strength: %.2f\n"
             "photo maker: {style_strength = %.2f, id_images_count = %d, id_embed_path = %s}\n"
             "VAE tiling: %s\n",
             SAFE_STR(sd_img_gen_params->prompt),
             SAFE_STR(sd_img_gen_params->negative_prompt),
             sd_img_gen_params->clip_skip,
             sd_img_gen_params->width,
             sd_img_gen_params->height,
             SAFE_STR(sample_params_str),
             sd_img_gen_params->strength,
             sd_img_gen_params->seed,
             sd_img_gen_params->batch_count,
             sd_img_gen_params->ref_images_count,
             BOOL_STR(sd_img_gen_params->increase_ref_index),
             sd_img_gen_params->control_strength,
             sd_img_gen_params->pm_params.style_strength,
             sd_img_gen_params->pm_params.id_images_count,
             SAFE_STR(sd_img_gen_params->pm_params.id_embed_path),
             BOOL_STR(sd_img_gen_params->vae_tiling_params.enabled));
    free(sample_params_str);
    return buf;
}

void sd_vid_gen_params_init(sd_vid_gen_params_t* sd_vid_gen_params) {
    *sd_vid_gen_params = {};
    sd_sample_params_init(&sd_vid_gen_params->sample_params);
    sd_sample_params_init(&sd_vid_gen_params->high_noise_sample_params);
    sd_vid_gen_params->high_noise_sample_params.sample_steps = -1;
    sd_vid_gen_params->width                                 = 512;
    sd_vid_gen_params->height                                = 512;
    sd_vid_gen_params->strength                              = 0.75f;
    sd_vid_gen_params->seed                                  = -1;
    sd_vid_gen_params->video_frames                          = 6;
    sd_vid_gen_params->moe_boundary                          = 0.875f;
    sd_vid_gen_params->vace_strength                         = 1.f;
}

struct sd_ctx_t {
    StableDiffusionGGML* sd = NULL;
};

sd_ctx_t* new_sd_ctx(const sd_ctx_params_t* sd_ctx_params) {
    sd_ctx_t* sd_ctx = (sd_ctx_t*)malloc(sizeof(sd_ctx_t));
    if (sd_ctx == NULL) {
        return NULL;
    }

    sd_ctx->sd = new StableDiffusionGGML();
    if (sd_ctx->sd == NULL) {
        free(sd_ctx);
        return NULL;
    }

    if (!sd_ctx->sd->init(sd_ctx_params)) {
        delete sd_ctx->sd;
        sd_ctx->sd = NULL;
        free(sd_ctx);
        return NULL;
    }
    return sd_ctx;
}

void free_sd_ctx(sd_ctx_t* sd_ctx) {
    if (sd_ctx->sd != NULL) {
        delete sd_ctx->sd;
        sd_ctx->sd = NULL;
    }
    free(sd_ctx);
}

enum sample_method_t sd_get_default_sample_method(const sd_ctx_t* sd_ctx) {
    if (sd_ctx != NULL && sd_ctx->sd != NULL) {
        SDVersion version = sd_ctx->sd->version;
        if (sd_version_is_dit(version))
            return EULER;
        else
            return EULER_A;
    }
    return SAMPLE_METHOD_COUNT;
}

sd_image_t* generate_image_internal(sd_ctx_t* sd_ctx,
                                    struct ggml_context* work_ctx,
                                    ggml_tensor* init_latent,
                                    std::string prompt,
                                    std::string negative_prompt,
                                    int clip_skip,
                                    sd_guidance_params_t guidance,
                                    float eta,
                                    int shifted_timestep,
                                    int width,
                                    int height,
                                    enum sample_method_t sample_method,
                                    const std::vector<float>& sigmas,
                                    int64_t seed,
                                    int batch_count,
                                    sd_image_t control_image,
                                    float control_strength,
                                    sd_pm_params_t pm_params,
                                    std::vector<sd_image_t*> ref_images,
                                    std::vector<ggml_tensor*> ref_latents,
                                    bool increase_ref_index,
                                    ggml_tensor* concat_latent = NULL,
                                    ggml_tensor* denoise_mask  = NULL) {
    if (seed < 0) {
        // Generally, when using the provided command line, the seed is always >0.
        // However, to prevent potential issues if 'stable-diffusion.cpp' is invoked as a library
        // by a third party with a seed <0, let's incorporate randomization here.
        srand((int)time(NULL));
        seed = rand();
    }

    if (!isfinite(guidance.img_cfg)) {
        guidance.img_cfg = guidance.txt_cfg;
    }

    // for (auto v : sigmas) {
    //     std::cout << v << " ";
    // }
    // std::cout << std::endl;

    int sample_steps = sigmas.size() - 1;

    int64_t t0 = ggml_time_ms();
    // Apply lora
    prompt = sd_ctx->sd->apply_loras_from_prompt(prompt);

    // Photo Maker
    std::string prompt_text_only;
    ggml_tensor* init_img = NULL;
    SDCondition id_cond;
    std::vector<bool> class_tokens_mask;

    ConditionerParams condition_params;
    condition_params.clip_skip       = clip_skip;
    condition_params.width           = width;
    condition_params.height          = height;
    condition_params.ref_images      = ref_images;
    condition_params.adm_in_channels = sd_ctx->sd->diffusion_model->get_adm_in_channels();

    if (sd_ctx->sd->stacked_id) {
        if (!sd_ctx->sd->pmid_lora->applied) {
            int64_t t0 = ggml_time_ms();
            sd_ctx->sd->pmid_lora->apply(sd_ctx->sd->tensors, sd_ctx->sd->version, sd_ctx->sd->n_threads);
            int64_t t1                     = ggml_time_ms();
            sd_ctx->sd->pmid_lora->applied = true;
            LOG_INFO("pmid_lora apply completed, taking %.2fs", (t1 - t0) * 1.0f / 1000);
            if (sd_ctx->sd->free_params_immediately) {
                sd_ctx->sd->pmid_lora->free_params_buffer();
            }
        }
        // preprocess input id images
        bool pmv2 = sd_ctx->sd->pmid_model->get_version() == PM_VERSION_2;
        if (pm_params.id_images_count > 0) {
            int clip_image_size                    = 224;
            sd_ctx->sd->pmid_model->style_strength = pm_params.style_strength;

            init_img = ggml_new_tensor_4d(work_ctx, GGML_TYPE_F32, clip_image_size, clip_image_size, 3, pm_params.id_images_count);

            std::vector<sd_image_f32_t> processed_id_images;
            for (int i = 0; i < pm_params.id_images_count; i++) {
                sd_image_f32_t id_image           = sd_image_t_to_sd_image_f32_t(pm_params.id_images[i]);
                sd_image_f32_t processed_id_image = clip_preprocess(id_image, clip_image_size, clip_image_size);
                free(id_image.data);
                id_image.data = NULL;
                processed_id_images.push_back(processed_id_image);
            }

            ggml_tensor_iter(init_img, [&](ggml_tensor* init_img, int64_t i0, int64_t i1, int64_t i2, int64_t i3) {
                float value = sd_image_get_f32(processed_id_images[i3], i0, i1, i2);
                ggml_tensor_set_f32(init_img, value, i0, i1, i2, i3);
            });

            for (auto& image : processed_id_images) {
                free(image.data);
                image.data = NULL;
            }
            processed_id_images.clear();

            int64_t t0                      = ggml_time_ms();
            condition_params.text           = prompt;
            condition_params.num_input_imgs = pm_params.id_images_count;
            auto cond_tup                   = sd_ctx->sd->cond_stage_model->get_learned_condition_with_trigger(work_ctx,
                                                                                                               sd_ctx->sd->n_threads,
                                                                                                               condition_params);
            id_cond                         = std::get<0>(cond_tup);
            class_tokens_mask               = std::get<1>(cond_tup);  //
            struct ggml_tensor* id_embeds   = NULL;
            if (pmv2 && pm_params.id_embed_path != nullptr) {
                id_embeds = load_tensor_from_file(work_ctx, pm_params.id_embed_path);
                // print_ggml_tensor(id_embeds, true, "id_embeds:");
            }
            id_cond.c_crossattn = sd_ctx->sd->id_encoder(work_ctx, init_img, id_cond.c_crossattn, id_embeds, class_tokens_mask);
            int64_t t1          = ggml_time_ms();
            LOG_INFO("Photomaker ID Stacking, taking %" PRId64 " ms", t1 - t0);
            if (sd_ctx->sd->free_params_immediately) {
                sd_ctx->sd->pmid_model->free_params_buffer();
            }
            // Encode input prompt without the trigger word for delayed conditioning
            prompt_text_only = sd_ctx->sd->cond_stage_model->remove_trigger_from_prompt(work_ctx, prompt);
            // printf("%s || %s \n", prompt.c_str(), prompt_text_only.c_str());
            prompt = prompt_text_only;  //
            if (sample_steps < 50) {
                LOG_WARN("It's recommended to use >= 50 steps for photo maker!");
            }
        } else {
            LOG_WARN("Provided PhotoMaker model file, but NO input ID images");
            LOG_WARN("Turn off PhotoMaker");
            sd_ctx->sd->stacked_id = false;
        }
    }

    // Get learned condition
    t0                               = ggml_time_ms();
    condition_params.text            = prompt;
    condition_params.zero_out_masked = false;
    SDCondition cond                 = sd_ctx->sd->cond_stage_model->get_learned_condition(work_ctx,
                                                                                           sd_ctx->sd->n_threads,
                                                                                           condition_params);

    SDCondition uncond;
    if (guidance.txt_cfg != 1.0 ||
        (sd_version_is_inpaint_or_unet_edit(sd_ctx->sd->version) && guidance.txt_cfg != guidance.img_cfg)) {
        bool zero_out_masked = false;
        if (sd_version_is_sdxl(sd_ctx->sd->version) && negative_prompt.size() == 0 && !sd_ctx->sd->is_using_edm_v_parameterization) {
            zero_out_masked = true;
        }
        condition_params.text            = negative_prompt;
        condition_params.zero_out_masked = zero_out_masked;
        uncond                           = sd_ctx->sd->cond_stage_model->get_learned_condition(work_ctx,
                                                                                               sd_ctx->sd->n_threads,
                                                                                               condition_params);
    }
    int64_t t1 = ggml_time_ms();
    LOG_INFO("get_learned_condition completed, taking %" PRId64 " ms", t1 - t0);

    if (sd_ctx->sd->free_params_immediately) {
        sd_ctx->sd->cond_stage_model->free_params_buffer();
    }

    // Control net hint
    struct ggml_tensor* image_hint = NULL;
    if (control_image.data != NULL) {
        image_hint = ggml_new_tensor_4d(work_ctx, GGML_TYPE_F32, width, height, 3, 1);
        sd_image_to_tensor(control_image, image_hint);
    }

    // Sample
    std::vector<struct ggml_tensor*> final_latents;  // collect latents to decode
    int C = 4;
    if (sd_version_is_sd3(sd_ctx->sd->version)) {
        C = 16;
    } else if (sd_version_is_flux(sd_ctx->sd->version)) {
        C = 16;
    } else if (sd_version_is_qwen_image(sd_ctx->sd->version)) {
        C = 16;
    }
    int W = width / 8;
    int H = height / 8;
    LOG_INFO("sampling using %s method", sampling_methods_str[sample_method]);

    struct ggml_tensor* control_latent = NULL;
    if (sd_version_is_control(sd_ctx->sd->version) && image_hint != NULL) {
        control_latent = sd_ctx->sd->encode_first_stage(work_ctx, image_hint);
        ggml_tensor_scale(control_latent, control_strength);
    }

    if (sd_version_is_inpaint(sd_ctx->sd->version)) {
        int64_t mask_channels = 1;
        if (sd_ctx->sd->version == VERSION_FLUX_FILL) {
            mask_channels = 8 * 8;  // flatten the whole mask
        } else if (sd_ctx->sd->version == VERSION_FLEX_2) {
            mask_channels = 1 + init_latent->ne[2];
        }
        auto empty_latent = ggml_new_tensor_4d(work_ctx, GGML_TYPE_F32, init_latent->ne[0], init_latent->ne[1], mask_channels + init_latent->ne[2], 1);
        // no mask, set the whole image as masked
        for (int64_t x = 0; x < empty_latent->ne[0]; x++) {
            for (int64_t y = 0; y < empty_latent->ne[1]; y++) {
                if (sd_ctx->sd->version == VERSION_FLUX_FILL) {
                    // TODO: this might be wrong
                    for (int64_t c = 0; c < init_latent->ne[2]; c++) {
                        ggml_tensor_set_f32(empty_latent, 0, x, y, c);
                    }
                    for (int64_t c = init_latent->ne[2]; c < empty_latent->ne[2]; c++) {
                        ggml_tensor_set_f32(empty_latent, 1, x, y, c);
                    }
                } else if (sd_ctx->sd->version == VERSION_FLEX_2) {
                    for (int64_t c = 0; c < empty_latent->ne[2]; c++) {
                        // 0x16,1x1,0x16
                        ggml_tensor_set_f32(empty_latent, c == init_latent->ne[2], x, y, c);
                    }
                } else {
                    ggml_tensor_set_f32(empty_latent, 1, x, y, 0);
                    for (int64_t c = 1; c < empty_latent->ne[2]; c++) {
                        ggml_tensor_set_f32(empty_latent, 0, x, y, c);
                    }
                }
            }
        }

        if (sd_ctx->sd->version == VERSION_FLEX_2 && control_latent != NULL && sd_ctx->sd->control_net == NULL) {
            bool no_inpaint = concat_latent == NULL;
            if (no_inpaint) {
                concat_latent = ggml_new_tensor_4d(work_ctx, GGML_TYPE_F32, init_latent->ne[0], init_latent->ne[1], mask_channels + init_latent->ne[2], 1);
            }
            // fill in the control image here
            for (int64_t x = 0; x < control_latent->ne[0]; x++) {
                for (int64_t y = 0; y < control_latent->ne[1]; y++) {
                    if (no_inpaint) {
                        for (int64_t c = 0; c < concat_latent->ne[2] - control_latent->ne[2]; c++) {
                            // 0x16,1x1,0x16
                            ggml_tensor_set_f32(concat_latent, c == init_latent->ne[2], x, y, c);
                        }
                    }
                    for (int64_t c = 0; c < control_latent->ne[2]; c++) {
                        float v = ggml_tensor_get_f32(control_latent, x, y, c);
                        ggml_tensor_set_f32(concat_latent, v, x, y, concat_latent->ne[2] - control_latent->ne[2] + c);
                    }
                }
            }
        } else if (concat_latent == NULL) {
            concat_latent = empty_latent;
        }
        cond.c_concat   = concat_latent;
        uncond.c_concat = empty_latent;
        denoise_mask    = NULL;
    } else if (sd_version_is_unet_edit(sd_ctx->sd->version)) {
        auto empty_latent = ggml_dup_tensor(work_ctx, init_latent);
        ggml_set_f32(empty_latent, 0);
        uncond.c_concat = empty_latent;
        cond.c_concat   = ref_latents[0];
        if (cond.c_concat == NULL) {
            cond.c_concat = empty_latent;
        }
    } else if (sd_version_is_control(sd_ctx->sd->version)) {
        auto empty_latent = ggml_dup_tensor(work_ctx, init_latent);
        ggml_set_f32(empty_latent, 0);
        uncond.c_concat = empty_latent;
        if (sd_ctx->sd->control_net == NULL) {
            cond.c_concat = control_latent;
        }
        if (cond.c_concat == NULL) {
            cond.c_concat = empty_latent;
        }
    }
    SDCondition img_cond;
    if (uncond.c_crossattn != NULL &&
        (sd_version_is_inpaint_or_unet_edit(sd_ctx->sd->version) && guidance.txt_cfg != guidance.img_cfg)) {
        img_cond = SDCondition(uncond.c_crossattn, uncond.c_vector, cond.c_concat);
    }
    for (int b = 0; b < batch_count; b++) {
        int64_t sampling_start = ggml_time_ms();
        int64_t cur_seed       = seed + b;
        LOG_INFO("generating image: %i/%i - seed %" PRId64, b + 1, batch_count, cur_seed);

        sd_ctx->sd->rng->manual_seed(cur_seed);
        struct ggml_tensor* x_t   = init_latent;
        struct ggml_tensor* noise = ggml_new_tensor_4d(work_ctx, GGML_TYPE_F32, W, H, C, 1);
        ggml_tensor_set_f32_randn(noise, sd_ctx->sd->rng);

        int start_merge_step = -1;
        if (sd_ctx->sd->stacked_id) {
            start_merge_step = int(sd_ctx->sd->pmid_model->style_strength / 100.f * sample_steps);
            // if (start_merge_step > 30)
            //     start_merge_step = 30;
            LOG_INFO("PHOTOMAKER: start_merge_step: %d", start_merge_step);
        }

        struct ggml_tensor* x_0 = sd_ctx->sd->sample(work_ctx,
                                                     sd_ctx->sd->diffusion_model,
                                                     true,
                                                     x_t,
                                                     noise,
                                                     cond,
                                                     uncond,
                                                     img_cond,
                                                     image_hint,
                                                     control_strength,
                                                     guidance,
                                                     eta,
                                                     shifted_timestep,
                                                     sample_method,
                                                     sigmas,
                                                     start_merge_step,
                                                     id_cond,
                                                     ref_latents,
                                                     increase_ref_index,
                                                     denoise_mask);
        // print_ggml_tensor(x_0);
        int64_t sampling_end = ggml_time_ms();
        LOG_INFO("sampling completed, taking %.2fs", (sampling_end - sampling_start) * 1.0f / 1000);
        final_latents.push_back(x_0);
    }

    if (sd_ctx->sd->free_params_immediately) {
        sd_ctx->sd->diffusion_model->free_params_buffer();
    }
    int64_t t3 = ggml_time_ms();
    LOG_INFO("generating %" PRId64 " latent images completed, taking %.2fs", final_latents.size(), (t3 - t1) * 1.0f / 1000);

    // Decode to image
    LOG_INFO("decoding %zu latents", final_latents.size());
    std::vector<struct ggml_tensor*> decoded_images;  // collect decoded images
    for (size_t i = 0; i < final_latents.size(); i++) {
        t1                      = ggml_time_ms();
        struct ggml_tensor* img = sd_ctx->sd->decode_first_stage(work_ctx, final_latents[i] /* x_0 */);
        // print_ggml_tensor(img);
        if (img != NULL) {
            decoded_images.push_back(img);
        }
        int64_t t2 = ggml_time_ms();
        LOG_INFO("latent %" PRId64 " decoded, taking %.2fs", i + 1, (t2 - t1) * 1.0f / 1000);
    }

    int64_t t4 = ggml_time_ms();
    LOG_INFO("decode_first_stage completed, taking %.2fs", (t4 - t3) * 1.0f / 1000);
    if (sd_ctx->sd->free_params_immediately && !sd_ctx->sd->use_tiny_autoencoder) {
        sd_ctx->sd->first_stage_model->free_params_buffer();
    }
    sd_image_t* result_images = (sd_image_t*)calloc(batch_count, sizeof(sd_image_t));
    if (result_images == NULL) {
        ggml_free(work_ctx);
        return NULL;
    }

    for (size_t i = 0; i < decoded_images.size(); i++) {
        result_images[i].width   = width;
        result_images[i].height  = height;
        result_images[i].channel = 3;
        result_images[i].data    = sd_tensor_to_image(decoded_images[i]);
    }
    ggml_free(work_ctx);

    return result_images;
}

ggml_tensor* generate_init_latent(sd_ctx_t* sd_ctx,
                                  ggml_context* work_ctx,
                                  int width,
                                  int height,
                                  int frames = 1,
                                  bool video = false) {
    int C = 4;
    int T = frames;
    int W = width / 8;
    int H = height / 8;
    if (sd_version_is_sd3(sd_ctx->sd->version)) {
        C = 16;
    } else if (sd_version_is_flux(sd_ctx->sd->version)) {
        C = 16;
    } else if (sd_version_is_qwen_image(sd_ctx->sd->version)) {
        C = 16;
    } else if (sd_version_is_wan(sd_ctx->sd->version)) {
        C = 16;
        T = ((T - 1) / 4) + 1;
        if (sd_ctx->sd->version == VERSION_WAN2_2_TI2V) {
            C = 48;
            W = width / 16;
            H = height / 16;
        }
    }
    ggml_tensor* init_latent;
    if (video) {
        init_latent = ggml_new_tensor_4d(work_ctx, GGML_TYPE_F32, W, H, T, C);
    } else {
        init_latent = ggml_new_tensor_4d(work_ctx, GGML_TYPE_F32, W, H, C, 1);
    }
    if (sd_version_is_sd3(sd_ctx->sd->version)) {
        ggml_set_f32(init_latent, 0.0609f);
    } else if (sd_version_is_flux(sd_ctx->sd->version)) {
        ggml_set_f32(init_latent, 0.1159f);
    } else {
        ggml_set_f32(init_latent, 0.f);
    }
    return init_latent;
}

sd_image_t* generate_image(sd_ctx_t* sd_ctx, const sd_img_gen_params_t* sd_img_gen_params) {
    sd_ctx->sd->vae_tiling_params = sd_img_gen_params->vae_tiling_params;
    int width                     = sd_img_gen_params->width;
    int height                    = sd_img_gen_params->height;
    if (sd_version_is_dit(sd_ctx->sd->version)) {
        if (width % 16 || height % 16) {
            LOG_ERROR("Image dimensions must be must be a multiple of 16 on each axis for %s models. (Got %dx%d)",
                      model_version_to_str[sd_ctx->sd->version],
                      width,
                      height);
            return NULL;
        }
    } else if (width % 64 || height % 64) {
        LOG_ERROR("Image dimensions must be must be a multiple of 64 on each axis for %s models. (Got %dx%d)",
                  model_version_to_str[sd_ctx->sd->version],
                  width,
                  height);
        return NULL;
    }
    LOG_DEBUG("generate_image %dx%d", width, height);
    if (sd_ctx == NULL || sd_img_gen_params == NULL) {
        return NULL;
    }

    struct ggml_init_params params;
    params.mem_size   = static_cast<size_t>(1024 * 1024) * 1024;  // 1G
    params.mem_buffer = NULL;
    params.no_alloc   = false;
    // LOG_DEBUG("mem_size %u ", params.mem_size);

    struct ggml_context* work_ctx = ggml_init(params);
    if (!work_ctx) {
        LOG_ERROR("ggml_init() failed");
        return NULL;
    }

    int64_t seed = sd_img_gen_params->seed;
    if (seed < 0) {
        srand((int)time(NULL));
        seed = rand();
    }
    sd_ctx->sd->rng->manual_seed(seed);

    int sample_steps = sd_img_gen_params->sample_params.sample_steps;

    size_t t0 = ggml_time_ms();

    sd_ctx->sd->init_scheduler(sd_img_gen_params->sample_params.scheduler);
    std::vector<float> sigmas = sd_ctx->sd->denoiser->get_sigmas(sample_steps);

    ggml_tensor* init_latent   = NULL;
    ggml_tensor* concat_latent = NULL;
    ggml_tensor* denoise_mask  = NULL;
    if (sd_img_gen_params->init_image.data) {
        LOG_INFO("IMG2IMG");

        size_t t_enc = static_cast<size_t>(sample_steps * sd_img_gen_params->strength);
        if (t_enc == sample_steps)
            t_enc--;
        LOG_INFO("target t_enc is %zu steps", t_enc);
        std::vector<float> sigma_sched;
        sigma_sched.assign(sigmas.begin() + sample_steps - t_enc - 1, sigmas.end());
        sigmas = sigma_sched;

        ggml_tensor* init_img = ggml_new_tensor_4d(work_ctx, GGML_TYPE_F32, width, height, 3, 1);
        ggml_tensor* mask_img = ggml_new_tensor_4d(work_ctx, GGML_TYPE_F32, width, height, 1, 1);

        sd_image_to_tensor(sd_img_gen_params->mask_image, mask_img);
        sd_image_to_tensor(sd_img_gen_params->init_image, init_img);

        init_latent = sd_ctx->sd->encode_first_stage(work_ctx, init_img);

        if (sd_version_is_inpaint(sd_ctx->sd->version)) {
            int64_t mask_channels = 1;
            if (sd_ctx->sd->version == VERSION_FLUX_FILL) {
                mask_channels = 8 * 8;  // flatten the whole mask
            } else if (sd_ctx->sd->version == VERSION_FLEX_2) {
                mask_channels = 1 + init_latent->ne[2];
            }
            ggml_tensor* masked_latent = NULL;

            if (sd_ctx->sd->version != VERSION_FLEX_2) {
                // most inpaint models mask before vae
                ggml_tensor* masked_img = ggml_new_tensor_4d(work_ctx, GGML_TYPE_F32, width, height, 3, 1);
                sd_apply_mask(init_img, mask_img, masked_img);
                masked_latent = sd_ctx->sd->encode_first_stage(work_ctx, masked_img);
            } else {
                // mask after vae
                masked_latent = ggml_new_tensor_4d(work_ctx, GGML_TYPE_F32, init_latent->ne[0], init_latent->ne[1], init_latent->ne[2], 1);
                sd_apply_mask(init_latent, mask_img, masked_latent, 0.);
            }
            concat_latent = ggml_new_tensor_4d(work_ctx,
                                               GGML_TYPE_F32,
                                               masked_latent->ne[0],
                                               masked_latent->ne[1],
                                               mask_channels + masked_latent->ne[2],
                                               1);
            for (int ix = 0; ix < masked_latent->ne[0]; ix++) {
                for (int iy = 0; iy < masked_latent->ne[1]; iy++) {
                    int mx = ix * 8;
                    int my = iy * 8;
                    if (sd_ctx->sd->version == VERSION_FLUX_FILL) {
                        for (int k = 0; k < masked_latent->ne[2]; k++) {
                            float v = ggml_tensor_get_f32(masked_latent, ix, iy, k);
                            ggml_tensor_set_f32(concat_latent, v, ix, iy, k);
                        }
                        // "Encode" 8x8 mask chunks into a flattened 1x64 vector, and concatenate to masked image
                        for (int x = 0; x < 8; x++) {
                            for (int y = 0; y < 8; y++) {
                                float m = ggml_tensor_get_f32(mask_img, mx + x, my + y);
                                // TODO: check if the way the mask is flattened is correct (is it supposed to be x*8+y or x+8*y?)
                                // python code was using "b (h 8) (w 8) -> b (8 8) h w"
                                ggml_tensor_set_f32(concat_latent, m, ix, iy, masked_latent->ne[2] + x * 8 + y);
                            }
                        }
                    } else if (sd_ctx->sd->version == VERSION_FLEX_2) {
                        float m = ggml_tensor_get_f32(mask_img, mx, my);
                        // masked image
                        for (int k = 0; k < masked_latent->ne[2]; k++) {
                            float v = ggml_tensor_get_f32(masked_latent, ix, iy, k);
                            ggml_tensor_set_f32(concat_latent, v, ix, iy, k);
                        }
                        // downsampled mask
                        ggml_tensor_set_f32(concat_latent, m, ix, iy, masked_latent->ne[2]);
                        // control (todo: support this)
                        for (int k = 0; k < masked_latent->ne[2]; k++) {
                            ggml_tensor_set_f32(concat_latent, 0, ix, iy, masked_latent->ne[2] + 1 + k);
                        }
                    }
                }
            }
        }

        {
            // LOG_WARN("Inpainting with a base model is not great");
            denoise_mask = ggml_new_tensor_4d(work_ctx, GGML_TYPE_F32, width / 8, height / 8, 1, 1);
            for (int ix = 0; ix < denoise_mask->ne[0]; ix++) {
                for (int iy = 0; iy < denoise_mask->ne[1]; iy++) {
                    int mx  = ix * 8;
                    int my  = iy * 8;
                    float m = ggml_tensor_get_f32(mask_img, mx, my);
                    ggml_tensor_set_f32(denoise_mask, m, ix, iy);
                }
            }
        }
    } else {
        LOG_INFO("TXT2IMG");
        if (sd_version_is_inpaint(sd_ctx->sd->version)) {
            LOG_WARN("This is an inpainting model, this should only be used in img2img mode with a mask");
        }
        init_latent = generate_init_latent(sd_ctx, work_ctx, width, height);
    }

    sd_guidance_params_t guidance = sd_img_gen_params->sample_params.guidance;
    std::vector<sd_image_t*> ref_images;
    for (int i = 0; i < sd_img_gen_params->ref_images_count; i++) {
        ref_images.push_back(&sd_img_gen_params->ref_images[i]);
    }

    std::vector<uint8_t> empty_image_data;
    sd_image_t empty_image = {(uint32_t)width, (uint32_t)height, 3, nullptr};
    if (ref_images.empty() && sd_version_is_unet_edit(sd_ctx->sd->version)) {
        LOG_WARN("This model needs at least one reference image; using an empty reference");
        empty_image_data.resize(width * height * 3);
        ref_images.push_back(&empty_image);
        empty_image.data = empty_image_data.data();
        guidance.img_cfg = 0.f;
    }

    if (ref_images.size() > 0) {
        LOG_INFO("EDIT mode");
    }

    std::vector<ggml_tensor*> ref_latents;
    for (int i = 0; i < ref_images.size(); i++) {
        ggml_tensor* img;
        if (sd_version_is_qwen_image(sd_ctx->sd->version)) {
            sd_image_f32_t ref_image = sd_image_t_to_sd_image_f32_t(*ref_images[i]);
            int VAE_IMAGE_SIZE       = std::min(1024 * 1024, width * height);
            double vae_width         = sqrt(VAE_IMAGE_SIZE * ref_image.width / ref_image.height);
            double vae_height        = vae_width * ref_image.height / ref_image.width;

            vae_height = round(vae_height / 32) * 32;
            vae_width  = round(vae_width / 32) * 32;

            sd_image_f32_t resized_image = resize_sd_image_f32_t(ref_image, static_cast<int>(vae_width), static_cast<int>(vae_height));
            free(ref_image.data);
            ref_image.data = nullptr;

            LOG_DEBUG("resize vae ref image %d from %dx%d to %dx%d", i, ref_image.height, ref_image.width, resized_image.height, resized_image.width);

            img = ggml_new_tensor_4d(work_ctx,
                                     GGML_TYPE_F32,
                                     resized_image.width,
                                     resized_image.height,
                                     3,
                                     1);
            sd_image_f32_to_tensor(resized_image, img);
            free(resized_image.data);
            resized_image.data = nullptr;
        } else {
            img = ggml_new_tensor_4d(work_ctx,
                                     GGML_TYPE_F32,
                                     ref_images[i]->width,
                                     ref_images[i]->height,
                                     3,
                                     1);
            sd_image_to_tensor(*ref_images[i], img);
        }

        // print_ggml_tensor(img, false, "img");

        ggml_tensor* latent = sd_ctx->sd->encode_first_stage(work_ctx, img);
        ref_latents.push_back(latent);
    }

    if (sd_img_gen_params->init_image.data != NULL || sd_img_gen_params->ref_images_count > 0) {
        size_t t1 = ggml_time_ms();
        LOG_INFO("encode_first_stage completed, taking %.2fs", (t1 - t0) * 1.0f / 1000);
    }

    enum sample_method_t sample_method = sd_img_gen_params->sample_params.sample_method;
    if (sample_method == SAMPLE_METHOD_DEFAULT) {
        sample_method = sd_get_default_sample_method(sd_ctx);
    }

    sd_image_t* result_images = generate_image_internal(sd_ctx,
                                                        work_ctx,
                                                        init_latent,
                                                        SAFE_STR(sd_img_gen_params->prompt),
                                                        SAFE_STR(sd_img_gen_params->negative_prompt),
                                                        sd_img_gen_params->clip_skip,
                                                        guidance,
                                                        sd_img_gen_params->sample_params.eta,
                                                        sd_img_gen_params->sample_params.shifted_timestep,
                                                        width,
                                                        height,
                                                        sample_method,
                                                        sigmas,
                                                        seed,
                                                        sd_img_gen_params->batch_count,
                                                        sd_img_gen_params->control_image,
                                                        sd_img_gen_params->control_strength,
                                                        sd_img_gen_params->pm_params,
                                                        ref_images,
                                                        ref_latents,
                                                        sd_img_gen_params->increase_ref_index,
                                                        concat_latent,
                                                        denoise_mask);

    size_t t2 = ggml_time_ms();

    LOG_INFO("generate_image completed in %.2fs", (t2 - t0) * 1.0f / 1000);

    return result_images;
}

SD_API sd_image_t* generate_video(sd_ctx_t* sd_ctx, const sd_vid_gen_params_t* sd_vid_gen_params, int* num_frames_out) {
    if (sd_ctx == NULL || sd_vid_gen_params == NULL) {
        return NULL;
    }

    std::string prompt          = SAFE_STR(sd_vid_gen_params->prompt);
    std::string negative_prompt = SAFE_STR(sd_vid_gen_params->negative_prompt);

    int width        = sd_vid_gen_params->width;
    int height       = sd_vid_gen_params->height;
    int frames       = sd_vid_gen_params->video_frames;
    frames           = (frames - 1) / 4 * 4 + 1;
    int sample_steps = sd_vid_gen_params->sample_params.sample_steps;
    LOG_INFO("generate_video %dx%dx%d", width, height, frames);

    sd_ctx->sd->init_scheduler(sd_vid_gen_params->sample_params.scheduler);

    int high_noise_sample_steps = 0;
    if (sd_ctx->sd->high_noise_diffusion_model) {
        sd_ctx->sd->init_scheduler(sd_vid_gen_params->high_noise_sample_params.scheduler);
        high_noise_sample_steps = sd_vid_gen_params->high_noise_sample_params.sample_steps;
    }

    int total_steps = sample_steps;

    if (high_noise_sample_steps > 0) {
        total_steps += high_noise_sample_steps;
    }
    std::vector<float> sigmas = sd_ctx->sd->denoiser->get_sigmas(total_steps);

    if (high_noise_sample_steps < 0) {
        // timesteps ∝ sigmas for Flow models (like wan2.2 a14b)
        for (size_t i = 0; i < sigmas.size(); ++i) {
            if (sigmas[i] < sd_vid_gen_params->moe_boundary) {
                high_noise_sample_steps = i;
                break;
            }
        }
        LOG_DEBUG("switching from high noise model at step %d", high_noise_sample_steps);
        sample_steps = total_steps - high_noise_sample_steps;
    }

    struct ggml_init_params params;
    params.mem_size   = static_cast<size_t>(1024 * 1024) * 1024;  // 1G
    params.mem_buffer = NULL;
    params.no_alloc   = false;
    // LOG_DEBUG("mem_size %u ", params.mem_size);

    struct ggml_context* work_ctx = ggml_init(params);
    if (!work_ctx) {
        LOG_ERROR("ggml_init() failed");
        return NULL;
    }

    int64_t seed = sd_vid_gen_params->seed;
    if (seed < 0) {
        seed = (int)time(NULL);
    }

    sd_ctx->sd->rng->manual_seed(seed);

    int64_t t0 = ggml_time_ms();

    // Apply lora
    prompt = sd_ctx->sd->apply_loras_from_prompt(prompt);

    ggml_tensor* init_latent        = NULL;
    ggml_tensor* clip_vision_output = NULL;
    ggml_tensor* concat_latent      = NULL;
    ggml_tensor* denoise_mask       = NULL;
    ggml_tensor* vace_context       = NULL;
    int64_t ref_image_num           = 0;  // for vace
    if (sd_ctx->sd->diffusion_model->get_desc() == "Wan2.1-I2V-14B" ||
        sd_ctx->sd->diffusion_model->get_desc() == "Wan2.2-I2V-14B" ||
        sd_ctx->sd->diffusion_model->get_desc() == "Wan2.1-FLF2V-14B") {
        LOG_INFO("IMG2VID");

        if (sd_ctx->sd->diffusion_model->get_desc() == "Wan2.1-I2V-14B" ||
            sd_ctx->sd->diffusion_model->get_desc() == "Wan2.1-FLF2V-14B") {
            if (sd_vid_gen_params->init_image.data) {
                clip_vision_output = sd_ctx->sd->get_clip_vision_output(work_ctx, sd_vid_gen_params->init_image, false, -2);
            } else {
                clip_vision_output = sd_ctx->sd->get_clip_vision_output(work_ctx, sd_vid_gen_params->init_image, false, -2, true);
            }

            if (sd_ctx->sd->diffusion_model->get_desc() == "Wan2.1-FLF2V-14B") {
                ggml_tensor* end_image_clip_vision_output = NULL;
                if (sd_vid_gen_params->end_image.data) {
                    end_image_clip_vision_output = sd_ctx->sd->get_clip_vision_output(work_ctx, sd_vid_gen_params->end_image, false, -2);
                } else {
                    end_image_clip_vision_output = sd_ctx->sd->get_clip_vision_output(work_ctx, sd_vid_gen_params->end_image, false, -2, true);
                }
                clip_vision_output = ggml_tensor_concat(work_ctx, clip_vision_output, end_image_clip_vision_output, 1);
            }

            int64_t t1 = ggml_time_ms();
            LOG_INFO("get_clip_vision_output completed, taking %" PRId64 " ms", t1 - t0);
        }

        int64_t t1         = ggml_time_ms();
        ggml_tensor* image = ggml_new_tensor_4d(work_ctx, GGML_TYPE_F32, width, height, frames, 3);
        ggml_tensor_iter(image, [&](ggml_tensor* image, int64_t i0, int64_t i1, int64_t i2, int64_t i3) {
            float value = 0.5f;
            if (i2 == 0 && sd_vid_gen_params->init_image.data) {  // start image
                value = *(sd_vid_gen_params->init_image.data + i1 * width * 3 + i0 * 3 + i3);
                value /= 255.f;
            } else if (i2 == frames - 1 && sd_vid_gen_params->end_image.data) {
                value = *(sd_vid_gen_params->end_image.data + i1 * width * 3 + i0 * 3 + i3);
                value /= 255.f;
            }
            ggml_tensor_set_f32(image, value, i0, i1, i2, i3);
        });

        concat_latent = sd_ctx->sd->encode_first_stage(work_ctx, image);  // [b*c, t, h/8, w/8]

        int64_t t2 = ggml_time_ms();
        LOG_INFO("encode_first_stage completed, taking %" PRId64 " ms", t2 - t1);

        ggml_tensor* concat_mask = ggml_new_tensor_4d(work_ctx,
                                                      GGML_TYPE_F32,
                                                      concat_latent->ne[0],
                                                      concat_latent->ne[1],
                                                      concat_latent->ne[2],
                                                      4);  // [b*4, t, w/8, h/8]
        ggml_tensor_iter(concat_mask, [&](ggml_tensor* concat_mask, int64_t i0, int64_t i1, int64_t i2, int64_t i3) {
            float value = 0.0f;
            if (i2 == 0 && sd_vid_gen_params->init_image.data) {  // start image
                value = 1.0f;
            } else if (i2 == frames - 1 && sd_vid_gen_params->end_image.data && i3 == 3) {
                value = 1.0f;
            }
            ggml_tensor_set_f32(concat_mask, value, i0, i1, i2, i3);
        });

        concat_latent = ggml_tensor_concat(work_ctx, concat_mask, concat_latent, 3);  // [b*(c+4), t, h/8, w/8]
    } else if (sd_ctx->sd->diffusion_model->get_desc() == "Wan2.2-TI2V-5B" && sd_vid_gen_params->init_image.data) {
        LOG_INFO("IMG2VID");

        int64_t t1            = ggml_time_ms();
        ggml_tensor* init_img = ggml_new_tensor_4d(work_ctx, GGML_TYPE_F32, width, height, 3, 1);
        sd_image_to_tensor(sd_vid_gen_params->init_image, init_img);
        init_img = ggml_reshape_4d(work_ctx, init_img, width, height, 1, 3);

        auto init_image_latent = sd_ctx->sd->vae_encode(work_ctx, init_img);  // [b*c, 1, h/16, w/16]

        init_latent  = generate_init_latent(sd_ctx, work_ctx, width, height, frames, true);
        denoise_mask = ggml_new_tensor_4d(work_ctx, GGML_TYPE_F32, init_latent->ne[0], init_latent->ne[1], init_latent->ne[2], 1);
        ggml_set_f32(denoise_mask, 1.f);

        sd_ctx->sd->process_latent_out(init_latent);

        ggml_tensor_iter(init_image_latent, [&](ggml_tensor* t, int64_t i0, int64_t i1, int64_t i2, int64_t i3) {
            float value = ggml_tensor_get_f32(t, i0, i1, i2, i3);
            ggml_tensor_set_f32(init_latent, value, i0, i1, i2, i3);
            if (i3 == 0) {
                ggml_tensor_set_f32(denoise_mask, 0.f, i0, i1, i2, i3);
            }
        });

        sd_ctx->sd->process_latent_in(init_latent);

        int64_t t2 = ggml_time_ms();
        LOG_INFO("encode_first_stage completed, taking %" PRId64 " ms", t2 - t1);
    } else if (sd_ctx->sd->diffusion_model->get_desc() == "Wan2.1-VACE-1.3B" ||
               sd_ctx->sd->diffusion_model->get_desc() == "Wan2.x-VACE-14B") {
        LOG_INFO("VACE");
        int64_t t1                    = ggml_time_ms();
        ggml_tensor* ref_image_latent = NULL;
        if (sd_vid_gen_params->init_image.data) {
            ggml_tensor* ref_img = ggml_new_tensor_4d(work_ctx, GGML_TYPE_F32, width, height, 3, 1);
            sd_image_to_tensor(sd_vid_gen_params->init_image, ref_img);
            ref_img = ggml_reshape_4d(work_ctx, ref_img, width, height, 1, 3);

            ref_image_latent = sd_ctx->sd->encode_first_stage(work_ctx, ref_img);  // [b*c, 1, h/16, w/16]
            auto zero_latent = ggml_dup_tensor(work_ctx, ref_image_latent);
            ggml_set_f32(zero_latent, 0.f);
            ref_image_latent = ggml_tensor_concat(work_ctx, ref_image_latent, zero_latent, 3);  // [b*2*c, 1, h/16, w/16]
        }

        ggml_tensor* control_video = ggml_new_tensor_4d(work_ctx, GGML_TYPE_F32, width, height, frames, 3);
        ggml_tensor_iter(control_video, [&](ggml_tensor* control_video, int64_t i0, int64_t i1, int64_t i2, int64_t i3) {
            float value = 0.5f;
            if (i2 < sd_vid_gen_params->control_frames_size) {
                value = sd_image_get_f32(sd_vid_gen_params->control_frames[i2], i0, i1, i3);
            }
            ggml_tensor_set_f32(control_video, value, i0, i1, i2, i3);
        });
        ggml_tensor* mask = ggml_new_tensor_4d(work_ctx, GGML_TYPE_F32, width, height, frames, 1);
        ggml_set_f32(mask, 1.0f);
        ggml_tensor* inactive = ggml_dup_tensor(work_ctx, control_video);
        ggml_tensor* reactive = ggml_dup_tensor(work_ctx, control_video);

        ggml_tensor_iter(control_video, [&](ggml_tensor* t, int64_t i0, int64_t i1, int64_t i2, int64_t i3) {
            float control_video_value = ggml_tensor_get_f32(t, i0, i1, i2, i3) - 0.5f;
            float mask_value          = ggml_tensor_get_f32(mask, i0, i1, i2, 0);
            float inactive_value      = (control_video_value * (1.f - mask_value)) + 0.5f;
            float reactive_value      = (control_video_value * mask_value) + 0.5f;

            ggml_tensor_set_f32(inactive, inactive_value, i0, i1, i2, i3);
            ggml_tensor_set_f32(reactive, reactive_value, i0, i1, i2, i3);
        });

        inactive = sd_ctx->sd->encode_first_stage(work_ctx, inactive);  // [b*c, t, h/8, w/8]
        reactive = sd_ctx->sd->encode_first_stage(work_ctx, reactive);  // [b*c, t, h/8, w/8]

        int64_t length = inactive->ne[2];
        if (ref_image_latent) {
            length += 1;
            frames        = (length - 1) * 4 + 1;
            ref_image_num = 1;
        }
        vace_context = ggml_new_tensor_4d(work_ctx, GGML_TYPE_F32, inactive->ne[0], inactive->ne[1], length, 96);  // [b*96, t, h/8, w/8]
        ggml_tensor_iter(vace_context, [&](ggml_tensor* vace_context, int64_t i0, int64_t i1, int64_t i2, int64_t i3) {
            float value;
            if (i3 < 32) {
                if (ref_image_latent && i2 == 0) {
                    value = ggml_tensor_get_f32(ref_image_latent, i0, i1, 0, i3);
                } else {
                    if (i3 < 16) {
                        value = ggml_tensor_get_f32(inactive, i0, i1, i2 - ref_image_num, i3);
                    } else {
                        value = ggml_tensor_get_f32(reactive, i0, i1, i2 - ref_image_num, i3 - 16);
                    }
                }
            } else {  // mask
                if (ref_image_latent && i2 == 0) {
                    value = 0.f;
                } else {
                    int64_t vae_stride        = 8;
                    int64_t mask_height_index = i1 * vae_stride + (i3 - 32) / vae_stride;
                    int64_t mask_width_index  = i0 * vae_stride + (i3 - 32) % vae_stride;
                    value                     = ggml_tensor_get_f32(mask, mask_width_index, mask_height_index, i2 - ref_image_num, 0);
                }
            }
            ggml_tensor_set_f32(vace_context, value, i0, i1, i2, i3);
        });
        int64_t t2 = ggml_time_ms();
        LOG_INFO("encode_first_stage completed, taking %" PRId64 " ms", t2 - t1);
    }

    if (init_latent == NULL) {
        init_latent = generate_init_latent(sd_ctx, work_ctx, width, height, frames, true);
    }

    // Get learned condition
    ConditionerParams condition_params;
    condition_params.clip_skip       = sd_vid_gen_params->clip_skip;
    condition_params.zero_out_masked = true;
    condition_params.text            = prompt;

    int64_t t1       = ggml_time_ms();
    SDCondition cond = sd_ctx->sd->cond_stage_model->get_learned_condition(work_ctx,
                                                                           sd_ctx->sd->n_threads,
                                                                           condition_params);
    cond.c_concat    = concat_latent;
    cond.c_vector    = clip_vision_output;
    SDCondition uncond;
    if (sd_vid_gen_params->sample_params.guidance.txt_cfg != 1.0 || sd_vid_gen_params->high_noise_sample_params.guidance.txt_cfg != 1.0) {
        condition_params.text = negative_prompt;
        uncond                = sd_ctx->sd->cond_stage_model->get_learned_condition(work_ctx,
                                                                                    sd_ctx->sd->n_threads,
                                                                                    condition_params);
        uncond.c_concat       = concat_latent;
        uncond.c_vector       = clip_vision_output;
    }
    int64_t t2 = ggml_time_ms();
    LOG_INFO("get_learned_condition completed, taking %" PRId64 " ms", t2 - t1);

    if (sd_ctx->sd->free_params_immediately) {
        sd_ctx->sd->cond_stage_model->free_params_buffer();
    }

    int W = width / 8;
    int H = height / 8;
    int T = init_latent->ne[2];
    int C = 16;

    if (sd_ctx->sd->version == VERSION_WAN2_2_TI2V) {
        W = width / 16;
        H = height / 16;
        C = 48;
    }

    struct ggml_tensor* final_latent;
    struct ggml_tensor* x_t   = init_latent;
    struct ggml_tensor* noise = ggml_new_tensor_4d(work_ctx, GGML_TYPE_F32, W, H, T, C);
    ggml_tensor_set_f32_randn(noise, sd_ctx->sd->rng);
    // High Noise Sample
    if (high_noise_sample_steps > 0) {
        LOG_DEBUG("sample(high noise) %dx%dx%d", W, H, T);
        int64_t sampling_start = ggml_time_ms();

        std::vector<float> high_noise_sigmas = std::vector<float>(sigmas.begin(), sigmas.begin() + high_noise_sample_steps + 1);
        sigmas                               = std::vector<float>(sigmas.begin() + high_noise_sample_steps, sigmas.end());

        x_t = sd_ctx->sd->sample(work_ctx,
                                 sd_ctx->sd->high_noise_diffusion_model,
                                 false,
                                 x_t,
                                 noise,
                                 cond,
                                 uncond,
                                 {},
                                 NULL,
                                 0,
                                 sd_vid_gen_params->high_noise_sample_params.guidance,
                                 sd_vid_gen_params->high_noise_sample_params.eta,
                                 sd_vid_gen_params->high_noise_sample_params.shifted_timestep,
                                 sd_vid_gen_params->high_noise_sample_params.sample_method,
                                 high_noise_sigmas,
                                 -1,
                                 {},
                                 {},
                                 false,
                                 denoise_mask,
                                 vace_context,
                                 sd_vid_gen_params->vace_strength);

        int64_t sampling_end = ggml_time_ms();
        LOG_INFO("sampling(high noise) completed, taking %.2fs", (sampling_end - sampling_start) * 1.0f / 1000);
        if (sd_ctx->sd->free_params_immediately) {
            sd_ctx->sd->high_noise_diffusion_model->free_params_buffer();
        }
        noise = NULL;
    }

    // Sample
    {
        LOG_DEBUG("sample %dx%dx%d", W, H, T);
        int64_t sampling_start = ggml_time_ms();

        final_latent = sd_ctx->sd->sample(work_ctx,
                                          sd_ctx->sd->diffusion_model,
                                          true,
                                          x_t,
                                          noise,
                                          cond,
                                          uncond,
                                          {},
                                          NULL,
                                          0,
                                          sd_vid_gen_params->sample_params.guidance,
                                          sd_vid_gen_params->sample_params.eta,
                                          sd_vid_gen_params->sample_params.shifted_timestep,
                                          sd_vid_gen_params->sample_params.sample_method,
                                          sigmas,
                                          -1,
                                          {},
                                          {},
                                          false,
                                          denoise_mask,
                                          vace_context,
                                          sd_vid_gen_params->vace_strength);

        int64_t sampling_end = ggml_time_ms();
        LOG_INFO("sampling completed, taking %.2fs", (sampling_end - sampling_start) * 1.0f / 1000);
        if (sd_ctx->sd->free_params_immediately) {
            sd_ctx->sd->diffusion_model->free_params_buffer();
        }
    }

    if (ref_image_num > 0) {
        ggml_tensor* trim_latent = ggml_new_tensor_4d(work_ctx,
                                                      GGML_TYPE_F32,
                                                      final_latent->ne[0],
                                                      final_latent->ne[1],
                                                      final_latent->ne[2] - ref_image_num,
                                                      final_latent->ne[3]);
        ggml_tensor_iter(trim_latent, [&](ggml_tensor* trim_latent, int64_t i0, int64_t i1, int64_t i2, int64_t i3) {
            float value = ggml_tensor_get_f32(final_latent, i0, i1, i2 + ref_image_num, i3);
            ggml_tensor_set_f32(trim_latent, value, i0, i1, i2, i3);
        });
        final_latent = trim_latent;
    }

    int64_t t4 = ggml_time_ms();
    LOG_INFO("generating latent video completed, taking %.2fs", (t4 - t2) * 1.0f / 1000);
    struct ggml_tensor* vid = sd_ctx->sd->decode_first_stage(work_ctx, final_latent, true);
    int64_t t5              = ggml_time_ms();
    LOG_INFO("decode_first_stage completed, taking %.2fs", (t5 - t4) * 1.0f / 1000);
    if (sd_ctx->sd->free_params_immediately) {
        sd_ctx->sd->first_stage_model->free_params_buffer();
    }

    sd_image_t* result_images = (sd_image_t*)calloc(vid->ne[2], sizeof(sd_image_t));
    if (result_images == NULL) {
        ggml_free(work_ctx);
        return NULL;
    }
    *num_frames_out = vid->ne[2];

    for (size_t i = 0; i < vid->ne[2]; i++) {
        result_images[i].width   = vid->ne[0];
        result_images[i].height  = vid->ne[1];
        result_images[i].channel = 3;
        result_images[i].data    = sd_tensor_to_image(vid, i, true);
    }
    ggml_free(work_ctx);

    LOG_INFO("generate_video completed in %.2fs", (t5 - t0) * 1.0f / 1000);

    return result_images;
}<|MERGE_RESOLUTION|>--- conflicted
+++ resolved
@@ -1981,18 +1981,6 @@
     return SCHEDULE_COUNT;
 }
 
-<<<<<<< HEAD
-const char* preview_to_str[] = {
-    "none",
-    "proj",
-    "tae",
-    "vae",
-};
-
-const char* sd_preview_name(enum preview_t preview) {
-    if (preview < PREVIEW_COUNT) {
-        return preview_to_str[preview];
-=======
 const char* prediction_to_str[] = {
     "default",
     "eps",
@@ -2005,12 +1993,33 @@
 const char* sd_prediction_name(enum prediction_t prediction) {
     if (prediction < PREDICTION_COUNT) {
         return prediction_to_str[prediction];
->>>>>>> 683d6d08
     }
     return NONE_STR;
 }
 
-<<<<<<< HEAD
+enum prediction_t str_to_prediction(const char* str) {
+    for (int i = 0; i < PREDICTION_COUNT; i++) {
+        if (!strcmp(str, prediction_to_str[i])) {
+            return (enum prediction_t)i;
+        }
+    }
+    return PREDICTION_COUNT;
+}
+
+const char* preview_to_str[] = {
+    "none",
+    "proj",
+    "tae",
+    "vae",
+};
+
+const char* sd_preview_name(enum preview_t preview) {
+    if (preview < PREVIEW_COUNT) {
+        return preview_to_str[preview];
+    }
+    return NONE_STR;
+}
+
 enum preview_t str_to_preview(const char* str) {
     for (int i = 0; i < PREVIEW_COUNT; i++) {
         if (!strcmp(str, preview_to_str[i])) {
@@ -2018,15 +2027,6 @@
         }
     }
     return PREVIEW_COUNT;
-=======
-enum prediction_t str_to_prediction(const char* str) {
-    for (int i = 0; i < PREDICTION_COUNT; i++) {
-        if (!strcmp(str, prediction_to_str[i])) {
-            return (enum prediction_t)i;
-        }
-    }
-    return PREDICTION_COUNT;
->>>>>>> 683d6d08
 }
 
 void sd_ctx_params_init(sd_ctx_params_t* sd_ctx_params) {
