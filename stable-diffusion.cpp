--- conflicted
+++ resolved
@@ -37,14 +37,11 @@
     "SD3.x",
     "Flux",
     "Flux Fill",
-<<<<<<< HEAD
     "Flux Control",
     "Flex.2",
-=======
     "Wan 2.x",
     "Wan 2.2 I2V",
     "Wan 2.2 TI2V",
->>>>>>> 35843c77
 };
 
 const char* sampling_methods_str[] = {
