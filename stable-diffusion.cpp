#include "ggml_extend.hpp"

#include "model.h"
#include "rng.hpp"
#include "rng_philox.hpp"
#include "stable-diffusion.h"
#include "util.h"

#include "clip.hpp"
#include "control.hpp"
#include "denoiser.hpp"
#include "esrgan.hpp"
#include "lora.hpp"
#include "tae.hpp"
#include "unet.hpp"
#include "vae.hpp"

const char* model_version_to_str[] = {
    "1.x",
    "2.x",
    "XL",
    "SVD",
};

const char* sampling_methods_str[] = {
    "Euler A",
    "Euler",
    "Heun",
    "DPM2",
    "DPM++ (2s)",
    "DPM++ (2M)",
    "modified DPM++ (2M)",
    "LCM",
};

char GGMLBlock::temp_buffer[1024 * 1024 * 10];

/*================================================== Helper Functions ================================================*/

void calculate_alphas_cumprod(float* alphas_cumprod,
                              float linear_start = 0.00085f,
                              float linear_end   = 0.0120,
                              int timesteps      = TIMESTEPS) {
    float ls_sqrt = sqrtf(linear_start);
    float le_sqrt = sqrtf(linear_end);
    float amount  = le_sqrt - ls_sqrt;
    float product = 1.0f;
    for (int i = 0; i < timesteps; i++) {
        float beta = ls_sqrt + amount * ((float)i / (timesteps - 1));
        product *= 1.0f - powf(beta, 2.0f);
        alphas_cumprod[i] = product;
    }
}

/*=============================================== StableDiffusionGGML ================================================*/

class StableDiffusionGGML {
public:
    ggml_backend_t backend    = NULL;  // general backend
    ggml_type model_data_type = GGML_TYPE_COUNT;

    SDVersion version;
    bool vae_decode_only         = false;
    bool free_params_immediately = false;

    std::shared_ptr<RNG> rng = std::make_shared<STDDefaultRNG>();
    int n_threads            = -1;
    float scale_factor       = 0.18215f;

    std::shared_ptr<FrozenCLIPEmbedderWithCustomWords> cond_stage_model;
    std::shared_ptr<FrozenCLIPVisionEmbedder> clip_vision;  // for svd
    std::shared_ptr<UNetModel> diffusion_model;
    std::shared_ptr<AutoEncoderKL> first_stage_model;
    std::shared_ptr<TinyAutoEncoder> tae_first_stage;
    std::string taesd_path;
    bool use_tiny_autoencoder = false;
    bool vae_tiling           = false;

    std::map<std::string, struct ggml_tensor*> tensors;

    std::string lora_model_dir;
    // lora_name => multiplier
    std::unordered_map<std::string, float> curr_lora_state;

    std::shared_ptr<Denoiser> denoiser = std::make_shared<CompVisDenoiser>();

    ControlNet control_net;

    StableDiffusionGGML() = default;

    StableDiffusionGGML(int n_threads,
                        bool vae_decode_only,
                        bool free_params_immediately,
                        std::string lora_model_dir,
                        rng_type_t rng_type)
        : n_threads(n_threads),
          vae_decode_only(vae_decode_only),
          free_params_immediately(free_params_immediately),
          lora_model_dir(lora_model_dir) {
        if (rng_type == STD_DEFAULT_RNG) {
            rng = std::make_shared<STDDefaultRNG>();
        } else if (rng_type == CUDA_RNG) {
            rng = std::make_shared<PhiloxRNG>();
        }
    }

    ~StableDiffusionGGML() {
        ggml_backend_free(backend);
    }

    bool load_from_file(const std::string& model_path,
                        const std::string& vae_path,
                        const std::string control_net_path,
                        const std::string embeddings_path,
                        const std::string& taesd_path,
                        bool vae_tiling_,
                        ggml_type wtype,
                        schedule_t schedule,
                        bool control_net_cpu) {
        use_tiny_autoencoder = taesd_path.size() > 0;
#ifdef SD_USE_CUBLAS
        LOG_DEBUG("Using CUDA backend");
        backend = ggml_backend_cuda_init(0);
#endif
#ifdef SD_USE_METAL
        LOG_DEBUG("Using Metal backend");
        ggml_metal_log_set_callback(ggml_log_callback_default, nullptr);
        backend = ggml_backend_metal_init();
#endif

        if (!backend) {
            LOG_DEBUG("Using CPU backend");
            backend = ggml_backend_cpu_init();
        }
#ifdef SD_USE_FLASH_ATTENTION
#if defined(SD_USE_CUBLAS) || defined(SD_USE_METAL)
        LOG_WARN("Flash Attention not supported with GPU Backend");
#else
        LOG_INFO("Flash Attention enabled");
#endif
#endif
        LOG_INFO("loading model from '%s'", model_path.c_str());
        ModelLoader model_loader;

        vae_tiling = vae_tiling_;

        if (!model_loader.init_from_file(model_path)) {
            LOG_ERROR("init model loader from file failed: '%s'", model_path.c_str());
            return false;
        }

        if (vae_path.size() > 0) {
            LOG_INFO("loading vae from '%s'", vae_path.c_str());
            if (!model_loader.init_from_file(vae_path, "vae.")) {
                LOG_WARN("loading vae from '%s' failed", vae_path.c_str());
            }
        }

        version = model_loader.get_sd_version();
        if (version == VERSION_COUNT) {
            LOG_ERROR("get sd version from file failed: '%s'", model_path.c_str());
            return false;
        }
        LOG_INFO("Stable Diffusion %s ", model_version_to_str[version]);
        if (wtype == GGML_TYPE_COUNT) {
            model_data_type = model_loader.get_sd_wtype();
        } else {
            model_data_type = wtype;
        }
        LOG_INFO("Stable Diffusion weight type: %s", ggml_type_name(model_data_type));
        LOG_DEBUG("ggml tensor size = %d bytes", (int)sizeof(ggml_tensor));

<<<<<<< HEAD
=======
        if (
            !cond_stage_model.alloc_params_buffer(backend, model_data_type) ||
            !diffusion_model.alloc_params_buffer(backend, model_data_type)) {
            return false;
        }

        cond_stage_model.text_model.embd_dir = embeddings_path;

        ggml_type vae_type = model_data_type;
>>>>>>> 349439f2
        if (version == VERSION_XL) {
            scale_factor = 0.13025f;
        }

        if (version == VERSION_SVD) {
            clip_vision = std::make_shared<FrozenCLIPVisionEmbedder>(backend, model_data_type);
            clip_vision->alloc_params_buffer();
            clip_vision->get_param_tensors(tensors, "cond_stage_model.");

            diffusion_model = std::make_shared<UNetModel>(backend, model_data_type, version);
            diffusion_model->alloc_params_buffer();
            diffusion_model->get_param_tensors(tensors, "model.diffusion_model");

            first_stage_model = std::make_shared<AutoEncoderKL>(backend, model_data_type, vae_decode_only, true);
            LOG_DEBUG("vae_decode_only %d", vae_decode_only);
            first_stage_model->alloc_params_buffer();
            first_stage_model->get_param_tensors(tensors, "first_stage_model");
        } else {
            cond_stage_model = std::make_shared<FrozenCLIPEmbedderWithCustomWords>(backend, model_data_type, version);
            cond_stage_model->alloc_params_buffer();
            cond_stage_model->get_param_tensors(tensors, "cond_stage_model.");

            diffusion_model = std::make_shared<UNetModel>(backend, model_data_type, version);
            diffusion_model->alloc_params_buffer();
            diffusion_model->get_param_tensors(tensors, "model.diffusion_model");

            ggml_type vae_type = model_data_type;
            if (version == VERSION_XL) {
                vae_type = GGML_TYPE_F32;  // avoid nan, not work...
            }

            if (!use_tiny_autoencoder) {
                first_stage_model = std::make_shared<AutoEncoderKL>(backend, vae_type, vae_decode_only);
                first_stage_model->alloc_params_buffer();
                first_stage_model->get_param_tensors(tensors, "first_stage_model");
            } else {
                tae_first_stage = std::make_shared<TinyAutoEncoder>(backend, model_data_type, vae_decode_only);
            }

            LOG_DEBUG("loading vocab");
            std::string merges_utf8_str = model_loader.load_merges();
            if (merges_utf8_str.size() == 0) {
                LOG_ERROR("get merges failed: '%s'", model_path.c_str());
                return false;
            }
            cond_stage_model->tokenizer.load_from_merges(merges_utf8_str);
        }

        struct ggml_init_params params;
        params.mem_size   = static_cast<size_t>(10 * 1024) * 1024;  // 10M
        params.mem_buffer = NULL;
        params.no_alloc   = false;
        // LOG_DEBUG("mem_size %u ", params.mem_size);
        struct ggml_context* ctx = ggml_init(params);  // for  alphas_cumprod and is_using_v_parameterization check
        GGML_ASSERT(ctx != NULL);
        ggml_tensor* alphas_cumprod_tensor = ggml_new_tensor_1d(ctx, GGML_TYPE_F32, TIMESTEPS);
        calculate_alphas_cumprod((float*)alphas_cumprod_tensor->data);

        // load weights
        LOG_DEBUG("loading weights");
        int64_t t0 = ggml_time_ms();

        std::set<std::string> ignore_tensors;
        tensors["alphas_cumprod"] = alphas_cumprod_tensor;
        if (use_tiny_autoencoder) {
            ignore_tensors.insert("first_stage_model.");
        }
        if (vae_decode_only) {
            ignore_tensors.insert("first_stage_model.encoder");
            ignore_tensors.insert("first_stage_model.quant");
        }
        if (version == VERSION_SVD) {
            ignore_tensors.insert("conditioner.embedders.3");
        }
        bool success = model_loader.load_tensors(tensors, backend, ignore_tensors);
        if (!success) {
            LOG_ERROR("load tensors from model loader failed");
            ggml_free(ctx);
            return false;
        }

        // LOG_DEBUG("model size = %.2fMB", total_size / 1024.0 / 1024.0);

        if (version == VERSION_SVD) {
            // diffusion_model->test();
            // first_stage_model->test();
            // return false;
        } else {
            size_t clip_params_mem_size = cond_stage_model->get_params_mem_size();
            size_t unet_params_mem_size = diffusion_model->get_params_mem_size();
            size_t vae_params_mem_size  = 0;
            if (!use_tiny_autoencoder) {
                vae_params_mem_size = first_stage_model->get_params_mem_size();
            } else {
                if (!tae_first_stage->load_from_file(taesd_path)) {
                    return false;
                }
                vae_params_mem_size = tae_first_stage->get_params_mem_size();
            }

            size_t total_params_size = clip_params_mem_size + clip_params_mem_size + clip_params_mem_size;
            LOG_INFO("total params memory size = %.2fMB (clip %.2fMB, unet %.2fMB, vae %.2fMB)",
                     total_params_size / 1024.0 / 1024.0,
                     clip_params_mem_size / 1024.0 / 1024.0,
                     unet_params_mem_size / 1024.0 / 1024.0,
                     vae_params_mem_size / 1024.0 / 1024.0);
        }

        int64_t t1 = ggml_time_ms();
        LOG_INFO("loading model from '%s' completed, taking %.2fs", model_path.c_str(), (t1 - t0) * 1.0f / 1000);

        // check is_using_v_parameterization_for_sd2
        bool is_using_v_parameterization = false;
        if (version == VERSION_2_x) {
            if (is_using_v_parameterization_for_sd2(ctx)) {
                is_using_v_parameterization = true;
            }
        } else if (version == VERSION_SVD) {
            // TODO: V_PREDICTION_EDM
            is_using_v_parameterization = true;
        }

        if (is_using_v_parameterization) {
            denoiser = std::make_shared<CompVisVDenoiser>();
            LOG_INFO("running in v-prediction mode");
        } else {
            LOG_INFO("running in eps-prediction mode");
        }

        if (schedule != DEFAULT) {
            switch (schedule) {
                case DISCRETE:
                    LOG_INFO("running with discrete schedule");
                    denoiser->schedule = std::make_shared<DiscreteSchedule>();
                    break;
                case KARRAS:
                    LOG_INFO("running with Karras schedule");
                    denoiser->schedule = std::make_shared<KarrasSchedule>();
                    break;
                case DEFAULT:
                    // Don't touch anything.
                    break;
                default:
                    LOG_ERROR("Unknown schedule %i", schedule);
                    abort();
            }
        }

        for (int i = 0; i < TIMESTEPS; i++) {
            denoiser->schedule->alphas_cumprod[i] = ((float*)alphas_cumprod_tensor->data)[i];
            denoiser->schedule->sigmas[i]         = std::sqrt((1 - denoiser->schedule->alphas_cumprod[i]) / denoiser->schedule->alphas_cumprod[i]);
            denoiser->schedule->log_sigmas[i]     = std::log(denoiser->schedule->sigmas[i]);
        }

        LOG_DEBUG("finished loaded file");
        ggml_free(ctx);
<<<<<<< HEAD
=======

        if (control_net_path.size() > 0) {
            ggml_backend_t cn_backend = NULL;
            if (control_net_cpu && !ggml_backend_is_cpu(backend)) {
                LOG_DEBUG("ControlNet: Using CPU backend");
                cn_backend = ggml_backend_cpu_init();
            } else {
                cn_backend = backend;
            }
            if (!control_net.load_from_file(control_net_path, cn_backend, GGML_TYPE_F16 /* just f16 controlnet models */)) {
                return false;
            }
        }

        if (use_tiny_autoencoder) {
            return tae_first_stage.load_from_file(taesd_path, backend);
        }
>>>>>>> 349439f2
        return true;
    }

    bool is_using_v_parameterization_for_sd2(ggml_context* work_ctx) {
        struct ggml_tensor* x_t = ggml_new_tensor_4d(work_ctx, GGML_TYPE_F32, 8, 8, 4, 1);
        ggml_set_f32(x_t, 0.5);
        struct ggml_tensor* c = ggml_new_tensor_4d(work_ctx, GGML_TYPE_F32, 1024, 2, 1, 1);
        ggml_set_f32(c, 0.5);

<<<<<<< HEAD
        std::vector<float> timesteps = {999.f};  // [N, ]
        int64_t t0                   = ggml_time_ms();
        struct ggml_tensor* out      = ggml_dup_tensor(work_ctx, x_t);
        diffusion_model->compute(n_threads, x_t, timesteps, c, NULL, NULL, &out);
        diffusion_model->free_compute_buffer();
=======
        struct ggml_tensor* timesteps = ggml_new_tensor_1d(work_ctx, GGML_TYPE_F32, 1);                                     // [N, ]
        struct ggml_tensor* t_emb     = new_timestep_embedding(work_ctx, NULL, timesteps, diffusion_model.model_channels);  // [N, model_channels]

        int64_t t0 = ggml_time_ms();
        ggml_set_f32(timesteps, 999);
        set_timestep_embedding(timesteps, t_emb, diffusion_model.model_channels);
        struct ggml_tensor* out = ggml_dup_tensor(work_ctx, x_t);
        std::vector<struct ggml_tensor*> controls;
        diffusion_model.alloc_compute_buffer(x_t, c, controls, t_emb);
        diffusion_model.compute(out, n_threads, x_t, NULL, c, controls, 1.0f, t_emb);
        diffusion_model.free_compute_buffer();
>>>>>>> 349439f2

        double result = 0.f;
        {
            float* vec_x   = (float*)x_t->data;
            float* vec_out = (float*)out->data;

            int64_t n = ggml_nelements(out);

            for (int i = 0; i < n; i++) {
                result += ((double)vec_out[i] - (double)vec_x[i]);
            }
            result /= n;
        }
        int64_t t1 = ggml_time_ms();
        LOG_DEBUG("check is_using_v_parameterization_for_sd2, taking %.2fs", (t1 - t0) * 1.0f / 1000);
        return result < -1;
    }

    void apply_lora(const std::string& lora_name, float multiplier) {
        int64_t t0                 = ggml_time_ms();
        std::string st_file_path   = path_join(lora_model_dir, lora_name + ".safetensors");
        std::string ckpt_file_path = path_join(lora_model_dir, lora_name + ".ckpt");
        std::string file_path;
        if (file_exists(st_file_path)) {
            file_path = st_file_path;
        } else if (file_exists(ckpt_file_path)) {
            file_path = ckpt_file_path;
        } else {
            LOG_WARN("can not find %s or %s for lora %s", st_file_path.c_str(), ckpt_file_path.c_str(), lora_name.c_str());
            return;
        }
        LoraModel lora(backend, model_data_type, file_path);
        if (!lora.load_from_file()) {
            LOG_WARN("load lora tensors from %s failed", file_path.c_str());
            return;
        }

        lora.multiplier = multiplier;
        lora.apply(tensors, n_threads);
        lora.free_params_buffer();

        int64_t t1 = ggml_time_ms();

        LOG_INFO("lora '%s' applied, taking %.2fs",
                 lora_name.c_str(),
                 (t1 - t0) * 1.0f / 1000);
    }

    void apply_loras(const std::unordered_map<std::string, float>& lora_state) {
        if (lora_state.size() > 0 && model_data_type != GGML_TYPE_F16 && model_data_type != GGML_TYPE_F32) {
            LOG_WARN("In quantized models when applying LoRA, the images have poor quality.");
        }
        std::unordered_map<std::string, float> lora_state_diff;
        for (auto& kv : lora_state) {
            const std::string& lora_name = kv.first;
            float multiplier             = kv.second;

            if (curr_lora_state.find(lora_name) != curr_lora_state.end()) {
                float curr_multiplier = curr_lora_state[lora_name];
                float multiplier_diff = multiplier - curr_multiplier;
                if (multiplier_diff != 0.f) {
                    lora_state_diff[lora_name] = multiplier_diff;
                }
            } else {
                lora_state_diff[lora_name] = multiplier;
            }
        }

        for (auto& kv : lora_state_diff) {
            apply_lora(kv.first, kv.second);
        }

        curr_lora_state = lora_state;
    }

    std::pair<ggml_tensor*, ggml_tensor*> get_learned_condition(ggml_context* work_ctx,
                                                                const std::string& text,
                                                                int clip_skip,
                                                                int width,
                                                                int height,
                                                                bool force_zero_embeddings = false) {
        cond_stage_model->set_clip_skip(clip_skip);
        auto tokens_and_weights           = cond_stage_model->tokenize(text, true);
        std::vector<int>& tokens          = tokens_and_weights.first;
        std::vector<float>& weights       = tokens_and_weights.second;
        int64_t t0                        = ggml_time_ms();
        struct ggml_tensor* hidden_states = NULL;  // [N, n_token, hidden_size]
        struct ggml_tensor* pooled        = NULL;
        cond_stage_model->compute(n_threads, tokens, false, &hidden_states, work_ctx);
        if (version == VERSION_XL) {
            cond_stage_model->compute(n_threads, tokens, true, &pooled, work_ctx);
        }
        // if (pooled != NULL) {
        //     print_ggml_tensor(hidden_states);
        //     print_ggml_tensor(pooled);
        // }

        int64_t t1 = ggml_time_ms();
        LOG_DEBUG("computing condition graph completed, taking %" PRId64 " ms", t1 - t0);
        ggml_tensor* result = ggml_dup_tensor(work_ctx, hidden_states);
        {
            float original_mean = ggml_tensor_mean(hidden_states);
            for (int i2 = 0; i2 < hidden_states->ne[2]; i2++) {
                for (int i1 = 0; i1 < hidden_states->ne[1]; i1++) {
                    for (int i0 = 0; i0 < hidden_states->ne[0]; i0++) {
                        float value = ggml_tensor_get_f32(hidden_states, i0, i1, i2);
                        value *= weights[i1];
                        ggml_tensor_set_f32(result, value, i0, i1, i2);
                    }
                }
            }
            float new_mean = ggml_tensor_mean(result);
            ggml_tensor_scale(result, (original_mean / new_mean));
        }
        if (force_zero_embeddings) {
            float* vec = (float*)result->data;
            for (int i = 0; i < ggml_nelements(result); i++) {
                vec[i] = 0;
            }
        }

        ggml_tensor* vec = NULL;
        if (version == VERSION_XL) {
            int out_dim = 256;
            vec         = ggml_new_tensor_1d(work_ctx, GGML_TYPE_F32, diffusion_model->unet.adm_in_channels);
            // [0:1280]
            size_t offset = 0;
            memcpy(vec->data, pooled->data, ggml_nbytes(pooled));
            offset += ggml_nbytes(pooled);

            // original_size_as_tuple
            float orig_width             = (float)width;
            float orig_height            = (float)height;
            std::vector<float> timesteps = {orig_height, orig_width};

            ggml_tensor* embed_view = ggml_view_2d(work_ctx, vec, out_dim, 2, ggml_type_size(GGML_TYPE_F32) * out_dim, offset);
            offset += ggml_nbytes(embed_view);
            set_timestep_embedding(timesteps, embed_view, out_dim);
            // print_ggml_tensor(ggml_reshape_1d(work_ctx, embed_view, out_dim * 2));
            // crop_coords_top_left
            float crop_coord_top  = 0.f;
            float crop_coord_left = 0.f;
            timesteps             = {crop_coord_top, crop_coord_left};
            embed_view            = ggml_view_2d(work_ctx, vec, out_dim, 2, ggml_type_size(GGML_TYPE_F32) * out_dim, offset);
            offset += ggml_nbytes(embed_view);
            set_timestep_embedding(timesteps, embed_view, out_dim);
            // print_ggml_tensor(ggml_reshape_1d(work_ctx, embed_view, out_dim * 2));
            // target_size_as_tuple
            float target_width  = (float)width;
            float target_height = (float)height;
            timesteps           = {target_height, target_width};
            embed_view          = ggml_view_2d(work_ctx, vec, out_dim, 2, ggml_type_size(GGML_TYPE_F32) * out_dim, offset);
            offset += ggml_nbytes(embed_view);
            set_timestep_embedding(timesteps, embed_view, out_dim);
            // print_ggml_tensor(ggml_reshape_1d(work_ctx, embed_view, out_dim * 2));
            GGML_ASSERT(offset == ggml_nbytes(vec));
        }
        // print_ggml_tensor(result);
        return {result, vec};
    }

    std::tuple<ggml_tensor*, ggml_tensor*, ggml_tensor*> get_svd_condition(ggml_context* work_ctx,
                                                                           sd_image_t init_image,
                                                                           int width,
                                                                           int height,
                                                                           int fps                    = 6,
                                                                           int motion_bucket_id       = 127,
                                                                           float augmentation_level   = 0.f,
                                                                           bool force_zero_embeddings = false) {
        // c_crossattn
        int64_t t0                      = ggml_time_ms();
        struct ggml_tensor* c_crossattn = NULL;
        {
            if (force_zero_embeddings) {
                c_crossattn = ggml_new_tensor_1d(work_ctx, GGML_TYPE_F32, clip_vision->vision_model.projection_dim);
                ggml_set_f32(c_crossattn, 0.f);
            } else {
                sd_image_f32_t image         = sd_image_t_to_sd_image_f32_t(init_image);
                sd_image_f32_t resized_image = clip_preprocess(image, clip_vision->vision_model.image_size);
                free(image.data);
                image.data = NULL;

                ggml_tensor* pixel_values = ggml_new_tensor_4d(work_ctx, GGML_TYPE_F32, resized_image.width, resized_image.height, 3, 1);
                sd_image_f32_to_tensor(resized_image.data, pixel_values, false);
                free(resized_image.data);
                resized_image.data = NULL;

                // print_ggml_tensor(pixel_values);
                clip_vision->compute(n_threads, pixel_values, &c_crossattn, work_ctx);
                // print_ggml_tensor(c_crossattn);
            }
        }

        // c_concat
        struct ggml_tensor* c_concat = NULL;
        {
            if (force_zero_embeddings) {
                c_concat = ggml_new_tensor_4d(work_ctx, GGML_TYPE_F32, width / 8, height / 8, 4, 1);
                ggml_set_f32(c_concat, 0.f);
            } else {
                ggml_tensor* init_img = ggml_new_tensor_4d(work_ctx, GGML_TYPE_F32, width, height, 3, 1);

                if (width != init_image.width || height != init_image.height) {
                    sd_image_f32_t image         = sd_image_t_to_sd_image_f32_t(init_image);
                    sd_image_f32_t resized_image = resize_sd_image_f32_t(image, width, height);
                    free(image.data);
                    image.data = NULL;
                    sd_image_f32_to_tensor(resized_image.data, init_img, false);
                    free(resized_image.data);
                    resized_image.data = NULL;
                } else {
                    sd_image_to_tensor(init_image.data, init_img);
                }
                if (augmentation_level > 0.f) {
                    struct ggml_tensor* noise = ggml_dup_tensor(work_ctx, init_img);
                    ggml_tensor_set_f32_randn(noise, rng);
                    // encode_pixels += torch.randn_like(pixels) * augmentation_level
                    ggml_tensor_scale(noise, augmentation_level);
                    ggml_tensor_add(init_img, noise);
                }
                print_ggml_tensor(init_img);
                ggml_tensor* moments = encode_first_stage(work_ctx, init_img);
                print_ggml_tensor(moments);
                c_concat             = get_first_stage_encoding(work_ctx, moments);
            }
            print_ggml_tensor(c_concat);
        }

        // y
        struct ggml_tensor* y = NULL;
        {
            y = ggml_new_tensor_1d(work_ctx, GGML_TYPE_F32, diffusion_model->unet.adm_in_channels);
            int out_dim                  = 256;
            int fps_id                   = fps - 1;
            std::vector<float> timesteps = {(float)fps_id, (float)motion_bucket_id, augmentation_level};
            set_timestep_embedding(timesteps, y, out_dim);
            print_ggml_tensor(y);
        }
        int64_t t1 = ggml_time_ms();
        LOG_DEBUG("computing svd condition graph completed, taking %" PRId64 " ms", t1 - t0);
        return {c_crossattn, c_concat, y};
    }

    ggml_tensor* sample(ggml_context* work_ctx,
                        ggml_tensor* x_t,
                        ggml_tensor* noise,
                        ggml_tensor* c,
                        ggml_tensor* c_concat,
                        ggml_tensor* c_vector,
                        ggml_tensor* uc,
                        ggml_tensor* uc_concat,
                        ggml_tensor* uc_vector,
<<<<<<< HEAD
                        float min_cfg,
=======
                        ggml_tensor* control_hint,
>>>>>>> 349439f2
                        float cfg_scale,
                        sample_method_t method,
                        const std::vector<float>& sigmas,
                        float control_strength) {
        size_t steps = sigmas.size() - 1;
        // x_t = load_tensor_from_file(work_ctx, "./rand0.bin");
        // print_ggml_tensor(x_t);
        struct ggml_tensor* x = ggml_dup_tensor(work_ctx, x_t);
        copy_ggml_tensor(x, x_t);

        struct ggml_tensor* noised_input = ggml_dup_tensor(work_ctx, x_t);
<<<<<<< HEAD
=======
        struct ggml_tensor* timesteps    = ggml_new_tensor_1d(work_ctx, GGML_TYPE_F32, 1);                                     // [N, ]
        struct ggml_tensor* t_emb        = new_timestep_embedding(work_ctx, NULL, timesteps, diffusion_model.model_channels);  // [N, model_channels]
        struct ggml_tensor* guided_hint  = NULL;
        if (control_hint != NULL) {
            guided_hint = ggml_new_tensor_4d(work_ctx, GGML_TYPE_F32, noised_input->ne[0], noised_input->ne[1], diffusion_model.model_channels, 1);
            control_net.process_hint(guided_hint, n_threads, control_hint);
            control_net.alloc_compute_buffer(noised_input, guided_hint, c, t_emb);
        }

        diffusion_model.alloc_compute_buffer(noised_input, c, control_net.controls, t_emb, c_vector);
>>>>>>> 349439f2

        bool has_unconditioned = cfg_scale != 1.0 && uc != NULL;

        if (noise == NULL) {
            // x = x * sigmas[0]
            ggml_tensor_scale(x, sigmas[0]);
        } else {
            // xi = x + noise * sigma_sched[0]
            ggml_tensor_scale(noise, sigmas[0]);
            ggml_tensor_add(x, noise);
        }

        // denoise wrapper
        struct ggml_tensor* out_cond   = ggml_dup_tensor(work_ctx, x);
        struct ggml_tensor* out_uncond = NULL;
        if (has_unconditioned) {
            out_uncond = ggml_dup_tensor(work_ctx, x);
        }
        struct ggml_tensor* denoised = ggml_dup_tensor(work_ctx, x);

        auto denoise = [&](ggml_tensor* input, float sigma, int step) {
            if (step == 1) {
                pretty_progress(0, (int)steps, 0);
            }
            int64_t t0 = ggml_time_us();

            float c_skip               = 1.0f;
            float c_out                = 1.0f;
            float c_in                 = 1.0f;
            std::vector<float> scaling = denoiser->get_scalings(sigma);

            if (scaling.size() == 3) {  // CompVisVDenoiser
                c_skip = scaling[0];
                c_out  = scaling[1];
                c_in   = scaling[2];
            } else {  // CompVisDenoiser
                c_out = scaling[0];
                c_in  = scaling[1];
            }

            float t = denoiser->schedule->sigma_to_t(sigma);
            std::vector<float> timesteps(x->ne[3], t);  // [N, ]

            copy_ggml_tensor(noised_input, input);
            // noised_input = noised_input * c_in
            ggml_tensor_scale(noised_input, c_in);

            // cond
<<<<<<< HEAD
            diffusion_model->compute(n_threads, noised_input, timesteps, c, c_concat, c_vector, &out_cond);
=======
            if (control_hint != NULL) {
                control_net.compute(n_threads, noised_input, guided_hint, c, t_emb);
            }
            diffusion_model.compute(out_cond, n_threads, noised_input, NULL, c, control_net.controls, control_strength, t_emb, c_vector);
>>>>>>> 349439f2

            float* negative_data = NULL;
            if (has_unconditioned) {
                // uncond
<<<<<<< HEAD
                diffusion_model->compute(n_threads, noised_input, timesteps, uc, uc_concat, uc_vector, &out_uncond);
=======
                if (control_hint != NULL) {
                    control_net.compute(n_threads, noised_input, guided_hint, uc, t_emb);
                }

                diffusion_model.compute(out_uncond, n_threads, noised_input, NULL, uc, control_net.controls, control_strength, t_emb, uc_vector);
>>>>>>> 349439f2
                negative_data = (float*)out_uncond->data;
            }
            float* vec_denoised  = (float*)denoised->data;
            float* vec_input     = (float*)input->data;
            float* positive_data = (float*)out_cond->data;
            int ne_elements      = (int)ggml_nelements(denoised);
            for (int i = 0; i < ne_elements; i++) {
                float latent_result = positive_data[i];
                if (has_unconditioned) {
                    // out_uncond + cfg_scale * (out_cond - out_uncond)
                    int64_t ne3 = out_cond->ne[3];
                    if (min_cfg != cfg_scale && ne3 != 1) {
                        int64_t i3 = i / out_cond->ne[0]*out_cond->ne[1]*out_cond->ne[2];
                        float scale = min_cfg + (cfg_scale - min_cfg) * (i3 * 1.0f / ne3);
                    } else {
                        latent_result = negative_data[i] + cfg_scale * (positive_data[i] - negative_data[i]);
                    }
                }
                // v = latent_result, eps = latent_result
                // denoised = (v * c_out + input * c_skip) or (input + eps * c_out)
                vec_denoised[i] = latent_result * c_out + vec_input[i] * c_skip;
            }
            int64_t t1 = ggml_time_us();
            if (step > 0) {
                pretty_progress(step, (int)steps, (t1 - t0) / 1000000.f);
                // LOG_INFO("step %d sampling completed taking %.2fs", step, (t1 - t0) * 1.0f / 1000000);
            }
        };

        // sample_euler_ancestral
        switch (method) {
            case EULER_A: {
                struct ggml_tensor* noise = ggml_dup_tensor(work_ctx, x);
                struct ggml_tensor* d     = ggml_dup_tensor(work_ctx, x);

                for (int i = 0; i < steps; i++) {
                    float sigma = sigmas[i];

                    // denoise
                    denoise(x, sigma, i + 1);

                    // d = (x - denoised) / sigma
                    {
                        float* vec_d        = (float*)d->data;
                        float* vec_x        = (float*)x->data;
                        float* vec_denoised = (float*)denoised->data;

                        for (int i = 0; i < ggml_nelements(d); i++) {
                            vec_d[i] = (vec_x[i] - vec_denoised[i]) / sigma;
                        }
                    }

                    // get_ancestral_step
                    float sigma_up   = std::min(sigmas[i + 1],
                                                std::sqrt(sigmas[i + 1] * sigmas[i + 1] * (sigmas[i] * sigmas[i] - sigmas[i + 1] * sigmas[i + 1]) / (sigmas[i] * sigmas[i])));
                    float sigma_down = std::sqrt(sigmas[i + 1] * sigmas[i + 1] - sigma_up * sigma_up);

                    // Euler method
                    float dt = sigma_down - sigmas[i];
                    // x = x + d * dt
                    {
                        float* vec_d = (float*)d->data;
                        float* vec_x = (float*)x->data;

                        for (int i = 0; i < ggml_nelements(x); i++) {
                            vec_x[i] = vec_x[i] + vec_d[i] * dt;
                        }
                    }

                    if (sigmas[i + 1] > 0) {
                        // x = x + noise_sampler(sigmas[i], sigmas[i + 1]) * s_noise * sigma_up
                        ggml_tensor_set_f32_randn(noise, rng);
                        // noise = load_tensor_from_file(work_ctx, "./rand" + std::to_string(i+1) + ".bin");
                        {
                            float* vec_x     = (float*)x->data;
                            float* vec_noise = (float*)noise->data;

                            for (int i = 0; i < ggml_nelements(x); i++) {
                                vec_x[i] = vec_x[i] + vec_noise[i] * sigma_up;
                            }
                        }
                    }
                }
            } break;
            case EULER:  // Implemented without any sigma churn
            {
                struct ggml_tensor* d = ggml_dup_tensor(work_ctx, x);

                for (int i = 0; i < steps; i++) {
                    float sigma = sigmas[i];

                    // denoise
                    denoise(x, sigma, i + 1);

                    // d = (x - denoised) / sigma
                    {
                        float* vec_d        = (float*)d->data;
                        float* vec_x        = (float*)x->data;
                        float* vec_denoised = (float*)denoised->data;

                        for (int j = 0; j < ggml_nelements(d); j++) {
                            vec_d[j] = (vec_x[j] - vec_denoised[j]) / sigma;
                        }
                    }

                    float dt = sigmas[i + 1] - sigma;
                    // x = x + d * dt
                    {
                        float* vec_d = (float*)d->data;
                        float* vec_x = (float*)x->data;

                        for (int j = 0; j < ggml_nelements(x); j++) {
                            vec_x[j] = vec_x[j] + vec_d[j] * dt;
                        }
                    }
                }
            } break;
            case HEUN: {
                struct ggml_tensor* d  = ggml_dup_tensor(work_ctx, x);
                struct ggml_tensor* x2 = ggml_dup_tensor(work_ctx, x);

                for (int i = 0; i < steps; i++) {
                    // denoise
                    denoise(x, sigmas[i], -(i + 1));

                    // d = (x - denoised) / sigma
                    {
                        float* vec_d        = (float*)d->data;
                        float* vec_x        = (float*)x->data;
                        float* vec_denoised = (float*)denoised->data;

                        for (int j = 0; j < ggml_nelements(x); j++) {
                            vec_d[j] = (vec_x[j] - vec_denoised[j]) / sigmas[i];
                        }
                    }

                    float dt = sigmas[i + 1] - sigmas[i];
                    if (sigmas[i + 1] == 0) {
                        // Euler step
                        // x = x + d * dt
                        float* vec_d = (float*)d->data;
                        float* vec_x = (float*)x->data;

                        for (int j = 0; j < ggml_nelements(x); j++) {
                            vec_x[j] = vec_x[j] + vec_d[j] * dt;
                        }
                    } else {
                        // Heun step
                        float* vec_d  = (float*)d->data;
                        float* vec_d2 = (float*)d->data;
                        float* vec_x  = (float*)x->data;
                        float* vec_x2 = (float*)x2->data;

                        for (int j = 0; j < ggml_nelements(x); j++) {
                            vec_x2[j] = vec_x[j] + vec_d[j] * dt;
                        }

                        denoise(x2, sigmas[i + 1], i + 1);
                        float* vec_denoised = (float*)denoised->data;
                        for (int j = 0; j < ggml_nelements(x); j++) {
                            float d2 = (vec_x2[j] - vec_denoised[j]) / sigmas[i + 1];
                            vec_d[j] = (vec_d[j] + d2) / 2;
                            vec_x[j] = vec_x[j] + vec_d[j] * dt;
                        }
                    }
                }
            } break;
            case DPM2: {
                struct ggml_tensor* d  = ggml_dup_tensor(work_ctx, x);
                struct ggml_tensor* x2 = ggml_dup_tensor(work_ctx, x);

                for (int i = 0; i < steps; i++) {
                    // denoise
                    denoise(x, sigmas[i], i + 1);

                    // d = (x - denoised) / sigma
                    {
                        float* vec_d        = (float*)d->data;
                        float* vec_x        = (float*)x->data;
                        float* vec_denoised = (float*)denoised->data;

                        for (int j = 0; j < ggml_nelements(x); j++) {
                            vec_d[j] = (vec_x[j] - vec_denoised[j]) / sigmas[i];
                        }
                    }

                    if (sigmas[i + 1] == 0) {
                        // Euler step
                        // x = x + d * dt
                        float dt     = sigmas[i + 1] - sigmas[i];
                        float* vec_d = (float*)d->data;
                        float* vec_x = (float*)x->data;

                        for (int j = 0; j < ggml_nelements(x); j++) {
                            vec_x[j] = vec_x[j] + vec_d[j] * dt;
                        }
                    } else {
                        // DPM-Solver-2
                        float sigma_mid = exp(0.5f * (log(sigmas[i]) + log(sigmas[i + 1])));
                        float dt_1      = sigma_mid - sigmas[i];
                        float dt_2      = sigmas[i + 1] - sigmas[i];

                        float* vec_d  = (float*)d->data;
                        float* vec_x  = (float*)x->data;
                        float* vec_x2 = (float*)x2->data;
                        for (int j = 0; j < ggml_nelements(x); j++) {
                            vec_x2[j] = vec_x[j] + vec_d[j] * dt_1;
                        }

                        denoise(x2, sigma_mid, i + 1);
                        float* vec_denoised = (float*)denoised->data;
                        for (int j = 0; j < ggml_nelements(x); j++) {
                            float d2 = (vec_x2[j] - vec_denoised[j]) / sigma_mid;
                            vec_x[j] = vec_x[j] + d2 * dt_2;
                        }
                    }
                }

            } break;
            case DPMPP2S_A: {
                struct ggml_tensor* noise = ggml_dup_tensor(work_ctx, x);
                struct ggml_tensor* d     = ggml_dup_tensor(work_ctx, x);
                struct ggml_tensor* x2    = ggml_dup_tensor(work_ctx, x);

                for (int i = 0; i < steps; i++) {
                    // denoise
                    denoise(x, sigmas[i], i + 1);

                    // get_ancestral_step
                    float sigma_up   = std::min(sigmas[i + 1],
                                                std::sqrt(sigmas[i + 1] * sigmas[i + 1] * (sigmas[i] * sigmas[i] - sigmas[i + 1] * sigmas[i + 1]) / (sigmas[i] * sigmas[i])));
                    float sigma_down = std::sqrt(sigmas[i + 1] * sigmas[i + 1] - sigma_up * sigma_up);
                    auto t_fn        = [](float sigma) -> float { return -log(sigma); };
                    auto sigma_fn    = [](float t) -> float { return exp(-t); };

                    if (sigma_down == 0) {
                        // Euler step
                        float* vec_d        = (float*)d->data;
                        float* vec_x        = (float*)x->data;
                        float* vec_denoised = (float*)denoised->data;

                        for (int j = 0; j < ggml_nelements(d); j++) {
                            vec_d[j] = (vec_x[j] - vec_denoised[j]) / sigmas[i];
                        }

                        // TODO: If sigma_down == 0, isn't this wrong?
                        // But
                        // https://github.com/crowsonkb/k-diffusion/blob/master/k_diffusion/sampling.py#L525
                        // has this exactly the same way.
                        float dt = sigma_down - sigmas[i];
                        for (int j = 0; j < ggml_nelements(d); j++) {
                            vec_x[j] = vec_x[j] + vec_d[j] * dt;
                        }
                    } else {
                        // DPM-Solver++(2S)
                        float t      = t_fn(sigmas[i]);
                        float t_next = t_fn(sigma_down);
                        float h      = t_next - t;
                        float s      = t + 0.5f * h;

                        float* vec_d        = (float*)d->data;
                        float* vec_x        = (float*)x->data;
                        float* vec_x2       = (float*)x2->data;
                        float* vec_denoised = (float*)denoised->data;

                        // First half-step
                        for (int j = 0; j < ggml_nelements(x); j++) {
                            vec_x2[j] = (sigma_fn(s) / sigma_fn(t)) * vec_x[j] - (exp(-h * 0.5f) - 1) * vec_denoised[j];
                        }

                        denoise(x2, sigmas[i + 1], i + 1);

                        // Second half-step
                        for (int j = 0; j < ggml_nelements(x); j++) {
                            vec_x[j] = (sigma_fn(t_next) / sigma_fn(t)) * vec_x[j] - (exp(-h) - 1) * vec_denoised[j];
                        }
                    }

                    // Noise addition
                    if (sigmas[i + 1] > 0) {
                        ggml_tensor_set_f32_randn(noise, rng);
                        {
                            float* vec_x     = (float*)x->data;
                            float* vec_noise = (float*)noise->data;

                            for (int i = 0; i < ggml_nelements(x); i++) {
                                vec_x[i] = vec_x[i] + vec_noise[i] * sigma_up;
                            }
                        }
                    }
                }
            } break;
            case DPMPP2M:  // DPM++ (2M) from Karras et al (2022)
            {
                struct ggml_tensor* old_denoised = ggml_dup_tensor(work_ctx, x);

                auto t_fn = [](float sigma) -> float { return -log(sigma); };

                for (int i = 0; i < steps; i++) {
                    // denoise
                    denoise(x, sigmas[i], i + 1);

                    float t                 = t_fn(sigmas[i]);
                    float t_next            = t_fn(sigmas[i + 1]);
                    float h                 = t_next - t;
                    float a                 = sigmas[i + 1] / sigmas[i];
                    float b                 = exp(-h) - 1.f;
                    float* vec_x            = (float*)x->data;
                    float* vec_denoised     = (float*)denoised->data;
                    float* vec_old_denoised = (float*)old_denoised->data;

                    if (i == 0 || sigmas[i + 1] == 0) {
                        // Simpler step for the edge cases
                        for (int j = 0; j < ggml_nelements(x); j++) {
                            vec_x[j] = a * vec_x[j] - b * vec_denoised[j];
                        }
                    } else {
                        float h_last = t - t_fn(sigmas[i - 1]);
                        float r      = h_last / h;
                        for (int j = 0; j < ggml_nelements(x); j++) {
                            float denoised_d = (1.f + 1.f / (2.f * r)) * vec_denoised[j] - (1.f / (2.f * r)) * vec_old_denoised[j];
                            vec_x[j]         = a * vec_x[j] - b * denoised_d;
                        }
                    }

                    // old_denoised = denoised
                    for (int j = 0; j < ggml_nelements(x); j++) {
                        vec_old_denoised[j] = vec_denoised[j];
                    }
                }
            } break;
            case DPMPP2Mv2:  // Modified DPM++ (2M) from https://github.com/AUTOMATIC1111/stable-diffusion-webui/discussions/8457
            {
                struct ggml_tensor* old_denoised = ggml_dup_tensor(work_ctx, x);

                auto t_fn = [](float sigma) -> float { return -log(sigma); };

                for (int i = 0; i < steps; i++) {
                    // denoise
                    denoise(x, sigmas[i], i + 1);

                    float t                 = t_fn(sigmas[i]);
                    float t_next            = t_fn(sigmas[i + 1]);
                    float h                 = t_next - t;
                    float a                 = sigmas[i + 1] / sigmas[i];
                    float* vec_x            = (float*)x->data;
                    float* vec_denoised     = (float*)denoised->data;
                    float* vec_old_denoised = (float*)old_denoised->data;

                    if (i == 0 || sigmas[i + 1] == 0) {
                        // Simpler step for the edge cases
                        float b = exp(-h) - 1.f;
                        for (int j = 0; j < ggml_nelements(x); j++) {
                            vec_x[j] = a * vec_x[j] - b * vec_denoised[j];
                        }
                    } else {
                        float h_last = t - t_fn(sigmas[i - 1]);
                        float h_min  = std::min(h_last, h);
                        float h_max  = std::max(h_last, h);
                        float r      = h_max / h_min;
                        float h_d    = (h_max + h_min) / 2.f;
                        float b      = exp(-h_d) - 1.f;
                        for (int j = 0; j < ggml_nelements(x); j++) {
                            float denoised_d = (1.f + 1.f / (2.f * r)) * vec_denoised[j] - (1.f / (2.f * r)) * vec_old_denoised[j];
                            vec_x[j]         = a * vec_x[j] - b * denoised_d;
                        }
                    }

                    // old_denoised = denoised
                    for (int j = 0; j < ggml_nelements(x); j++) {
                        vec_old_denoised[j] = vec_denoised[j];
                    }
                }
            } break;
            case LCM:  // Latent Consistency Models
            {
                struct ggml_tensor* noise = ggml_dup_tensor(work_ctx, x);
                struct ggml_tensor* d     = ggml_dup_tensor(work_ctx, x);

                for (int i = 0; i < steps; i++) {
                    float sigma = sigmas[i];

                    // denoise
                    denoise(x, sigma, i + 1);

                    // x = denoised
                    {
                        float* vec_x        = (float*)x->data;
                        float* vec_denoised = (float*)denoised->data;
                        for (int j = 0; j < ggml_nelements(x); j++) {
                            vec_x[j] = vec_denoised[j];
                        }
                    }

                    if (sigmas[i + 1] > 0) {
                        // x += sigmas[i + 1] * noise_sampler(sigmas[i], sigmas[i + 1])
                        ggml_tensor_set_f32_randn(noise, rng);
                        // noise = load_tensor_from_file(res_ctx, "./rand" + std::to_string(i+1) + ".bin");
                        {
                            float* vec_x     = (float*)x->data;
                            float* vec_noise = (float*)noise->data;

                            for (int j = 0; j < ggml_nelements(x); j++) {
                                vec_x[j] = vec_x[j] + sigmas[i + 1] * vec_noise[j];
                            }
                        }
                    }
                }
            } break;

            default:
                LOG_ERROR("Attempting to sample with nonexisting sample method %i", method);
                abort();
        }
<<<<<<< HEAD
        diffusion_model->free_compute_buffer();
=======
        control_net.free_compute_buffer();
        diffusion_model.free_compute_buffer();
>>>>>>> 349439f2
        return x;
    }

    // ldm.models.diffusion.ddpm.LatentDiffusion.get_first_stage_encoding
    ggml_tensor* get_first_stage_encoding(ggml_context* work_ctx, ggml_tensor* moments) {
        // ldm.modules.distributions.distributions.DiagonalGaussianDistribution.sample
        ggml_tensor* latent       = ggml_new_tensor_4d(work_ctx, moments->type, moments->ne[0], moments->ne[1], moments->ne[2] / 2, moments->ne[3]);
        struct ggml_tensor* noise = ggml_dup_tensor(work_ctx, latent);
        ggml_tensor_set_f32_randn(noise, rng);
        // noise = load_tensor_from_file(work_ctx, "noise.bin");
        {
            float mean   = 0;
            float logvar = 0;
            float value  = 0;
            float std_   = 0;
            for (int i = 0; i < latent->ne[3]; i++) {
                for (int j = 0; j < latent->ne[2]; j++) {
                    for (int k = 0; k < latent->ne[1]; k++) {
                        for (int l = 0; l < latent->ne[0]; l++) {
                            mean   = ggml_tensor_get_f32(moments, l, k, j, i);
                            logvar = ggml_tensor_get_f32(moments, l, k, j + (int)latent->ne[2], i);
                            logvar = std::max(-30.0f, std::min(logvar, 20.0f));
                            std_   = std::exp(0.5f * logvar);
                            value  = mean + std_ * ggml_tensor_get_f32(noise, l, k, j, i);
                            value  = value * scale_factor;
                            // printf("%d %d %d %d -> %f\n", i, j, k, l, value);
                            ggml_tensor_set_f32(latent, value, l, k, j, i);
                        }
                    }
                }
            }
        }
        return latent;
    }

    ggml_tensor* compute_first_stage(ggml_context* work_ctx, ggml_tensor* x, bool decode) {
        int64_t W           = x->ne[0];
        int64_t H           = x->ne[1];
        ggml_tensor* result = ggml_new_tensor_4d(work_ctx, GGML_TYPE_F32,
                                                 decode ? (W * 8) : (W / 8),                    // width
                                                 decode ? (H * 8) : (H / 8),                    // height
                                                 decode ? 3 : (use_tiny_autoencoder ? 4 : 8),
                                                 x->ne[3]);  // channels
        int64_t t0          = ggml_time_ms();
        if (!use_tiny_autoencoder) {
            if (decode) {
                ggml_tensor_scale(x, 1.0f / scale_factor);
            } else {
                ggml_tensor_scale_input(x);
            }
            if (vae_tiling && decode) {  // TODO: support tiling vae encode
                // split latent in 32x32 tiles and compute in several steps
                auto on_tiling = [&](ggml_tensor* in, ggml_tensor* out, bool init) {
                    first_stage_model->compute(n_threads, in, decode, &out);
                };
                sd_tiling(x, result, 8, 32, 0.5f, on_tiling);
            } else {
                first_stage_model->compute(n_threads, x, decode, &result);
            }
            first_stage_model->free_compute_buffer();
            if (decode) {
                ggml_tensor_scale_output(result);
            }
        } else {
            if (vae_tiling && decode) {  // TODO: support tiling vae encode
                // split latent in 64x64 tiles and compute in several steps
                auto on_tiling = [&](ggml_tensor* in, ggml_tensor* out, bool init) {
                    tae_first_stage->compute(n_threads, in, decode, &out);
                };
                sd_tiling(x, result, 8, 64, 0.5f, on_tiling);
            } else {
                tae_first_stage->compute(n_threads, x, decode, &result);
            }
            tae_first_stage->free_compute_buffer();
        }

        int64_t t1 = ggml_time_ms();
        LOG_DEBUG("computing vae [mode: %s] graph completed, taking %.2fs", decode ? "DECODE" : "ENCODE", (t1 - t0) * 1.0f / 1000);
        if (decode) {
            ggml_tensor_clamp(result, 0.0f, 1.0f);
        }
        return result;
    }

    ggml_tensor* encode_first_stage(ggml_context* work_ctx, ggml_tensor* x) {
        return compute_first_stage(work_ctx, x, false);
    }

    ggml_tensor* decode_first_stage(ggml_context* work_ctx, ggml_tensor* x) {
        return compute_first_stage(work_ctx, x, true);
    }
};

/*================================================= SD API ==================================================*/

struct sd_ctx_t {
    StableDiffusionGGML* sd = NULL;
};

sd_ctx_t* new_sd_ctx(const char* model_path_c_str,
                     const char* vae_path_c_str,
                     const char* taesd_path_c_str,
                     const char* control_net_path_c_str,
                     const char* lora_model_dir_c_str,
                     const char* embed_dir_c_str,
                     bool vae_decode_only,
                     bool vae_tiling,
                     bool free_params_immediately,
                     int n_threads,
                     enum sd_type_t wtype,
                     enum rng_type_t rng_type,
                     enum schedule_t s,
                     bool keep_control_net_cpu) {
    sd_ctx_t* sd_ctx = (sd_ctx_t*)malloc(sizeof(sd_ctx_t));
    if (sd_ctx == NULL) {
        return NULL;
    }
    std::string model_path(model_path_c_str);
    std::string vae_path(vae_path_c_str);
    std::string taesd_path(taesd_path_c_str);
    std::string control_net_path(control_net_path_c_str);
    std::string embd_path(embed_dir_c_str);
    std::string lora_model_dir(lora_model_dir_c_str);

    sd_ctx->sd = new StableDiffusionGGML(n_threads,
                                         vae_decode_only,
                                         free_params_immediately,
                                         lora_model_dir,
                                         rng_type);
    if (sd_ctx->sd == NULL) {
        return NULL;
    }

    if (!sd_ctx->sd->load_from_file(model_path,
                                    vae_path,
                                    control_net_path,
                                    embd_path,
                                    taesd_path,
                                    vae_tiling,
                                    (ggml_type)wtype,
                                    s,
                                    keep_control_net_cpu)) {
        delete sd_ctx->sd;
        sd_ctx->sd = NULL;
        free(sd_ctx);
        return NULL;
    }
    return sd_ctx;
}

void free_sd_ctx(sd_ctx_t* sd_ctx) {
    if (sd_ctx->sd != NULL) {
        delete sd_ctx->sd;
        sd_ctx->sd = NULL;
    }
    free(sd_ctx);
}

sd_image_t* txt2img(sd_ctx_t* sd_ctx,
                    const char* prompt_c_str,
                    const char* negative_prompt_c_str,
                    int clip_skip,
                    float cfg_scale,
                    int width,
                    int height,
                    enum sample_method_t sample_method,
                    int sample_steps,
                    int64_t seed,
                    int batch_count,
                    const sd_image_t* control_cond,
                    float control_strength) {
    LOG_DEBUG("txt2img %dx%d", width, height);
    if (sd_ctx == NULL) {
        return NULL;
    }
    // LOG_DEBUG("%s %s %f %d %d %d", prompt_c_str, negative_prompt_c_str, cfg_scale, sample_steps, seed, batch_count);
    std::string prompt(prompt_c_str);
    std::string negative_prompt(negative_prompt_c_str);

    // extract and remove lora
    auto result_pair                                = extract_and_remove_lora(prompt);
    std::unordered_map<std::string, float> lora_f2m = result_pair.first;  // lora_name -> multiplier

    for (auto& kv : lora_f2m) {
        LOG_DEBUG("lora %s:%.2f", kv.first.c_str(), kv.second);
    }

    prompt = result_pair.second;
    LOG_DEBUG("prompt after extract and remove lora: \"%s\"", prompt.c_str());

    int64_t t0 = ggml_time_ms();
    sd_ctx->sd->apply_loras(lora_f2m);
    int64_t t1 = ggml_time_ms();
    LOG_INFO("apply_loras completed, taking %.2fs", (t1 - t0) * 1.0f / 1000);
    struct ggml_init_params params;
    params.mem_size = static_cast<size_t>(10 * 1024 * 1024);  // 10 MB
    params.mem_size += width * height * 3 * sizeof(float);
    params.mem_size *= batch_count;
    params.mem_buffer = NULL;
    params.no_alloc   = false;
    // LOG_DEBUG("mem_size %u ", params.mem_size);

    struct ggml_context* work_ctx = ggml_init(params);
    if (!work_ctx) {
        LOG_ERROR("ggml_init() failed");
        return NULL;
    }

    if (seed < 0) {
        // Generally, when using the provided command line, the seed is always >0.
        // However, to prevent potential issues if 'stable-diffusion.cpp' is invoked as a library
        // by a third party with a seed <0, let's incorporate randomization here.
        srand((int)time(NULL));
        seed = rand();
    }

    t0                            = ggml_time_ms();
    auto cond_pair                = sd_ctx->sd->get_learned_condition(work_ctx, prompt, clip_skip, width, height);
    ggml_tensor* c                = cond_pair.first;
    ggml_tensor* c_vector         = cond_pair.second;  // [adm_in_channels, ]
    struct ggml_tensor* uc        = NULL;
    struct ggml_tensor* uc_vector = NULL;
    if (cfg_scale != 1.0) {
        bool force_zero_embeddings = false;
        if (sd_ctx->sd->version == VERSION_XL && negative_prompt.size() == 0) {
            force_zero_embeddings = true;
        }
        auto uncond_pair = sd_ctx->sd->get_learned_condition(work_ctx, negative_prompt, clip_skip, width, height, force_zero_embeddings);
        uc               = uncond_pair.first;
        uc_vector        = uncond_pair.second;  // [adm_in_channels, ]
    }
    t1 = ggml_time_ms();
    LOG_INFO("get_learned_condition completed, taking %" PRId64 " ms", t1 - t0);

    if (sd_ctx->sd->free_params_immediately) {
        sd_ctx->sd->cond_stage_model->free_params_buffer();
    }

    struct ggml_tensor* image_hint = NULL;
    if (control_cond != NULL) {
        image_hint = ggml_new_tensor_4d(work_ctx, GGML_TYPE_F32, width, height, 3, 1);
        sd_image_to_tensor(control_cond->data, image_hint);
    }

    std::vector<struct ggml_tensor*> final_latents;  // collect latents to decode
    int C = 4;
    int W = width / 8;
    int H = height / 8;
    LOG_INFO("sampling using %s method", sampling_methods_str[sample_method]);
    for (int b = 0; b < batch_count; b++) {
        int64_t sampling_start = ggml_time_ms();
        int64_t cur_seed       = seed + b;
        LOG_INFO("generating image: %i/%i - seed %i", b + 1, batch_count, cur_seed);

        sd_ctx->sd->rng->manual_seed(cur_seed);
        struct ggml_tensor* x_t = ggml_new_tensor_4d(work_ctx, GGML_TYPE_F32, W, H, C, 1);
        ggml_tensor_set_f32_randn(x_t, sd_ctx->sd->rng);

        std::vector<float> sigmas = sd_ctx->sd->denoiser->schedule->get_sigmas(sample_steps);

<<<<<<< HEAD
        struct ggml_tensor* x_0 = sd_ctx->sd->sample(work_ctx, x_t, NULL, c, NULL, c_vector, uc, NULL, uc_vector, cfg_scale, cfg_scale, sample_method, sigmas);
=======
        struct ggml_tensor* x_0 = sd_ctx->sd->sample(work_ctx, x_t, NULL, c, c_vector, uc, uc_vector, image_hint, cfg_scale, sample_method, sigmas, control_strength);
>>>>>>> 349439f2
        // struct ggml_tensor* x_0 = load_tensor_from_file(ctx, "samples_ddim.bin");
        // print_ggml_tensor(x_0);
        int64_t sampling_end = ggml_time_ms();
        LOG_INFO("sampling completed, taking %.2fs", (sampling_end - sampling_start) * 1.0f / 1000);
        final_latents.push_back(x_0);
    }

    if (sd_ctx->sd->free_params_immediately) {
        sd_ctx->sd->diffusion_model->free_params_buffer();
    }
    int64_t t3 = ggml_time_ms();
    LOG_INFO("generating %" PRId64 " latent images completed, taking %.2fs", final_latents.size(), (t3 - t1) * 1.0f / 1000);

    LOG_INFO("decoding %zu latents", final_latents.size());
    std::vector<struct ggml_tensor*> decoded_images;  // collect decoded images
    for (size_t i = 0; i < final_latents.size(); i++) {
        t1                      = ggml_time_ms();
        struct ggml_tensor* img = sd_ctx->sd->decode_first_stage(work_ctx, final_latents[i] /* x_0 */);
        // print_ggml_tensor(img);
        if (img != NULL) {
            decoded_images.push_back(img);
        }
        int64_t t2 = ggml_time_ms();
        LOG_INFO("latent %" PRId64 " decoded, taking %.2fs", i + 1, (t2 - t1) * 1.0f / 1000);
    }

    int64_t t4 = ggml_time_ms();
    LOG_INFO("decode_first_stage completed, taking %.2fs", (t4 - t3) * 1.0f / 1000);
    if (sd_ctx->sd->free_params_immediately && !sd_ctx->sd->use_tiny_autoencoder) {
        sd_ctx->sd->first_stage_model->free_params_buffer();
    }
    sd_image_t* result_images = (sd_image_t*)calloc(batch_count, sizeof(sd_image_t));
    if (result_images == NULL) {
        ggml_free(work_ctx);
        return NULL;
    }

    for (size_t i = 0; i < decoded_images.size(); i++) {
        result_images[i].width   = width;
        result_images[i].height  = height;
        result_images[i].channel = 3;
        result_images[i].data    = sd_tensor_to_image(decoded_images[i]);
    }
    ggml_free(work_ctx);
    LOG_INFO(
        "txt2img completed in %.2fs",
        (t4 - t0) * 1.0f / 1000);

    return result_images;
}

sd_image_t* img2img(sd_ctx_t* sd_ctx,
                    sd_image_t init_image,
                    const char* prompt_c_str,
                    const char* negative_prompt_c_str,
                    int clip_skip,
                    float cfg_scale,
                    int width,
                    int height,
                    sample_method_t sample_method,
                    int sample_steps,
                    float strength,
                    int64_t seed,
                    int batch_count) {
    if (sd_ctx == NULL) {
        return NULL;
    }
    std::string prompt(prompt_c_str);
    std::string negative_prompt(negative_prompt_c_str);

    LOG_INFO("img2img %dx%d", width, height);

    std::vector<float> sigmas = sd_ctx->sd->denoiser->schedule->get_sigmas(sample_steps);
    size_t t_enc              = static_cast<size_t>(sample_steps * strength);
    LOG_INFO("target t_enc is %zu steps", t_enc);
    std::vector<float> sigma_sched;
    sigma_sched.assign(sigmas.begin() + sample_steps - t_enc - 1, sigmas.end());

    struct ggml_init_params params;
    params.mem_size = static_cast<size_t>(10 * 1024) * 1024;  // 10 MB
    params.mem_size += width * height * 3 * sizeof(float) * 2;
    params.mem_buffer = NULL;
    params.no_alloc   = false;
    // LOG_DEBUG("mem_size %u ", params.mem_size);

    // draft context
    struct ggml_context* work_ctx = ggml_init(params);
    if (!work_ctx) {
        LOG_ERROR("ggml_init() failed");
        return NULL;
    }

    if (seed < 0) {
        seed = (int)time(NULL);
    }

    sd_ctx->sd->rng->manual_seed(seed);

    // extract and remove lora
    auto result_pair                                = extract_and_remove_lora(prompt);
    std::unordered_map<std::string, float> lora_f2m = result_pair.first;  // lora_name -> multiplier
    for (auto& kv : lora_f2m) {
        LOG_DEBUG("lora %s:%.2f", kv.first.c_str(), kv.second);
    }
    prompt = result_pair.second;
    LOG_DEBUG("prompt after extract and remove lora: \"%s\"", prompt.c_str());

    // load lora from file
    int64_t t0 = ggml_time_ms();
    sd_ctx->sd->apply_loras(lora_f2m);
    int64_t t1 = ggml_time_ms();
    LOG_INFO("apply_loras completed, taking %.2fs", (t1 - t0) * 1.0f / 1000);

    ggml_tensor* init_img = ggml_new_tensor_4d(work_ctx, GGML_TYPE_F32, width, height, 3, 1);
    sd_image_to_tensor(init_image.data, init_img);
    t0                       = ggml_time_ms();
    ggml_tensor* init_latent = NULL;
    if (!sd_ctx->sd->use_tiny_autoencoder) {
        ggml_tensor* moments = sd_ctx->sd->encode_first_stage(work_ctx, init_img);
        init_latent          = sd_ctx->sd->get_first_stage_encoding(work_ctx, moments);
    } else {
        init_latent = sd_ctx->sd->encode_first_stage(work_ctx, init_img);
    }
    // print_ggml_tensor(init_latent);
    t1 = ggml_time_ms();
    LOG_INFO("encode_first_stage completed, taking %.2fs", (t1 - t0) * 1.0f / 1000);

    auto cond_pair                = sd_ctx->sd->get_learned_condition(work_ctx, prompt, clip_skip, width, height);
    ggml_tensor* c                = cond_pair.first;
    ggml_tensor* c_vector         = cond_pair.second;  // [adm_in_channels, ]
    struct ggml_tensor* uc        = NULL;
    struct ggml_tensor* uc_vector = NULL;
    if (cfg_scale != 1.0) {
        bool force_zero_embeddings = false;
        if (sd_ctx->sd->version == VERSION_XL && negative_prompt.size() == 0) {
            force_zero_embeddings = true;
        }
        auto uncond_pair = sd_ctx->sd->get_learned_condition(work_ctx, negative_prompt, clip_skip, width, height, force_zero_embeddings);
        uc               = uncond_pair.first;
        uc_vector        = uncond_pair.second;  // [adm_in_channels, ]
    }
    int64_t t2 = ggml_time_ms();
    LOG_INFO("get_learned_condition completed, taking %" PRId64 " ms", t2 - t1);
    if (sd_ctx->sd->free_params_immediately) {
        sd_ctx->sd->cond_stage_model->free_params_buffer();
    }

    sd_ctx->sd->rng->manual_seed(seed);
    struct ggml_tensor* noise = ggml_dup_tensor(work_ctx, init_latent);
    ggml_tensor_set_f32_randn(noise, sd_ctx->sd->rng);

    LOG_INFO("sampling using %s method", sampling_methods_str[sample_method]);
<<<<<<< HEAD
    struct ggml_tensor* x_0 = sd_ctx->sd->sample(work_ctx, init_latent, noise, c, NULL, c_vector, uc, NULL, uc_vector,
                                                 cfg_scale, cfg_scale, sample_method, sigma_sched);
=======
    struct ggml_tensor* x_0 = sd_ctx->sd->sample(work_ctx, init_latent, noise, c, c_vector, uc,
                                                 uc_vector, NULL, cfg_scale, sample_method, sigma_sched, 1.0f);
>>>>>>> 349439f2
    // struct ggml_tensor *x_0 = load_tensor_from_file(ctx, "samples_ddim.bin");
    // print_ggml_tensor(x_0);
    int64_t t3 = ggml_time_ms();
    LOG_INFO("sampling completed, taking %.2fs", (t3 - t2) * 1.0f / 1000);
    if (sd_ctx->sd->free_params_immediately) {
        sd_ctx->sd->diffusion_model->free_params_buffer();
    }

    struct ggml_tensor* img = sd_ctx->sd->decode_first_stage(work_ctx, x_0);
    if (sd_ctx->sd->free_params_immediately && !sd_ctx->sd->use_tiny_autoencoder) {
        sd_ctx->sd->first_stage_model->free_params_buffer();
    }
    if (img == NULL) {
        ggml_free(work_ctx);
        return NULL;
    }

    sd_image_t* result_images = (sd_image_t*)calloc(1, sizeof(sd_image_t));
    if (result_images == NULL) {
        ggml_free(work_ctx);
        return NULL;
    }

    for (size_t i = 0; i < 1; i++) {
        result_images[i].width   = width;
        result_images[i].height  = height;
        result_images[i].channel = 3;
        result_images[i].data    = sd_tensor_to_image(img);
    }
    ggml_free(work_ctx);

    int64_t t4 = ggml_time_ms();
    LOG_INFO("decode_first_stage completed, taking %.2fs", (t4 - t3) * 1.0f / 1000);

    LOG_INFO("img2img completed in %.2fs", (t4 - t0) * 1.0f / 1000);

    return result_images;
}

SD_API sd_image_t* img2vid(sd_ctx_t* sd_ctx,
                           sd_image_t init_image,
                           int width,
                           int height,
                           int video_frames,
                           int motion_bucket_id,
                           int fps,
                           float augmentation_level,
                           float min_cfg,
                           float cfg_scale,
                           enum sample_method_t sample_method,
                           int sample_steps,
                           float strength,
                           int64_t seed) {
    if (sd_ctx == NULL) {
        return NULL;
    }

    LOG_INFO("img2vid %dx%d", width, height);

    std::vector<float> sigmas = sd_ctx->sd->denoiser->schedule->get_sigmas(sample_steps);

    struct ggml_init_params params;
    params.mem_size = static_cast<size_t>(10 * 1024) * 1024;  // 10 MB
    params.mem_size += width * height * 3 * sizeof(float) * video_frames;
    params.mem_buffer = NULL;
    params.no_alloc   = false;
    // LOG_DEBUG("mem_size %u ", params.mem_size);

    // draft context
    struct ggml_context* work_ctx = ggml_init(params);
    if (!work_ctx) {
        LOG_ERROR("ggml_init() failed");
        return NULL;
    }

    if (seed < 0) {
        seed = (int)time(NULL);
    }

    sd_ctx->sd->rng->manual_seed(seed);

    int64_t t0 = ggml_time_ms();

    ggml_tensor* c_crossattn = NULL;
    ggml_tensor* c_concat = NULL;
    ggml_tensor* c_vector = NULL;

    ggml_tensor* uc_crossattn = NULL;
    ggml_tensor* uc_concat = NULL;
    ggml_tensor* uc_vector = NULL;

    std::tie(c_crossattn, c_concat, c_vector) = sd_ctx->sd->get_svd_condition(work_ctx,
                                                                        init_image,
                                                                        width,
                                                                        height,
                                                                        fps,
                                                                        motion_bucket_id,
                                                                        augmentation_level);

    uc_crossattn = ggml_dup_tensor(work_ctx, c_crossattn);
    ggml_set_f32(uc_crossattn, 0.f);

    uc_concat = ggml_dup_tensor(work_ctx, c_concat);
    ggml_set_f32(uc_concat, 0.f);

    uc_vector = ggml_dup_tensor(work_ctx, c_vector);
    
    int64_t t1 = ggml_time_ms();
    LOG_INFO("get_learned_condition completed, taking %" PRId64 " ms", t1 - t0);
    if (sd_ctx->sd->free_params_immediately) {
        sd_ctx->sd->clip_vision->free_params_buffer();
    }

    sd_ctx->sd->rng->manual_seed(seed);
    int C = 4;
    int W = width / 8;
    int H = height / 8;
    struct ggml_tensor* x_t = ggml_new_tensor_4d(work_ctx, GGML_TYPE_F32, W, H, C, video_frames);
    ggml_tensor_set_f32_randn(x_t, sd_ctx->sd->rng);

    LOG_INFO("sampling using %s method", sampling_methods_str[sample_method]);
    struct ggml_tensor* x_0 = sd_ctx->sd->sample(work_ctx, x_t, NULL, c_crossattn, c_concat, c_vector, uc_crossattn, uc_concat, uc_vector,
                                                 min_cfg, cfg_scale, sample_method, sigmas);

    int64_t t2 = ggml_time_ms();
    LOG_INFO("sampling completed, taking %.2fs", (t2 - t1) * 1.0f / 1000);
    if (sd_ctx->sd->free_params_immediately) {
        sd_ctx->sd->diffusion_model->free_params_buffer();
    }

    struct ggml_tensor* img = sd_ctx->sd->decode_first_stage(work_ctx, x_0);
    if (sd_ctx->sd->free_params_immediately) {
        sd_ctx->sd->first_stage_model->free_params_buffer();
    }
    if (img == NULL) {
        ggml_free(work_ctx);
        return NULL;
    }

    sd_image_t* result_images = (sd_image_t*)calloc(video_frames, sizeof(sd_image_t));
    if (result_images == NULL) {
        ggml_free(work_ctx);
        return NULL;
    }

    for (size_t i = 0; i < video_frames; i++) {
        auto img_i = ggml_view_3d(work_ctx, img, img->ne[0], img->ne[1], img->ne[2], img->nb[1],img->nb[2], img->nb[3] * i);
        
        result_images[i].width   = width;
        result_images[i].height  = height;
        result_images[i].channel = 3;
        result_images[i].data    = sd_tensor_to_image(img_i);
    }
    ggml_free(work_ctx);

    int64_t t3 = ggml_time_ms();

    LOG_INFO("img2vid completed in %.2fs", (t3 - t0) * 1.0f / 1000);

    return result_images;
}<|MERGE_RESOLUTION|>--- conflicted
+++ resolved
@@ -72,6 +72,8 @@
     std::shared_ptr<UNetModel> diffusion_model;
     std::shared_ptr<AutoEncoderKL> first_stage_model;
     std::shared_ptr<TinyAutoEncoder> tae_first_stage;
+    std::shared_ptr<ControlNet> control_net;
+
     std::string taesd_path;
     bool use_tiny_autoencoder = false;
     bool vae_tiling           = false;
@@ -83,8 +85,6 @@
     std::unordered_map<std::string, float> curr_lora_state;
 
     std::shared_ptr<Denoiser> denoiser = std::make_shared<CompVisDenoiser>();
-
-    ControlNet control_net;
 
     StableDiffusionGGML() = default;
 
@@ -170,18 +170,6 @@
         LOG_INFO("Stable Diffusion weight type: %s", ggml_type_name(model_data_type));
         LOG_DEBUG("ggml tensor size = %d bytes", (int)sizeof(ggml_tensor));
 
-<<<<<<< HEAD
-=======
-        if (
-            !cond_stage_model.alloc_params_buffer(backend, model_data_type) ||
-            !diffusion_model.alloc_params_buffer(backend, model_data_type)) {
-            return false;
-        }
-
-        cond_stage_model.text_model.embd_dir = embeddings_path;
-
-        ggml_type vae_type = model_data_type;
->>>>>>> 349439f2
         if (version == VERSION_XL) {
             scale_factor = 0.13025f;
         }
@@ -204,6 +192,8 @@
             cond_stage_model->alloc_params_buffer();
             cond_stage_model->get_param_tensors(tensors, "cond_stage_model.");
 
+            cond_stage_model->embd_dir = embeddings_path;
+
             diffusion_model = std::make_shared<UNetModel>(backend, model_data_type, version);
             diffusion_model->alloc_params_buffer();
             diffusion_model->get_param_tensors(tensors, "model.diffusion_model");
@@ -219,6 +209,17 @@
                 first_stage_model->get_param_tensors(tensors, "first_stage_model");
             } else {
                 tae_first_stage = std::make_shared<TinyAutoEncoder>(backend, model_data_type, vae_decode_only);
+            }
+
+            if (control_net_path.size() > 0) {
+                ggml_backend_t cn_backend = NULL;
+                if (control_net_cpu && !ggml_backend_is_cpu(backend)) {
+                    LOG_DEBUG("ControlNet: Using CPU backend");
+                    cn_backend = ggml_backend_cpu_init();
+                } else {
+                    cn_backend = backend;
+                }
+                control_net = std::make_shared<ControlNet>(cn_backend, model_data_type, version);
             }
 
             LOG_DEBUG("loading vocab");
@@ -281,13 +282,21 @@
                 }
                 vae_params_mem_size = tae_first_stage->get_params_mem_size();
             }
-
-            size_t total_params_size = clip_params_mem_size + clip_params_mem_size + clip_params_mem_size;
-            LOG_INFO("total params memory size = %.2fMB (clip %.2fMB, unet %.2fMB, vae %.2fMB)",
+            size_t control_net_params_mem_size = 0;
+            if (control_net) {
+                if (!control_net->load_from_file(control_net_path)) {
+                    return false;
+                }
+                control_net_params_mem_size = control_net->get_params_mem_size();
+            }
+
+            size_t total_params_size = clip_params_mem_size + clip_params_mem_size + clip_params_mem_size + control_net_params_mem_size;
+            LOG_INFO("total params memory size = %.2fMB (clip %.2fMB, unet %.2fMB, vae %.2fMB, controlnet %.2fMB)",
                      total_params_size / 1024.0 / 1024.0,
                      clip_params_mem_size / 1024.0 / 1024.0,
                      unet_params_mem_size / 1024.0 / 1024.0,
-                     vae_params_mem_size / 1024.0 / 1024.0);
+                     vae_params_mem_size / 1024.0 / 1024.0,
+                     control_net_params_mem_size / 1024.0 / 1024.0);
         }
 
         int64_t t1 = ggml_time_ms();
@@ -338,26 +347,6 @@
 
         LOG_DEBUG("finished loaded file");
         ggml_free(ctx);
-<<<<<<< HEAD
-=======
-
-        if (control_net_path.size() > 0) {
-            ggml_backend_t cn_backend = NULL;
-            if (control_net_cpu && !ggml_backend_is_cpu(backend)) {
-                LOG_DEBUG("ControlNet: Using CPU backend");
-                cn_backend = ggml_backend_cpu_init();
-            } else {
-                cn_backend = backend;
-            }
-            if (!control_net.load_from_file(control_net_path, cn_backend, GGML_TYPE_F16 /* just f16 controlnet models */)) {
-                return false;
-            }
-        }
-
-        if (use_tiny_autoencoder) {
-            return tae_first_stage.load_from_file(taesd_path, backend);
-        }
->>>>>>> 349439f2
         return true;
     }
 
@@ -367,25 +356,11 @@
         struct ggml_tensor* c = ggml_new_tensor_4d(work_ctx, GGML_TYPE_F32, 1024, 2, 1, 1);
         ggml_set_f32(c, 0.5);
 
-<<<<<<< HEAD
         std::vector<float> timesteps = {999.f};  // [N, ]
         int64_t t0                   = ggml_time_ms();
         struct ggml_tensor* out      = ggml_dup_tensor(work_ctx, x_t);
-        diffusion_model->compute(n_threads, x_t, timesteps, c, NULL, NULL, &out);
+        diffusion_model->compute(n_threads, x_t, timesteps, c, NULL, NULL, -1, {}, 0.f, &out);
         diffusion_model->free_compute_buffer();
-=======
-        struct ggml_tensor* timesteps = ggml_new_tensor_1d(work_ctx, GGML_TYPE_F32, 1);                                     // [N, ]
-        struct ggml_tensor* t_emb     = new_timestep_embedding(work_ctx, NULL, timesteps, diffusion_model.model_channels);  // [N, model_channels]
-
-        int64_t t0 = ggml_time_ms();
-        ggml_set_f32(timesteps, 999);
-        set_timestep_embedding(timesteps, t_emb, diffusion_model.model_channels);
-        struct ggml_tensor* out = ggml_dup_tensor(work_ctx, x_t);
-        std::vector<struct ggml_tensor*> controls;
-        diffusion_model.alloc_compute_buffer(x_t, c, controls, t_emb);
-        diffusion_model.compute(out, n_threads, x_t, NULL, c, controls, 1.0f, t_emb);
-        diffusion_model.free_compute_buffer();
->>>>>>> 349439f2
 
         double result = 0.f;
         {
@@ -609,7 +584,7 @@
                 print_ggml_tensor(init_img);
                 ggml_tensor* moments = encode_first_stage(work_ctx, init_img);
                 print_ggml_tensor(moments);
-                c_concat             = get_first_stage_encoding(work_ctx, moments);
+                c_concat = get_first_stage_encoding(work_ctx, moments);
             }
             print_ggml_tensor(c_concat);
         }
@@ -617,7 +592,7 @@
         // y
         struct ggml_tensor* y = NULL;
         {
-            y = ggml_new_tensor_1d(work_ctx, GGML_TYPE_F32, diffusion_model->unet.adm_in_channels);
+            y                            = ggml_new_tensor_1d(work_ctx, GGML_TYPE_F32, diffusion_model->unet.adm_in_channels);
             int out_dim                  = 256;
             int fps_id                   = fps - 1;
             std::vector<float> timesteps = {(float)fps_id, (float)motion_bucket_id, augmentation_level};
@@ -638,15 +613,12 @@
                         ggml_tensor* uc,
                         ggml_tensor* uc_concat,
                         ggml_tensor* uc_vector,
-<<<<<<< HEAD
+                        ggml_tensor* control_hint,
+                        float control_strength,
                         float min_cfg,
-=======
-                        ggml_tensor* control_hint,
->>>>>>> 349439f2
                         float cfg_scale,
                         sample_method_t method,
-                        const std::vector<float>& sigmas,
-                        float control_strength) {
+                        const std::vector<float>& sigmas) {
         size_t steps = sigmas.size() - 1;
         // x_t = load_tensor_from_file(work_ctx, "./rand0.bin");
         // print_ggml_tensor(x_t);
@@ -654,19 +626,7 @@
         copy_ggml_tensor(x, x_t);
 
         struct ggml_tensor* noised_input = ggml_dup_tensor(work_ctx, x_t);
-<<<<<<< HEAD
-=======
-        struct ggml_tensor* timesteps    = ggml_new_tensor_1d(work_ctx, GGML_TYPE_F32, 1);                                     // [N, ]
-        struct ggml_tensor* t_emb        = new_timestep_embedding(work_ctx, NULL, timesteps, diffusion_model.model_channels);  // [N, model_channels]
         struct ggml_tensor* guided_hint  = NULL;
-        if (control_hint != NULL) {
-            guided_hint = ggml_new_tensor_4d(work_ctx, GGML_TYPE_F32, noised_input->ne[0], noised_input->ne[1], diffusion_model.model_channels, 1);
-            control_net.process_hint(guided_hint, n_threads, control_hint);
-            control_net.alloc_compute_buffer(noised_input, guided_hint, c, t_emb);
-        }
-
-        diffusion_model.alloc_compute_buffer(noised_input, c, control_net.controls, t_emb, c_vector);
->>>>>>> 349439f2
 
         bool has_unconditioned = cfg_scale != 1.0 && uc != NULL;
 
@@ -714,28 +674,44 @@
             // noised_input = noised_input * c_in
             ggml_tensor_scale(noised_input, c_in);
 
+            std::vector<struct ggml_tensor*> controls;
+
+            if (control_hint != NULL) {
+                control_net->compute(n_threads, noised_input, control_hint, timesteps, c, c_vector);
+                controls = control_net->controls;
+                // print_ggml_tensor(controls[12]);
+                // GGML_ASSERT(0);
+            }
+
             // cond
-<<<<<<< HEAD
-            diffusion_model->compute(n_threads, noised_input, timesteps, c, c_concat, c_vector, &out_cond);
-=======
-            if (control_hint != NULL) {
-                control_net.compute(n_threads, noised_input, guided_hint, c, t_emb);
-            }
-            diffusion_model.compute(out_cond, n_threads, noised_input, NULL, c, control_net.controls, control_strength, t_emb, c_vector);
->>>>>>> 349439f2
+            diffusion_model->compute(n_threads,
+                                     noised_input,
+                                     timesteps,
+                                     c,
+                                     c_concat,
+                                     c_vector,
+                                     -1,
+                                     controls,
+                                     control_strength,
+                                     &out_cond);
 
             float* negative_data = NULL;
             if (has_unconditioned) {
                 // uncond
-<<<<<<< HEAD
-                diffusion_model->compute(n_threads, noised_input, timesteps, uc, uc_concat, uc_vector, &out_uncond);
-=======
                 if (control_hint != NULL) {
-                    control_net.compute(n_threads, noised_input, guided_hint, uc, t_emb);
+                    control_net->compute(n_threads, noised_input, control_hint, timesteps, uc, uc_vector);
+                    controls = control_net->controls;
                 }
-
-                diffusion_model.compute(out_uncond, n_threads, noised_input, NULL, uc, control_net.controls, control_strength, t_emb, uc_vector);
->>>>>>> 349439f2
+                diffusion_model->compute(n_threads,
+                                         noised_input,
+                                         timesteps,
+                                         uc,
+                                         uc_concat,
+                                         uc_vector,
+                                         -1,
+                                         controls,
+                                         control_strength,
+                                         &out_uncond);
                 negative_data = (float*)out_uncond->data;
             }
             float* vec_denoised  = (float*)denoised->data;
@@ -748,7 +724,7 @@
                     // out_uncond + cfg_scale * (out_cond - out_uncond)
                     int64_t ne3 = out_cond->ne[3];
                     if (min_cfg != cfg_scale && ne3 != 1) {
-                        int64_t i3 = i / out_cond->ne[0]*out_cond->ne[1]*out_cond->ne[2];
+                        int64_t i3  = i / out_cond->ne[0] * out_cond->ne[1] * out_cond->ne[2];
                         float scale = min_cfg + (cfg_scale - min_cfg) * (i3 * 1.0f / ne3);
                     } else {
                         latent_result = negative_data[i] + cfg_scale * (positive_data[i] - negative_data[i]);
@@ -1150,12 +1126,11 @@
                 LOG_ERROR("Attempting to sample with nonexisting sample method %i", method);
                 abort();
         }
-<<<<<<< HEAD
+        if (control_net) {
+            control_net->free_control_ctx();
+            control_net->free_compute_buffer();
+        }
         diffusion_model->free_compute_buffer();
-=======
-        control_net.free_compute_buffer();
-        diffusion_model.free_compute_buffer();
->>>>>>> 349439f2
         return x;
     }
 
@@ -1195,8 +1170,8 @@
         int64_t W           = x->ne[0];
         int64_t H           = x->ne[1];
         ggml_tensor* result = ggml_new_tensor_4d(work_ctx, GGML_TYPE_F32,
-                                                 decode ? (W * 8) : (W / 8),                    // width
-                                                 decode ? (H * 8) : (H / 8),                    // height
+                                                 decode ? (W * 8) : (W / 8),  // width
+                                                 decode ? (H * 8) : (H / 8),  // height
                                                  decode ? 3 : (use_tiny_autoencoder ? 4 : 8),
                                                  x->ne[3]);  // channels
         int64_t t0          = ggml_time_ms();
@@ -1416,11 +1391,21 @@
 
         std::vector<float> sigmas = sd_ctx->sd->denoiser->schedule->get_sigmas(sample_steps);
 
-<<<<<<< HEAD
-        struct ggml_tensor* x_0 = sd_ctx->sd->sample(work_ctx, x_t, NULL, c, NULL, c_vector, uc, NULL, uc_vector, cfg_scale, cfg_scale, sample_method, sigmas);
-=======
-        struct ggml_tensor* x_0 = sd_ctx->sd->sample(work_ctx, x_t, NULL, c, c_vector, uc, uc_vector, image_hint, cfg_scale, sample_method, sigmas, control_strength);
->>>>>>> 349439f2
+        struct ggml_tensor* x_0 = sd_ctx->sd->sample(work_ctx,
+                                                     x_t,
+                                                     NULL,
+                                                     c,
+                                                     NULL,
+                                                     c_vector,
+                                                     uc,
+                                                     NULL,
+                                                     uc_vector,
+                                                     image_hint,
+                                                     control_strength,
+                                                     cfg_scale,
+                                                     cfg_scale,
+                                                     sample_method,
+                                                     sigmas);
         // struct ggml_tensor* x_0 = load_tensor_from_file(ctx, "samples_ddim.bin");
         // print_ggml_tensor(x_0);
         int64_t sampling_end = ggml_time_ms();
@@ -1573,13 +1558,21 @@
     ggml_tensor_set_f32_randn(noise, sd_ctx->sd->rng);
 
     LOG_INFO("sampling using %s method", sampling_methods_str[sample_method]);
-<<<<<<< HEAD
-    struct ggml_tensor* x_0 = sd_ctx->sd->sample(work_ctx, init_latent, noise, c, NULL, c_vector, uc, NULL, uc_vector,
-                                                 cfg_scale, cfg_scale, sample_method, sigma_sched);
-=======
-    struct ggml_tensor* x_0 = sd_ctx->sd->sample(work_ctx, init_latent, noise, c, c_vector, uc,
-                                                 uc_vector, NULL, cfg_scale, sample_method, sigma_sched, 1.0f);
->>>>>>> 349439f2
+    struct ggml_tensor* x_0 = sd_ctx->sd->sample(work_ctx,
+                                                 init_latent,
+                                                 noise,
+                                                 c,
+                                                 NULL,
+                                                 c_vector,
+                                                 uc,
+                                                 NULL,
+                                                 uc_vector,
+                                                 {},
+                                                 0.f,
+                                                 cfg_scale,
+                                                 cfg_scale,
+                                                 sample_method,
+                                                 sigma_sched);
     // struct ggml_tensor *x_0 = load_tensor_from_file(ctx, "samples_ddim.bin");
     // print_ggml_tensor(x_0);
     int64_t t3 = ggml_time_ms();
@@ -1664,20 +1657,20 @@
     int64_t t0 = ggml_time_ms();
 
     ggml_tensor* c_crossattn = NULL;
-    ggml_tensor* c_concat = NULL;
-    ggml_tensor* c_vector = NULL;
+    ggml_tensor* c_concat    = NULL;
+    ggml_tensor* c_vector    = NULL;
 
     ggml_tensor* uc_crossattn = NULL;
-    ggml_tensor* uc_concat = NULL;
-    ggml_tensor* uc_vector = NULL;
+    ggml_tensor* uc_concat    = NULL;
+    ggml_tensor* uc_vector    = NULL;
 
     std::tie(c_crossattn, c_concat, c_vector) = sd_ctx->sd->get_svd_condition(work_ctx,
-                                                                        init_image,
-                                                                        width,
-                                                                        height,
-                                                                        fps,
-                                                                        motion_bucket_id,
-                                                                        augmentation_level);
+                                                                              init_image,
+                                                                              width,
+                                                                              height,
+                                                                              fps,
+                                                                              motion_bucket_id,
+                                                                              augmentation_level);
 
     uc_crossattn = ggml_dup_tensor(work_ctx, c_crossattn);
     ggml_set_f32(uc_crossattn, 0.f);
@@ -1686,7 +1679,7 @@
     ggml_set_f32(uc_concat, 0.f);
 
     uc_vector = ggml_dup_tensor(work_ctx, c_vector);
-    
+
     int64_t t1 = ggml_time_ms();
     LOG_INFO("get_learned_condition completed, taking %" PRId64 " ms", t1 - t0);
     if (sd_ctx->sd->free_params_immediately) {
@@ -1694,15 +1687,28 @@
     }
 
     sd_ctx->sd->rng->manual_seed(seed);
-    int C = 4;
-    int W = width / 8;
-    int H = height / 8;
+    int C                   = 4;
+    int W                   = width / 8;
+    int H                   = height / 8;
     struct ggml_tensor* x_t = ggml_new_tensor_4d(work_ctx, GGML_TYPE_F32, W, H, C, video_frames);
     ggml_tensor_set_f32_randn(x_t, sd_ctx->sd->rng);
 
     LOG_INFO("sampling using %s method", sampling_methods_str[sample_method]);
-    struct ggml_tensor* x_0 = sd_ctx->sd->sample(work_ctx, x_t, NULL, c_crossattn, c_concat, c_vector, uc_crossattn, uc_concat, uc_vector,
-                                                 min_cfg, cfg_scale, sample_method, sigmas);
+    struct ggml_tensor* x_0 = sd_ctx->sd->sample(work_ctx,
+                                                 x_t,
+                                                 NULL,
+                                                 c_crossattn,
+                                                 c_concat,
+                                                 c_vector,
+                                                 uc_crossattn,
+                                                 uc_concat,
+                                                 uc_vector,
+                                                 {},
+                                                 0.f,
+                                                 min_cfg,
+                                                 cfg_scale,
+                                                 sample_method,
+                                                 sigmas);
 
     int64_t t2 = ggml_time_ms();
     LOG_INFO("sampling completed, taking %.2fs", (t2 - t1) * 1.0f / 1000);
@@ -1726,8 +1732,8 @@
     }
 
     for (size_t i = 0; i < video_frames; i++) {
-        auto img_i = ggml_view_3d(work_ctx, img, img->ne[0], img->ne[1], img->ne[2], img->nb[1],img->nb[2], img->nb[3] * i);
-        
+        auto img_i = ggml_view_3d(work_ctx, img, img->ne[0], img->ne[1], img->ne[2], img->nb[1], img->nb[2], img->nb[3] * i);
+
         result_images[i].width   = width;
         result_images[i].height  = height;
         result_images[i].channel = 3;
