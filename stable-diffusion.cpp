#include "ggml_extend.hpp"

#include "model.h"
#include "rng.hpp"
#include "rng_philox.hpp"
#include "stable-diffusion.h"
#include "util.h"

#include "clip.hpp"
#include "control.hpp"
#include "denoiser.hpp"
#include "esrgan.hpp"
#include "lora.hpp"
#include "pmid.hpp"
#include "tae.hpp"
#include "unet.hpp"
#include "vae.hpp"

#define STB_IMAGE_IMPLEMENTATION
#define STB_IMAGE_STATIC
#include "stb_image.h"

// #define STB_IMAGE_WRITE_IMPLEMENTATION
// #define STB_IMAGE_WRITE_STATIC
// #include "stb_image_write.h"

const char* model_version_to_str[] = {
    "1.x",
    "2.x",
    "XL",
    "SVD",
};

const char* sampling_methods_str[] = {
    "Euler A",
    "Euler",
    "Heun",
    "DPM2",
    "DPM++ (2s)",
    "DPM++ (2M)",
    "modified DPM++ (2M)",
    "LCM",
};

/*================================================== Helper Functions ================================================*/

void calculate_alphas_cumprod(float* alphas_cumprod,
                              float linear_start = 0.00085f,
                              float linear_end   = 0.0120,
                              int timesteps      = TIMESTEPS) {
    float ls_sqrt = sqrtf(linear_start);
    float le_sqrt = sqrtf(linear_end);
    float amount  = le_sqrt - ls_sqrt;
    float product = 1.0f;
    for (int i = 0; i < timesteps; i++) {
        float beta = ls_sqrt + amount * ((float)i / (timesteps - 1));
        product *= 1.0f - powf(beta, 2.0f);
        alphas_cumprod[i] = product;
    }
}

/*=============================================== StableDiffusionGGML ================================================*/

#define FOR_SAMPLE                  \
for (int i = 0; i < steps; i++) {   \
    if(request_cancel) {            \
        request_cancel = false;     \
        return NULL;                \
    }                               \

#define FOR_SAMPLE_END }            \

class StableDiffusionGGML {
public:
    ggml_backend_t backend             = NULL;  // general backend
    ggml_backend_t clip_backend        = NULL;
    ggml_backend_t control_net_backend = NULL;
    ggml_backend_t vae_backend         = NULL;
    ggml_type model_data_type          = GGML_TYPE_COUNT;

    SDVersion version;
    bool vae_decode_only         = false;
    bool free_params_immediately = false;

    std::shared_ptr<RNG> rng = std::make_shared<STDDefaultRNG>();
    int n_threads            = -1;
    float scale_factor       = 0.18215f;

    std::shared_ptr<FrozenCLIPEmbedderWithCustomWords> cond_stage_model;
    std::shared_ptr<FrozenCLIPVisionEmbedder> clip_vision;  // for svd
    std::shared_ptr<UNetModel> diffusion_model;
    std::shared_ptr<AutoEncoderKL> first_stage_model;
    std::shared_ptr<TinyAutoEncoder> tae_first_stage;
    std::shared_ptr<ControlNet> control_net;
    std::shared_ptr<PhotoMakerIDEncoder> pmid_model;
    std::shared_ptr<LoraModel> pmid_lora;

    std::string taesd_path;
    bool use_tiny_autoencoder = false;
    bool vae_tiling           = false;
    bool stacked_id           = false;

    std::map<std::string, struct ggml_tensor*> tensors;

    std::string lora_model_dir;
    // lora_name => multiplier
    std::unordered_map<std::string, float> curr_lora_state;

    std::shared_ptr<Denoiser> denoiser = std::make_shared<CompVisDenoiser>();

    std::string trigger_word = "img";  // should be user settable

    bool model_loaded = false;
    bool request_cancel = false;

    StableDiffusionGGML() = default;

    StableDiffusionGGML(int n_threads,
                        bool vae_decode_only,
                        bool free_params_immediately,
                        std::string lora_model_dir,
                        rng_type_t rng_type)
        : n_threads(n_threads),
          vae_decode_only(vae_decode_only),
          free_params_immediately(free_params_immediately),
          lora_model_dir(lora_model_dir) {
        if (rng_type == STD_DEFAULT_RNG) {
            rng = std::make_shared<STDDefaultRNG>();
        } else if (rng_type == CUDA_RNG) {
            rng = std::make_shared<PhiloxRNG>();
        }
    }

    ~StableDiffusionGGML() {
        if (clip_backend != backend) {
            ggml_backend_free(clip_backend);
        }
        if (control_net_backend != backend) {
            ggml_backend_free(control_net_backend);
        }
        if (vae_backend != backend) {
            ggml_backend_free(vae_backend);
        }
        ggml_backend_free(backend);
    }

    bool load_from_file(const std::string& model_path,
                        const std::string& vae_path,
                        const std::string control_net_path,
                        const std::string embeddings_path,
                        const std::string id_embeddings_path,
                        const std::string& taesd_path,
                        ggml_type wtype,
                        schedule_t schedule,
                        bool clip_on_cpu,
                        bool control_net_cpu,
                        bool vae_on_cpu) {
        use_tiny_autoencoder = taesd_path.size() > 0;
#ifdef SD_USE_CUDA
        LOG_DEBUG("Using CUDA backend");
        backend = ggml_backend_cuda_init(0);
#endif
#ifdef SD_USE_METAL
        LOG_DEBUG("Using Metal backend");
        ggml_backend_metal_log_set_callback(ggml_log_callback_default, nullptr);
        backend = ggml_backend_metal_init();
#endif

        if (!backend) {
            LOG_DEBUG("Using CPU backend");
            backend = ggml_backend_cpu_init();
        }
#ifdef SD_USE_FLASH_ATTENTION
#if defined(SD_USE_CUDA) || defined(SD_USE_METAL)
        LOG_WARN("Flash Attention not supported with GPU Backend");
#else
        LOG_INFO("Flash Attention enabled");
#endif
#endif
        LOG_INFO("loading model from '%s'", model_path.c_str());
        ModelLoader model_loader;

        if (!model_loader.init_from_file(model_path)) {
            LOG_ERROR("init model loader from file failed: '%s'", model_path.c_str());
            return false;
        }

        if (vae_path.size() > 0) {
            LOG_INFO("loading vae from '%s'", vae_path.c_str());
            if (!model_loader.init_from_file(vae_path, "vae.")) {
                LOG_WARN("loading vae from '%s' failed", vae_path.c_str());
            }
        }

        version = model_loader.get_sd_version();
        if (version == VERSION_COUNT) {
            LOG_ERROR("get sd version from file failed: '%s'", model_path.c_str());
            return false;
        }

        LOG_INFO("Stable Diffusion %s ", model_version_to_str[version]);
        if (wtype == GGML_TYPE_COUNT) {
            model_data_type = model_loader.get_sd_wtype();
        } else {
            model_data_type = wtype;
        }
        LOG_INFO("Stable Diffusion weight type: %s", ggml_type_name(model_data_type));
        LOG_DEBUG("ggml tensor size = %d bytes", (int)sizeof(ggml_tensor));

        if (version == VERSION_XL) {
            scale_factor = 0.13025f;
            if (vae_path.size() == 0 && taesd_path.size() == 0) {
                LOG_WARN(
                    "!!!It looks like you are using SDXL model. "
                    "If you find that the generated images are completely black, "
                    "try specifying SDXL VAE FP16 Fix with the --vae parameter. "
                    "You can find it here: https://huggingface.co/madebyollin/sdxl-vae-fp16-fix/blob/main/sdxl_vae.safetensors");
            }
        }

        if (version == VERSION_SVD) {
            clip_vision = std::make_shared<FrozenCLIPVisionEmbedder>(backend, model_data_type);
            clip_vision->alloc_params_buffer();
            clip_vision->get_param_tensors(tensors, "cond_stage_model.");

            diffusion_model = std::make_shared<UNetModel>(backend, model_data_type, version);
            diffusion_model->alloc_params_buffer();
            diffusion_model->get_param_tensors(tensors, "model.diffusion_model");

            first_stage_model = std::make_shared<AutoEncoderKL>(backend, model_data_type, vae_decode_only, true);
            LOG_DEBUG("vae_decode_only %d", vae_decode_only);
            first_stage_model->alloc_params_buffer();
            first_stage_model->get_param_tensors(tensors, "first_stage_model");
        } else {
            clip_backend = backend;
            if (clip_on_cpu && !ggml_backend_is_cpu(backend)) {
                LOG_INFO("CLIP: Using CPU backend");
                clip_backend = ggml_backend_cpu_init();
            }
            cond_stage_model = std::make_shared<FrozenCLIPEmbedderWithCustomWords>(clip_backend, model_data_type, version);
            cond_stage_model->alloc_params_buffer();
            cond_stage_model->get_param_tensors(tensors, "cond_stage_model.");

            cond_stage_model->embd_dir = embeddings_path;

            diffusion_model = std::make_shared<UNetModel>(backend, model_data_type, version);
            diffusion_model->alloc_params_buffer();
            diffusion_model->get_param_tensors(tensors, "model.diffusion_model");

            ggml_type vae_type = model_data_type;
            if (version == VERSION_XL) {
                vae_type = GGML_TYPE_F32;  // avoid nan, not work...
            }

            if (!use_tiny_autoencoder) {
                if (vae_on_cpu && !ggml_backend_is_cpu(backend)) {
                    LOG_INFO("VAE Autoencoder: Using CPU backend");
                    vae_backend = ggml_backend_cpu_init();
                } else {
                    vae_backend = backend;
                }
                first_stage_model = std::make_shared<AutoEncoderKL>(vae_backend, vae_type, vae_decode_only);
                first_stage_model->alloc_params_buffer();
                first_stage_model->get_param_tensors(tensors, "first_stage_model");
            } else {
                tae_first_stage = std::make_shared<TinyAutoEncoder>(backend, model_data_type, vae_decode_only);
            }
            // first_stage_model->get_param_tensors(tensors, "first_stage_model.");

            if (control_net_path.size() > 0) {
                ggml_backend_t controlnet_backend = NULL;
                if (control_net_cpu && !ggml_backend_is_cpu(backend)) {
                    LOG_DEBUG("ControlNet: Using CPU backend");
                    controlnet_backend = ggml_backend_cpu_init();
                } else {
                    controlnet_backend = backend;
                }
                control_net = std::make_shared<ControlNet>(controlnet_backend, model_data_type, version);
            }

            pmid_model = std::make_shared<PhotoMakerIDEncoder>(clip_backend, model_data_type, version);
            if (id_embeddings_path.size() > 0) {
                pmid_lora = std::make_shared<LoraModel>(backend, model_data_type, id_embeddings_path, "");
                if (!pmid_lora->load_from_file(true)) {
                    LOG_WARN("load photomaker lora tensors from %s failed", id_embeddings_path.c_str());
                    return false;
                }
                LOG_INFO("loading stacked ID embedding (PHOTOMAKER) model file from '%s'", id_embeddings_path.c_str());
                if (!model_loader.init_from_file(id_embeddings_path, "pmid.")) {
                    LOG_WARN("loading stacked ID embedding from '%s' failed", id_embeddings_path.c_str());
                } else {
                    stacked_id = true;
                }
            }
            if (stacked_id) {
                if (!pmid_model->alloc_params_buffer()) {
                    LOG_ERROR(" pmid model params buffer allocation failed");
                    return false;
                }
                // LOG_INFO("pmid param memory buffer size = %.2fMB ",
                //     pmid_model->params_buffer_size / 1024.0 / 1024.0);
                pmid_model->get_param_tensors(tensors, "pmid");
            }
            // if(stacked_id){
            //    pmid_model.init_params(GGML_TYPE_F32);
            //    pmid_model.map_by_name(tensors, "pmid.");
            // }

            LOG_DEBUG("loading vocab");
            std::string merges_utf8_str = model_loader.load_merges();
            if (merges_utf8_str.size() == 0) {
                LOG_ERROR("get merges failed: '%s'", model_path.c_str());
                return false;
            }
            cond_stage_model->tokenizer.load_from_merges(merges_utf8_str);
        }

        struct ggml_init_params params;
        params.mem_size   = static_cast<size_t>(10 * 1024) * 1024;  // 10M
        params.mem_buffer = NULL;
        params.no_alloc   = false;
        // LOG_DEBUG("mem_size %u ", params.mem_size);
        struct ggml_context* ctx = ggml_init(params);  // for  alphas_cumprod and is_using_v_parameterization check
        GGML_ASSERT(ctx != NULL);
        ggml_tensor* alphas_cumprod_tensor = ggml_new_tensor_1d(ctx, GGML_TYPE_F32, TIMESTEPS);
        calculate_alphas_cumprod((float*)alphas_cumprod_tensor->data);

        // load weights
        LOG_DEBUG("loading weights");

        int64_t t0 = ggml_time_ms();

        std::set<std::string> ignore_tensors;
        tensors["alphas_cumprod"] = alphas_cumprod_tensor;
        if (use_tiny_autoencoder) {
            ignore_tensors.insert("first_stage_model.");
        }
        if (stacked_id) {
            ignore_tensors.insert("lora.");
        }

        if (vae_decode_only) {
            ignore_tensors.insert("first_stage_model.encoder");
            ignore_tensors.insert("first_stage_model.quant");
        }
        if (version == VERSION_SVD) {
            ignore_tensors.insert("conditioner.embedders.3");
        }
        bool success = model_loader.load_tensors(tensors, backend, ignore_tensors);
        if (!success) {
            LOG_ERROR("load tensors from model loader failed");
            ggml_free(ctx);
            return false;
        }

        // LOG_DEBUG("model size = %.2fMB", total_size / 1024.0 / 1024.0);

        if (version == VERSION_SVD) {
            // diffusion_model->test();
            // first_stage_model->test();
            // return false;
        } else {
            size_t clip_params_mem_size = cond_stage_model->get_params_buffer_size();
            size_t unet_params_mem_size = diffusion_model->get_params_buffer_size();
            size_t vae_params_mem_size  = 0;
            if (!use_tiny_autoencoder) {
                vae_params_mem_size = first_stage_model->get_params_buffer_size();
            } else {
                if (!tae_first_stage->load_from_file(taesd_path)) {
                    return false;
                }
                vae_params_mem_size = tae_first_stage->get_params_buffer_size();
            }
            size_t control_net_params_mem_size = 0;
            if (control_net) {
                if (!control_net->load_from_file(control_net_path)) {
                    return false;
                }
                control_net_params_mem_size = control_net->get_params_buffer_size();
            }
            size_t pmid_params_mem_size = 0;
            if (stacked_id) {
                pmid_params_mem_size = pmid_model->get_params_buffer_size();
            }

            size_t total_params_ram_size  = 0;
            size_t total_params_vram_size = 0;
            if (ggml_backend_is_cpu(clip_backend)) {
                total_params_ram_size += clip_params_mem_size + pmid_params_mem_size;
            } else {
                total_params_vram_size += clip_params_mem_size + pmid_params_mem_size;
            }

            if (ggml_backend_is_cpu(backend)) {
                total_params_ram_size += unet_params_mem_size;
            } else {
                total_params_vram_size += unet_params_mem_size;
            }

            if (ggml_backend_is_cpu(vae_backend)) {
                total_params_ram_size += vae_params_mem_size;
            } else {
                total_params_vram_size += vae_params_mem_size;
            }

            if (ggml_backend_is_cpu(control_net_backend)) {
                total_params_ram_size += control_net_params_mem_size;
            } else {
                total_params_vram_size += control_net_params_mem_size;
            }

            size_t total_params_size = total_params_ram_size + total_params_vram_size;
            LOG_INFO(
                "total params memory size = %.2fMB (VRAM %.2fMB, RAM %.2fMB): "
                "clip %.2fMB(%s), unet %.2fMB(%s), vae %.2fMB(%s), controlnet %.2fMB(%s), pmid %.2fMB(%s)",
                total_params_size / 1024.0 / 1024.0,
                total_params_vram_size / 1024.0 / 1024.0,
                total_params_ram_size / 1024.0 / 1024.0,
                clip_params_mem_size / 1024.0 / 1024.0,
                ggml_backend_is_cpu(clip_backend) ? "RAM" : "VRAM",
                unet_params_mem_size / 1024.0 / 1024.0,
                ggml_backend_is_cpu(backend) ? "RAM" : "VRAM",
                vae_params_mem_size / 1024.0 / 1024.0,
                ggml_backend_is_cpu(vae_backend) ? "RAM" : "VRAM",
                control_net_params_mem_size / 1024.0 / 1024.0,
                ggml_backend_is_cpu(control_net_backend) ? "RAM" : "VRAM",
                pmid_params_mem_size / 1024.0 / 1024.0,
                ggml_backend_is_cpu(clip_backend) ? "RAM" : "VRAM");
        }

        int64_t t1 = ggml_time_ms();
        LOG_INFO("loading model from '%s' completed, taking %.2fs", model_path.c_str(), (t1 - t0) * 1.0f / 1000);

        // check is_using_v_parameterization_for_sd2
        bool is_using_v_parameterization = false;
        if (version == VERSION_2_x) {
            if (is_using_v_parameterization_for_sd2(ctx)) {
                is_using_v_parameterization = true;
            }
        } else if (version == VERSION_SVD) {
            // TODO: V_PREDICTION_EDM
            is_using_v_parameterization = true;
        }

        if (is_using_v_parameterization) {
            denoiser = std::make_shared<CompVisVDenoiser>();
            LOG_INFO("running in v-prediction mode");
        } else {
            LOG_INFO("running in eps-prediction mode");
        }

        if (schedule != DEFAULT) {
            switch (schedule) {
                case DISCRETE:
                    LOG_INFO("running with discrete schedule");
                    denoiser->schedule = std::make_shared<DiscreteSchedule>();
                    break;
                case KARRAS:
                    LOG_INFO("running with Karras schedule");
                    denoiser->schedule = std::make_shared<KarrasSchedule>();
                    break;
                case AYS:
                    LOG_INFO("Running with Align-Your-Steps schedule");
                    denoiser->schedule          = std::make_shared<AYSSchedule>();
                    denoiser->schedule->version = version;
                    break;
                case DEFAULT:
                    // Don't touch anything.
                    break;
                default:
                    LOG_ERROR("Unknown schedule %i", schedule);
                    abort();
            }
        }

        for (int i = 0; i < TIMESTEPS; i++) {
            denoiser->schedule->alphas_cumprod[i] = ((float*)alphas_cumprod_tensor->data)[i];
            denoiser->schedule->sigmas[i]         = std::sqrt((1 - denoiser->schedule->alphas_cumprod[i]) / denoiser->schedule->alphas_cumprod[i]);
            denoiser->schedule->log_sigmas[i]     = std::log(denoiser->schedule->sigmas[i]);
        }

        LOG_DEBUG("finished loaded file");
        ggml_free(ctx);
        model_loaded = true;
        return true;
    }

    bool is_using_v_parameterization_for_sd2(ggml_context* work_ctx) {
        struct ggml_tensor* x_t = ggml_new_tensor_4d(work_ctx, GGML_TYPE_F32, 8, 8, 4, 1);
        ggml_set_f32(x_t, 0.5);
        struct ggml_tensor* c = ggml_new_tensor_4d(work_ctx, GGML_TYPE_F32, 1024, 2, 1, 1);
        ggml_set_f32(c, 0.5);

        struct ggml_tensor* timesteps = ggml_new_tensor_1d(work_ctx, GGML_TYPE_F32, 1);
        ggml_set_f32(timesteps, 999);
        int64_t t0              = ggml_time_ms();
        struct ggml_tensor* out = ggml_dup_tensor(work_ctx, x_t);
        diffusion_model->compute(n_threads, x_t, timesteps, c, NULL, NULL, -1, {}, 0.f, &out);
        diffusion_model->free_compute_buffer();

        double result = 0.f;
        {
            float* vec_x   = (float*)x_t->data;
            float* vec_out = (float*)out->data;

            int64_t n = ggml_nelements(out);

            for (int i = 0; i < n; i++) {
                result += ((double)vec_out[i] - (double)vec_x[i]);
            }
            result /= n;
        }
        int64_t t1 = ggml_time_ms();
        LOG_DEBUG("check is_using_v_parameterization_for_sd2, taking %.2fs", (t1 - t0) * 1.0f / 1000);
        return result < -1;
    }

    void apply_lora(const std::string& lora_name, float multiplier) {
        int64_t t0                 = ggml_time_ms();
        std::string st_file_path   = path_join(lora_model_dir, lora_name + ".safetensors");
        std::string ckpt_file_path = path_join(lora_model_dir, lora_name + ".ckpt");
        std::string file_path;
        if (file_exists(st_file_path)) {
            file_path = st_file_path;
        } else if (file_exists(ckpt_file_path)) {
            file_path = ckpt_file_path;
        } else {
            LOG_WARN("can not find %s or %s for lora %s", st_file_path.c_str(), ckpt_file_path.c_str(), lora_name.c_str());
            return;
        }
        LoraModel lora(backend, model_data_type, file_path);
        if (!lora.load_from_file()) {
            LOG_WARN("load lora tensors from %s failed", file_path.c_str());
            return;
        }

        lora.multiplier = multiplier;
        lora.apply(tensors, n_threads);
        lora.free_params_buffer();

        int64_t t1 = ggml_time_ms();

        LOG_INFO("lora '%s' applied, taking %.2fs", lora_name.c_str(), (t1 - t0) * 1.0f / 1000);
    }

    void apply_loras(const std::unordered_map<std::string, float>& lora_state) {
        if (lora_state.size() > 0 && model_data_type != GGML_TYPE_F16 && model_data_type != GGML_TYPE_F32) {
            LOG_WARN("In quantized models when applying LoRA, the images have poor quality.");
        }
        std::unordered_map<std::string, float> lora_state_diff;
        for (auto& kv : lora_state) {
            const std::string& lora_name = kv.first;
            float multiplier             = kv.second;

            if (curr_lora_state.find(lora_name) != curr_lora_state.end()) {
                float curr_multiplier = curr_lora_state[lora_name];
                float multiplier_diff = multiplier - curr_multiplier;
                if (multiplier_diff != 0.f) {
                    lora_state_diff[lora_name] = multiplier_diff;
                }
            } else {
                lora_state_diff[lora_name] = multiplier;
            }
        }

        LOG_INFO("Attempting to apply %lu LoRAs", lora_state.size());

        for (auto& kv : lora_state_diff) {
            apply_lora(kv.first, kv.second);
        }

        curr_lora_state = lora_state;
    }

    std::string remove_trigger_from_prompt(ggml_context* work_ctx,
                                           const std::string& prompt) {
        auto image_tokens = cond_stage_model->convert_token_to_id(trigger_word);
        GGML_ASSERT(image_tokens.size() == 1);
        auto tokens_and_weights  = cond_stage_model->tokenize(prompt, false);
        std::vector<int>& tokens = tokens_and_weights.first;
        auto it                  = std::find(tokens.begin(), tokens.end(), image_tokens[0]);
        GGML_ASSERT(it != tokens.end());  // prompt must have trigger word
        tokens.erase(it);
        return cond_stage_model->decode(tokens);
    }

    std::tuple<ggml_tensor*, ggml_tensor*, std::vector<bool>>
    get_learned_condition_with_trigger(ggml_context* work_ctx,
                                       const std::string& text,
                                       int clip_skip,
                                       int width,
                                       int height,
                                       int num_input_imgs,
                                       bool force_zero_embeddings = false) {
        auto image_tokens = cond_stage_model->convert_token_to_id(trigger_word);
        // if(image_tokens.size() == 1){
        //     printf(" image token id is: %d \n", image_tokens[0]);
        // }
        GGML_ASSERT(image_tokens.size() == 1);
        auto tokens_and_weights     = cond_stage_model->tokenize_with_trigger_token(text,
                                                                                    num_input_imgs,
                                                                                    image_tokens[0],
                                                                                    true);
        std::vector<int>& tokens    = std::get<0>(tokens_and_weights);
        std::vector<float>& weights = std::get<1>(tokens_and_weights);
        std::vector<bool>& clsm     = std::get<2>(tokens_and_weights);
        // printf("tokens: \n");
        // for(int i = 0; i < tokens.size(); ++i)
        //    printf("%d ", tokens[i]);
        // printf("\n");
        // printf("clsm: \n");
        // for(int i = 0; i < clsm.size(); ++i)
        //    printf("%d ", clsm[i]?1:0);
        // printf("\n");
        auto cond = get_learned_condition_common(work_ctx, tokens, weights, clip_skip, width, height, force_zero_embeddings);
        return std::make_tuple(cond.first, cond.second, clsm);
    }

    ggml_tensor* id_encoder(ggml_context* work_ctx,
                            ggml_tensor* init_img,
                            ggml_tensor* prompts_embeds,
                            std::vector<bool>& class_tokens_mask) {
        ggml_tensor* res = NULL;
        pmid_model->compute(n_threads, init_img, prompts_embeds, class_tokens_mask, &res, work_ctx);

        return res;
    }

    std::pair<ggml_tensor*, ggml_tensor*> get_learned_condition(ggml_context* work_ctx,
                                                                const std::string& text,
                                                                int clip_skip,
                                                                int width,
                                                                int height,
                                                                bool force_zero_embeddings = false) {
        auto tokens_and_weights     = cond_stage_model->tokenize(text, true);
        std::vector<int>& tokens    = tokens_and_weights.first;
        std::vector<float>& weights = tokens_and_weights.second;
        return get_learned_condition_common(work_ctx, tokens, weights, clip_skip, width, height, force_zero_embeddings);
    }

    std::pair<ggml_tensor*, ggml_tensor*> get_learned_condition_common(ggml_context* work_ctx,
                                                                       std::vector<int>& tokens,
                                                                       std::vector<float>& weights,
                                                                       int clip_skip,
                                                                       int width,
                                                                       int height,
                                                                       bool force_zero_embeddings = false) {
        cond_stage_model->set_clip_skip(clip_skip);
        int64_t t0                              = ggml_time_ms();
        struct ggml_tensor* hidden_states       = NULL;  // [N, n_token, hidden_size]
        struct ggml_tensor* chunk_hidden_states = NULL;  // [n_token, hidden_size]
        struct ggml_tensor* pooled              = NULL;
        std::vector<float> hidden_states_vec;

        size_t chunk_len   = 77;
        size_t chunk_count = tokens.size() / chunk_len;
        for (int chunk_idx = 0; chunk_idx < chunk_count; chunk_idx++) {
            std::vector<int> chunk_tokens(tokens.begin() + chunk_idx * chunk_len,
                                          tokens.begin() + (chunk_idx + 1) * chunk_len);
            std::vector<float> chunk_weights(weights.begin() + chunk_idx * chunk_len,
                                             weights.begin() + (chunk_idx + 1) * chunk_len);

            auto input_ids                 = vector_to_ggml_tensor_i32(work_ctx, chunk_tokens);
            struct ggml_tensor* input_ids2 = NULL;
            size_t max_token_idx           = 0;
            if (version == VERSION_XL) {
                auto it = std::find(chunk_tokens.begin(), chunk_tokens.end(), EOS_TOKEN_ID);
                if (it != chunk_tokens.end()) {
                    std::fill(std::next(it), chunk_tokens.end(), 0);
                }

                max_token_idx = std::min<size_t>(std::distance(chunk_tokens.begin(), it), chunk_tokens.size() - 1);

                input_ids2 = vector_to_ggml_tensor_i32(work_ctx, chunk_tokens);

                // for (int i = 0; i < chunk_tokens.size(); i++) {
                //     printf("%d ", chunk_tokens[i]);
                // }
                // printf("\n");
            }

            cond_stage_model->compute(n_threads, input_ids, input_ids2, max_token_idx, false, &chunk_hidden_states, work_ctx);
            if (version == VERSION_XL && chunk_idx == 0) {
                cond_stage_model->compute(n_threads, input_ids, input_ids2, max_token_idx, true, &pooled, work_ctx);
            }
            // if (pooled != NULL) {
            //     print_ggml_tensor(chunk_hidden_states);
            //     print_ggml_tensor(pooled);
            // }

            int64_t t1 = ggml_time_ms();
            LOG_DEBUG("computing condition graph completed, taking %" PRId64 " ms", t1 - t0);
            ggml_tensor* result = ggml_dup_tensor(work_ctx, chunk_hidden_states);
            {
                float original_mean = ggml_tensor_mean(chunk_hidden_states);
                for (int i2 = 0; i2 < chunk_hidden_states->ne[2]; i2++) {
                    for (int i1 = 0; i1 < chunk_hidden_states->ne[1]; i1++) {
                        for (int i0 = 0; i0 < chunk_hidden_states->ne[0]; i0++) {
                            float value = ggml_tensor_get_f32(chunk_hidden_states, i0, i1, i2);
                            value *= chunk_weights[i1];
                            ggml_tensor_set_f32(result, value, i0, i1, i2);
                        }
                    }
                }
                float new_mean = ggml_tensor_mean(result);
                ggml_tensor_scale(result, (original_mean / new_mean));
            }
            if (force_zero_embeddings) {
                float* vec = (float*)result->data;
                for (int i = 0; i < ggml_nelements(result); i++) {
                    vec[i] = 0;
                }
            }
            hidden_states_vec.insert(hidden_states_vec.end(), (float*)result->data, ((float*)result->data) + ggml_nelements(result));
        }

        hidden_states = vector_to_ggml_tensor(work_ctx, hidden_states_vec);
        hidden_states = ggml_reshape_2d(work_ctx,
                                        hidden_states,
                                        chunk_hidden_states->ne[0],
                                        ggml_nelements(hidden_states) / chunk_hidden_states->ne[0]);

        ggml_tensor* vec = NULL;
        if (version == VERSION_XL) {
            int out_dim = 256;
            vec         = ggml_new_tensor_1d(work_ctx, GGML_TYPE_F32, diffusion_model->unet.adm_in_channels);
            // [0:1280]
            size_t offset = 0;
            memcpy(vec->data, pooled->data, ggml_nbytes(pooled));
            offset += ggml_nbytes(pooled);

            // original_size_as_tuple
            float orig_width             = (float)width;
            float orig_height            = (float)height;
            std::vector<float> timesteps = {orig_height, orig_width};

            ggml_tensor* embed_view = ggml_view_2d(work_ctx, vec, out_dim, 2, ggml_type_size(GGML_TYPE_F32) * out_dim, offset);
            offset += ggml_nbytes(embed_view);
            set_timestep_embedding(timesteps, embed_view, out_dim);
            // print_ggml_tensor(ggml_reshape_1d(work_ctx, embed_view, out_dim * 2));
            // crop_coords_top_left
            float crop_coord_top  = 0.f;
            float crop_coord_left = 0.f;
            timesteps             = {crop_coord_top, crop_coord_left};
            embed_view            = ggml_view_2d(work_ctx, vec, out_dim, 2, ggml_type_size(GGML_TYPE_F32) * out_dim, offset);
            offset += ggml_nbytes(embed_view);
            set_timestep_embedding(timesteps, embed_view, out_dim);
            // print_ggml_tensor(ggml_reshape_1d(work_ctx, embed_view, out_dim * 2));
            // target_size_as_tuple
            float target_width  = (float)width;
            float target_height = (float)height;
            timesteps           = {target_height, target_width};
            embed_view          = ggml_view_2d(work_ctx, vec, out_dim, 2, ggml_type_size(GGML_TYPE_F32) * out_dim, offset);
            offset += ggml_nbytes(embed_view);
            set_timestep_embedding(timesteps, embed_view, out_dim);
            // print_ggml_tensor(ggml_reshape_1d(work_ctx, embed_view, out_dim * 2));
            GGML_ASSERT(offset == ggml_nbytes(vec));
        }
        // print_ggml_tensor(result);
        return {hidden_states, vec};
    }

    std::tuple<ggml_tensor*, ggml_tensor*, ggml_tensor*> get_svd_condition(ggml_context* work_ctx,
                                                                           sd_image_t init_image,
                                                                           int width,
                                                                           int height,
                                                                           int fps                    = 6,
                                                                           int motion_bucket_id       = 127,
                                                                           float augmentation_level   = 0.f,
                                                                           bool force_zero_embeddings = false) {
        // c_crossattn
        int64_t t0                      = ggml_time_ms();
        struct ggml_tensor* c_crossattn = NULL;
        {
            if (force_zero_embeddings) {
                c_crossattn = ggml_new_tensor_1d(work_ctx, GGML_TYPE_F32, clip_vision->vision_model.projection_dim);
                ggml_set_f32(c_crossattn, 0.f);
            } else {
                sd_image_f32_t image         = sd_image_t_to_sd_image_f32_t(init_image);
                sd_image_f32_t resized_image = clip_preprocess(image, clip_vision->vision_model.image_size);
                free(image.data);
                image.data = NULL;

                ggml_tensor* pixel_values = ggml_new_tensor_4d(work_ctx, GGML_TYPE_F32, resized_image.width, resized_image.height, 3, 1);
                sd_image_f32_to_tensor(resized_image.data, pixel_values, false);
                free(resized_image.data);
                resized_image.data = NULL;

                // print_ggml_tensor(pixel_values);
                clip_vision->compute(n_threads, pixel_values, &c_crossattn, work_ctx);
                // print_ggml_tensor(c_crossattn);
            }
        }

        // c_concat
        struct ggml_tensor* c_concat = NULL;
        {
            if (force_zero_embeddings) {
                c_concat = ggml_new_tensor_4d(work_ctx, GGML_TYPE_F32, width / 8, height / 8, 4, 1);
                ggml_set_f32(c_concat, 0.f);
            } else {
                ggml_tensor* init_img = ggml_new_tensor_4d(work_ctx, GGML_TYPE_F32, width, height, 3, 1);

                if (width != init_image.width || height != init_image.height) {
                    sd_image_f32_t image         = sd_image_t_to_sd_image_f32_t(init_image);
                    sd_image_f32_t resized_image = resize_sd_image_f32_t(image, width, height);
                    free(image.data);
                    image.data = NULL;
                    sd_image_f32_to_tensor(resized_image.data, init_img, false);
                    free(resized_image.data);
                    resized_image.data = NULL;
                } else {
                    sd_image_to_tensor(init_image.data, init_img);
                }
                if (augmentation_level > 0.f) {
                    struct ggml_tensor* noise = ggml_dup_tensor(work_ctx, init_img);
                    ggml_tensor_set_f32_randn(noise, rng);
                    // encode_pixels += torch.randn_like(pixels) * augmentation_level
                    ggml_tensor_scale(noise, augmentation_level);
                    ggml_tensor_add(init_img, noise);
                }
                print_ggml_tensor(init_img);
                ggml_tensor* moments = encode_first_stage(work_ctx, init_img);
                print_ggml_tensor(moments);
                c_concat = get_first_stage_encoding(work_ctx, moments);
            }
            print_ggml_tensor(c_concat);
        }

        // y
        struct ggml_tensor* y = NULL;
        {
            y                            = ggml_new_tensor_1d(work_ctx, GGML_TYPE_F32, diffusion_model->unet.adm_in_channels);
            int out_dim                  = 256;
            int fps_id                   = fps - 1;
            std::vector<float> timesteps = {(float)fps_id, (float)motion_bucket_id, augmentation_level};
            set_timestep_embedding(timesteps, y, out_dim);
            print_ggml_tensor(y);
        }
        int64_t t1 = ggml_time_ms();
        LOG_DEBUG("computing svd condition graph completed, taking %" PRId64 " ms", t1 - t0);
        return {c_crossattn, c_concat, y};
    }

    ggml_tensor* sample(ggml_context* work_ctx,
                        ggml_tensor* x_t,
                        ggml_tensor* noise,
                        ggml_tensor* c,
                        ggml_tensor* c_concat,
                        ggml_tensor* c_vector,
                        ggml_tensor* uc,
                        ggml_tensor* uc_concat,
                        ggml_tensor* uc_vector,
                        ggml_tensor* control_hint,
                        float control_strength,
                        float min_cfg,
                        float cfg_scale,
                        sample_method_t method,
                        const std::vector<float>& sigmas,
                        int start_merge_step,
                        ggml_tensor* c_id,
                        ggml_tensor* c_vec_id) {
        size_t steps = sigmas.size() - 1;
        // x_t = load_tensor_from_file(work_ctx, "./rand0.bin");
        // print_ggml_tensor(x_t);
        struct ggml_tensor* x = ggml_dup_tensor(work_ctx, x_t);
        copy_ggml_tensor(x, x_t);

        struct ggml_tensor* noised_input = ggml_dup_tensor(work_ctx, x_t);

        bool has_unconditioned = cfg_scale != 1.0 && uc != NULL;

        if (noise == NULL) {
            // x = x * sigmas[0]
            ggml_tensor_scale(x, sigmas[0]);
        } else {
            // xi = x + noise * sigma_sched[0]
            ggml_tensor_scale(noise, sigmas[0]);
            ggml_tensor_add(x, noise);
        }

        // denoise wrapper
        struct ggml_tensor* out_cond   = ggml_dup_tensor(work_ctx, x);
        struct ggml_tensor* out_uncond = NULL;
        if (has_unconditioned) {
            out_uncond = ggml_dup_tensor(work_ctx, x);
        }
        struct ggml_tensor* denoised = ggml_dup_tensor(work_ctx, x);

        auto denoise = [&](ggml_tensor* input, float sigma, int step) {
            if (step == 1) {
                pretty_progress(0, (int)steps, 0);
            }
            int64_t t0 = ggml_time_us();

            float c_skip               = 1.0f;
            float c_out                = 1.0f;
            float c_in                 = 1.0f;
            std::vector<float> scaling = denoiser->get_scalings(sigma);

            if (scaling.size() == 3) {  // CompVisVDenoiser
                c_skip = scaling[0];
                c_out  = scaling[1];
                c_in   = scaling[2];
            } else {  // CompVisDenoiser
                c_out = scaling[0];
                c_in  = scaling[1];
            }

            float t = denoiser->schedule->sigma_to_t(sigma);
            std::vector<float> timesteps_vec(x->ne[3], t);  // [N, ]
            auto timesteps = vector_to_ggml_tensor(work_ctx, timesteps_vec);

            copy_ggml_tensor(noised_input, input);
            // noised_input = noised_input * c_in
            ggml_tensor_scale(noised_input, c_in);

            std::vector<struct ggml_tensor*> controls;

            if (control_hint != NULL) {
                control_net->compute(n_threads, noised_input, control_hint, timesteps, c, c_vector);
                controls = control_net->controls;
                // print_ggml_tensor(controls[12]);
                // GGML_ASSERT(0);
            }

            if (start_merge_step == -1 || step <= start_merge_step) {
                // cond
                diffusion_model->compute(n_threads,
                                         noised_input,
                                         timesteps,
                                         c,
                                         c_concat,
                                         c_vector,
                                         -1,
                                         controls,
                                         control_strength,
                                         &out_cond);
            } else {
                diffusion_model->compute(n_threads,
                                         noised_input,
                                         timesteps,
                                         c_id,
                                         c_concat,
                                         c_vec_id,
                                         -1,
                                         controls,
                                         control_strength,
                                         &out_cond);
            }

            float* negative_data = NULL;
            if (has_unconditioned) {
                // uncond
                if (control_hint != NULL) {
                    control_net->compute(n_threads, noised_input, control_hint, timesteps, uc, uc_vector);
                    controls = control_net->controls;
                }
                diffusion_model->compute(n_threads,
                                         noised_input,
                                         timesteps,
                                         uc,
                                         uc_concat,
                                         uc_vector,
                                         -1,
                                         controls,
                                         control_strength,
                                         &out_uncond);
                negative_data = (float*)out_uncond->data;
            }
            float* vec_denoised  = (float*)denoised->data;
            float* vec_input     = (float*)input->data;
            float* positive_data = (float*)out_cond->data;
            int ne_elements      = (int)ggml_nelements(denoised);
            for (int i = 0; i < ne_elements; i++) {
                float latent_result = positive_data[i];
                if (has_unconditioned) {
                    // out_uncond + cfg_scale * (out_cond - out_uncond)
                    int64_t ne3 = out_cond->ne[3];
                    if (min_cfg != cfg_scale && ne3 != 1) {
                        int64_t i3  = i / out_cond->ne[0] * out_cond->ne[1] * out_cond->ne[2];
                        float scale = min_cfg + (cfg_scale - min_cfg) * (i3 * 1.0f / ne3);
                    } else {
                        latent_result = negative_data[i] + cfg_scale * (positive_data[i] - negative_data[i]);
                    }
                }
                // v = latent_result, eps = latent_result
                // denoised = (v * c_out + input * c_skip) or (input + eps * c_out)
                vec_denoised[i] = latent_result * c_out + vec_input[i] * c_skip;
            }
            int64_t t1 = ggml_time_us();
            if (step > 0) {
                pretty_progress(step, (int)steps, (t1 - t0) / 1000000.f);
                // LOG_INFO("step %d sampling completed taking %.2fs", step, (t1 - t0) * 1.0f / 1000000);
            }
        };

        // sample_euler_ancestral
        switch (method) {
            case EULER_A: {
                struct ggml_tensor* noise = ggml_dup_tensor(work_ctx, x);
                struct ggml_tensor* d     = ggml_dup_tensor(work_ctx, x);
FOR_SAMPLE
                    float sigma = sigmas[i];

                    // denoise
                    denoise(x, sigma, i + 1);

                    // d = (x - denoised) / sigma
                    {
                        float* vec_d        = (float*)d->data;
                        float* vec_x        = (float*)x->data;
                        float* vec_denoised = (float*)denoised->data;

                        for (int i = 0; i < ggml_nelements(d); i++) {
                            vec_d[i] = (vec_x[i] - vec_denoised[i]) / sigma;
                        }
                    }

                    // get_ancestral_step
                    float sigma_up   = std::min(sigmas[i + 1],
                                                std::sqrt(sigmas[i + 1] * sigmas[i + 1] * (sigmas[i] * sigmas[i] - sigmas[i + 1] * sigmas[i + 1]) / (sigmas[i] * sigmas[i])));
                    float sigma_down = std::sqrt(sigmas[i + 1] * sigmas[i + 1] - sigma_up * sigma_up);

                    // Euler method
                    float dt = sigma_down - sigmas[i];
                    // x = x + d * dt
                    {
                        float* vec_d = (float*)d->data;
                        float* vec_x = (float*)x->data;

                        for (int i = 0; i < ggml_nelements(x); i++) {
                            vec_x[i] = vec_x[i] + vec_d[i] * dt;
                        }
                    }

                    if (sigmas[i + 1] > 0) {
                        // x = x + noise_sampler(sigmas[i], sigmas[i + 1]) * s_noise * sigma_up
                        ggml_tensor_set_f32_randn(noise, rng);
                        // noise = load_tensor_from_file(work_ctx, "./rand" + std::to_string(i+1) + ".bin");
                        {
                            float* vec_x     = (float*)x->data;
                            float* vec_noise = (float*)noise->data;

                            for (int i = 0; i < ggml_nelements(x); i++) {
                                vec_x[i] = vec_x[i] + vec_noise[i] * sigma_up;
                            }
                        }
                    }
FOR_SAMPLE_END
            } break;
            case EULER:  // Implemented without any sigma churn
            {
                struct ggml_tensor* d = ggml_dup_tensor(work_ctx, x);
FOR_SAMPLE
                    float sigma = sigmas[i];

                    // denoise
                    denoise(x, sigma, i + 1);

                    // d = (x - denoised) / sigma
                    {
                        float* vec_d        = (float*)d->data;
                        float* vec_x        = (float*)x->data;
                        float* vec_denoised = (float*)denoised->data;

                        for (int j = 0; j < ggml_nelements(d); j++) {
                            vec_d[j] = (vec_x[j] - vec_denoised[j]) / sigma;
                        }
                    }

                    float dt = sigmas[i + 1] - sigma;
                    // x = x + d * dt
                    {
                        float* vec_d = (float*)d->data;
                        float* vec_x = (float*)x->data;

                        for (int j = 0; j < ggml_nelements(x); j++) {
                            vec_x[j] = vec_x[j] + vec_d[j] * dt;
                        }
                    }
FOR_SAMPLE_END
            } break;
            case HEUN: {
                struct ggml_tensor* d  = ggml_dup_tensor(work_ctx, x);
                struct ggml_tensor* x2 = ggml_dup_tensor(work_ctx, x);
FOR_SAMPLE
                    // denoise
                    denoise(x, sigmas[i], -(i + 1));

                    // d = (x - denoised) / sigma
                    {
                        float* vec_d        = (float*)d->data;
                        float* vec_x        = (float*)x->data;
                        float* vec_denoised = (float*)denoised->data;

                        for (int j = 0; j < ggml_nelements(x); j++) {
                            vec_d[j] = (vec_x[j] - vec_denoised[j]) / sigmas[i];
                        }
                    }

                    float dt = sigmas[i + 1] - sigmas[i];
                    if (sigmas[i + 1] == 0) {
                        // Euler step
                        // x = x + d * dt
                        float* vec_d = (float*)d->data;
                        float* vec_x = (float*)x->data;

                        for (int j = 0; j < ggml_nelements(x); j++) {
                            vec_x[j] = vec_x[j] + vec_d[j] * dt;
                        }
                    } else {
                        // Heun step
                        float* vec_d  = (float*)d->data;
                        float* vec_d2 = (float*)d->data;
                        float* vec_x  = (float*)x->data;
                        float* vec_x2 = (float*)x2->data;

                        for (int j = 0; j < ggml_nelements(x); j++) {
                            vec_x2[j] = vec_x[j] + vec_d[j] * dt;
                        }

                        denoise(x2, sigmas[i + 1], i + 1);
                        float* vec_denoised = (float*)denoised->data;
                        for (int j = 0; j < ggml_nelements(x); j++) {
                            float d2 = (vec_x2[j] - vec_denoised[j]) / sigmas[i + 1];
                            vec_d[j] = (vec_d[j] + d2) / 2;
                            vec_x[j] = vec_x[j] + vec_d[j] * dt;
                        }
                    }
FOR_SAMPLE_END
            } break;
            case DPM2: {
                struct ggml_tensor* d  = ggml_dup_tensor(work_ctx, x);
                struct ggml_tensor* x2 = ggml_dup_tensor(work_ctx, x);
FOR_SAMPLE
                    // denoise
                    denoise(x, sigmas[i], i + 1);

                    // d = (x - denoised) / sigma
                    {
                        float* vec_d        = (float*)d->data;
                        float* vec_x        = (float*)x->data;
                        float* vec_denoised = (float*)denoised->data;

                        for (int j = 0; j < ggml_nelements(x); j++) {
                            vec_d[j] = (vec_x[j] - vec_denoised[j]) / sigmas[i];
                        }
                    }

                    if (sigmas[i + 1] == 0) {
                        // Euler step
                        // x = x + d * dt
                        float dt     = sigmas[i + 1] - sigmas[i];
                        float* vec_d = (float*)d->data;
                        float* vec_x = (float*)x->data;

                        for (int j = 0; j < ggml_nelements(x); j++) {
                            vec_x[j] = vec_x[j] + vec_d[j] * dt;
                        }
                    } else {
                        // DPM-Solver-2
                        float sigma_mid = exp(0.5f * (log(sigmas[i]) + log(sigmas[i + 1])));
                        float dt_1      = sigma_mid - sigmas[i];
                        float dt_2      = sigmas[i + 1] - sigmas[i];

                        float* vec_d  = (float*)d->data;
                        float* vec_x  = (float*)x->data;
                        float* vec_x2 = (float*)x2->data;
                        for (int j = 0; j < ggml_nelements(x); j++) {
                            vec_x2[j] = vec_x[j] + vec_d[j] * dt_1;
                        }

                        denoise(x2, sigma_mid, i + 1);
                        float* vec_denoised = (float*)denoised->data;
                        for (int j = 0; j < ggml_nelements(x); j++) {
                            float d2 = (vec_x2[j] - vec_denoised[j]) / sigma_mid;
                            vec_x[j] = vec_x[j] + d2 * dt_2;
                        }
                    }
FOR_SAMPLE_END
            } break;
            case DPMPP2S_A: {
                struct ggml_tensor* noise = ggml_dup_tensor(work_ctx, x);
                struct ggml_tensor* d     = ggml_dup_tensor(work_ctx, x);
                struct ggml_tensor* x2    = ggml_dup_tensor(work_ctx, x);
FOR_SAMPLE
                    // denoise
                    denoise(x, sigmas[i], i + 1);

                    // get_ancestral_step
                    float sigma_up   = std::min(sigmas[i + 1],
                                                std::sqrt(sigmas[i + 1] * sigmas[i + 1] * (sigmas[i] * sigmas[i] - sigmas[i + 1] * sigmas[i + 1]) / (sigmas[i] * sigmas[i])));
                    float sigma_down = std::sqrt(sigmas[i + 1] * sigmas[i + 1] - sigma_up * sigma_up);
                    auto t_fn        = [](float sigma) -> float { return -log(sigma); };
                    auto sigma_fn    = [](float t) -> float { return exp(-t); };

                    if (sigma_down == 0) {
                        // Euler step
                        float* vec_d        = (float*)d->data;
                        float* vec_x        = (float*)x->data;
                        float* vec_denoised = (float*)denoised->data;

                        for (int j = 0; j < ggml_nelements(d); j++) {
                            vec_d[j] = (vec_x[j] - vec_denoised[j]) / sigmas[i];
                        }

                        // TODO: If sigma_down == 0, isn't this wrong?
                        // But
                        // https://github.com/crowsonkb/k-diffusion/blob/master/k_diffusion/sampling.py#L525
                        // has this exactly the same way.
                        float dt = sigma_down - sigmas[i];
                        for (int j = 0; j < ggml_nelements(d); j++) {
                            vec_x[j] = vec_x[j] + vec_d[j] * dt;
                        }
                    } else {
                        // DPM-Solver++(2S)
                        float t      = t_fn(sigmas[i]);
                        float t_next = t_fn(sigma_down);
                        float h      = t_next - t;
                        float s      = t + 0.5f * h;

                        float* vec_d        = (float*)d->data;
                        float* vec_x        = (float*)x->data;
                        float* vec_x2       = (float*)x2->data;
                        float* vec_denoised = (float*)denoised->data;

                        // First half-step
                        for (int j = 0; j < ggml_nelements(x); j++) {
                            vec_x2[j] = (sigma_fn(s) / sigma_fn(t)) * vec_x[j] - (exp(-h * 0.5f) - 1) * vec_denoised[j];
                        }

                        denoise(x2, sigmas[i + 1], i + 1);

                        // Second half-step
                        for (int j = 0; j < ggml_nelements(x); j++) {
                            vec_x[j] = (sigma_fn(t_next) / sigma_fn(t)) * vec_x[j] - (exp(-h) - 1) * vec_denoised[j];
                        }
                    }

                    // Noise addition
                    if (sigmas[i + 1] > 0) {
                        ggml_tensor_set_f32_randn(noise, rng);
                        {
                            float* vec_x     = (float*)x->data;
                            float* vec_noise = (float*)noise->data;

                            for (int i = 0; i < ggml_nelements(x); i++) {
                                vec_x[i] = vec_x[i] + vec_noise[i] * sigma_up;
                            }
                        }
                    }
FOR_SAMPLE_END
            } break;
            case DPMPP2M:  // DPM++ (2M) from Karras et al (2022)
            {
                struct ggml_tensor* old_denoised = ggml_dup_tensor(work_ctx, x);

                auto t_fn = [](float sigma) -> float { return -log(sigma); };
FOR_SAMPLE
                    // denoise
                    denoise(x, sigmas[i], i + 1);

                    float t                 = t_fn(sigmas[i]);
                    float t_next            = t_fn(sigmas[i + 1]);
                    float h                 = t_next - t;
                    float a                 = sigmas[i + 1] / sigmas[i];
                    float b                 = exp(-h) - 1.f;
                    float* vec_x            = (float*)x->data;
                    float* vec_denoised     = (float*)denoised->data;
                    float* vec_old_denoised = (float*)old_denoised->data;

                    if (i == 0 || sigmas[i + 1] == 0) {
                        // Simpler step for the edge cases
                        for (int j = 0; j < ggml_nelements(x); j++) {
                            vec_x[j] = a * vec_x[j] - b * vec_denoised[j];
                        }
                    } else {
                        float h_last = t - t_fn(sigmas[i - 1]);
                        float r      = h_last / h;
                        for (int j = 0; j < ggml_nelements(x); j++) {
                            float denoised_d = (1.f + 1.f / (2.f * r)) * vec_denoised[j] - (1.f / (2.f * r)) * vec_old_denoised[j];
                            vec_x[j]         = a * vec_x[j] - b * denoised_d;
                        }
                    }

                    // old_denoised = denoised
                    for (int j = 0; j < ggml_nelements(x); j++) {
                        vec_old_denoised[j] = vec_denoised[j];
                    }
FOR_SAMPLE_END
            } break;
            case DPMPP2Mv2:  // Modified DPM++ (2M) from https://github.com/AUTOMATIC1111/stable-diffusion-webui/discussions/8457
            {
                struct ggml_tensor* old_denoised = ggml_dup_tensor(work_ctx, x);

                auto t_fn = [](float sigma) -> float { return -log(sigma); };
FOR_SAMPLE
                    // denoise
                    denoise(x, sigmas[i], i + 1);

                    float t                 = t_fn(sigmas[i]);
                    float t_next            = t_fn(sigmas[i + 1]);
                    float h                 = t_next - t;
                    float a                 = sigmas[i + 1] / sigmas[i];
                    float* vec_x            = (float*)x->data;
                    float* vec_denoised     = (float*)denoised->data;
                    float* vec_old_denoised = (float*)old_denoised->data;

                    if (i == 0 || sigmas[i + 1] == 0) {
                        // Simpler step for the edge cases
                        float b = exp(-h) - 1.f;
                        for (int j = 0; j < ggml_nelements(x); j++) {
                            vec_x[j] = a * vec_x[j] - b * vec_denoised[j];
                        }
                    } else {
                        float h_last = t - t_fn(sigmas[i - 1]);
                        float h_min  = std::min(h_last, h);
                        float h_max  = std::max(h_last, h);
                        float r      = h_max / h_min;
                        float h_d    = (h_max + h_min) / 2.f;
                        float b      = exp(-h_d) - 1.f;
                        for (int j = 0; j < ggml_nelements(x); j++) {
                            float denoised_d = (1.f + 1.f / (2.f * r)) * vec_denoised[j] - (1.f / (2.f * r)) * vec_old_denoised[j];
                            vec_x[j]         = a * vec_x[j] - b * denoised_d;
                        }
                    }

                    // old_denoised = denoised
                    for (int j = 0; j < ggml_nelements(x); j++) {
                        vec_old_denoised[j] = vec_denoised[j];
                    }
FOR_SAMPLE_END
            } break;
            case LCM:  // Latent Consistency Models
            {
                struct ggml_tensor* noise = ggml_dup_tensor(work_ctx, x);
                struct ggml_tensor* d     = ggml_dup_tensor(work_ctx, x);
FOR_SAMPLE
                    float sigma = sigmas[i];

                    // denoise
                    denoise(x, sigma, i + 1);

                    // x = denoised
                    {
                        float* vec_x        = (float*)x->data;
                        float* vec_denoised = (float*)denoised->data;
                        for (int j = 0; j < ggml_nelements(x); j++) {
                            vec_x[j] = vec_denoised[j];
                        }
                    }

                    if (sigmas[i + 1] > 0) {
                        // x += sigmas[i + 1] * noise_sampler(sigmas[i], sigmas[i + 1])
                        ggml_tensor_set_f32_randn(noise, rng);
                        // noise = load_tensor_from_file(res_ctx, "./rand" + std::to_string(i+1) + ".bin");
                        {
                            float* vec_x     = (float*)x->data;
                            float* vec_noise = (float*)noise->data;

                            for (int j = 0; j < ggml_nelements(x); j++) {
                                vec_x[j] = vec_x[j] + sigmas[i + 1] * vec_noise[j];
                            }
                        }
                    }
FOR_SAMPLE_END
            } break;
            default:
                LOG_ERROR("Attempting to sample with nonexisting sample method %i", method);
                abort();
        }
        if (control_net) {
            control_net->free_control_ctx();
            control_net->free_compute_buffer();
        }
        diffusion_model->free_compute_buffer();
        return x;
    }

    // ldm.models.diffusion.ddpm.LatentDiffusion.get_first_stage_encoding
    ggml_tensor* get_first_stage_encoding(ggml_context* work_ctx, ggml_tensor* moments) {
        // ldm.modules.distributions.distributions.DiagonalGaussianDistribution.sample
        ggml_tensor* latent       = ggml_new_tensor_4d(work_ctx, moments->type, moments->ne[0], moments->ne[1], moments->ne[2] / 2, moments->ne[3]);
        struct ggml_tensor* noise = ggml_dup_tensor(work_ctx, latent);
        ggml_tensor_set_f32_randn(noise, rng);
        // noise = load_tensor_from_file(work_ctx, "noise.bin");
        {
            float mean   = 0;
            float logvar = 0;
            float value  = 0;
            float std_   = 0;
            for (int i = 0; i < latent->ne[3]; i++) {
                for (int j = 0; j < latent->ne[2]; j++) {
                    for (int k = 0; k < latent->ne[1]; k++) {
                        for (int l = 0; l < latent->ne[0]; l++) {
                            mean   = ggml_tensor_get_f32(moments, l, k, j, i);
                            logvar = ggml_tensor_get_f32(moments, l, k, j + (int)latent->ne[2], i);
                            logvar = std::max(-30.0f, std::min(logvar, 20.0f));
                            std_   = std::exp(0.5f * logvar);
                            value  = mean + std_ * ggml_tensor_get_f32(noise, l, k, j, i);
                            value  = value * scale_factor;
                            // printf("%d %d %d %d -> %f\n", i, j, k, l, value);
                            ggml_tensor_set_f32(latent, value, l, k, j, i);
                        }
                    }
                }
            }
        }
        return latent;
    }

    ggml_tensor* compute_first_stage(ggml_context* work_ctx, ggml_tensor* x, bool decode) {
        if(request_cancel) {
            request_cancel = false;
            return NULL;
        }
        int64_t W           = x->ne[0];
        int64_t H           = x->ne[1];
        ggml_tensor* result = ggml_new_tensor_4d(work_ctx, GGML_TYPE_F32,
                                                 decode ? (W * 8) : (W / 8),  // width
                                                 decode ? (H * 8) : (H / 8),  // height
                                                 decode ? 3 : (use_tiny_autoencoder ? 4 : 8),
                                                 x->ne[3]);  // channels
        int64_t t0          = ggml_time_ms();
        if (!use_tiny_autoencoder) {
            if (decode) {
                ggml_tensor_scale(x, 1.0f / scale_factor);
            } else {
                ggml_tensor_scale_input(x);
            }
            if (vae_tiling && decode) {  // TODO: support tiling vae encode
                // split latent in 32x32 tiles and compute in several steps
                auto on_tiling = [&](ggml_tensor* in, ggml_tensor* out, bool init) {
                    first_stage_model->compute(n_threads, in, decode, &out);
                };
                sd_tiling(x, result, 8, 32, 0.5f, on_tiling);
            } else {
                first_stage_model->compute(n_threads, x, decode, &result);
            }
            first_stage_model->free_compute_buffer();
            if (decode) {
                ggml_tensor_scale_output(result);
            }
        } else {
            if (vae_tiling && decode) {  // TODO: support tiling vae encode
                // split latent in 64x64 tiles and compute in several steps
                auto on_tiling = [&](ggml_tensor* in, ggml_tensor* out, bool init) {
                    tae_first_stage->compute(n_threads, in, decode, &out);
                };
                sd_tiling(x, result, 8, 64, 0.5f, on_tiling);
            } else {
                tae_first_stage->compute(n_threads, x, decode, &result);
            }
            tae_first_stage->free_compute_buffer();
        }

        int64_t t1 = ggml_time_ms();
        LOG_DEBUG("computing vae [mode: %s] graph completed, taking %.2fs", decode ? "DECODE" : "ENCODE", (t1 - t0) * 1.0f / 1000);
        if (decode) {
            ggml_tensor_clamp(result, 0.0f, 1.0f);
        }
        return result;
    }

    ggml_tensor* encode_first_stage(ggml_context* work_ctx, ggml_tensor* x) {
        return compute_first_stage(work_ctx, x, false);
    }

    ggml_tensor* decode_first_stage(ggml_context* work_ctx, ggml_tensor* x) {
        return compute_first_stage(work_ctx, x, true);
    }
};

/*================================================= SD API ==================================================*/

struct sd_ctx_t {
    StableDiffusionGGML* sd = NULL;
};

sd_ctx_t* new_sd_ctx(const char* model_path_c_str,
                     const char* vae_path_c_str,
                     const char* taesd_path_c_str,
                     const char* control_net_path_c_str,
                     const char* lora_model_dir_c_str,
                     const char* embed_dir_c_str,
                     const char* id_embed_dir_c_str,
                     bool vae_decode_only,
                     bool free_params_immediately,
                     int n_threads,
                     enum sd_type_t wtype,
                     enum rng_type_t rng_type,
                     enum schedule_t s,
                     bool keep_clip_on_cpu,
                     bool keep_control_net_cpu,
                     bool keep_vae_on_cpu) {
    sd_ctx_t* sd_ctx = (sd_ctx_t*)malloc(sizeof(sd_ctx_t));
    if (sd_ctx == NULL) {
        return NULL;
    }
    std::string model_path(model_path_c_str);
    std::string vae_path(vae_path_c_str);
    std::string taesd_path(taesd_path_c_str);
    std::string control_net_path(control_net_path_c_str);
    std::string embd_path(embed_dir_c_str);
    std::string id_embd_path(id_embed_dir_c_str);
    std::string lora_model_dir(lora_model_dir_c_str);

    sd_ctx->sd = new StableDiffusionGGML(n_threads,
                                         vae_decode_only,
                                         free_params_immediately,
                                         lora_model_dir,
                                         rng_type);
    if (sd_ctx->sd == NULL) {
        return NULL;
    }

    if (!sd_ctx->sd->load_from_file(model_path,
                                    vae_path,
                                    control_net_path,
                                    embd_path,
                                    id_embd_path,
                                    taesd_path,
                                    (ggml_type)wtype,
                                    s,
                                    keep_clip_on_cpu,
                                    keep_control_net_cpu,
                                    keep_vae_on_cpu)) {
        delete sd_ctx->sd;
        sd_ctx->sd = NULL;
        free(sd_ctx);
        return NULL;
    }
    return sd_ctx;
}

sd_ctx_t* new_sd_ctx_direct(
                            const char* lora_model_dir,
                            bool vae_decode_only,
                            bool free_params_immediately,
                            int n_threads,
                            enum rng_type_t rng_type) {
    sd_ctx_t* sd_ctx = (sd_ctx_t*)malloc(sizeof(sd_ctx_t));
    if (sd_ctx == NULL) {
        return NULL;
    }
    sd_ctx->sd = new StableDiffusionGGML(n_threads,
                vae_decode_only,
                free_params_immediately,
                lora_model_dir,
                rng_type);
    if (sd_ctx->sd == NULL) {
        return NULL;
    }
    sd_ctx->sd->lora_model_dir = std::string(lora_model_dir);
    return sd_ctx;
}

bool     sd_model_is_loaded(sd_ctx_t* sd_ctx) {
    return sd_ctx->sd->model_loaded;
}

void load_model(sd_ctx_t* sd_ctx,
                            const char* model_path_c_str,
                            const char* vae_path_c_str,
                            const char* taesd_path_c_str,
                            const char* control_net_path_c_str,
                            const char* embed_dir_c_str,
                            enum sd_type_t wtype,
                            enum schedule_t s,
                            bool keep_control_net_cpu) {
    std::string model_path(model_path_c_str);
    std::string vae_path(vae_path_c_str);
    std::string taesd_path(taesd_path_c_str);
    std::string control_net_path(control_net_path_c_str);
    std::string embd_path(embed_dir_c_str);
    std::string id_embd_path("");
    if (!sd_ctx->sd->load_from_file(model_path,
                                    vae_path,
                                    control_net_path,
                                    embd_path,
                                    id_embd_path,
                                    taesd_path,
                                    (ggml_type)wtype,
                                    s,
                                    false,
                                    keep_control_net_cpu,
                                    false)) {
        delete sd_ctx->sd;
        sd_ctx->sd = NULL;
        free(sd_ctx);
    }
}

void free_sd_ctx(sd_ctx_t* sd_ctx) {
    if (sd_ctx->sd != NULL) {
        delete sd_ctx->sd;
        sd_ctx->sd = NULL;
    }
    free(sd_ctx);
}

<<<<<<< HEAD
void sd_request_cancel(sd_ctx_t* sd_ctx) {
    sd_ctx->sd->request_cancel = true;
}

sd_image_t* txt2img(sd_ctx_t* sd_ctx,
                    const char* prompt_c_str,
                    const char* negative_prompt_c_str,
                    int clip_skip,
                    float cfg_scale,
                    int width,
                    int height,
                    enum sample_method_t sample_method,
                    int sample_steps,
                    int64_t seed,
                    int batch_count,
                    const sd_image_t* control_cond,
                    float control_strength,
                    float style_ratio,
                    bool normalize_input,
                    const char* input_id_images_path_c_str,
                    bool vae_tiling) {
    sd_ctx->sd->vae_tiling = vae_tiling;
    sd_ctx->sd->request_cancel = false;
    LOG_DEBUG("txt2img %dx%d", width, height);
    if (sd_ctx == NULL) {
        return NULL;
    }
    // LOG_DEBUG("%s %s %f %d %d %d", prompt_c_str, negative_prompt_c_str, cfg_scale, sample_steps, seed, batch_count);
    std::string prompt(prompt_c_str);
    std::string negative_prompt(negative_prompt_c_str);
    std::string input_id_images_path(input_id_images_path_c_str);

    // preprocess input id images
    std::vector<sd_image_t*> input_id_images;
    if (sd_ctx->sd->pmid_model && input_id_images_path.size() > 0) {
        std::vector<std::string> img_files = get_files_from_dir(input_id_images_path);
        for (std::string img_file : img_files) {
            int c = 0;
            int width, height;
            uint8_t* input_image_buffer = stbi_load(img_file.c_str(), &width, &height, &c, 3);
            if (input_image_buffer == NULL) {
                LOG_ERROR("PhotoMaker load image from '%s' failed", img_file.c_str());
                continue;
            } else {
                LOG_INFO("PhotoMaker loaded image from '%s'", img_file.c_str());
            }
            sd_image_t* input_image = NULL;
            input_image             = new sd_image_t{(uint32_t)width,
                                         (uint32_t)height,
                                         3,
                                         -1,
                                         input_image_buffer};
            input_image             = preprocess_id_image(input_image);
            if (input_image == NULL) {
                LOG_ERROR("preprocess input id image from '%s' failed", img_file.c_str());
                continue;
            }
            input_id_images.push_back(input_image);
        }
=======
sd_image_t* generate_image(sd_ctx_t* sd_ctx,
                           struct ggml_context* work_ctx,
                           ggml_tensor* init_latent,
                           std::string prompt,
                           std::string negative_prompt,
                           int clip_skip,
                           float cfg_scale,
                           int width,
                           int height,
                           enum sample_method_t sample_method,
                           const std::vector<float>& sigmas,
                           int64_t seed,
                           int batch_count,
                           const sd_image_t* control_cond,
                           float control_strength,
                           float style_ratio,
                           bool normalize_input,
                           std::string input_id_images_path) {
    if (seed < 0) {
        // Generally, when using the provided command line, the seed is always >0.
        // However, to prevent potential issues if 'stable-diffusion.cpp' is invoked as a library
        // by a third party with a seed <0, let's incorporate randomization here.
        srand((int)time(NULL));
        seed = rand();
>>>>>>> ce1bcc74
    }

    int sample_steps = sigmas.size() - 1;

    // Apply lora
    auto result_pair                                = extract_and_remove_lora(prompt);
    std::unordered_map<std::string, float> lora_f2m = result_pair.first;  // lora_name -> multiplier

    for (auto& kv : lora_f2m) {
        LOG_DEBUG("lora %s:%.2f", kv.first.c_str(), kv.second);
    }

    prompt = result_pair.second;
    LOG_DEBUG("prompt after extract and remove lora: \"%s\"", prompt.c_str());

    int64_t t0 = ggml_time_ms();
    sd_ctx->sd->apply_loras(lora_f2m);
    int64_t t1 = ggml_time_ms();
    LOG_INFO("apply_loras completed, taking %.2fs", (t1 - t0) * 1.0f / 1000);

    // Photo Maker
    std::string prompt_text_only;
    ggml_tensor* init_img              = NULL;
    ggml_tensor* prompts_embeds        = NULL;
    ggml_tensor* pooled_prompts_embeds = NULL;
    std::vector<bool> class_tokens_mask;
    if (sd_ctx->sd->stacked_id) {
        if (!sd_ctx->sd->pmid_lora->applied) {
            t0 = ggml_time_ms();
            sd_ctx->sd->pmid_lora->apply(sd_ctx->sd->tensors, sd_ctx->sd->n_threads);
            t1                             = ggml_time_ms();
            sd_ctx->sd->pmid_lora->applied = true;
            LOG_INFO("pmid_lora apply completed, taking %.2fs", (t1 - t0) * 1.0f / 1000);
            if (sd_ctx->sd->free_params_immediately) {
                sd_ctx->sd->pmid_lora->free_params_buffer();
            }
        }
        // preprocess input id images
        std::vector<sd_image_t*> input_id_images;
        if (sd_ctx->sd->pmid_model && input_id_images_path.size() > 0) {
            std::vector<std::string> img_files = get_files_from_dir(input_id_images_path);
            for (std::string img_file : img_files) {
                int c = 0;
                int width, height;
                uint8_t* input_image_buffer = stbi_load(img_file.c_str(), &width, &height, &c, 3);
                if (input_image_buffer == NULL) {
                    LOG_ERROR("PhotoMaker load image from '%s' failed", img_file.c_str());
                    continue;
                } else {
                    LOG_INFO("PhotoMaker loaded image from '%s'", img_file.c_str());
                }
                sd_image_t* input_image = NULL;
                input_image             = new sd_image_t{(uint32_t)width,
                                             (uint32_t)height,
                                             3,
                                             input_image_buffer};
                input_image             = preprocess_id_image(input_image);
                if (input_image == NULL) {
                    LOG_ERROR("preprocess input id image from '%s' failed", img_file.c_str());
                    continue;
                }
                input_id_images.push_back(input_image);
            }
        }
        if (input_id_images.size() > 0) {
            sd_ctx->sd->pmid_model->style_strength = style_ratio;
            int32_t w                              = input_id_images[0]->width;
            int32_t h                              = input_id_images[0]->height;
            int32_t channels                       = input_id_images[0]->channel;
            int32_t num_input_images               = (int32_t)input_id_images.size();
            init_img                               = ggml_new_tensor_4d(work_ctx, GGML_TYPE_F32, w, h, channels, num_input_images);
            // TODO: move these to somewhere else and be user settable
            float mean[] = {0.48145466f, 0.4578275f, 0.40821073f};
            float std[]  = {0.26862954f, 0.26130258f, 0.27577711f};
            for (int i = 0; i < num_input_images; i++) {
                sd_image_t* init_image = input_id_images[i];
                if (normalize_input)
                    sd_mul_images_to_tensor(init_image->data, init_img, i, mean, std);
                else
                    sd_mul_images_to_tensor(init_image->data, init_img, i, NULL, NULL);
            }
            t0                    = ggml_time_ms();
            auto cond_tup         = sd_ctx->sd->get_learned_condition_with_trigger(work_ctx, prompt,
                                                                                   clip_skip, width, height, num_input_images);
            prompts_embeds        = std::get<0>(cond_tup);
            pooled_prompts_embeds = std::get<1>(cond_tup);  // [adm_in_channels, ]
            class_tokens_mask     = std::get<2>(cond_tup);  //

            prompts_embeds = sd_ctx->sd->id_encoder(work_ctx, init_img, prompts_embeds, class_tokens_mask);
            t1             = ggml_time_ms();
            LOG_INFO("Photomaker ID Stacking, taking %" PRId64 " ms", t1 - t0);
            if (sd_ctx->sd->free_params_immediately) {
                sd_ctx->sd->pmid_model->free_params_buffer();
            }
            // Encode input prompt without the trigger word for delayed conditioning
            prompt_text_only = sd_ctx->sd->remove_trigger_from_prompt(work_ctx, prompt);
            // printf("%s || %s \n", prompt.c_str(), prompt_text_only.c_str());
            prompt = prompt_text_only;  //
            // if (sample_steps < 50) {
            //     LOG_INFO("sampling steps increases from %d to 50 for PHOTOMAKER", sample_steps);
            //     sample_steps = 50;
            // }
        } else {
            LOG_WARN("Provided PhotoMaker model file, but NO input ID images");
            LOG_WARN("Turn off PhotoMaker");
            sd_ctx->sd->stacked_id = false;
        }
        for (sd_image_t* img : input_id_images) {
            free(img->data);
        }
        input_id_images.clear();
    }

    // Get learned condition
    t0                    = ggml_time_ms();
    auto cond_pair        = sd_ctx->sd->get_learned_condition(work_ctx, prompt, clip_skip, width, height);
    ggml_tensor* c        = cond_pair.first;
    ggml_tensor* c_vector = cond_pair.second;  // [adm_in_channels, ]

    struct ggml_tensor* uc        = NULL;
    struct ggml_tensor* uc_vector = NULL;
    if (cfg_scale != 1.0) {
        bool force_zero_embeddings = false;
        if (sd_ctx->sd->version == VERSION_XL && negative_prompt.size() == 0) {
            force_zero_embeddings = true;
        }
        auto uncond_pair = sd_ctx->sd->get_learned_condition(work_ctx, negative_prompt, clip_skip, width, height, force_zero_embeddings);
        uc               = uncond_pair.first;
        uc_vector        = uncond_pair.second;  // [adm_in_channels, ]
    }
    t1 = ggml_time_ms();
    LOG_INFO("get_learned_condition completed, taking %" PRId64 " ms", t1 - t0);

    if (sd_ctx->sd->free_params_immediately) {
        sd_ctx->sd->cond_stage_model->free_params_buffer();
    }

    // Control net hint
    struct ggml_tensor* image_hint = NULL;
    if (control_cond != NULL) {
        image_hint = ggml_new_tensor_4d(work_ctx, GGML_TYPE_F32, width, height, 3, 1);
        sd_image_to_tensor(control_cond->data, image_hint);
    }

    // Sample
    std::vector<struct ggml_tensor*> final_latents;  // collect latents to decode
    int C = 4;
    int W = width / 8;
    int H = height / 8;
    LOG_INFO("sampling using %s method", sampling_methods_str[sample_method]);
    for (int b = 0; b < batch_count; b++) {
        int64_t sampling_start = ggml_time_ms();
        if(sd_ctx->sd->request_cancel) {
            sd_ctx->sd->request_cancel = false;
            return NULL;
        }
        notify_new_image(b, batch_count);
        int64_t cur_seed       = seed + b;
        LOG_INFO("generating image: %i/%i - seed %i", b + 1, batch_count, cur_seed);

        sd_ctx->sd->rng->manual_seed(cur_seed);
        struct ggml_tensor* x_t   = NULL;
        struct ggml_tensor* noise = NULL;
        if (init_latent == NULL) {
            x_t = ggml_new_tensor_4d(work_ctx, GGML_TYPE_F32, W, H, C, 1);
            ggml_tensor_set_f32_randn(x_t, sd_ctx->sd->rng);
        } else {
            x_t   = init_latent;
            noise = ggml_new_tensor_4d(work_ctx, GGML_TYPE_F32, W, H, C, 1);
            ggml_tensor_set_f32_randn(noise, sd_ctx->sd->rng);
        }

        int start_merge_step = -1;
        if (sd_ctx->sd->stacked_id) {
            start_merge_step = int(sd_ctx->sd->pmid_model->style_strength / 100.f * sample_steps);
            // if (start_merge_step > 30)
            //     start_merge_step = 30;
            LOG_INFO("PHOTOMAKER: start_merge_step: %d", start_merge_step);
        }

        struct ggml_tensor* x_0 = sd_ctx->sd->sample(work_ctx,
                                                     x_t,
                                                     noise,
                                                     c,
                                                     NULL,
                                                     c_vector,
                                                     uc,
                                                     NULL,
                                                     uc_vector,
                                                     image_hint,
                                                     control_strength,
                                                     cfg_scale,
                                                     cfg_scale,
                                                     sample_method,
                                                     sigmas,
                                                     start_merge_step,
                                                     prompts_embeds,
                                                     pooled_prompts_embeds);
        if(!x_0) {
            return NULL;
        }
        // struct ggml_tensor* x_0 = load_tensor_from_file(ctx, "samples_ddim.bin");
        // print_ggml_tensor(x_0);
        int64_t sampling_end = ggml_time_ms();
        LOG_INFO("sampling completed, taking %.2fs", (sampling_end - sampling_start) * 1.0f / 1000);
        final_latents.push_back(x_0);
    }

    if (sd_ctx->sd->free_params_immediately) {
        sd_ctx->sd->diffusion_model->free_params_buffer();
    }
    int64_t t3 = ggml_time_ms();
    LOG_INFO("generating %" PRId64 " latent images completed, taking %.2fs", final_latents.size(), (t3 - t1) * 1.0f / 1000);

<<<<<<< HEAD
    GGML_ASSERT(batch_count == (int)final_latents.size());

=======
    // Decode to image
>>>>>>> ce1bcc74
    LOG_INFO("decoding %zu latents", final_latents.size());
    std::vector<struct ggml_tensor*> decoded_images;  // collect decoded images
    notify_vae_stage();
    for (size_t i = 0; i < final_latents.size(); i++) {
        t1                      = ggml_time_ms();
        notify_new_image(i, final_latents.size());
        struct ggml_tensor* img = sd_ctx->sd->decode_first_stage(work_ctx, final_latents[i] /* x_0 */);
        // print_ggml_tensor(img);
        if (img != NULL) {
            decoded_images.push_back(img);
        } else {
            return NULL;
        }
        int64_t t2 = ggml_time_ms();
        LOG_INFO("latent %" PRId64 " decoded, taking %.2fs", i + 1, (t2 - t1) * 1.0f / 1000);
    }

    int64_t t4 = ggml_time_ms();
    LOG_INFO("decode_first_stage completed, taking %.2fs", (t4 - t3) * 1.0f / 1000);
    if (sd_ctx->sd->free_params_immediately && !sd_ctx->sd->use_tiny_autoencoder) {
        sd_ctx->sd->first_stage_model->free_params_buffer();
    }
    sd_image_t* result_images = (sd_image_t*)calloc(batch_count, sizeof(sd_image_t));
    if (result_images == NULL) {
        ggml_free(work_ctx);
        return NULL;
    }

    for (size_t i = 0; i < decoded_images.size(); i++) {
        result_images[i].width   = width;
        result_images[i].height  = height;
        result_images[i].channel = 3;
        result_images[i].seed = seed + i;
        result_images[i].data = sd_tensor_to_image(decoded_images[i]);
    }
    ggml_free(work_ctx);

    return result_images;
}

sd_image_t* txt2img(sd_ctx_t* sd_ctx,
                    const char* prompt_c_str,
                    const char* negative_prompt_c_str,
                    int clip_skip,
                    float cfg_scale,
                    int width,
                    int height,
                    enum sample_method_t sample_method,
                    int sample_steps,
                    int64_t seed,
                    int batch_count,
                    const sd_image_t* control_cond,
                    float control_strength,
                    float style_ratio,
                    bool normalize_input,
                    const char* input_id_images_path_c_str) {
    LOG_DEBUG("txt2img %dx%d", width, height);
    if (sd_ctx == NULL) {
        return NULL;
    }

    struct ggml_init_params params;
    params.mem_size = static_cast<size_t>(10 * 1024 * 1024);  // 10 MB
    if (sd_ctx->sd->stacked_id) {
        params.mem_size += static_cast<size_t>(10 * 1024 * 1024);  // 10 MB
    }
    params.mem_size += width * height * 3 * sizeof(float);
    params.mem_size *= batch_count;
    params.mem_buffer = NULL;
    params.no_alloc   = false;
    // LOG_DEBUG("mem_size %u ", params.mem_size);

    struct ggml_context* work_ctx = ggml_init(params);
    if (!work_ctx) {
        LOG_ERROR("ggml_init() failed");
        return NULL;
    }

    size_t t0 = ggml_time_ms();

    std::vector<float> sigmas = sd_ctx->sd->denoiser->schedule->get_sigmas(sample_steps);

    sd_image_t* result_images = generate_image(sd_ctx,
                                               work_ctx,
                                               NULL,
                                               prompt_c_str,
                                               negative_prompt_c_str,
                                               clip_skip,
                                               cfg_scale,
                                               width,
                                               height,
                                               sample_method,
                                               sigmas,
                                               seed,
                                               batch_count,
                                               control_cond,
                                               control_strength,
                                               style_ratio,
                                               normalize_input,
                                               input_id_images_path_c_str);

    size_t t1 = ggml_time_ms();

    LOG_INFO("txt2img completed in %.2fs", (t1 - t0) * 1.0f / 1000);

    return result_images;
}

sd_image_t* img2img(sd_ctx_t* sd_ctx,
                    sd_image_t init_image,
                    const char* prompt_c_str,
                    const char* negative_prompt_c_str,
                    int clip_skip,
                    float cfg_scale,
                    int width,
                    int height,
                    sample_method_t sample_method,
                    int sample_steps,
                    float strength,
                    int64_t seed,
                    int batch_count,
                    const sd_image_t* control_cond,
                    float control_strength,
                    float style_ratio,
                    bool normalize_input,
                    const char* input_id_images_path_c_str) {
    LOG_DEBUG("img2img %dx%d", width, height);
    if (sd_ctx == NULL) {
        return NULL;
    }
<<<<<<< HEAD
    sd_ctx->sd->request_cancel = false;
    std::string prompt(prompt_c_str);
    std::string negative_prompt(negative_prompt_c_str);

    LOG_INFO("img2img %dx%d", width, height);

    std::vector<float> sigmas = sd_ctx->sd->denoiser->schedule->get_sigmas(sample_steps);
    size_t t_enc              = static_cast<size_t>(sample_steps * strength);
    LOG_INFO("target t_enc is %zu steps", t_enc);
    std::vector<float> sigma_sched;
    sigma_sched.assign(sigmas.begin() + sample_steps - t_enc - 1, sigmas.end());
=======
>>>>>>> ce1bcc74

    struct ggml_init_params params;
    params.mem_size = static_cast<size_t>(10 * 1024 * 1024);  // 10 MB
    if (sd_ctx->sd->stacked_id) {
        params.mem_size += static_cast<size_t>(10 * 1024 * 1024);  // 10 MB
    }
    params.mem_size += width * height * 3 * sizeof(float) * 2;
    params.mem_size *= batch_count;
    params.mem_buffer = NULL;
    params.no_alloc   = false;
    // LOG_DEBUG("mem_size %u ", params.mem_size);

    struct ggml_context* work_ctx = ggml_init(params);
    if (!work_ctx) {
        LOG_ERROR("ggml_init() failed");
        return NULL;
    }

    size_t t0 = ggml_time_ms();

    if (seed < 0) {
        srand((int)time(NULL));
        seed = rand();
    }
    sd_ctx->sd->rng->manual_seed(seed);

    ggml_tensor* init_img = ggml_new_tensor_4d(work_ctx, GGML_TYPE_F32, width, height, 3, 1);
    sd_image_to_tensor(init_image.data, init_img);
    ggml_tensor* init_latent = NULL;
    if (!sd_ctx->sd->use_tiny_autoencoder) {
        ggml_tensor* moments = sd_ctx->sd->encode_first_stage(work_ctx, init_img);
        init_latent          = sd_ctx->sd->get_first_stage_encoding(work_ctx, moments);
    } else {
        init_latent = sd_ctx->sd->encode_first_stage(work_ctx, init_img);
    }
    // print_ggml_tensor(init_latent);
    size_t t1 = ggml_time_ms();
    LOG_INFO("encode_first_stage completed, taking %.2fs", (t1 - t0) * 1.0f / 1000);

<<<<<<< HEAD
    auto cond_pair                = sd_ctx->sd->get_learned_condition(work_ctx, prompt, clip_skip, width, height);
    ggml_tensor* c                = cond_pair.first;
    ggml_tensor* c_vector         = cond_pair.second;  // [adm_in_channels, ]
    struct ggml_tensor* uc        = NULL;
    struct ggml_tensor* uc_vector = NULL;
    if (cfg_scale != 1.0) {
        bool force_zero_embeddings = false;
        if (sd_ctx->sd->version == VERSION_XL && negative_prompt.size() == 0) {
            force_zero_embeddings = true;
        }
        auto uncond_pair = sd_ctx->sd->get_learned_condition(work_ctx, negative_prompt, clip_skip, width, height, force_zero_embeddings);
        uc               = uncond_pair.first;
        uc_vector        = uncond_pair.second;  // [adm_in_channels, ]
    }
    int64_t t2 = ggml_time_ms();
    LOG_INFO("get_learned_condition completed, taking %" PRId64 " ms", t2 - t1);
    if (sd_ctx->sd->free_params_immediately) {
        sd_ctx->sd->cond_stage_model->free_params_buffer();
    }

    sd_ctx->sd->rng->manual_seed(seed);
    struct ggml_tensor* noise = ggml_dup_tensor(work_ctx, init_latent);
    ggml_tensor_set_f32_randn(noise, sd_ctx->sd->rng);

    LOG_INFO("sampling using %s method", sampling_methods_str[sample_method]);
    struct ggml_tensor* x_0 = sd_ctx->sd->sample(work_ctx,
                                                 init_latent,
                                                 noise,
                                                 c,
                                                 NULL,
                                                 c_vector,
                                                 uc,
                                                 NULL,
                                                 uc_vector,
                                                 {},
                                                 0.f,
                                                 cfg_scale,
                                                 cfg_scale,
                                                 sample_method,
                                                 sigma_sched,
                                                 -1,
                                                 NULL,
                                                 NULL);
    // struct ggml_tensor *x_0 = load_tensor_from_file(ctx, "samples_ddim.bin");
    // print_ggml_tensor(x_0);
    int64_t t3 = ggml_time_ms();
    LOG_INFO("sampling completed, taking %.2fs", (t3 - t2) * 1.0f / 1000);
    if (sd_ctx->sd->free_params_immediately) {
        sd_ctx->sd->diffusion_model->free_params_buffer();
    }

    struct ggml_tensor* img = sd_ctx->sd->decode_first_stage(work_ctx, x_0);
    if (sd_ctx->sd->free_params_immediately && !sd_ctx->sd->use_tiny_autoencoder) {
        sd_ctx->sd->first_stage_model->free_params_buffer();
    }
    if (img == NULL) {
        ggml_free(work_ctx);
        return NULL;
    }

    sd_image_t* result_images = (sd_image_t*)calloc(1, sizeof(sd_image_t));
    if (result_images == NULL) {
        ggml_free(work_ctx);
        return NULL;
    }

    for (size_t i = 0; i < 1; i++) {
        result_images[i].width   = width;
        result_images[i].height  = height;
        result_images[i].seed  = seed;
        result_images[i].channel = 3;
        result_images[i].data    = sd_tensor_to_image(img);
    }
    ggml_free(work_ctx);

    int64_t t4 = ggml_time_ms();
    LOG_INFO("decode_first_stage completed, taking %.2fs", (t4 - t3) * 1.0f / 1000);
=======
    std::vector<float> sigmas = sd_ctx->sd->denoiser->schedule->get_sigmas(sample_steps);
    size_t t_enc              = static_cast<size_t>(sample_steps * strength);
    LOG_INFO("target t_enc is %zu steps", t_enc);
    std::vector<float> sigma_sched;
    sigma_sched.assign(sigmas.begin() + sample_steps - t_enc - 1, sigmas.end());
>>>>>>> ce1bcc74

    sd_image_t* result_images = generate_image(sd_ctx,
                                               work_ctx,
                                               init_latent,
                                               prompt_c_str,
                                               negative_prompt_c_str,
                                               clip_skip,
                                               cfg_scale,
                                               width,
                                               height,
                                               sample_method,
                                               sigma_sched,
                                               seed,
                                               batch_count,
                                               control_cond,
                                               control_strength,
                                               style_ratio,
                                               normalize_input,
                                               input_id_images_path_c_str);

    size_t t2 = ggml_time_ms();

    LOG_INFO("img2img completed in %.2fs", (t1 - t0) * 1.0f / 1000);

    return result_images;
}

SD_API sd_image_t* img2vid(sd_ctx_t* sd_ctx,
                           sd_image_t init_image,
                           int width,
                           int height,
                           int video_frames,
                           int motion_bucket_id,
                           int fps,
                           float augmentation_level,
                           float min_cfg,
                           float cfg_scale,
                           enum sample_method_t sample_method,
                           int sample_steps,
                           float strength,
                           int64_t seed) {
    if (sd_ctx == NULL) {
        return NULL;
    }

    LOG_INFO("img2vid %dx%d", width, height);

    std::vector<float> sigmas = sd_ctx->sd->denoiser->schedule->get_sigmas(sample_steps);

    struct ggml_init_params params;
    params.mem_size = static_cast<size_t>(10 * 1024) * 1024;  // 10 MB
    params.mem_size += width * height * 3 * sizeof(float) * video_frames;
    params.mem_buffer = NULL;
    params.no_alloc   = false;
    // LOG_DEBUG("mem_size %u ", params.mem_size);

    // draft context
    struct ggml_context* work_ctx = ggml_init(params);
    if (!work_ctx) {
        LOG_ERROR("ggml_init() failed");
        return NULL;
    }

    if (seed < 0) {
        seed = (int)time(NULL);
    }

    sd_ctx->sd->rng->manual_seed(seed);

    int64_t t0 = ggml_time_ms();

    ggml_tensor* c_crossattn = NULL;
    ggml_tensor* c_concat    = NULL;
    ggml_tensor* c_vector    = NULL;

    ggml_tensor* uc_crossattn = NULL;
    ggml_tensor* uc_concat    = NULL;
    ggml_tensor* uc_vector    = NULL;

    std::tie(c_crossattn, c_concat, c_vector) = sd_ctx->sd->get_svd_condition(work_ctx,
                                                                              init_image,
                                                                              width,
                                                                              height,
                                                                              fps,
                                                                              motion_bucket_id,
                                                                              augmentation_level);

    uc_crossattn = ggml_dup_tensor(work_ctx, c_crossattn);
    ggml_set_f32(uc_crossattn, 0.f);

    uc_concat = ggml_dup_tensor(work_ctx, c_concat);
    ggml_set_f32(uc_concat, 0.f);

    uc_vector = ggml_dup_tensor(work_ctx, c_vector);

    int64_t t1 = ggml_time_ms();
    LOG_INFO("get_learned_condition completed, taking %" PRId64 " ms", t1 - t0);
    if (sd_ctx->sd->free_params_immediately) {
        sd_ctx->sd->clip_vision->free_params_buffer();
    }

    sd_ctx->sd->rng->manual_seed(seed);
    int C                   = 4;
    int W                   = width / 8;
    int H                   = height / 8;
    struct ggml_tensor* x_t = ggml_new_tensor_4d(work_ctx, GGML_TYPE_F32, W, H, C, video_frames);
    ggml_tensor_set_f32_randn(x_t, sd_ctx->sd->rng);

    LOG_INFO("sampling using %s method", sampling_methods_str[sample_method]);
    struct ggml_tensor* x_0 = sd_ctx->sd->sample(work_ctx,
                                                 x_t,
                                                 NULL,
                                                 c_crossattn,
                                                 c_concat,
                                                 c_vector,
                                                 uc_crossattn,
                                                 uc_concat,
                                                 uc_vector,
                                                 {},
                                                 0.f,
                                                 min_cfg,
                                                 cfg_scale,
                                                 sample_method,
                                                 sigmas,
                                                 -1,
                                                 NULL,
                                                 NULL);

    int64_t t2 = ggml_time_ms();
    LOG_INFO("sampling completed, taking %.2fs", (t2 - t1) * 1.0f / 1000);
    if (sd_ctx->sd->free_params_immediately) {
        sd_ctx->sd->diffusion_model->free_params_buffer();
    }

    struct ggml_tensor* img = sd_ctx->sd->decode_first_stage(work_ctx, x_0);
    if (sd_ctx->sd->free_params_immediately) {
        sd_ctx->sd->first_stage_model->free_params_buffer();
    }
    if (img == NULL) {
        ggml_free(work_ctx);
        return NULL;
    }

    sd_image_t* result_images = (sd_image_t*)calloc(video_frames, sizeof(sd_image_t));
    if (result_images == NULL) {
        ggml_free(work_ctx);
        return NULL;
    }

    for (size_t i = 0; i < video_frames; i++) {
        auto img_i = ggml_view_3d(work_ctx, img, img->ne[0], img->ne[1], img->ne[2], img->nb[1], img->nb[2], img->nb[3] * i);

        result_images[i].width   = width;
        result_images[i].height  = height;
        result_images[i].channel = 3;
        result_images[i].data    = sd_tensor_to_image(img_i);
    }
    ggml_free(work_ctx);

    int64_t t3 = ggml_time_ms();

    LOG_INFO("img2vid completed in %.2fs", (t3 - t0) * 1.0f / 1000);

    return result_images;
}<|MERGE_RESOLUTION|>--- conflicted
+++ resolved
@@ -1600,67 +1600,10 @@
     free(sd_ctx);
 }
 
-<<<<<<< HEAD
 void sd_request_cancel(sd_ctx_t* sd_ctx) {
     sd_ctx->sd->request_cancel = true;
 }
 
-sd_image_t* txt2img(sd_ctx_t* sd_ctx,
-                    const char* prompt_c_str,
-                    const char* negative_prompt_c_str,
-                    int clip_skip,
-                    float cfg_scale,
-                    int width,
-                    int height,
-                    enum sample_method_t sample_method,
-                    int sample_steps,
-                    int64_t seed,
-                    int batch_count,
-                    const sd_image_t* control_cond,
-                    float control_strength,
-                    float style_ratio,
-                    bool normalize_input,
-                    const char* input_id_images_path_c_str,
-                    bool vae_tiling) {
-    sd_ctx->sd->vae_tiling = vae_tiling;
-    sd_ctx->sd->request_cancel = false;
-    LOG_DEBUG("txt2img %dx%d", width, height);
-    if (sd_ctx == NULL) {
-        return NULL;
-    }
-    // LOG_DEBUG("%s %s %f %d %d %d", prompt_c_str, negative_prompt_c_str, cfg_scale, sample_steps, seed, batch_count);
-    std::string prompt(prompt_c_str);
-    std::string negative_prompt(negative_prompt_c_str);
-    std::string input_id_images_path(input_id_images_path_c_str);
-
-    // preprocess input id images
-    std::vector<sd_image_t*> input_id_images;
-    if (sd_ctx->sd->pmid_model && input_id_images_path.size() > 0) {
-        std::vector<std::string> img_files = get_files_from_dir(input_id_images_path);
-        for (std::string img_file : img_files) {
-            int c = 0;
-            int width, height;
-            uint8_t* input_image_buffer = stbi_load(img_file.c_str(), &width, &height, &c, 3);
-            if (input_image_buffer == NULL) {
-                LOG_ERROR("PhotoMaker load image from '%s' failed", img_file.c_str());
-                continue;
-            } else {
-                LOG_INFO("PhotoMaker loaded image from '%s'", img_file.c_str());
-            }
-            sd_image_t* input_image = NULL;
-            input_image             = new sd_image_t{(uint32_t)width,
-                                         (uint32_t)height,
-                                         3,
-                                         -1,
-                                         input_image_buffer};
-            input_image             = preprocess_id_image(input_image);
-            if (input_image == NULL) {
-                LOG_ERROR("preprocess input id image from '%s' failed", img_file.c_str());
-                continue;
-            }
-            input_id_images.push_back(input_image);
-        }
-=======
 sd_image_t* generate_image(sd_ctx_t* sd_ctx,
                            struct ggml_context* work_ctx,
                            ggml_tensor* init_latent,
@@ -1685,7 +1628,6 @@
         // by a third party with a seed <0, let's incorporate randomization here.
         srand((int)time(NULL));
         seed = rand();
->>>>>>> ce1bcc74
     }
 
     int sample_steps = sigmas.size() - 1;
@@ -1741,6 +1683,7 @@
                 input_image             = new sd_image_t{(uint32_t)width,
                                              (uint32_t)height,
                                              3,
+                                             -1,
                                              input_image_buffer};
                 input_image             = preprocess_id_image(input_image);
                 if (input_image == NULL) {
@@ -1900,12 +1843,10 @@
     int64_t t3 = ggml_time_ms();
     LOG_INFO("generating %" PRId64 " latent images completed, taking %.2fs", final_latents.size(), (t3 - t1) * 1.0f / 1000);
 
-<<<<<<< HEAD
+
     GGML_ASSERT(batch_count == (int)final_latents.size());
 
-=======
     // Decode to image
->>>>>>> ce1bcc74
     LOG_INFO("decoding %zu latents", final_latents.size());
     std::vector<struct ggml_tensor*> decoded_images;  // collect decoded images
     notify_vae_stage();
@@ -1961,7 +1902,10 @@
                     float control_strength,
                     float style_ratio,
                     bool normalize_input,
-                    const char* input_id_images_path_c_str) {
+                    const char* input_id_images_path_c_str,
+                    bool vae_tiling) {
+    sd_ctx->sd->vae_tiling = vae_tiling;
+    sd_ctx->sd->request_cancel = false;
     LOG_DEBUG("txt2img %dx%d", width, height);
     if (sd_ctx == NULL) {
         return NULL;
@@ -2036,20 +1980,7 @@
     if (sd_ctx == NULL) {
         return NULL;
     }
-<<<<<<< HEAD
     sd_ctx->sd->request_cancel = false;
-    std::string prompt(prompt_c_str);
-    std::string negative_prompt(negative_prompt_c_str);
-
-    LOG_INFO("img2img %dx%d", width, height);
-
-    std::vector<float> sigmas = sd_ctx->sd->denoiser->schedule->get_sigmas(sample_steps);
-    size_t t_enc              = static_cast<size_t>(sample_steps * strength);
-    LOG_INFO("target t_enc is %zu steps", t_enc);
-    std::vector<float> sigma_sched;
-    sigma_sched.assign(sigmas.begin() + sample_steps - t_enc - 1, sigmas.end());
-=======
->>>>>>> ce1bcc74
 
     struct ggml_init_params params;
     params.mem_size = static_cast<size_t>(10 * 1024 * 1024);  // 10 MB
@@ -2089,91 +2020,11 @@
     size_t t1 = ggml_time_ms();
     LOG_INFO("encode_first_stage completed, taking %.2fs", (t1 - t0) * 1.0f / 1000);
 
-<<<<<<< HEAD
-    auto cond_pair                = sd_ctx->sd->get_learned_condition(work_ctx, prompt, clip_skip, width, height);
-    ggml_tensor* c                = cond_pair.first;
-    ggml_tensor* c_vector         = cond_pair.second;  // [adm_in_channels, ]
-    struct ggml_tensor* uc        = NULL;
-    struct ggml_tensor* uc_vector = NULL;
-    if (cfg_scale != 1.0) {
-        bool force_zero_embeddings = false;
-        if (sd_ctx->sd->version == VERSION_XL && negative_prompt.size() == 0) {
-            force_zero_embeddings = true;
-        }
-        auto uncond_pair = sd_ctx->sd->get_learned_condition(work_ctx, negative_prompt, clip_skip, width, height, force_zero_embeddings);
-        uc               = uncond_pair.first;
-        uc_vector        = uncond_pair.second;  // [adm_in_channels, ]
-    }
-    int64_t t2 = ggml_time_ms();
-    LOG_INFO("get_learned_condition completed, taking %" PRId64 " ms", t2 - t1);
-    if (sd_ctx->sd->free_params_immediately) {
-        sd_ctx->sd->cond_stage_model->free_params_buffer();
-    }
-
-    sd_ctx->sd->rng->manual_seed(seed);
-    struct ggml_tensor* noise = ggml_dup_tensor(work_ctx, init_latent);
-    ggml_tensor_set_f32_randn(noise, sd_ctx->sd->rng);
-
-    LOG_INFO("sampling using %s method", sampling_methods_str[sample_method]);
-    struct ggml_tensor* x_0 = sd_ctx->sd->sample(work_ctx,
-                                                 init_latent,
-                                                 noise,
-                                                 c,
-                                                 NULL,
-                                                 c_vector,
-                                                 uc,
-                                                 NULL,
-                                                 uc_vector,
-                                                 {},
-                                                 0.f,
-                                                 cfg_scale,
-                                                 cfg_scale,
-                                                 sample_method,
-                                                 sigma_sched,
-                                                 -1,
-                                                 NULL,
-                                                 NULL);
-    // struct ggml_tensor *x_0 = load_tensor_from_file(ctx, "samples_ddim.bin");
-    // print_ggml_tensor(x_0);
-    int64_t t3 = ggml_time_ms();
-    LOG_INFO("sampling completed, taking %.2fs", (t3 - t2) * 1.0f / 1000);
-    if (sd_ctx->sd->free_params_immediately) {
-        sd_ctx->sd->diffusion_model->free_params_buffer();
-    }
-
-    struct ggml_tensor* img = sd_ctx->sd->decode_first_stage(work_ctx, x_0);
-    if (sd_ctx->sd->free_params_immediately && !sd_ctx->sd->use_tiny_autoencoder) {
-        sd_ctx->sd->first_stage_model->free_params_buffer();
-    }
-    if (img == NULL) {
-        ggml_free(work_ctx);
-        return NULL;
-    }
-
-    sd_image_t* result_images = (sd_image_t*)calloc(1, sizeof(sd_image_t));
-    if (result_images == NULL) {
-        ggml_free(work_ctx);
-        return NULL;
-    }
-
-    for (size_t i = 0; i < 1; i++) {
-        result_images[i].width   = width;
-        result_images[i].height  = height;
-        result_images[i].seed  = seed;
-        result_images[i].channel = 3;
-        result_images[i].data    = sd_tensor_to_image(img);
-    }
-    ggml_free(work_ctx);
-
-    int64_t t4 = ggml_time_ms();
-    LOG_INFO("decode_first_stage completed, taking %.2fs", (t4 - t3) * 1.0f / 1000);
-=======
     std::vector<float> sigmas = sd_ctx->sd->denoiser->schedule->get_sigmas(sample_steps);
     size_t t_enc              = static_cast<size_t>(sample_steps * strength);
     LOG_INFO("target t_enc is %zu steps", t_enc);
     std::vector<float> sigma_sched;
     sigma_sched.assign(sigmas.begin() + sample_steps - t_enc - 1, sigmas.end());
->>>>>>> ce1bcc74
 
     sd_image_t* result_images = generate_image(sd_ctx,
                                                work_ctx,
