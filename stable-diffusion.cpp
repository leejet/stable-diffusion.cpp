#include <assert.h>
#include <inttypes.h>
#include <stdarg.h>
#include <algorithm>
#include <cstring>
#include <fstream>
#include <iostream>
#include <iterator>
#include <map>
#include <random>
#include <regex>
#include <set>
#include <sstream>
#include <string>
#include <unordered_map>
#include <vector>

#include "ggml/ggml-alloc.h"
#include "ggml/ggml-backend.h"
#include "ggml/ggml.h"

#ifdef SD_USE_CUBLAS
#include "ggml-cuda.h"
#endif

#include "model.h"
#include "rng.h"
#include "rng_philox.h"
#include "stable-diffusion.h"
#include "util.h"

#define EPS 1e-05f

#define UNET_GRAPH_SIZE 3328
#define LORA_GRAPH_SIZE 4096

#define TIMESTEPS 1000

const char* model_version_to_str[] = {
    "1.x",
    "2.x",
    "XL",
};

const char* sampling_methods_str[] = {
    "Euler A",
    "Euler",
    "Heun",
    "DPM2",
    "DPM++ (2s)",
    "DPM++ (2M)",
    "modified DPM++ (2M)",
    "LCM",
};

/*================================================== Helper Functions ================================================*/

std::string sd_get_system_info() {
    std::stringstream ss;
    ss << "System Info: \n";
    ss << "    BLAS = " << ggml_cpu_has_blas() << std::endl;
    ss << "    SSE3 = " << ggml_cpu_has_sse3() << std::endl;
    ss << "    AVX = " << ggml_cpu_has_avx() << std::endl;
    ss << "    AVX2 = " << ggml_cpu_has_avx2() << std::endl;
    ss << "    AVX512 = " << ggml_cpu_has_avx512() << std::endl;
    ss << "    AVX512_VBMI = " << ggml_cpu_has_avx512_vbmi() << std::endl;
    ss << "    AVX512_VNNI = " << ggml_cpu_has_avx512_vnni() << std::endl;
    ss << "    FMA = " << ggml_cpu_has_fma() << std::endl;
    ss << "    NEON = " << ggml_cpu_has_neon() << std::endl;
    ss << "    ARM_FMA = " << ggml_cpu_has_arm_fma() << std::endl;
    ss << "    F16C = " << ggml_cpu_has_f16c() << std::endl;
    ss << "    FP16_VA = " << ggml_cpu_has_fp16_va() << std::endl;
    ss << "    WASM_SIMD = " << ggml_cpu_has_wasm_simd() << std::endl;
    ss << "    VSX = " << ggml_cpu_has_vsx() << std::endl;
    return ss.str();
}

void ggml_tensor_set_f32_randn(struct ggml_tensor* tensor, std::shared_ptr<RNG> rng) {
    uint32_t n                        = (uint32_t)ggml_nelements(tensor);
    std::vector<float> random_numbers = rng->randn(n);
    for (uint32_t i = 0; i < n; i++) {
        ggml_set_f32_1d(tensor, i, random_numbers[i]);
    }
}

void pretty_progress(int step, int steps, float time) {
    std::string progress = "  |";
    int max_progress     = 50;
    int32_t current      = (int32_t)(step * 1.f * max_progress / steps);
    for (int i = 0; i < 50; i++) {
        if (i > current) {
            progress += " ";
        } else if (i == current && i != max_progress - 1) {
            progress += ">";
        } else {
            progress += "=";
        }
    }
    progress += "|";
    printf(time > 1.0f ? "\r%s %i/%i - %.2fs/it" : "\r%s %i/%i - %.2fit/s",
           progress.c_str(), step, steps,
           time > 1.0f || time == 0 ? time : (1.0f / time));
    fflush(stdout);  // for linux
    if (step == steps) {
        printf("\n");
    }
}

// set tensor[i, j, k, l]
// set tensor[l]
// set tensor[k, l]
// set tensor[j, k, l]
void ggml_tensor_set_f32(struct ggml_tensor* tensor, float value, int l, int k = 0, int j = 0, int i = 0) {
    GGML_ASSERT(tensor->nb[0] == sizeof(float));
    *(float*)((char*)(tensor->data) + i * tensor->nb[3] + j * tensor->nb[2] + k * tensor->nb[1] + l * tensor->nb[0]) = value;
}

float ggml_tensor_get_f32(const ggml_tensor* tensor, int l, int k = 0, int j = 0, int i = 0) {
    GGML_ASSERT(tensor->nb[0] == sizeof(float));
    return *(float*)((char*)(tensor->data) + i * tensor->nb[3] + j * tensor->nb[2] + k * tensor->nb[1] + l * tensor->nb[0]);
}

ggml_fp16_t ggml_tensor_get_f16(const ggml_tensor* tensor, int l, int k = 0, int j = 0, int i = 0) {
    GGML_ASSERT(tensor->nb[0] == sizeof(ggml_fp16_t));
    return *(ggml_fp16_t*)((char*)(tensor->data) + i * tensor->nb[3] + j * tensor->nb[2] + k * tensor->nb[1] + l * tensor->nb[0]);
}

void print_ggml_tensor(struct ggml_tensor* tensor, bool shape_only = false) {
    printf("shape(%zu, %zu, %zu, %zu)\n", tensor->ne[0], tensor->ne[1], tensor->ne[2], tensor->ne[3]);
    fflush(stdout);
    if (shape_only) {
        return;
    }
    int range = 3;
    for (int i = 0; i < tensor->ne[3]; i++) {
        if (i >= range && i + range < tensor->ne[3]) {
            continue;
        }
        for (int j = 0; j < tensor->ne[2]; j++) {
            if (j >= range && j + range < tensor->ne[2]) {
                continue;
            }
            for (int k = 0; k < tensor->ne[1]; k++) {
                if (k >= range && k + range < tensor->ne[1]) {
                    continue;
                }
                for (int l = 0; l < tensor->ne[0]; l++) {
                    if (l >= range && l + range < tensor->ne[0]) {
                        continue;
                    }
                    if (tensor->type == GGML_TYPE_F32) {
                        printf("  [%d, %d, %d, %d] = %f\n", i, j, k, l, ggml_tensor_get_f32(tensor, l, k, j, i));
                    } else if (tensor->type == GGML_TYPE_F16) {
                        printf("  [%d, %d, %d, %d] = %i\n", i, j, k, l, ggml_tensor_get_f16(tensor, l, k, j, i));
                    }
                    fflush(stdout);
                }
            }
        }
    }
}

ggml_tensor* load_tensor_from_file(ggml_context* ctx, const std::string& file_path) {
    std::ifstream file(file_path, std::ios::binary);
    if (!file.is_open()) {
        LOG_ERROR("failed to open '%s'", file_path.c_str());
        return NULL;
    }
    int32_t n_dims;
    int32_t length;
    int32_t ttype;

    file.read(reinterpret_cast<char*>(&n_dims), sizeof(n_dims));
    file.read(reinterpret_cast<char*>(&length), sizeof(length));
    file.read(reinterpret_cast<char*>(&ttype), sizeof(ttype));

    if (file.eof()) {
        LOG_ERROR("incomplete file '%s'", file_path.c_str());
        return NULL;
    }

    int32_t nelements = 1;
    int32_t ne[4]     = {1, 1, 1, 1};
    for (int i = 0; i < n_dims; ++i) {
        file.read(reinterpret_cast<char*>(&ne[i]), sizeof(ne[i]));
        nelements *= ne[i];
    }
    std::string name(length, 0);
    file.read(&name[0], length);
    ggml_tensor* tensor = ggml_new_tensor_4d(ctx, (ggml_type)ttype, ne[0], ne[1], ne[2], ne[3]);
    const size_t bpe    = ggml_type_size(ggml_type(ttype));
    file.read(reinterpret_cast<char*>(tensor->data), ggml_nbytes(tensor));
    return tensor;
}

// void save_tensor_to_file(const std::string& file_name, ggml_tensor* tensor, const std::string & name) {
//     std::string file_name_ = file_name + ".tensor";
//     std::string name_ = name;
//     std::ofstream file("./" + file_name_, std::ios::binary);
//     file.write(reinterpret_cast<char*>(&tensor->n_dims), sizeof(tensor->n_dims));
//     int len = (int)name_.size();
//     file.write(reinterpret_cast<char*>(&len), sizeof(len));
//     int ttype = (int)tensor->type;
//     file.write(reinterpret_cast<char*>(&ttype), sizeof(ttype));
//     for (int i = 0; i < tensor->n_dims; ++i) {
//         int ne_ = (int) tensor->ne[i];
//         file.write(reinterpret_cast<char*>(&ne_), sizeof(ne_));
//     }
//     file.write(&name_[0], len);
//     char* data = nullptr;
//     file.write((char*)tensor->data, ggml_nbytes(tensor));
//     file.close();
// }

void sd_fread(void* ptr, size_t size, size_t count, FILE* stream) {
    size_t ret = std::fread(ptr, size, count, stream);
    if (ret != count) {
        printf("Error: read from file failed");
        exit(1);
    }
}

void copy_ggml_tensor(struct ggml_tensor* dst, struct ggml_tensor* src) {
    if (dst->type == src->type) {
        dst->nb[0] = src->nb[0];
        dst->nb[1] = src->nb[1];
        dst->nb[2] = src->nb[2];
        dst->nb[3] = src->nb[3];

        memcpy(((char*)dst->data), ((char*)src->data), ggml_nbytes(dst));
        return;
    }
    struct ggml_init_params params;
    params.mem_size          = 10 * 1024 * 1024;  // for padding
    params.mem_buffer        = NULL;
    params.no_alloc          = false;
    struct ggml_context* ctx = ggml_init(params);
    if (!ctx) {
        LOG_ERROR("ggml_init() failed");
        return;
    }
    ggml_tensor* final = ggml_cpy_inplace(ctx, src, dst);

    struct ggml_cgraph* graph = ggml_new_graph(ctx);
    ggml_build_forward_expand(graph, final);
    ggml_graph_compute_with_ctx(ctx, graph, 1);
    ggml_free(ctx);
}

void calculate_alphas_cumprod(float* alphas_cumprod,
                              float linear_start = 0.00085f,
                              float linear_end   = 0.0120,
                              int timesteps      = TIMESTEPS) {
    float ls_sqrt = sqrtf(linear_start);
    float le_sqrt = sqrtf(linear_end);
    float amount  = le_sqrt - ls_sqrt;
    float product = 1.0f;
    for (int i = 0; i < timesteps; i++) {
        float beta = ls_sqrt + amount * ((float)i / (timesteps - 1));
        product *= 1.0f - powf(beta, 2.0f);
        alphas_cumprod[i] = product;
    }
}

// Ref: https://github.com/CompVis/stable-diffusion/blob/main/ldm/modules/diffusionmodules/util.py#L151
void set_timestep_embedding(struct ggml_tensor* timesteps, struct ggml_tensor* embedding, int dim, int max_period = 10000) {
    // timesteps: [N,]
    // embedding: [(dim + 1)/2, N]
    int half = dim / 2;
    std::vector<float> freqs(half);
    for (int i = 0; i < half; ++i) {
        freqs[i] = (float)std::exp(-std::log(max_period) * i / half);
    }
    for (int i = 0; i < timesteps->ne[0]; ++i) {
        for (int j = 0; j < half; ++j) {
            float arg = ggml_get_f32_1d(timesteps, i) * freqs[j];
            ggml_tensor_set_f32(embedding, std::cos(arg), j, i);
            ggml_tensor_set_f32(embedding, std::sin(arg), j + half, i);
        }
        if (dim % 2 != 0) {
            *(float*)((char*)embedding->data + i * embedding->nb[1] + dim * embedding->nb[0]) = 0;
        }
    }
}

struct ggml_tensor* new_timestep_embedding(struct ggml_context* ctx, struct ggml_allocr* allocr, struct ggml_tensor* timesteps, int dim, int max_period = 10000) {
    // timesteps: [N,]
    // embedding: [(dim + 1)/2, N]
    int acutual_dim = dim;
    if (dim % 2 != 0) {
        acutual_dim = dim + 1;
    }
    struct ggml_tensor* embedding = ggml_new_tensor_2d(ctx, GGML_TYPE_F32, acutual_dim, timesteps->ne[0]);
    if (allocr != NULL) {
        ggml_allocr_alloc(allocr, embedding);
    }
    if (allocr != NULL && !ggml_allocr_is_measure(allocr)) {
        set_timestep_embedding(timesteps, embedding, dim, max_period);
    }
    return embedding;
}

// SPECIAL OPERATIONS WITH TENSORS

uint8_t* sd_tensor_to_image(struct ggml_tensor* input) {
    int64_t width    = input->ne[0];
    int64_t height   = input->ne[1];
    int64_t channels = input->ne[2];
    GGML_ASSERT(channels == 3 && input->type == GGML_TYPE_F32);
    uint8_t* image_data = (uint8_t*)malloc(width * height * channels);
    for (int iy = 0; iy < height; iy++) {
        for (int ix = 0; ix < width; ix++) {
            for (int k = 0; k < channels; k++) {
                float value                                               = ggml_tensor_get_f32(input, ix, iy, k);
                *(image_data + iy * width * channels + ix * channels + k) = (uint8_t)(value * 255.0f);
            }
        }
    }
    return image_data;
}

void sd_image_to_tensor(const uint8_t* image_data,
                        struct ggml_tensor* output) {
    int64_t width    = output->ne[0];
    int64_t height   = output->ne[1];
    int64_t channels = output->ne[2];
    GGML_ASSERT(channels == 3 && output->type == GGML_TYPE_F32);
    for (int iy = 0; iy < height; iy++) {
        for (int ix = 0; ix < width; ix++) {
            for (int k = 0; k < channels; k++) {
                float value = *(image_data + iy * width * channels + ix * channels + k);
                ggml_tensor_set_f32(output, value / 255.0f, ix, iy, k);
            }
        }
    }
}

float ggml_tensor_mean(struct ggml_tensor* src) {
    float mean        = 0.0f;
    int64_t nelements = ggml_nelements(src);
    float* data       = (float*)src->data;
    for (int i = 0; i < nelements; i++) {
        mean += data[i] / nelements * 1.0f;
    }
    return mean;
}

// a = a+b
void ggml_tensor_add(struct ggml_tensor* a, struct ggml_tensor* b) {
    GGML_ASSERT(ggml_nelements(a) == ggml_nelements(b));
    int64_t nelements = ggml_nelements(a);
    float* vec_a      = (float*)a->data;
    float* vec_b      = (float*)b->data;
    for (int i = 0; i < nelements; i++) {
        vec_a[i] = vec_a[i] + vec_b[i];
    }
}

void ggml_tensor_scale(struct ggml_tensor* src, float scale) {
    int64_t nelements = ggml_nelements(src);
    float* data       = (float*)src->data;
    for (int i = 0; i < nelements; i++) {
        data[i] = data[i] * scale;
    }
}

void ggml_tensor_clamp(struct ggml_tensor* src, float min, float max) {
    int64_t nelements = ggml_nelements(src);
    float* data       = (float*)src->data;
    for (int i = 0; i < nelements; i++) {
        float val = data[i];
        data[i]   = val < min ? min : (val > max ? max : val);
    }
}

// convert values from [0, 1] to [-1, 1]
void ggml_tensor_scale_input(struct ggml_tensor* src) {
    int64_t nelements = ggml_nelements(src);
    float* data       = (float*)src->data;
    for (int i = 0; i < nelements; i++) {
        float val = data[i];
        data[i]   = val * 2.0f - 1.0f;
    }
}

// convert values from [-1, 1] to [0, 1]
void ggml_tensor_scale_output(struct ggml_tensor* src) {
    int64_t nelements = ggml_nelements(src);
    float* data       = (float*)src->data;
    for (int i = 0; i < nelements; i++) {
        float val = data[i];
        data[i]   = (val + 1.0f) * 0.5f;
    }
}

struct ggml_tensor* ggml_group_norm_32(struct ggml_context* ctx,
                                       struct ggml_tensor* a) {
    return ggml_group_norm(ctx, a, 32);
}

struct ggml_tensor* ggml_nn_linear(struct ggml_context* ctx,
                                   struct ggml_tensor* x,
                                   struct ggml_tensor* w,
                                   struct ggml_tensor* b) {
    x = ggml_mul_mat(ctx, w, x);
    x = ggml_add(ctx, x, b);
    return x;
}

// w: [OC，IC, KH, KW]
// x: [N, IC, IH, IW]
// b: [OC,]
// result: [N, OC, OH, OW]
struct ggml_tensor* ggml_nn_conv_2d(struct ggml_context* ctx,
                                    struct ggml_tensor* x,
                                    struct ggml_tensor* w,
                                    struct ggml_tensor* b,
                                    int s0 = 1,
                                    int s1 = 1,
                                    int p0 = 0,
                                    int p1 = 0,
                                    int d0 = 1,
                                    int d1 = 1) {
    x = ggml_conv_2d(ctx, w, x, s0, s1, p0, p1, d0, d1);
    if (b != NULL) {
        b = ggml_reshape_4d(ctx, b, 1, 1, b->ne[0], 1);
        x = ggml_add(ctx, x, b);
    }
    return x;
}

struct ggml_tensor* ggml_nn_layer_norm(struct ggml_context* ctx,
                                       struct ggml_tensor* x,
                                       struct ggml_tensor* w,
                                       struct ggml_tensor* b,
                                       float eps = EPS) {
    x = ggml_norm(ctx, x, eps);
    x = ggml_mul(ctx, x, w);
    x = ggml_add(ctx, x, b);
    return x;
}

struct ggml_tensor* ggml_nn_group_norm(struct ggml_context* ctx,
                                       struct ggml_tensor* x,
                                       struct ggml_tensor* w,
                                       struct ggml_tensor* b,
                                       int num_groups = 32) {
    if (x->n_dims == 4) {
        w = ggml_reshape_4d(ctx, w, 1, 1, w->ne[0], 1);
        b = ggml_reshape_4d(ctx, b, 1, 1, b->ne[0], 1);
    }

    x = ggml_group_norm(ctx, x, num_groups);
    x = ggml_mul(ctx, x, w);
    x = ggml_add(ctx, x, b);
    return x;
}

std::pair<std::unordered_map<std::string, float>, std::string> extract_and_remove_lora(std::string text) {
    std::regex re("<lora:([^:]+):([^>]+)>");
    std::smatch matches;
    std::unordered_map<std::string, float> filename2multiplier;

    while (std::regex_search(text, matches, re)) {
        std::string filename = matches[1].str();
        float multiplier     = std::stof(matches[2].str());

        text = std::regex_replace(text, re, "", std::regex_constants::format_first_only);

        if (multiplier == 0.f) {
            continue;
        }

        if (filename2multiplier.find(filename) == filename2multiplier.end()) {
            filename2multiplier[filename] = multiplier;
        } else {
            filename2multiplier[filename] += multiplier;
        }
    }

    return std::make_pair(filename2multiplier, text);
}

/*================================================== CLIPTokenizer ===================================================*/

const std::string UNK_TOKEN = "<|endoftext|>";
const std::string BOS_TOKEN = "<|startoftext|>";
const std::string EOS_TOKEN = "<|endoftext|>";
const std::string PAD_TOEKN = "<|endoftext|>";

const int UNK_TOKEN_ID = 49407;
const int BOS_TOKEN_ID = 49406;
const int EOS_TOKEN_ID = 49407;
const int PAD_TOKEN_ID = 49407;

std::vector<std::pair<int, std::u32string>> bytes_to_unicode() {
    std::vector<std::pair<int, std::u32string>> byte_unicode_pairs;
    std::set<int> byte_set;
    for (int b = static_cast<int>('!'); b <= static_cast<int>('~'); ++b) {
        byte_set.insert(b);
        byte_unicode_pairs.push_back(std::pair<int, std::u32string>(b, unicode_value_to_utf32(b)));
    }
    for (int b = 161; b <= 172; ++b) {
        byte_set.insert(b);
        byte_unicode_pairs.push_back(std::pair<int, std::u32string>(b, unicode_value_to_utf32(b)));
    }
    for (int b = 174; b <= 255; ++b) {
        byte_set.insert(b);
        byte_unicode_pairs.push_back(std::pair<int, std::u32string>(b, unicode_value_to_utf32(b)));
    }
    int n = 0;
    for (int b = 0; b < 256; ++b) {
        if (byte_set.find(b) == byte_set.end()) {
            byte_unicode_pairs.push_back(std::pair<int, std::u32string>(b, unicode_value_to_utf32(n + 256)));
            ++n;
        }
    }
    // LOG_DEBUG("byte_unicode_pairs %d", byte_unicode_pairs.size());
    return byte_unicode_pairs;
}

// Ref: https://github.com/openai/CLIP/blob/main/clip/simple_tokenizer.py
class CLIPTokenizer {
private:
    SDVersion version = VERSION_1_x;
    std::map<int, std::u32string> byte_encoder;
    std::map<std::u32string, int> encoder;
    std::map<std::pair<std::u32string, std::u32string>, int> bpe_ranks;
    std::regex pat;
    std::map<std::pair<std::string, std::string>, int32_t> bpe_ranks;

    static std::string strip(const std::string& str) {
        std::string::size_type start = str.find_first_not_of(" \t\n\r\v\f");
        std::string::size_type end   = str.find_last_not_of(" \t\n\r\v\f");

        if (start == std::string::npos) {
            // String contains only whitespace characters
            return "";
        }

        return str.substr(start, end - start + 1);
    }

    static std::string whitespace_clean(std::string text) {
        text = std::regex_replace(text, std::regex(R"(\s+)"), " ");
        text = strip(text);
        return text;
    }

    static std::set<std::pair<std::string, std::string>> get_pairs(const std::vector<std::string>& subwords) {
        std::set<std::pair<std::string, std::string>> pairs;
        std::string prev_subword = subwords[0];
        for (int i = 1; i < (int) subwords.size(); i++) {
            std::string subword = subwords[i];
            std::pair<std::string, std::string> pair(prev_subword, subword);
            pairs.insert(pair);
            prev_subword = subword;
        }
        return pairs;
    }

public:
<<<<<<< HEAD
    explicit CLIPTokenizer(SDVersion version = VERSION_1_x)
        : version(version){};

    std::string bpe(const std::string& token) {
        std::vector<std::string> word;

        for (auto &ch :token) {
            word.emplace_back(1, ch);
        }
        word.push_back(token.substr(token.size() - 1) + "</w>");

        std::set<std::pair<std::string, std::string>> pairs = get_pairs(word);

        if (pairs.empty()) {
            return token + "</w>";
        }

        while (true) {
            auto pairs_ite = std::min_element(pairs.begin(), pairs.end(), [&](const std::pair<std::string, std::string>& a, const std::pair<std::string, std::string>& b) {
                if (bpe_ranks.find(a) == bpe_ranks.end()) {
                    return false;
                } else if (bpe_ranks.find(b) == bpe_ranks.end()) {
                    return true;
                }
                return bpe_ranks.at(a) < bpe_ranks.at(b);
            });

            const std::pair<std::string, std::string>& bigram = *pairs_ite;

            if (bpe_ranks.find(bigram) == bpe_ranks.end()) {
                break;
            }

            std::string first = bigram.first;
            std::string second = bigram.second;
            std::vector<std::string> new_word;
            int32_t i = 0;

            while (i <  word.size()) {
                auto it = std::find(word.begin() + i, word.end(), first);
                if (it == word.end()) {
                    new_word.insert(new_word.end(), word.begin() + i, word.end());
                    break;
                }
                new_word.insert(new_word.end(), word.begin() + i, it);
                i = static_cast<int32_t>(std::distance(word.begin(), it));

                if (word[i] == first && i < static_cast<int32_t>(word.size())  - 1 && word[i + 1] == second) {
                    new_word.push_back(first + second);
                    i += 2;
                } else {
                    new_word.push_back(word[i]);
                    i += 1;
                }
            }

            word = new_word;

            if(word.size() == 1) {
                break;
            }
            pairs = get_pairs(word);
        }

        std::string result;
        for (const auto& w : word) {
            result += w + " ";
        }
        result = result.substr(0, result.size() - 1);

        if (result == "\n  </w>") {
            result = "\n</w>";
        }

        return result;
    }

    void add_merge(const std::pair<std::string, std::string>& p, int32_t i) {
        bpe_ranks[p] = i;
    }

    void add_token(const std::string& token, int32_t token_id) {
        encoder[token] = token_id;
=======
    CLIPTokenizer(SDVersion version = VERSION_1_x)
        : version(version) {}

    void load_from_merges(const std::string& merges_utf8_str) {
        auto byte_unicode_pairs = bytes_to_unicode();
        byte_encoder            = std::map<int, std::u32string>(byte_unicode_pairs.begin(), byte_unicode_pairs.end());
        // for (auto & pair: byte_unicode_pairs) {
        //     std::cout << pair.first << ": " << pair.second << std::endl;
        // }
        std::vector<std::u32string> merges;
        size_t start = 0;
        size_t pos;
        std::u32string merges_utf32_str = utf8_to_utf32(merges_utf8_str);
        while ((pos = merges_utf32_str.find('\n', start)) != std::string::npos) {
            merges.push_back(merges_utf32_str.substr(start, pos - start));
            start = pos + 1;
        }
        merges = std::vector<std::u32string>(merges.begin() + 1, merges.begin() + 49152 - 256 - 2 + 1);
        std::vector<std::pair<std::u32string, std::u32string>> merge_pairs;
        for (const auto& merge : merges) {
            size_t space_pos = merge.find(' ');
            merge_pairs.emplace_back(merge.substr(0, space_pos), merge.substr(space_pos + 1));
            // LOG_DEBUG("%s", utf32_to_utf8(merge.substr(space_pos + 1)).c_str());
        }
        std::vector<std::u32string> vocab;
        for (const auto& pair : byte_unicode_pairs) {
            vocab.push_back(pair.second);
        }
        for (const auto& pair : byte_unicode_pairs) {
            vocab.push_back(pair.second + utf8_to_utf32("</w>"));
        }
        for (const auto& merge : merge_pairs) {
            vocab.push_back(merge.first + merge.second);
        }
        vocab.push_back(utf8_to_utf32("<|startoftext|>"));
        vocab.push_back(utf8_to_utf32("<|endoftext|>"));
        LOG_DEBUG("vocab size: %llu", vocab.size());
        int i = 0;
        for (const auto& token : vocab) {
            encoder[token] = i++;
        }

        int rank = 0;
        for (const auto& merge : merge_pairs) {
            bpe_ranks[merge] = rank++;
        }
    };

    std::u32string bpe(std::u32string token) {
        std::u32string word = token + utf8_to_utf32("</w>");
        if (encoder.find(word) != encoder.end()) {
            return word;
        } else if (encoder.find(token) != encoder.end()) {
            return token;
        }
        return utf8_to_utf32(UNK_TOKEN);
>>>>>>> 8f6b4a39
    }

    std::vector<int> tokenize(std::string text, size_t max_length = 0, bool padding = false) {
        std::vector<int32_t> tokens = encode(text);
        tokens.insert(tokens.begin(), BOS_TOKEN_ID);
        if (max_length > 0) {
            if (tokens.size() > max_length - 1) {
                tokens.resize(max_length - 1);
                tokens.push_back(EOS_TOKEN_ID);
            } else {
                tokens.push_back(EOS_TOKEN_ID);
                if (padding) {
                    int pad_token_id = PAD_TOKEN_ID;
                    if (version == VERSION_2_x) {
                        pad_token_id = 0;
                    }
                    tokens.insert(tokens.end(), max_length - tokens.size(), pad_token_id);
                }
            }
        }
        return tokens;
    }

    std::vector<int> encode(std::string text) {
        std::string original_text = text;
        std::vector<int32_t> bpe_tokens;
        text = whitespace_clean(text);
        std::transform(text.begin(), text.end(), text.begin(), [](unsigned char c) { return std::tolower(c); });

        std::regex pat(R"(<\|startoftext\|>|<\|endoftext\|>|'s|'t|'re|'ve|'m|'ll|'d|[[:alpha:]]+|[[:digit:]]|[^[:space:][:alpha:][:digit:]]+)",
                       std::regex::icase);

        std::smatch matches;
        std::string str = text;
        std::vector<std::string> token_strs;
        while (std::regex_search(str, matches, pat)) {
            for (auto& token : matches) {
                std::string token_str = token.str();
                std::u32string utf32_token;
                for (int i = 0; i < token_str.length(); i++) {
                    char b = token_str[i];
                    utf32_token += byte_encoder[b];
                }
                auto bpe_strs = bpe(utf32_token);
                size_t start  = 0;
                size_t pos;
                while ((pos = bpe_strs.find(' ', start)) != std::u32string::npos) {
                    auto bpe_str = bpe_strs.substr(start, pos - start);
                    bpe_tokens.push_back(encoder[bpe_str]);
                    token_strs.push_back(utf32_to_utf8(bpe_str));

                    start = pos + 1;
                }
                auto bpe_str = bpe_strs.substr(start, bpe_strs.size() - start);
                bpe_tokens.push_back(encoder[bpe_str]);
                token_strs.push_back(utf32_to_utf8(bpe_str));
            }
            str = matches.suffix();
        }
        std::stringstream ss;
        ss << "[";
        for (auto token : token_strs) {
            ss << "\"" << token << "\", ";
        }
        ss << "]";
        LOG_DEBUG("split prompt \"%s\" to tokens %s", original_text.c_str(), ss.str().c_str());
        return bpe_tokens;
    }
};

// Ref: https://github.com/AUTOMATIC1111/stable-diffusion-webui/blob/cad87bf4e3e0b0a759afa94e933527c3123d59bc/modules/prompt_parser.py#L345
//
// Parses a string with attention tokens and returns a list of pairs: text and its associated weight.
// Accepted tokens are:
//   (abc) - increases attention to abc by a multiplier of 1.1
//   (abc:3.12) - increases attention to abc by a multiplier of 3.12
//   [abc] - decreases attention to abc by a multiplier of 1.1
//   \( - literal character '('
//   \[ - literal character '['
//   \) - literal character ')'
//   \] - literal character ']'
//   \\ - literal character '\'
//   anything else - just text
//
// >>> parse_prompt_attention('normal text')
// [['normal text', 1.0]]
// >>> parse_prompt_attention('an (important) word')
// [['an ', 1.0], ['important', 1.1], [' word', 1.0]]
// >>> parse_prompt_attention('(unbalanced')
// [['unbalanced', 1.1]]
// >>> parse_prompt_attention('\(literal\]')
// [['(literal]', 1.0]]
// >>> parse_prompt_attention('(unnecessary)(parens)')
// [['unnecessaryparens', 1.1]]
// >>> parse_prompt_attention('a (((house:1.3)) [on] a (hill:0.5), sun, (((sky))).')
// [['a ', 1.0],
//  ['house', 1.5730000000000004],
//  [' ', 1.1],
//  ['on', 1.0],
//  [' a ', 1.1],
//  ['hill', 0.55],
//  [', sun, ', 1.1],
//  ['sky', 1.4641000000000006],
//  ['.', 1.1]]
std::vector<std::pair<std::string, float>> parse_prompt_attention(const std::string& text) {
    std::vector<std::pair<std::string, float>> res;
    std::vector<int> round_brackets;
    std::vector<int> square_brackets;

    float round_bracket_multiplier  = 1.1f;
    float square_bracket_multiplier = 1 / 1.1f;

    std::regex re_attention(R"(\\\(|\\\)|\\\[|\\\]|\\\\|\\|\(|\[|:([+-]?[.\d]+)\)|\)|\]|[^\\()\[\]:]+|:)");
    std::regex re_break(R"(\s*\bBREAK\b\s*)");

    auto multiply_range = [&](int start_position, float multiplier) {
        for (int p = start_position; p < res.size(); ++p) {
            res[p].second *= multiplier;
        }
    };

    std::smatch m;
    std::string remaining_text = text;

    while (std::regex_search(remaining_text, m, re_attention)) {
        std::string text   = m[0];
        std::string weight = m[1];

        if (text == "(") {
            round_brackets.push_back((int)res.size());
        } else if (text == "[") {
            square_brackets.push_back((int)res.size());
        } else if (!weight.empty()) {
            if (!round_brackets.empty()) {
                multiply_range(round_brackets.back(), std::stof(weight));
                round_brackets.pop_back();
            }
        } else if (text == ")" && !round_brackets.empty()) {
            multiply_range(round_brackets.back(), round_bracket_multiplier);
            round_brackets.pop_back();
        } else if (text == "]" && !square_brackets.empty()) {
            multiply_range(square_brackets.back(), square_bracket_multiplier);
            square_brackets.pop_back();
        } else if (text == "\\(") {
            res.push_back({text.substr(1), 1.0f});
        } else {
            res.push_back({text, 1.0f});
        }

        remaining_text = m.suffix();
    }

    for (int pos : round_brackets) {
        multiply_range(pos, round_bracket_multiplier);
    }

    for (int pos : square_brackets) {
        multiply_range(pos, square_bracket_multiplier);
    }

    if (res.empty()) {
        res.push_back({"", 1.0f});
    }

    int i = 0;
    while (i + 1 < res.size()) {
        if (res[i].second == res[i + 1].second) {
            res[i].first += res[i + 1].first;
            res.erase(res.begin() + i + 1);
        } else {
            ++i;
        }
    }

    return res;
}

/*================================================ FrozenCLIPEmbedder ================================================*/

struct ResidualAttentionBlock {
    int32_t n_head;
    int32_t d_model;
    int32_t hidden_size;  // n_head * d_model
    int32_t intermediate_size;

    // attention
    struct ggml_tensor* q_w;  // [hidden_size, hidden_size]
    struct ggml_tensor* q_b;  // [hidden_size, ]
    struct ggml_tensor* k_w;  // [hidden_size, hidden_size]
    struct ggml_tensor* k_b;  // [hidden_size, ]
    struct ggml_tensor* v_w;  // [hidden_size, hidden_size]
    struct ggml_tensor* v_b;  // [hidden_size, ]

    struct ggml_tensor* out_w;  // [hidden_size, hidden_size]
    struct ggml_tensor* out_b;  // [hidden_size, ]

    // layer norm 1
    struct ggml_tensor* ln1_w;  // [hidden_size, ]
    struct ggml_tensor* ln1_b;  // [hidden_size, ]

    // mlp
    struct ggml_tensor* fc1_w;  // [intermediate_size, hidden_size]
    struct ggml_tensor* fc1_b;  // [intermediate_size, ]

    struct ggml_tensor* fc2_w;  // [hidden_size, intermediate_size]
    struct ggml_tensor* fc2_b;  // [hidden_size, ]

    // layer norm 2
    struct ggml_tensor* ln2_w;  // [hidden_size, ]
    struct ggml_tensor* ln2_b;  // [hidden_size, ]

    struct ggml_tensor* attn_scale;  // [hidden_size, ]

    size_t calculate_mem_size(ggml_type wtype) {
        double mem_size = 0;
        mem_size += 4 * hidden_size * hidden_size * ggml_type_sizef(wtype);        // q_w/k_w/v_w/out_w
        mem_size += 8 * hidden_size * ggml_type_sizef(GGML_TYPE_F32);              // q_b/k_b/v_b/out_b/ln1_w/ln1_b/ln2_w/ln2_b
        mem_size += 2 * hidden_size * intermediate_size * ggml_type_sizef(wtype);  // fc1_w/fc2_w
        mem_size += intermediate_size * ggml_type_sizef(GGML_TYPE_F32);            // fc1_b
        mem_size += hidden_size * ggml_type_sizef(GGML_TYPE_F32);                  // fc2_b
        mem_size += ggml_type_sizef(GGML_TYPE_F32);                                // attn_scale
        return static_cast<size_t>(mem_size);
    }

    void init_params(struct ggml_context* ctx, ggml_allocr* alloc, ggml_type wtype) {
        ln1_w = ggml_new_tensor_1d(ctx, GGML_TYPE_F32, hidden_size);
        ln1_b = ggml_new_tensor_1d(ctx, GGML_TYPE_F32, hidden_size);

        q_w = ggml_new_tensor_2d(ctx, wtype, hidden_size, hidden_size);
        q_b = ggml_new_tensor_1d(ctx, GGML_TYPE_F32, hidden_size);
        k_w = ggml_new_tensor_2d(ctx, wtype, hidden_size, hidden_size);
        k_b = ggml_new_tensor_1d(ctx, GGML_TYPE_F32, hidden_size);
        v_w = ggml_new_tensor_2d(ctx, wtype, hidden_size, hidden_size);
        v_b = ggml_new_tensor_1d(ctx, GGML_TYPE_F32, hidden_size);

        out_w = ggml_new_tensor_2d(ctx, wtype, hidden_size, hidden_size);
        out_b = ggml_new_tensor_1d(ctx, GGML_TYPE_F32, hidden_size);

        fc1_w = ggml_new_tensor_2d(ctx, wtype, hidden_size, intermediate_size);
        fc1_b = ggml_new_tensor_1d(ctx, GGML_TYPE_F32, intermediate_size);

        fc2_w = ggml_new_tensor_2d(ctx, wtype, intermediate_size, hidden_size);
        fc2_b = ggml_new_tensor_1d(ctx, GGML_TYPE_F32, hidden_size);

        ln2_w = ggml_new_tensor_1d(ctx, GGML_TYPE_F32, hidden_size);
        ln2_b = ggml_new_tensor_1d(ctx, GGML_TYPE_F32, hidden_size);

        attn_scale = ggml_new_tensor_1d(ctx, GGML_TYPE_F32, 1);
        ggml_allocr_alloc(alloc, attn_scale);
        float scale = 1.0f / sqrt((float)d_model);
        ggml_backend_tensor_set(attn_scale, &scale, 0, sizeof(scale));
    }

    void map_by_name(std::map<std::string, struct ggml_tensor*>& tensors, const std::string prefix) {
        tensors[prefix + "self_attn.q_proj.weight"]   = q_w;
        tensors[prefix + "self_attn.q_proj.bias"]     = q_b;
        tensors[prefix + "self_attn.k_proj.weight"]   = k_w;
        tensors[prefix + "self_attn.k_proj.bias"]     = k_b;
        tensors[prefix + "self_attn.v_proj.weight"]   = v_w;
        tensors[prefix + "self_attn.v_proj.bias"]     = v_b;
        tensors[prefix + "self_attn.out_proj.weight"] = out_w;
        tensors[prefix + "self_attn.out_proj.bias"]   = out_b;

        tensors[prefix + "layer_norm1.weight"] = ln1_w;
        tensors[prefix + "layer_norm1.bias"]   = ln1_b;

        tensors[prefix + "layer_norm2.weight"] = ln2_w;
        tensors[prefix + "layer_norm2.bias"]   = ln2_b;

        tensors[prefix + "mlp.fc1.weight"] = fc1_w;
        tensors[prefix + "mlp.fc1.bias"]   = fc1_b;

        tensors[prefix + "mlp.fc2.weight"] = fc2_w;
        tensors[prefix + "mlp.fc2.bias"]   = fc2_b;
    }

    struct ggml_tensor* forward(struct ggml_context* ctx, struct ggml_tensor* x) {
        // x: [N, n_token, hidden_size]
        int64_t N           = x->ne[2];
        int64_t n_token     = x->ne[1];
        int64_t hidden_size = n_head * d_model;

        struct ggml_tensor* r = x;

        // layer norm 1
        x = ggml_nn_layer_norm(ctx, x, ln1_w, ln1_b);
        // self-attention
        {
            struct ggml_tensor* q = ggml_nn_linear(ctx, x, q_w, q_b);
            q                     = ggml_scale_inplace(ctx, q, attn_scale);
            q                     = ggml_reshape_4d(ctx, q, d_model, n_head, n_token, N);   // [N, n_token, n_head, d_model]
            q                     = ggml_cont(ctx, ggml_permute(ctx, q, 0, 2, 1, 3));       // [N, n_head, n_token, d_model]
            q                     = ggml_reshape_3d(ctx, q, d_model, n_token, n_head * N);  // [N * n_head, n_token, d_model]

            struct ggml_tensor* k = ggml_nn_linear(ctx, x, k_w, k_b);
            k                     = ggml_reshape_4d(ctx, k, d_model, n_head, n_token, N);  // [N, n_token, n_head, d_model]
            k                     = ggml_cont(ctx, ggml_permute(ctx, k, 0, 2, 1, 3));      // [N, n_head, n_token, d_model]
            k                     = ggml_reshape_3d(ctx, k, d_model, n_token, n_head);     // [N * n_head, n_token, d_model]

            struct ggml_tensor* v = ggml_nn_linear(ctx, x, v_w, v_b);
            v                     = ggml_reshape_4d(ctx, v, d_model, n_head, n_token, N);   // [N, n_token, n_head, d_model]
            v                     = ggml_cont(ctx, ggml_permute(ctx, v, 1, 2, 0, 3));       // [N, n_head, d_model, n_token]
            v                     = ggml_reshape_3d(ctx, v, n_token, d_model, n_head * N);  // [N * n_head, d_model, n_token]

            struct ggml_tensor* kq = ggml_mul_mat(ctx, k, q);  // [N * n_head, n_token, n_token]

            kq = ggml_diag_mask_inf_inplace(ctx, kq, 0);
            kq = ggml_soft_max_inplace(ctx, kq);

            struct ggml_tensor* kqv = ggml_mul_mat(ctx, v, kq);  // [N * n_head, n_token, d_model]
            kqv                     = ggml_reshape_4d(ctx, kqv, d_model, n_token, n_head, N);
            kqv                     = ggml_cont(ctx, ggml_permute(ctx, kqv, 0, 2, 1, 3));  // [N, n_token, n_head, d_model]

            x = ggml_reshape_2d(ctx, kqv, d_model * n_head, n_token * N);  // // [N * n_token, d_model * n_head]
        }

        // attention output
        x = ggml_nn_linear(ctx, x, out_w, out_b);

        // residual
        x = ggml_add(ctx, x, r);
        r = x;

        // layer norm 2
        x = ggml_nn_layer_norm(ctx, x, ln2_w, ln2_b);

        // mlp
        x = ggml_nn_linear(ctx, x, fc1_w, fc1_b);

        if (hidden_size == 1024) {  // SD 2.x
            x = ggml_gelu_inplace(ctx, x);
        } else {  // SD 1.x
            x = ggml_gelu_quick_inplace(ctx, x);
        }

        x = ggml_nn_linear(ctx, x, fc2_w, fc2_b);

        // residual 2
        x = ggml_add(ctx, x, r);
        return x;
    }
};

// VERSION_1_x.x: https://huggingface.co/openai/clip-vit-large-patch14/blob/main/config.json
// VERSION_2_x.x: https://huggingface.co/laion/CLIP-ViT-H-14-laion2B-s32B-b79K/blob/main/config.json
// VERSION_XL: https://huggingface.co/laion/CLIP-ViT-bigG-14-laion2B-39B-b160k/blob/main/config.json (CLIPTextModelWithProjection)
// SDXL CLIPModel
// CLIPTextModelWithProjection seems optional
struct CLIPTextModel {
    SDVersion version = VERSION_1_x;
    // network hparams
    int32_t vocab_size              = 49408;
    int32_t max_position_embeddings = 77;
    int32_t hidden_size             = 768;   // 1024 for SD 2.x
    int32_t intermediate_size       = 3072;  // 4096 for SD 2.x
    int32_t n_head                  = 12;    // num_attention_heads, 16 for SD 2.x
    int32_t num_hidden_layers       = 12;    // 24 for SD 2.x

    // embeddings
    struct ggml_tensor* position_ids;
    struct ggml_tensor* token_embed_weight;
    struct ggml_tensor* position_embed_weight;

    // transformer
    std::vector<ResidualAttentionBlock> resblocks;
    struct ggml_tensor* final_ln_w;
    struct ggml_tensor* final_ln_b;

    // context and memory buffers
    struct ggml_context* ctx;
    ggml_backend_buffer_t params_buffer;
    ggml_backend_buffer_t compute_buffer;  // for compute
    struct ggml_allocr* compute_alloc = NULL;
    size_t compute_memory_buffer_size = -1;

    size_t memory_buffer_size = 0;
    ggml_type wtype;
    ggml_backend_t backend   = NULL;
    ggml_tensor* work_output = NULL;

    CLIPTextModel(SDVersion version = VERSION_1_x, bool has_pool = false)
        : version(version) {
        if (version == VERSION_2_x) {
            hidden_size       = 1024;
            intermediate_size = 4096;
            n_head            = 16;
            num_hidden_layers = 24;
        } else if (version == VERSION_XL && has_pool) {  // CLIPTextModelWithProjection
            hidden_size       = 1280;
            intermediate_size = 5120;
            n_head            = 20;
            num_hidden_layers = 32;
        }
        resblocks.resize(num_hidden_layers);
        set_resblocks_hp_params();
    }

    void set_resblocks_hp_params() {
        int d_model = hidden_size / n_head;  // 64 / SDXL is 40 for CLIPTextModelWithProjection
        for (int i = 0; i < num_hidden_layers; i++) {
            resblocks[i].d_model           = d_model;
            resblocks[i].n_head            = n_head;
            resblocks[i].hidden_size       = hidden_size;
            resblocks[i].intermediate_size = intermediate_size;
        }
    }

    bool initialize(ggml_backend_t backend_, ggml_type wtype_) {
        backend            = backend_;
        wtype              = wtype_;
        memory_buffer_size = 1 * 1024 * 1024;  // 1 MB, for padding
        memory_buffer_size += calculate_mem_size();

        int num_tensors = (3 + 2 + 37 * num_hidden_layers);
        LOG_DEBUG("clip params backend buffer size = % 6.2f MB (%i tensors)", memory_buffer_size / (1024.0 * 1024.0), num_tensors);

        struct ggml_init_params params;
        params.mem_size   = static_cast<size_t>(num_tensors * ggml_tensor_overhead());
        params.mem_buffer = NULL;
        params.no_alloc   = true;

        ctx = ggml_init(params);
        if (!ctx) {
            LOG_ERROR("ggml_init() failed");
            return false;
        }
        params_buffer = ggml_backend_alloc_buffer(backend, memory_buffer_size);
        return true;
    }

    void destroy() {
        if (ctx != NULL) {
            ggml_free(ctx);
            ctx = NULL;
        }

        if (params_buffer != NULL) {
            ggml_backend_buffer_free(params_buffer);
            params_buffer = NULL;
        }
    }

    size_t calculate_mem_size() {
        double mem_size = 0;
        mem_size += hidden_size * max_position_embeddings * ggml_type_sizef(GGML_TYPE_I32);  // position_ids
        mem_size += hidden_size * vocab_size * ggml_type_sizef(wtype);                       // token_embed_weight
        mem_size += hidden_size * max_position_embeddings * ggml_type_sizef(wtype);          // position_embed_weight
        for (int i = 0; i < num_hidden_layers; i++) {
            mem_size += resblocks[i].calculate_mem_size(wtype);
        }
        mem_size += 2 * hidden_size * ggml_type_sizef(GGML_TYPE_F32);  // final_ln_w/b
        return static_cast<size_t>(mem_size);
    }

    void alloc_params() {
        ggml_allocr* alloc = ggml_allocr_new_from_buffer(params_buffer);
        position_ids       = ggml_new_tensor_1d(ctx, GGML_TYPE_I32, max_position_embeddings);

        token_embed_weight = ggml_new_tensor_2d(ctx, wtype, hidden_size, vocab_size);

        position_embed_weight = ggml_new_tensor_2d(ctx, wtype, hidden_size, max_position_embeddings);

        for (int i = 0; i < num_hidden_layers; i++) {
            resblocks[i].init_params(ctx, alloc, wtype);
        }

        final_ln_w = ggml_new_tensor_1d(ctx, GGML_TYPE_F32, hidden_size);

        final_ln_b = ggml_new_tensor_1d(ctx, GGML_TYPE_F32, hidden_size);

        // alloc all tensors linked to this context
        for (struct ggml_tensor* t = ggml_get_first_tensor(ctx); t != NULL; t = ggml_get_next_tensor(ctx, t)) {
            if (t->data == NULL) {
                ggml_allocr_alloc(alloc, t);
            }
        }

        if (ggml_backend_is_cpu(backend)) {
            for (int i = 0; i < max_position_embeddings; i++) {
                ggml_set_i32_1d(position_ids, i, i);
            }
        } else {
            std::vector<int> pos_temp;
            for (int i = 0; i < max_position_embeddings; i++) {
                pos_temp.push_back(i);
            }
            ggml_backend_tensor_set(position_ids, pos_temp.data(), 0, ggml_nbytes(position_ids));
        }

        ggml_allocr_free(alloc);
    }

    void map_by_name(std::map<std::string, struct ggml_tensor*>& tensors, const std::string prefix) {
        tensors[prefix + "embeddings.token_embedding.weight"]    = token_embed_weight;
        tensors[prefix + "embeddings.position_embedding.weight"] = position_embed_weight;
        tensors[prefix + "final_layer_norm.weight"]              = final_ln_w;
        tensors[prefix + "final_layer_norm.bias"]                = final_ln_b;
        for (int i = 0; i < num_hidden_layers; i++) {
            resblocks[i].map_by_name(tensors, prefix + "encoder.layers." + std::to_string(i) + ".");
        }
    }

    struct ggml_tensor* forward(struct ggml_context* ctx0, struct ggml_tensor* input_ids) {
        // input_ids: [N, n_token]
        GGML_ASSERT(input_ids->ne[0] <= position_ids->ne[0]);

        // token_embedding + position_embedding
        struct ggml_tensor* x;
        x = ggml_add(ctx0,
                     ggml_get_rows(ctx0, token_embed_weight, input_ids),
                     ggml_get_rows(ctx0,
                                   position_embed_weight,
                                   ggml_view_1d(ctx0, position_ids, input_ids->ne[0], 0)));  // [N, n_token, hidden_size]

        // transformer
        for (int i = 0; i < num_hidden_layers; i++) {
            if (version == VERSION_2_x && i == num_hidden_layers - 1) {  // layer: "penultimate"
                break;
            }
            x = resblocks[i].forward(ctx0, x);  // [N, n_token, hidden_size]
        }

        // final layer norm
        x = ggml_nn_layer_norm(ctx0, x, final_ln_w, final_ln_b);

        return x;  // [N, n_token, hidden_size]
    }

    struct ggml_cgraph* build_graph(struct ggml_allocr* allocr, std::vector<int> tokens) {
        // since we are using ggml-alloc, this buffer only needs enough space to hold the ggml_tensor and ggml_cgraph structs, but not the tensor data
        static size_t buf_size = ggml_tensor_overhead() * GGML_DEFAULT_GRAPH_SIZE + ggml_graph_overhead();
        static std::vector<uint8_t> buf(buf_size);

        struct ggml_init_params params = {
            /*.mem_size   =*/buf_size,
            /*.mem_buffer =*/buf.data(),
            /*.no_alloc   =*/true,  // the tensors will be allocated later by ggml_allocr_alloc_graph()
        };

        struct ggml_context* ctx0 = ggml_init(params);

        struct ggml_cgraph* gf = ggml_new_graph(ctx0);

        struct ggml_tensor* input_ids = ggml_new_tensor_1d(ctx0, GGML_TYPE_I32, tokens.size());
        ggml_allocr_alloc(allocr, input_ids);

        if (!ggml_allocr_is_measure(allocr)) {
            ggml_backend_tensor_set(input_ids, tokens.data(), 0, tokens.size() * ggml_element_size(input_ids));
        }

        struct ggml_tensor* hidden_states = forward(ctx0, input_ids);

        ggml_build_forward_expand(gf, hidden_states);
        ggml_free(ctx0);

        return gf;
    }

    void begin(ggml_context* work_ctx, int max_tokens) {
        if (work_output == NULL) {
            work_output = ggml_new_tensor_2d(work_ctx, GGML_TYPE_F32, hidden_size, max_position_embeddings);
        }
        // calculate the amount of memory required
        if (compute_memory_buffer_size == -1) {
            compute_alloc = ggml_allocr_new_measure_from_backend(backend);

            struct ggml_cgraph* gf = build_graph(compute_alloc, std::vector<int>(max_tokens));
            // compute the required memory
            compute_memory_buffer_size = ggml_allocr_alloc_graph(compute_alloc, gf);

            // recreate the allocator with the required memory
            ggml_allocr_free(compute_alloc);

            LOG_DEBUG("learned condition compute buffer size: %.2f MB", compute_memory_buffer_size / 1024.0 / 1024.0);
        }
        compute_buffer = ggml_backend_alloc_buffer(backend, compute_memory_buffer_size);
        compute_alloc  = ggml_allocr_new_from_buffer(compute_buffer);
    }

    struct ggml_tensor* compute(const int n_threads, std::vector<int> tokens) {
        struct ggml_cgraph* gf = build_graph(compute_alloc, tokens);

        ggml_allocr_alloc_graph(compute_alloc, gf);

        if (ggml_backend_is_cpu(backend)) {
            ggml_backend_cpu_set_n_threads(backend, n_threads);
        }

        ggml_backend_graph_compute(backend, gf);

#ifdef GGML_PERF
        ggml_graph_print(gf);
#endif
        ggml_backend_tensor_get(gf->nodes[gf->n_nodes - 1], work_output->data, 0, ggml_nbytes(work_output));
        return work_output;
    }

    void end() {
        ggml_allocr_free(compute_alloc);
        ggml_backend_buffer_free(compute_buffer);
        compute_alloc              = NULL;
        compute_memory_buffer_size = -1;
        work_output                = NULL;
    }
};

// ldm.modules.encoders.modules.FrozenCLIPEmbedder
struct FrozenCLIPEmbedder {
    CLIPTokenizer tokenizer;
    CLIPTextModel text_model;

    struct ggml_tensor* forward(struct ggml_context* ctx, struct ggml_allocr* allocr, const std::string& prompt) {
        std::vector<int32_t> tokens   = tokenizer.tokenize(prompt, text_model.max_position_embeddings, true);
        struct ggml_tensor* input_ids = ggml_new_tensor_1d(ctx, GGML_TYPE_I32, tokens.size());
        memcpy(input_ids->data, tokens.data(), tokens.size() * ggml_element_size(input_ids));
        struct ggml_tensor* hidden_states = text_model.forward(ctx, input_ids);
        return hidden_states;
    }
};

// Ref: https://github.com/AUTOMATIC1111/stable-diffusion-webui/blob/cad87bf4e3e0b0a759afa94e933527c3123d59bc/modules/sd_hijack_clip.py#L283
struct FrozenCLIPEmbedderWithCustomWords {
    SDVersion version = VERSION_1_x;
    CLIPTokenizer tokenizer;
    CLIPTextModel text_model;

    FrozenCLIPEmbedderWithCustomWords(SDVersion version = VERSION_1_x)
        : version(version), tokenizer(version), text_model(version) {}

    std::pair<std::vector<int>, std::vector<float>> tokenize(std::string text,
                                                             size_t max_length = 0,
                                                             bool padding      = false) {
        auto parsed_attention = parse_prompt_attention(text);

        {
            std::stringstream ss;
            ss << "[";
            for (const auto& item : parsed_attention) {
                ss << "['" << item.first << "', " << item.second << "], ";
            }
            ss << "]";
            LOG_DEBUG("parse '%s' to %s", text.c_str(), ss.str().c_str());
        }

        std::vector<int> tokens;
        std::vector<float> weights;
        for (const auto& item : parsed_attention) {
            const std::string& curr_text = item.first;
            float curr_weight            = item.second;
            std::vector<int> curr_tokens = tokenizer.encode(curr_text);
            tokens.insert(tokens.end(), curr_tokens.begin(), curr_tokens.end());
            weights.insert(weights.end(), curr_tokens.size(), curr_weight);
        }
        tokens.insert(tokens.begin(), BOS_TOKEN_ID);
        weights.insert(weights.begin(), 1.0);

        if (max_length > 0) {
            if (tokens.size() > max_length - 1) {
                tokens.resize(max_length - 1);
                weights.resize(max_length - 1);
                tokens.push_back(EOS_TOKEN_ID);
                weights.push_back(1.0);
            } else {
                tokens.push_back(EOS_TOKEN_ID);
                weights.push_back(1.0);
                if (padding) {
                    int pad_token_id = PAD_TOKEN_ID;
                    if (version == VERSION_2_x) {
                        pad_token_id = 0;
                    }
                    tokens.insert(tokens.end(), max_length - tokens.size(), pad_token_id);
                    weights.insert(weights.end(), max_length - weights.size(), 1.0);
                }
            }
        }

        // for (int i = 0; i < tokens.size(); i++) {
        //     std::cout << tokens[i] << ":" << weights[i] << ", ";
        // }
        // std::cout << std::endl;

        return {tokens, weights};
    }
};

/*==================================================== UnetModel =====================================================*/

struct ResBlock {
    // network hparams
    int channels;      // model_channels * (1, 1, 1, 2, 2, 4, 4, 4)
    int emb_channels;  // time_embed_dim
    int out_channels;  // mult * model_channels

    // network params
    // in_layers
    struct ggml_tensor* in_layer_0_w;  // [channels, ]
    struct ggml_tensor* in_layer_0_b;  // [channels, ]
    // in_layer_1 is nn.SILU()
    struct ggml_tensor* in_layer_2_w;  // [out_channels, channels, 3, 3]
    struct ggml_tensor* in_layer_2_b;  // [out_channels, ]

    // emb_layers
    // emb_layer_0 is nn.SILU()
    struct ggml_tensor* emb_layer_1_w;  // [out_channels, emb_channels]
    struct ggml_tensor* emb_layer_1_b;  // [out_channels, ]

    // out_layers
    struct ggml_tensor* out_layer_0_w;  // [out_channels, ]
    struct ggml_tensor* out_layer_0_b;  // [out_channels, ]
    // out_layer_1 is nn.SILU()
    // out_layer_2 is nn.Dropout(), p = 0 for inference
    struct ggml_tensor* out_layer_3_w;  // [out_channels, out_channels, 3, 3]
    struct ggml_tensor* out_layer_3_b;  // [out_channels, ]

    // skip connection, only if out_channels != channels
    struct ggml_tensor* skip_w;  // [out_channels, channels, 1, 1]
    struct ggml_tensor* skip_b;  // [out_channels, ]

    size_t calculate_mem_size(ggml_type wtype) {
        double mem_size = 0;
        mem_size += 2 * channels * ggml_type_sizef(GGML_TYPE_F32);                         // in_layer_0_w/b
        mem_size += out_channels * channels * 3 * 3 * ggml_type_sizef(GGML_TYPE_F16);      // in_layer_2_w
        mem_size += 5 * out_channels * ggml_type_sizef(GGML_TYPE_F32);                     // in_layer_2_b/emb_layer_1_b/out_layer_0_w/out_layer_0_b/out_layer_3_b
        mem_size += out_channels * emb_channels * ggml_type_sizef(wtype);                  // emb_layer_1_w
        mem_size += out_channels * out_channels * 3 * 3 * ggml_type_sizef(GGML_TYPE_F16);  // out_layer_3_w

        if (out_channels != channels) {
            mem_size += out_channels * channels * 1 * 1 * ggml_type_sizef(GGML_TYPE_F16);  // skip_w
            mem_size += out_channels * ggml_type_sizef(GGML_TYPE_F32);                     // skip_b
        }
        return static_cast<size_t>(mem_size);
    }

    void init_params(struct ggml_context* ctx, ggml_type wtype) {
        in_layer_0_w = ggml_new_tensor_1d(ctx, GGML_TYPE_F32, channels);
        in_layer_0_b = ggml_new_tensor_1d(ctx, GGML_TYPE_F32, channels);
        in_layer_2_w = ggml_new_tensor_4d(ctx, GGML_TYPE_F16, 3, 3, channels, out_channels);
        in_layer_2_b = ggml_new_tensor_1d(ctx, GGML_TYPE_F32, out_channels);

        emb_layer_1_w = ggml_new_tensor_2d(ctx, wtype, emb_channels, out_channels);
        emb_layer_1_b = ggml_new_tensor_1d(ctx, GGML_TYPE_F32, out_channels);

        out_layer_0_w = ggml_new_tensor_1d(ctx, GGML_TYPE_F32, out_channels);
        out_layer_0_b = ggml_new_tensor_1d(ctx, GGML_TYPE_F32, out_channels);
        out_layer_3_w = ggml_new_tensor_4d(ctx, GGML_TYPE_F16, 3, 3, out_channels, out_channels);
        out_layer_3_b = ggml_new_tensor_1d(ctx, GGML_TYPE_F32, out_channels);

        if (out_channels != channels) {
            skip_w = ggml_new_tensor_4d(ctx, GGML_TYPE_F16, 1, 1, channels, out_channels);
            skip_b = ggml_new_tensor_1d(ctx, GGML_TYPE_F32, out_channels);
        }
    }

    void map_by_name(std::map<std::string, struct ggml_tensor*>& tensors, const std::string prefix) {
        tensors[prefix + "in_layers.0.weight"] = in_layer_0_w;
        tensors[prefix + "in_layers.0.bias"]   = in_layer_0_b;
        tensors[prefix + "in_layers.2.weight"] = in_layer_2_w;
        tensors[prefix + "in_layers.2.bias"]   = in_layer_2_b;

        tensors[prefix + "emb_layers.1.weight"] = emb_layer_1_w;
        tensors[prefix + "emb_layers.1.bias"]   = emb_layer_1_b;

        tensors[prefix + "out_layers.0.weight"] = out_layer_0_w;
        tensors[prefix + "out_layers.0.bias"]   = out_layer_0_b;
        tensors[prefix + "out_layers.3.weight"] = out_layer_3_w;
        tensors[prefix + "out_layers.3.bias"]   = out_layer_3_b;

        if (out_channels != channels) {
            tensors[prefix + "skip_connection.weight"] = skip_w;
            tensors[prefix + "skip_connection.bias"]   = skip_b;
        }
    }

    struct ggml_tensor* forward(struct ggml_context* ctx, struct ggml_tensor* x, struct ggml_tensor* emb) {
        // x: [N, channels, h, w]
        // emb: [N, emb_channels]

        // in_layers
        auto h = ggml_nn_group_norm(ctx, x, in_layer_0_w, in_layer_0_b);
        h      = ggml_silu_inplace(ctx, h);
        h      = ggml_nn_conv_2d(ctx, h, in_layer_2_w, in_layer_2_b, 1, 1, 1, 1);  // [N, out_channels, h, w]

        // emb_layers
        auto emb_out = ggml_silu(ctx, emb);
        emb_out      = ggml_nn_linear(ctx, emb_out, emb_layer_1_w, emb_layer_1_b);           // [N, out_channels]
        emb_out      = ggml_reshape_4d(ctx, emb_out, 1, 1, emb_out->ne[0], emb_out->ne[1]);  // [N, out_channels, 1, 1]

        // out_layers
        h = ggml_add(ctx, h, emb_out);
        h = ggml_nn_group_norm(ctx, h, out_layer_0_w, out_layer_0_b);
        h = ggml_silu_inplace(ctx, h);

        // dropout, skip for inference

        h = ggml_nn_conv_2d(ctx, h, out_layer_3_w, out_layer_3_b, 1, 1, 1, 1);  // [N, out_channels, h, w]

        // skip connection
        if (out_channels != channels) {
            x = ggml_nn_conv_2d(ctx, x, skip_w, skip_b);  // [N, out_channels, h, w]
        }

        h = ggml_add(ctx, h, x);
        return h;  // [N, out_channels, h, w]
    }
};

struct SpatialTransformer {
    int in_channels;        // mult * model_channels
    int n_head;             // num_heads
    int d_head;             // in_channels // n_heads
    int depth       = 1;    // 1
    int context_dim = 768;  // hidden_size, 1024 for VERSION_2_x.x

    // group norm
    struct ggml_tensor* norm_w;  // [in_channels,]
    struct ggml_tensor* norm_b;  // [in_channels,]

    // proj_in
    struct ggml_tensor* proj_in_w;  // [in_channels, in_channels, 1, 1]
    struct ggml_tensor* proj_in_b;  // [in_channels,]

    // transformer
    struct
    {
        // layer norm 1
        struct ggml_tensor* norm1_w;  // [in_channels, ]
        struct ggml_tensor* norm1_b;  // [in_channels, ]

        // attn1
        struct ggml_tensor* attn1_q_w;  // [in_channels, in_channels]
        struct ggml_tensor* attn1_k_w;  // [in_channels, in_channels]
        struct ggml_tensor* attn1_v_w;  // [in_channels, in_channels]

        struct ggml_tensor* attn1_out_w;  // [in_channels, in_channels]
        struct ggml_tensor* attn1_out_b;  // [in_channels, ]

        // layer norm 2
        struct ggml_tensor* norm2_w;  // [in_channels, ]
        struct ggml_tensor* norm2_b;  // [in_channels, ]

        // attn2
        struct ggml_tensor* attn2_q_w;  // [in_channels, in_channels]
        struct ggml_tensor* attn2_k_w;  // [in_channels, context_dim]
        struct ggml_tensor* attn2_v_w;  // [in_channels, context_dim]

        struct ggml_tensor* attn2_out_w;  // [in_channels, in_channels]
        struct ggml_tensor* attn2_out_b;  // [in_channels, ]

        // layer norm 3
        struct ggml_tensor* norm3_w;  // [in_channels, ]
        struct ggml_tensor* norm3_b;  // [in_channels, ]

        // ff
        struct ggml_tensor* ff_0_proj_w;  // [in_channels * 4 * 2, in_channels]
        struct ggml_tensor* ff_0_proj_b;  // [in_channels * 4 * 2]

        struct ggml_tensor* ff_2_w;  // [in_channels, in_channels * 4]
        struct ggml_tensor* ff_2_b;  // [in_channels,]
    } transformer;                   // supposes depth = 1,  this need to be a list

    struct ggml_tensor* attn_scale;

    // proj_out
    struct ggml_tensor* proj_out_w;  // [in_channels, in_channels, 1, 1]
    struct ggml_tensor* proj_out_b;  // [in_channels,]

    size_t calculate_mem_size(ggml_type wtype) {
        double mem_size = 0;
        mem_size += 2 * in_channels * ggml_type_sizef(GGML_TYPE_F32);                        // norm_w/norm_b
        mem_size += 2 * in_channels * in_channels * 1 * 1 * ggml_type_sizef(GGML_TYPE_F16);  // proj_in_w/proj_out_w
        mem_size += 2 * in_channels * ggml_type_sizef(GGML_TYPE_F32);                        // proj_in_b/proj_out_b
        mem_size += 1 * ggml_type_sizef(GGML_TYPE_F32);                                      // attn_scale

        // transformer
        {
            mem_size += 6 * in_channels * ggml_type_sizef(GGML_TYPE_F32);            // norm1-3_w/b
            mem_size += 6 * in_channels * in_channels * ggml_type_sizef(wtype);      // attn1_q/k/v/out_w attn2_q/out_w
            mem_size += 2 * in_channels * context_dim * ggml_type_sizef(wtype);      // attn2_k/v_w
            mem_size += in_channels * 4 * 2 * in_channels * ggml_type_sizef(wtype);  // ff_0_proj_w
            mem_size += in_channels * 4 * 2 * ggml_type_sizef(GGML_TYPE_F32);        // ff_0_proj_b
            mem_size += in_channels * 4 * in_channels * ggml_type_sizef(wtype);      // ff_2_w
            mem_size += in_channels * ggml_type_sizef(GGML_TYPE_F32);                // ff_2_b
        }
        return static_cast<size_t>(mem_size);
    }

    void init_params(struct ggml_context* ctx, ggml_allocr* alloc, ggml_type wtype) {
        norm_w    = ggml_new_tensor_1d(ctx, GGML_TYPE_F32, in_channels);
        norm_b    = ggml_new_tensor_1d(ctx, GGML_TYPE_F32, in_channels);
        proj_in_w = ggml_new_tensor_4d(ctx, GGML_TYPE_F16, 1, 1, in_channels, in_channels);
        proj_in_b = ggml_new_tensor_1d(ctx, GGML_TYPE_F32, in_channels);

        proj_out_w = ggml_new_tensor_4d(ctx, GGML_TYPE_F16, 1, 1, in_channels, in_channels);
        proj_out_b = ggml_new_tensor_1d(ctx, GGML_TYPE_F32, in_channels);

        attn_scale = ggml_new_tensor_1d(ctx, GGML_TYPE_F32, 1);
        ggml_allocr_alloc(alloc, attn_scale);
        float scale = 1.0f / sqrt((float)d_head);
        ggml_backend_tensor_set(attn_scale, &scale, 0, sizeof(scale));

        // transformer
        transformer.norm1_w = ggml_new_tensor_1d(ctx, GGML_TYPE_F32, in_channels);
        transformer.norm1_b = ggml_new_tensor_1d(ctx, GGML_TYPE_F32, in_channels);

        transformer.attn1_q_w = ggml_new_tensor_2d(ctx, wtype, in_channels, in_channels);
        transformer.attn1_k_w = ggml_new_tensor_2d(ctx, wtype, in_channels, in_channels);
        transformer.attn1_v_w = ggml_new_tensor_2d(ctx, wtype, in_channels, in_channels);

        transformer.attn1_out_w = ggml_new_tensor_2d(ctx, wtype, in_channels, in_channels);
        transformer.attn1_out_b = ggml_new_tensor_1d(ctx, GGML_TYPE_F32, in_channels);

        transformer.norm2_w = ggml_new_tensor_1d(ctx, GGML_TYPE_F32, in_channels);
        transformer.norm2_b = ggml_new_tensor_1d(ctx, GGML_TYPE_F32, in_channels);

        transformer.attn2_q_w = ggml_new_tensor_2d(ctx, wtype, in_channels, in_channels);
        transformer.attn2_k_w = ggml_new_tensor_2d(ctx, wtype, context_dim, in_channels);
        transformer.attn2_v_w = ggml_new_tensor_2d(ctx, wtype, context_dim, in_channels);

        transformer.attn2_out_w = ggml_new_tensor_2d(ctx, wtype, in_channels, in_channels);
        transformer.attn2_out_b = ggml_new_tensor_1d(ctx, GGML_TYPE_F32, in_channels);

        transformer.norm3_w = ggml_new_tensor_1d(ctx, GGML_TYPE_F32, in_channels);
        transformer.norm3_b = ggml_new_tensor_1d(ctx, GGML_TYPE_F32, in_channels);

        transformer.ff_0_proj_w = ggml_new_tensor_2d(ctx, wtype, in_channels, in_channels * 4 * 2);
        transformer.ff_0_proj_b = ggml_new_tensor_1d(ctx, GGML_TYPE_F32, in_channels * 4 * 2);

        transformer.ff_2_w = ggml_new_tensor_2d(ctx, wtype, in_channels * 4, in_channels);
        transformer.ff_2_b = ggml_new_tensor_1d(ctx, GGML_TYPE_F32, in_channels);
    }

    void map_by_name(std::map<std::string, struct ggml_tensor*>& tensors, const std::string prefix) {
        tensors[prefix + "norm.weight"]    = norm_w;
        tensors[prefix + "norm.bias"]      = norm_b;
        tensors[prefix + "proj_in.weight"] = proj_in_w;
        tensors[prefix + "proj_in.bias"]   = proj_in_b;

        // transformer
        {
            std::string transformer_prefix                    = prefix + "transformer_blocks.0.";  // to admit depth > 1 this must be "transformer_blocks.%i" (SDXL)
            tensors[transformer_prefix + "attn1.to_q.weight"] = transformer.attn1_q_w;
            tensors[transformer_prefix + "attn1.to_k.weight"] = transformer.attn1_k_w;
            tensors[transformer_prefix + "attn1.to_v.weight"] = transformer.attn1_v_w;

            tensors[transformer_prefix + "attn1.to_out.0.weight"] = transformer.attn1_out_w;
            tensors[transformer_prefix + "attn1.to_out.0.bias"]   = transformer.attn1_out_b;

            tensors[transformer_prefix + "ff.net.0.proj.weight"] = transformer.ff_0_proj_w;
            tensors[transformer_prefix + "ff.net.0.proj.bias"]   = transformer.ff_0_proj_b;
            tensors[transformer_prefix + "ff.net.2.weight"]      = transformer.ff_2_w;
            tensors[transformer_prefix + "ff.net.2.bias"]        = transformer.ff_2_b;

            tensors[transformer_prefix + "attn2.to_q.weight"] = transformer.attn2_q_w;
            tensors[transformer_prefix + "attn2.to_k.weight"] = transformer.attn2_k_w;
            tensors[transformer_prefix + "attn2.to_v.weight"] = transformer.attn2_v_w;

            tensors[transformer_prefix + "attn2.to_out.0.weight"] = transformer.attn2_out_w;
            tensors[transformer_prefix + "attn2.to_out.0.bias"]   = transformer.attn2_out_b;

            tensors[transformer_prefix + "norm1.weight"] = transformer.norm1_w;
            tensors[transformer_prefix + "norm1.bias"]   = transformer.norm1_b;
            tensors[transformer_prefix + "norm2.weight"] = transformer.norm2_w;
            tensors[transformer_prefix + "norm2.bias"]   = transformer.norm2_b;
            tensors[transformer_prefix + "norm3.weight"] = transformer.norm3_w;
            tensors[transformer_prefix + "norm3.bias"]   = transformer.norm3_b;
        }

        tensors[prefix + "proj_out.weight"] = proj_out_w;
        tensors[prefix + "proj_out.bias"]   = proj_out_b;
    }

    struct ggml_tensor* forward(struct ggml_context* ctx, struct ggml_tensor* x, struct ggml_tensor* context) {
        // x: [N, in_channels, h, w]
        // context: [N, max_position, hidden_size(aka context_dim)]
        auto x_in = x;
        x         = ggml_nn_group_norm(ctx, x, norm_w, norm_b);
        // proj_in
        x = ggml_nn_conv_2d(ctx, x, proj_in_w, proj_in_b);  // [N, in_channels, h, w]

        // transformer
        const int64_t n            = x->ne[3];
        const int64_t c            = x->ne[2];
        const int64_t h            = x->ne[1];
        const int64_t w            = x->ne[0];
        const int64_t max_position = context->ne[1];
        x                          = ggml_cont(ctx, ggml_permute(ctx, x, 1, 2, 0, 3));  // [N, h, w, in_channels]

        {
            auto r = x;
            // layer norm 1
            x = ggml_reshape_2d(ctx, x, c, w * h * n);
            x = ggml_nn_layer_norm(ctx, x, transformer.norm1_w, transformer.norm1_b);

            // self-attention
            {
                x                     = ggml_reshape_2d(ctx, x, c, h * w * n);        // [N * h * w, in_channels]
                struct ggml_tensor* q = ggml_mul_mat(ctx, transformer.attn1_q_w, x);  // [N * h * w, in_channels]
#if !defined(SD_USE_FLASH_ATTENTION) || defined(SD_USE_CUBLAS)
                q = ggml_scale_inplace(ctx, q, attn_scale);
#endif
                q = ggml_reshape_4d(ctx, q, d_head, n_head, h * w, n);   // [N, h * w, n_head, d_head]
                q = ggml_cont(ctx, ggml_permute(ctx, q, 0, 2, 1, 3));    // [N, n_head, h * w, d_head]
                q = ggml_reshape_3d(ctx, q, d_head, h * w, n_head * n);  // [N * n_head, h * w, d_head]

                struct ggml_tensor* k = ggml_mul_mat(ctx, transformer.attn1_k_w, x);         // [N * h * w, in_channels]
                k                     = ggml_reshape_4d(ctx, k, d_head, n_head, h * w, n);   // [N, h * w, n_head, d_head]
                k                     = ggml_cont(ctx, ggml_permute(ctx, k, 0, 2, 1, 3));    // [N, n_head, h * w, d_head]
                k                     = ggml_reshape_3d(ctx, k, d_head, h * w, n_head * n);  // [N * n_head, h * w, d_head]

                struct ggml_tensor* v = ggml_mul_mat(ctx, transformer.attn1_v_w, x);         // [N * h * w, in_channels]
                v                     = ggml_reshape_4d(ctx, v, d_head, n_head, h * w, n);   // [N, h * w, n_head, d_head]
                v                     = ggml_cont(ctx, ggml_permute(ctx, v, 1, 2, 0, 3));    // [N, n_head, d_head, h * w]
                v                     = ggml_reshape_3d(ctx, v, h * w, d_head, n_head * n);  // [N * n_head, d_head, h * w]

#if defined(SD_USE_FLASH_ATTENTION) && !defined(SD_USE_CUBLAS)
                struct ggml_tensor* kqv = ggml_flash_attn(ctx, q, k, v, false);  // [N * n_head, h * w, d_head]
#else
                struct ggml_tensor* kq = ggml_mul_mat(ctx, k, q);  // [N * n_head, h * w, h * w]
                // kq = ggml_diag_mask_inf_inplace(ctx, kq, 0);
                kq = ggml_soft_max_inplace(ctx, kq);

                struct ggml_tensor* kqv = ggml_mul_mat(ctx, v, kq);  // [N * n_head, h * w, d_head]
#endif
                kqv = ggml_reshape_4d(ctx, kqv, d_head, h * w, n_head, n);
                kqv = ggml_cont(ctx, ggml_permute(ctx, kqv, 0, 2, 1, 3));  // [N, h * w, n_head, d_head]

                // x = ggml_cpy(ctx, kqv, ggml_new_tensor_2d(ctx, GGML_TYPE_F32, d_head * n_head, h * w * n));
                x = ggml_reshape_2d(ctx, kqv, d_head * n_head, h * w * n);

                x = ggml_nn_linear(ctx, x, transformer.attn1_out_w, transformer.attn1_out_b);

                x = ggml_reshape_4d(ctx, x, c, w, h, n);
            }

            x = ggml_add(ctx, x, r);
            r = x;

            // layer norm 2
            x = ggml_nn_layer_norm(ctx, x, transformer.norm2_w, transformer.norm2_b);

            // cross-attention
            {
                x                     = ggml_reshape_2d(ctx, x, c, h * w * n);                                           // [N * h * w, in_channels]
                context               = ggml_reshape_2d(ctx, context, context->ne[0], context->ne[1] * context->ne[2]);  // [N * max_position, hidden_size]
                struct ggml_tensor* q = ggml_mul_mat(ctx, transformer.attn2_q_w, x);                                     // [N * h * w, in_channels]
#if !defined(SD_USE_FLASH_ATTENTION) || defined(SD_USE_CUBLAS)
                q = ggml_scale_inplace(ctx, q, attn_scale);
#endif
                q = ggml_reshape_4d(ctx, q, d_head, n_head, h * w, n);   // [N, h * w, n_head, d_head]
                q = ggml_cont(ctx, ggml_permute(ctx, q, 0, 2, 1, 3));    // [N, n_head, h * w, d_head]
                q = ggml_reshape_3d(ctx, q, d_head, h * w, n_head * n);  // [N * n_head, h * w, d_head]

                struct ggml_tensor* k = ggml_mul_mat(ctx, transformer.attn2_k_w, context);          // [N * max_position, in_channels]
                k                     = ggml_reshape_4d(ctx, k, d_head, n_head, max_position, n);   // [N, max_position, n_head, d_head]
                k                     = ggml_cont(ctx, ggml_permute(ctx, k, 0, 2, 1, 3));           // [N, n_head, max_position, d_head]
                k                     = ggml_reshape_3d(ctx, k, d_head, max_position, n_head * n);  // [N * n_head, max_position, d_head]

                struct ggml_tensor* v = ggml_mul_mat(ctx, transformer.attn2_v_w, context);          // [N * max_position, in_channels]
                v                     = ggml_reshape_4d(ctx, v, d_head, n_head, max_position, n);   // [N, max_position, n_head, d_head]
                v                     = ggml_cont(ctx, ggml_permute(ctx, v, 1, 2, 0, 3));           // [N, n_head, d_head, max_position]
                v                     = ggml_reshape_3d(ctx, v, max_position, d_head, n_head * n);  // [N * n_head, d_head, max_position]
#if defined(SD_USE_FLASH_ATTENTION) && !defined(SD_USE_CUBLAS)
                struct ggml_tensor* kqv = ggml_flash_attn(ctx, q, k, v, false);  // [N * n_head, h * w, d_head]
#else
                struct ggml_tensor* kq  = ggml_mul_mat(ctx, k, q);   // [N * n_head, h * w, max_position]
                // kq = ggml_diag_mask_inf_inplace(ctx, kq, 0);
                kq = ggml_soft_max_inplace(ctx, kq);

                struct ggml_tensor* kqv = ggml_mul_mat(ctx, v, kq);  // [N * n_head, h * w, d_head]
#endif
                kqv = ggml_reshape_4d(ctx, kqv, d_head, h * w, n_head, n);
                kqv = ggml_cont(ctx, ggml_permute(ctx, kqv, 0, 2, 1, 3));

                // x = ggml_cpy(ctx, kqv, ggml_new_tensor_2d(ctx, GGML_TYPE_F32, d_head * n_head, h * w * n)); // [N * h * w, in_channels]
                x = ggml_reshape_2d(ctx, kqv, d_head * n_head, h * w * n);  // [N * h * w, in_channels]

                x = ggml_nn_linear(ctx, x, transformer.attn2_out_w, transformer.attn2_out_b);

                x = ggml_reshape_4d(ctx, x, c, w, h, n);
            }

            x = ggml_add(ctx, x, r);
            r = x;

            // layer norm 3
            x = ggml_reshape_2d(ctx, x, c, h * w * n);  // [N * h * w, in_channels]
            x = ggml_nn_layer_norm(ctx, x, transformer.norm3_w, transformer.norm3_b);

            // ff
            {
                // GEGLU
                auto x_w    = ggml_view_2d(ctx,
                                           transformer.ff_0_proj_w,
                                           transformer.ff_0_proj_w->ne[0],
                                           transformer.ff_0_proj_w->ne[1] / 2,
                                           transformer.ff_0_proj_w->nb[1],
                                           0);  // [in_channels * 4, in_channels]
                auto x_b    = ggml_view_1d(ctx,
                                           transformer.ff_0_proj_b,
                                           transformer.ff_0_proj_b->ne[0] / 2,
                                           0);  // [in_channels * 4, in_channels]
                auto gate_w = ggml_view_2d(ctx,
                                           transformer.ff_0_proj_w,
                                           transformer.ff_0_proj_w->ne[0],
                                           transformer.ff_0_proj_w->ne[1] / 2,
                                           transformer.ff_0_proj_w->nb[1],
                                           transformer.ff_0_proj_w->nb[1] * transformer.ff_0_proj_w->ne[1] / 2);  // [in_channels * 4, ]
                auto gate_b = ggml_view_1d(ctx,
                                           transformer.ff_0_proj_b,
                                           transformer.ff_0_proj_b->ne[0] / 2,
                                           transformer.ff_0_proj_b->nb[0] * transformer.ff_0_proj_b->ne[0] / 2);  // [in_channels * 4, ]
                x           = ggml_reshape_2d(ctx, x, c, w * h * n);
                auto x_in   = x;
                x           = ggml_nn_linear(ctx, x_in, x_w, x_b);        // [N * h * w, in_channels * 4]
                auto gate   = ggml_nn_linear(ctx, x_in, gate_w, gate_b);  // [N * h * w, in_channels * 4]

                gate = ggml_gelu_inplace(ctx, gate);

                x = ggml_mul(ctx, x, gate);  // [N * h * w, in_channels * 4]
                // fc
                x = ggml_nn_linear(ctx, x, transformer.ff_2_w, transformer.ff_2_b);  // [N * h * w, in_channels]
            }

            x = ggml_reshape_4d(ctx, x, c, w, h, n);  // [N, h, w, in_channels]

            // residual
            x = ggml_add(ctx, x, r);
        }
        x = ggml_cont(ctx, ggml_permute(ctx, x, 2, 0, 1, 3));  // [N, in_channels, h, w]

        // proj_out
        x = ggml_nn_conv_2d(ctx, x, proj_out_w, proj_out_b);  // [N, in_channels, h, w]

        x = ggml_add(ctx, x, x_in);
        return x;
    }
};

struct DownSample {
    // hparams
    int channels;
    int out_channels;

    // conv2d params
    struct ggml_tensor* op_w;  // [out_channels, channels, 3, 3]
    struct ggml_tensor* op_b;  // [out_channels,]

    bool vae_downsample = false;

    size_t calculate_mem_size(ggml_type wtype) {
        double mem_size = 0;
        mem_size += out_channels * channels * 3 * 3 * ggml_type_sizef(GGML_TYPE_F16);  // op_w
        mem_size += out_channels * ggml_type_sizef(GGML_TYPE_F32);                     // op_b
        return static_cast<size_t>(mem_size);
    }

    void init_params(struct ggml_context* ctx, ggml_type wtype) {
        op_w = ggml_new_tensor_4d(ctx, GGML_TYPE_F16, 3, 3, channels, out_channels);
        op_b = ggml_new_tensor_1d(ctx, GGML_TYPE_F32, out_channels);
    }

    void map_by_name(std::map<std::string, struct ggml_tensor*>& tensors, const std::string prefix) {
        if (vae_downsample) {
            tensors[prefix + "conv.weight"] = op_w;
            tensors[prefix + "conv.bias"]   = op_b;
        } else {
            tensors[prefix + "op.weight"] = op_w;
            tensors[prefix + "op.bias"]   = op_b;
        }
    }

    struct ggml_tensor* forward(struct ggml_context* ctx, struct ggml_tensor* x) {
        // x: [N, channels, h, w]
        struct ggml_tensor* c = NULL;
        if (vae_downsample) {
            c = ggml_pad(ctx, x, 1, 1, 0, 0);
            c = ggml_nn_conv_2d(ctx, c, op_w, op_b, 2, 2, 0, 0);
        } else {
            c = ggml_nn_conv_2d(ctx, x, op_w, op_b, 2, 2, 1, 1);
        }
        return c;  // [N, out_channels, h/2, w/2]
    }
};

struct UpSample {
    // hparams
    int channels;
    int out_channels;

    // conv2d params
    struct ggml_tensor* conv_w;  // [out_channels, channels, 3, 3]
    struct ggml_tensor* conv_b;  // [out_channels,]

    size_t calculate_mem_size(ggml_type wtype) {
        double mem_size = 0;
        mem_size += out_channels * channels * 3 * 3 * ggml_type_sizef(GGML_TYPE_F16);  // op_w
        mem_size += out_channels * ggml_type_sizef(GGML_TYPE_F32);                     // op_b
        return static_cast<size_t>(mem_size);
    }

    void init_params(struct ggml_context* ctx, ggml_type wtype) {
        conv_w = ggml_new_tensor_4d(ctx, GGML_TYPE_F16, 3, 3, channels, out_channels);
        conv_b = ggml_new_tensor_1d(ctx, GGML_TYPE_F32, out_channels);
    }

    void map_by_name(std::map<std::string, struct ggml_tensor*>& tensors, const std::string prefix) {
        tensors[prefix + "conv.weight"] = conv_w;
        tensors[prefix + "conv.bias"]   = conv_b;
    }

    struct ggml_tensor* forward(struct ggml_context* ctx, struct ggml_tensor* x) {
        // x: [N, channels, h, w]
        x = ggml_upscale(ctx, x, 2);                              // [N, channels, h*2, w*2]
        x = ggml_nn_conv_2d(ctx, x, conv_w, conv_b, 1, 1, 1, 1);  // [N, out_channels, h*2, w*2]
        return x;
    }
};

// ldm.modules.diffusionmodules.openaimodel.UNetModel
struct UNetModel {
    // network hparams
    int in_channels              = 4;
    int model_channels           = 320;
    int out_channels             = 4;
    int num_res_blocks           = 2;
    int attention_resolutions[3] = {4, 2, 1};
    int channel_mult[4]          = {1, 2, 4, 4};
    int time_embed_dim           = 1280;  // model_channels*4
    int num_heads                = 8;
    int num_head_channels        = -1;   // channels // num_heads
    int context_dim              = 768;  // 1024 for VERSION_2_x.x

    // network params
    struct ggml_tensor* time_embed_0_w;  // [time_embed_dim, model_channels]
    struct ggml_tensor* time_embed_0_b;  // [time_embed_dim, ]
    // time_embed_1 is nn.SILU()
    struct ggml_tensor* time_embed_2_w;  // [time_embed_dim, time_embed_dim]
    struct ggml_tensor* time_embed_2_b;  // [time_embed_dim, ]

    struct ggml_tensor* input_block_0_w;  // [model_channels, in_channels, 3, 3]
    struct ggml_tensor* input_block_0_b;  // [model_channels, ]

    // input_blocks
    ResBlock input_res_blocks[4][2];
    SpatialTransformer input_transformers[3][2];
    DownSample input_down_samples[3];

    // middle_block
    ResBlock middle_block_0;
    SpatialTransformer middle_block_1;
    ResBlock middle_block_2;

    // output_blocks
    ResBlock output_res_blocks[4][3];
    SpatialTransformer output_transformers[3][3];
    UpSample output_up_samples[3];

    // out
    // group norm 32
    struct ggml_tensor* out_0_w;  // [model_channels, ]
    struct ggml_tensor* out_0_b;  // [model_channels, ]
    // out 1 is nn.SILU()
    struct ggml_tensor* out_2_w;  // [out_channels, model_channels, 3, 3]
    struct ggml_tensor* out_2_b;  // [out_channels, ]

    struct ggml_context* ctx;
    ggml_backend_buffer_t params_buffer;
    ggml_backend_buffer_t compute_buffer;  // for compute
    struct ggml_allocr* compute_alloc = NULL;
    size_t compute_memory_buffer_size = -1;

    size_t memory_buffer_size = 0;
    ggml_type wtype;
    ggml_backend_t backend = NULL;

    UNetModel(SDVersion version = VERSION_1_x) {
        // transformer_depth size is the same of channel_mult size
        // transformer_depth = {1, 1, 1, 0}
        // transformer_depth[index of channel_mult] is applied to SpatialTransformer.depth var
        // transformer_depth_middle = 1 default

        // adm_in_channels = -1 (none)
        if (version == VERSION_2_x) {
            context_dim       = 1024;
            num_head_channels = 64;
            num_heads         = -1;
        } else if (version == VERSION_XL) {
            context_dim = 2048;
            // attention_resolutions = {4, 2}
            // channel_mult = {1, 2, 4}
            // transformer_depth = {0, 2, 10}
            // transformer_depth_middle = 10
            // adm_in_channels = 2816
            // requieres a Sequential phase as "time_embed": label_emb
            num_head_channels = 64;
            num_heads         = -1;
        }
        // set up hparams of blocks

        // input_blocks
        std::vector<int> input_block_chans;
        input_block_chans.push_back(model_channels);
        int ch = model_channels;
        int ds = 1;

        int len_mults = sizeof(channel_mult) / sizeof(int);
        for (int i = 0; i < len_mults; i++) {
            int mult = channel_mult[i];
            for (int j = 0; j < num_res_blocks; j++) {
                input_res_blocks[i][j].channels     = ch;
                input_res_blocks[i][j].emb_channels = time_embed_dim;
                input_res_blocks[i][j].out_channels = mult * model_channels;

                ch = mult * model_channels;

                if (ds == attention_resolutions[0] || ds == attention_resolutions[1] || ds == attention_resolutions[2]) {
                    int n_head = num_heads;
                    int d_head = ch / num_heads;
                    if (num_head_channels != -1) {
                        d_head = num_head_channels;
                        n_head = ch / d_head;
                    }
                    input_transformers[i][j].in_channels = ch;
                    input_transformers[i][j].n_head      = n_head;
                    input_transformers[i][j].d_head      = d_head;
                    input_transformers[i][j].context_dim = context_dim;
                }
                input_block_chans.push_back(ch);
            }
            if (i != len_mults - 1) {
                input_down_samples[i].channels     = ch;
                input_down_samples[i].out_channels = ch;
                input_block_chans.push_back(ch);

                ds *= 2;
            }
        }

        // middle blocks
        middle_block_0.channels     = ch;
        middle_block_0.emb_channels = time_embed_dim;
        middle_block_0.out_channels = ch;

        int n_head = num_heads;
        int d_head = ch / num_heads;
        if (num_head_channels != -1) {
            d_head = num_head_channels;
            n_head = ch / d_head;
        }
        middle_block_1.in_channels = ch;
        middle_block_1.n_head      = n_head;
        middle_block_1.d_head      = d_head;
        middle_block_1.context_dim = context_dim;

        middle_block_2.channels     = ch;
        middle_block_2.emb_channels = time_embed_dim;
        middle_block_2.out_channels = ch;

        // output blocks
        for (int i = len_mults - 1; i >= 0; i--) {
            int mult = channel_mult[i];
            for (int j = 0; j < num_res_blocks + 1; j++) {
                int ich = input_block_chans.back();
                input_block_chans.pop_back();

                output_res_blocks[i][j].channels     = ch + ich;
                output_res_blocks[i][j].emb_channels = time_embed_dim;
                output_res_blocks[i][j].out_channels = mult * model_channels;

                ch = mult * model_channels;

                if (ds == attention_resolutions[0] || ds == attention_resolutions[1] || ds == attention_resolutions[2]) {
                    int n_head = num_heads;
                    int d_head = ch / num_heads;
                    if (num_head_channels != -1) {
                        d_head = num_head_channels;
                        n_head = ch / d_head;
                    }
                    output_transformers[i][j].in_channels = ch;
                    output_transformers[i][j].n_head      = n_head;
                    output_transformers[i][j].d_head      = d_head;
                    output_transformers[i][j].context_dim = context_dim;
                }

                if (i > 0 && j == num_res_blocks) {
                    output_up_samples[i - 1].channels     = ch;
                    output_up_samples[i - 1].out_channels = ch;

                    ds /= 2;
                }
            }
        }
    }

    size_t calculate_mem_size() {
        double mem_size = 0;
        mem_size += time_embed_dim * model_channels * ggml_type_sizef(wtype);  // time_embed_0_w
        mem_size += time_embed_dim * ggml_type_sizef(GGML_TYPE_F32);           // time_embed_0_b
        mem_size += time_embed_dim * time_embed_dim * ggml_type_sizef(wtype);  // time_embed_2_w
        mem_size += time_embed_dim * ggml_type_sizef(GGML_TYPE_F32);           // time_embed_2_b

        mem_size += model_channels * in_channels * 3 * 3 * ggml_type_sizef(GGML_TYPE_F16);  // input_block_0_w
        mem_size += model_channels * ggml_type_sizef(GGML_TYPE_F32);                        // input_block_0_b

        // input_blocks
        int ds        = 1;
        int len_mults = sizeof(channel_mult) / sizeof(int);
        for (int i = 0; i < len_mults; i++) {
            for (int j = 0; j < num_res_blocks; j++) {
                mem_size += input_res_blocks[i][j].calculate_mem_size(wtype);
                if (ds == attention_resolutions[0] || ds == attention_resolutions[1] || ds == attention_resolutions[2]) {
                    mem_size += input_transformers[i][j].calculate_mem_size(wtype);
                }
            }
            if (i != len_mults - 1) {
                ds *= 2;
                mem_size += input_down_samples[i].calculate_mem_size(wtype);
            }
        }

        // middle_block
        mem_size += middle_block_0.calculate_mem_size(wtype);
        mem_size += middle_block_1.calculate_mem_size(wtype);
        mem_size += middle_block_2.calculate_mem_size(wtype);

        // output_blocks
        for (int i = len_mults - 1; i >= 0; i--) {
            for (int j = 0; j < num_res_blocks + 1; j++) {
                mem_size += output_res_blocks[i][j].calculate_mem_size(wtype);

                if (ds == attention_resolutions[0] || ds == attention_resolutions[1] || ds == attention_resolutions[2]) {
                    mem_size += output_transformers[i][j].calculate_mem_size(wtype);
                }

                if (i > 0 && j == num_res_blocks) {
                    mem_size += output_up_samples[i - 1].calculate_mem_size(wtype);

                    ds /= 2;
                }
            }
        }

        // out
        mem_size += 2 * model_channels * ggml_type_sizef(GGML_TYPE_F32);                     // out_0_w/b
        mem_size += out_channels * model_channels * 3 * 3 * ggml_type_sizef(GGML_TYPE_F16);  // out_2_w
        mem_size += out_channels * ggml_type_sizef(GGML_TYPE_F32);                           // out_2_b

        return static_cast<size_t>(mem_size);
    }

    int get_num_tensors() {
        // in
        int num_tensors = 6;

        // input blocks
        int ds        = 1;
        int len_mults = sizeof(channel_mult) / sizeof(int);
        for (int i = 0; i < len_mults; i++) {
            for (int j = 0; j < num_res_blocks; j++) {
                num_tensors += 12;
                if (ds == attention_resolutions[0] || ds == attention_resolutions[1] || ds == attention_resolutions[2]) {
                    num_tensors += 27;
                }
            }
            if (i != len_mults - 1) {
                ds *= 2;
                num_tensors += 2;
            }
        }

        // middle blocks
        num_tensors += 13 * 3;

        // output blocks
        for (int i = len_mults - 1; i >= 0; i--) {
            for (int j = 0; j < num_res_blocks + 1; j++) {
                num_tensors += 12;

                if (ds == attention_resolutions[0] || ds == attention_resolutions[1] || ds == attention_resolutions[2]) {
                    num_tensors += 27;
                }

                if (i > 0 && j == num_res_blocks) {
                    num_tensors += 2;

                    ds /= 2;
                }
            }
        }

        // out
        num_tensors += 4;
        return num_tensors;
    }

    bool initialize(ggml_backend_t backend_, ggml_type wtype_) {
        backend            = backend_;
        wtype              = wtype_;
        memory_buffer_size = 1 * 1024 * 1024;  // 1 MB, for padding
        memory_buffer_size += calculate_mem_size();
        int num_tensors = get_num_tensors();

        LOG_DEBUG("unet params backend buffer size = % 6.2f MB (%i tensors)", memory_buffer_size / (1024.0 * 1024.0), num_tensors);

        struct ggml_init_params params;
        params.mem_size   = static_cast<size_t>(num_tensors * ggml_tensor_overhead());
        params.mem_buffer = NULL;
        params.no_alloc   = true;

        ctx = ggml_init(params);
        if (!ctx) {
            LOG_ERROR("ggml_init() failed");
            return false;
        }

        params_buffer = ggml_backend_alloc_buffer(backend, memory_buffer_size);
        return true;
    }

    void destroy() {
        if (ctx != NULL) {
            ggml_free(ctx);
            ctx = NULL;
        }

        if (params_buffer != NULL) {
            ggml_backend_buffer_free(params_buffer);
            params_buffer = NULL;
        }
    }

    void alloc_params() {
        ggml_allocr* alloc = ggml_allocr_new_from_buffer(params_buffer);
        time_embed_0_w     = ggml_new_tensor_2d(ctx, wtype, model_channels, time_embed_dim);
        time_embed_0_b     = ggml_new_tensor_1d(ctx, GGML_TYPE_F32, time_embed_dim);
        time_embed_2_w     = ggml_new_tensor_2d(ctx, wtype, time_embed_dim, time_embed_dim);
        time_embed_2_b     = ggml_new_tensor_1d(ctx, GGML_TYPE_F32, time_embed_dim);

        // SDXL
        // label_embed_0_w = ggml_new_tensor_2d(ctx, wtype, time_embed_dim, adm_in_channels);
        // label_embed_0_b = ggml_new_tensor_1d(ctx, GGML_TYPE_F32, time_embed_dim);
        // label_embed_2_w = ggml_new_tensor_2d(ctx, wtype, time_embed_dim, time_embed_dim);
        // label_embed_2_b = ggml_new_tensor_1d(ctx, GGML_TYPE_F32, time_embed_dim);

        // input_blocks
        input_block_0_w = ggml_new_tensor_4d(ctx, GGML_TYPE_F16, 3, 3, in_channels, model_channels);
        input_block_0_b = ggml_new_tensor_1d(ctx, GGML_TYPE_F32, model_channels);

        int ds        = 1;
        int len_mults = sizeof(channel_mult) / sizeof(int);
        for (int i = 0; i < len_mults; i++) {
            for (int j = 0; j < num_res_blocks; j++) {
                input_res_blocks[i][j].init_params(ctx, wtype);
                if (ds == attention_resolutions[0] || ds == attention_resolutions[1] || ds == attention_resolutions[2]) {
                    input_transformers[i][j].init_params(ctx, alloc, wtype);
                }
            }
            if (i != len_mults - 1) {
                input_down_samples[i].init_params(ctx, wtype);
                ds *= 2;
            }
        }

        // middle_blocks
        middle_block_0.init_params(ctx, wtype);
        middle_block_1.init_params(ctx, alloc, wtype);
        middle_block_2.init_params(ctx, wtype);

        // output_blocks
        for (int i = len_mults - 1; i >= 0; i--) {
            for (int j = 0; j < num_res_blocks + 1; j++) {
                output_res_blocks[i][j].init_params(ctx, wtype);

                if (ds == attention_resolutions[0] || ds == attention_resolutions[1] || ds == attention_resolutions[2]) {
                    output_transformers[i][j].init_params(ctx, alloc, wtype);
                }

                if (i > 0 && j == num_res_blocks) {
                    output_up_samples[i - 1].init_params(ctx, wtype);

                    ds /= 2;
                }
            }
        }

        // out
        out_0_w = ggml_new_tensor_1d(ctx, GGML_TYPE_F32, model_channels);
        out_0_b = ggml_new_tensor_1d(ctx, GGML_TYPE_F32, model_channels);

        out_2_w = ggml_new_tensor_4d(ctx, GGML_TYPE_F16, 3, 3, model_channels, out_channels);
        out_2_b = ggml_new_tensor_1d(ctx, GGML_TYPE_F32, out_channels);

        // alloc all tensors linked to this context
        for (struct ggml_tensor* t = ggml_get_first_tensor(ctx); t != NULL; t = ggml_get_next_tensor(ctx, t)) {
            if (t->data == NULL) {
                ggml_allocr_alloc(alloc, t);
            }
        }

        ggml_allocr_free(alloc);
    }

    void map_by_name(std::map<std::string, struct ggml_tensor*>& tensors, const std::string prefix) {
        tensors[prefix + "time_embed.0.weight"] = time_embed_0_w;
        tensors[prefix + "time_embed.0.bias"]   = time_embed_0_b;

        tensors[prefix + "time_embed.2.weight"] = time_embed_2_w;
        tensors[prefix + "time_embed.2.bias"]   = time_embed_2_b;

        // input_blocks
        tensors[prefix + "input_blocks.0.0.weight"] = input_block_0_w;
        tensors[prefix + "input_blocks.0.0.bias"]   = input_block_0_b;

        int len_mults       = sizeof(channel_mult) / sizeof(int);
        int input_block_idx = 0;
        int ds              = 1;
        for (int i = 0; i < len_mults; i++) {
            for (int j = 0; j < num_res_blocks; j++) {
                input_block_idx += 1;
                input_res_blocks[i][j].map_by_name(tensors, prefix + "input_blocks." + std::to_string(input_block_idx) + ".0.");
                if (ds == attention_resolutions[0] || ds == attention_resolutions[1] || ds == attention_resolutions[2]) {
                    input_transformers[i][j].map_by_name(tensors, prefix + "input_blocks." + std::to_string(input_block_idx) + ".1.");
                }
            }
            if (i != len_mults - 1) {
                input_block_idx += 1;
                input_down_samples[i].map_by_name(tensors, prefix + "input_blocks." + std::to_string(input_block_idx) + ".0.");
                ds *= 2;
            }
        }

        // middle_blocks
        middle_block_0.map_by_name(tensors, prefix + "middle_block.0.");
        middle_block_1.map_by_name(tensors, prefix + "middle_block.1.");
        middle_block_2.map_by_name(tensors, prefix + "middle_block.2.");

        // output_blocks
        int output_block_idx = 0;
        for (int i = len_mults - 1; i >= 0; i--) {
            for (int j = 0; j < num_res_blocks + 1; j++) {
                output_res_blocks[i][j].map_by_name(tensors, prefix + "output_blocks." + std::to_string(output_block_idx) + ".0.");

                int up_sample_idx = 1;
                if (ds == attention_resolutions[0] || ds == attention_resolutions[1] || ds == attention_resolutions[2]) {
                    output_transformers[i][j].map_by_name(tensors, prefix + "output_blocks." + std::to_string(output_block_idx) + ".1.");
                    up_sample_idx++;
                }

                if (i > 0 && j == num_res_blocks) {
                    output_up_samples[i - 1].map_by_name(tensors, prefix + "output_blocks." + std::to_string(output_block_idx) + "." + std::to_string(up_sample_idx) + ".");

                    ds /= 2;
                }
                output_block_idx += 1;
            }
        }

        // out
        tensors[prefix + "out.0.weight"] = out_0_w;
        tensors[prefix + "out.0.bias"]   = out_0_b;
        tensors[prefix + "out.2.weight"] = out_2_w;
        tensors[prefix + "out.2.bias"]   = out_2_b;
    }

    struct ggml_tensor* forward(struct ggml_context* ctx0,
                                struct ggml_tensor* x,
                                struct ggml_tensor* timesteps,
                                struct ggml_tensor* context,
                                struct ggml_tensor* t_emb = NULL) {
        // x: [N, in_channels, h, w]
        // timesteps: [N, ]
        // t_emb: [N, model_channels]
        // context: [N, max_position, hidden_size]([N, 77, 768])
        if (t_emb == NULL && timesteps != NULL) {
            t_emb = new_timestep_embedding(ctx0, compute_alloc, timesteps, model_channels);  // [N, model_channels]
        }

        // time_embed = nn.Sequential
        auto emb = ggml_nn_linear(ctx0, t_emb, time_embed_0_w, time_embed_0_b);
        emb      = ggml_silu_inplace(ctx0, emb);
        // Linear
        emb = ggml_nn_linear(ctx0, emb, time_embed_2_w, time_embed_2_b);  // [N, time_embed_dim]

        // SDXL
        // label_emd = nn.Sequential
        // Linear
        // param y: an [N] Tensor of labels, if class-conditional. (clip g)

        // if(y != NULL) {
        //     auto y_emb = ggml_nn_linear(ctx, y, label_embed_0_w, label_embed_0_b);
        //     y_emb = ggml_silu_inplace(ctx, y_emb);
        //     y_emb = ggml_nn_linear(ctx, y_emb, label_embed_2_w, label_embed_2_b);
        //     emb = ggml_add(ctx, emb, y_emb);
        // }

        // input_blocks
        std::vector<struct ggml_tensor*> hs;

        // input block 0
        struct ggml_tensor* h = ggml_nn_conv_2d(ctx0, x, input_block_0_w, input_block_0_b, 1, 1, 1, 1);  // [N, model_channels, h, w]

        ggml_set_name(h, "bench-start");
        hs.push_back(h);
        // input block 1-11
        int len_mults = sizeof(channel_mult) / sizeof(int);
        int ds        = 1;
        for (int i = 0; i < len_mults; i++) {
            int mult = channel_mult[i];
            for (int j = 0; j < num_res_blocks; j++) {
                h = input_res_blocks[i][j].forward(ctx0, h, emb);  // [N, mult*model_channels, h, w]
                if (ds == attention_resolutions[0] || ds == attention_resolutions[1] || ds == attention_resolutions[2]) {
                    h = input_transformers[i][j].forward(ctx0, h, context);  // [N, mult*model_channels, h, w]
                }
                hs.push_back(h);
            }
            if (i != len_mults - 1) {
                ds *= 2;
                h = input_down_samples[i].forward(ctx0, h);  // [N, mult*model_channels, h/(2^(i+1)), w/(2^(i+1))]
                hs.push_back(h);
            }
        }
        // [N, 4*model_channels, h/8, w/8]

        // middle_block
        h = middle_block_0.forward(ctx0, h, emb);      // [N, 4*model_channels, h/8, w/8]
        h = middle_block_1.forward(ctx0, h, context);  // [N, 4*model_channels, h/8, w/8]
        h = middle_block_2.forward(ctx0, h, emb);      // [N, 4*model_channels, h/8, w/8]

        // output_blocks
        for (int i = len_mults - 1; i >= 0; i--) {
            for (int j = 0; j < num_res_blocks + 1; j++) {
                auto h_skip = hs.back();
                hs.pop_back();

                h = ggml_concat(ctx0, h, h_skip);
                h = output_res_blocks[i][j].forward(ctx0, h, emb);

                if (ds == attention_resolutions[0] || ds == attention_resolutions[1] || ds == attention_resolutions[2]) {
                    h = output_transformers[i][j].forward(ctx0, h, context);
                }

                if (i > 0 && j == num_res_blocks) {
                    h = output_up_samples[i - 1].forward(ctx0, h);

                    ds /= 2;
                }
            }
        }

        // out
        h = ggml_nn_group_norm(ctx0, h, out_0_w, out_0_b);
        h = ggml_silu_inplace(ctx0, h);

        // conv2d
        h = ggml_nn_conv_2d(ctx0, h, out_2_w, out_2_b, 1, 1, 1, 1);  // [N, out_channels, h, w]
        ggml_set_name(h, "bench-end");
        return h;
    }

    struct ggml_cgraph* build_graph(struct ggml_tensor* x,
                                    struct ggml_tensor* timesteps,
                                    struct ggml_tensor* context,
                                    struct ggml_tensor* t_emb = NULL) {
        // since we are using ggml-alloc, this buffer only needs enough space to hold the ggml_tensor and ggml_cgraph structs, but not the tensor data
        static size_t buf_size = ggml_tensor_overhead() * UNET_GRAPH_SIZE + ggml_graph_overhead();
        static std::vector<uint8_t> buf(buf_size);

        struct ggml_init_params params = {
            /*.mem_size   =*/buf_size,
            /*.mem_buffer =*/buf.data(),
            /*.no_alloc   =*/true,  // the tensors will be allocated later by ggml_allocr_alloc_graph()
        };

        struct ggml_context* ctx0 = ggml_init(params);

        struct ggml_cgraph* gf = ggml_new_graph_custom(ctx0, UNET_GRAPH_SIZE, false);

        // temporal tensors for transfer tensors from cpu to gpu if needed
        struct ggml_tensor* x_t         = NULL;
        struct ggml_tensor* timesteps_t = NULL;
        struct ggml_tensor* context_t   = NULL;
        struct ggml_tensor* t_emb_t     = NULL;

        // it's performing a compute, check if backend isn't cpu
        if (!ggml_backend_is_cpu(backend)) {
            // pass input tensors to gpu memory
            x_t       = ggml_dup_tensor(ctx0, x);
            context_t = ggml_dup_tensor(ctx0, context);
            ggml_allocr_alloc(compute_alloc, x_t);
            if (timesteps != NULL) {
                timesteps_t = ggml_dup_tensor(ctx0, timesteps);
                ggml_allocr_alloc(compute_alloc, timesteps_t);
            }
            ggml_allocr_alloc(compute_alloc, context_t);
            if (t_emb != NULL) {
                t_emb_t = ggml_dup_tensor(ctx0, t_emb);
                ggml_allocr_alloc(compute_alloc, t_emb_t);
            }
            // pass data to device backend
            if (!ggml_allocr_is_measure(compute_alloc)) {
                ggml_backend_tensor_set(x_t, x->data, 0, ggml_nbytes(x));
                ggml_backend_tensor_set(context_t, context->data, 0, ggml_nbytes(context));
                if (timesteps_t != NULL) {
                    ggml_backend_tensor_set(timesteps_t, timesteps->data, 0, ggml_nbytes(timesteps));
                }
                if (t_emb_t != NULL) {
                    ggml_backend_tensor_set(t_emb_t, t_emb->data, 0, ggml_nbytes(t_emb));
                }
            }
        } else {
            // if it's cpu backend just pass the same tensors
            x_t         = x;
            timesteps_t = timesteps;
            context_t   = context;
            t_emb_t     = t_emb;
        }

        struct ggml_tensor* out = forward(ctx0, x_t, timesteps_t, context_t, t_emb_t);

        ggml_build_forward_expand(gf, out);
        ggml_free(ctx0);

        return gf;
    }

    void begin(struct ggml_tensor* x,
               struct ggml_tensor* context,
               struct ggml_tensor* t_emb = NULL) {
        if (compute_memory_buffer_size == -1) {
            // alignment required by the backend
            compute_alloc = ggml_allocr_new_measure_from_backend(backend);

            struct ggml_cgraph* gf = build_graph(x, NULL, context, t_emb);

            // compute the required memory
            compute_memory_buffer_size = ggml_allocr_alloc_graph(compute_alloc, gf);

            // recreate the allocator with the required memory
            ggml_allocr_free(compute_alloc);

            LOG_DEBUG("diffusion compute buffer size: %.2f MB", compute_memory_buffer_size / 1024.0 / 1024.0);
        }

        compute_buffer = ggml_backend_alloc_buffer(backend, compute_memory_buffer_size);
        compute_alloc  = ggml_allocr_new_from_buffer(compute_buffer);
    }

    void compute(struct ggml_tensor* work_latent, int n_threads, struct ggml_tensor* x, struct ggml_tensor* timesteps, struct ggml_tensor* context, struct ggml_tensor* t_emb = NULL) {
        ggml_allocr_reset(compute_alloc);

        // compute
        struct ggml_cgraph* gf = build_graph(x, timesteps, context, t_emb);

        ggml_allocr_alloc_graph(compute_alloc, gf);

        if (ggml_backend_is_cpu(backend)) {
            ggml_backend_cpu_set_n_threads(backend, n_threads);
        }

        ggml_backend_graph_compute(backend, gf);

#ifdef GGML_PERF
        ggml_graph_print(gf);
#endif

        ggml_backend_tensor_get(gf->nodes[gf->n_nodes - 1], work_latent->data, 0, ggml_nbytes(work_latent));
    }

    void end() {
        ggml_allocr_free(compute_alloc);
        ggml_backend_buffer_free(compute_buffer);
        compute_alloc              = NULL;
        compute_memory_buffer_size = -1;
    }
};

/*================================================== AutoEncoderKL ===================================================*/

struct ResnetBlock {
    // network hparams
    int in_channels;
    int out_channels;

    // network params
    struct ggml_tensor* norm1_w;  // [in_channels, ]
    struct ggml_tensor* norm1_b;  // [in_channels, ]

    struct ggml_tensor* conv1_w;  // [out_channels, in_channels, 3, 3]
    struct ggml_tensor* conv1_b;  // [out_channels, ]

    struct ggml_tensor* norm2_w;  // [out_channels, ]
    struct ggml_tensor* norm2_b;  // [out_channels, ]

    struct ggml_tensor* conv2_w;  // [out_channels, out_channels, 3, 3]
    struct ggml_tensor* conv2_b;  // [out_channels, ]

    // nin_shortcut, only if out_channels != in_channels
    struct ggml_tensor* nin_shortcut_w;  // [out_channels, in_channels, 1, 1]
    struct ggml_tensor* nin_shortcut_b;  // [out_channels, ]

    size_t calculate_mem_size(ggml_type wtype) {
        double mem_size = 0;
        mem_size += 2 * in_channels * ggml_type_sizef(GGML_TYPE_F32);                      // norm1_w/b
        mem_size += out_channels * in_channels * 3 * 3 * ggml_type_sizef(GGML_TYPE_F16);   // conv1_w
        mem_size += 4 * out_channels * ggml_type_sizef(GGML_TYPE_F32);                     // conv1_b/norm2_w/norm2_b/conv2_b
        mem_size += out_channels * out_channels * 3 * 3 * ggml_type_sizef(GGML_TYPE_F16);  // conv2_w

        if (out_channels != in_channels) {
            mem_size += out_channels * in_channels * 1 * 1 * ggml_type_sizef(GGML_TYPE_F16);  // nin_shortcut_w
            mem_size += out_channels * ggml_type_sizef(GGML_TYPE_F32);                        // nin_shortcut_b
        }
        return static_cast<size_t>(mem_size);
    }

    void init_params(struct ggml_context* ctx, ggml_type wtype) {
        norm1_w = ggml_new_tensor_1d(ctx, GGML_TYPE_F32, in_channels);
        norm1_b = ggml_new_tensor_1d(ctx, GGML_TYPE_F32, in_channels);
        conv1_w = ggml_new_tensor_4d(ctx, GGML_TYPE_F16, 3, 3, in_channels, out_channels);
        conv1_b = ggml_new_tensor_1d(ctx, GGML_TYPE_F32, out_channels);

        norm2_w = ggml_new_tensor_1d(ctx, GGML_TYPE_F32, out_channels);
        norm2_b = ggml_new_tensor_1d(ctx, GGML_TYPE_F32, out_channels);
        conv2_w = ggml_new_tensor_4d(ctx, GGML_TYPE_F16, 3, 3, out_channels, out_channels);
        conv2_b = ggml_new_tensor_1d(ctx, GGML_TYPE_F32, out_channels);

        if (out_channels != in_channels) {
            nin_shortcut_w = ggml_new_tensor_4d(ctx, GGML_TYPE_F16, 1, 1, in_channels, out_channels);
            nin_shortcut_b = ggml_new_tensor_1d(ctx, GGML_TYPE_F32, out_channels);
        }
    }

    void map_by_name(std::map<std::string, struct ggml_tensor*>& tensors, const std::string prefix) {
        tensors[prefix + "norm1.weight"] = norm1_w;
        tensors[prefix + "norm1.bias"]   = norm1_b;
        tensors[prefix + "conv1.weight"] = conv1_w;
        tensors[prefix + "conv1.bias"]   = conv1_b;

        tensors[prefix + "norm2.weight"] = norm2_w;
        tensors[prefix + "norm2.bias"]   = norm2_b;
        tensors[prefix + "conv2.weight"] = conv2_w;
        tensors[prefix + "conv2.bias"]   = conv2_b;

        if (out_channels != in_channels) {
            tensors[prefix + "nin_shortcut.weight"] = nin_shortcut_w;
            tensors[prefix + "nin_shortcut.bias"]   = nin_shortcut_b;
        }
    }

    struct ggml_tensor* forward(struct ggml_context* ctx, struct ggml_tensor* z) {
        // z: [N, in_channels, h, w]

        auto h = ggml_nn_group_norm(ctx, z, norm1_w, norm1_b);
        h      = ggml_silu_inplace(ctx, h);
        h      = ggml_nn_conv_2d(ctx, h, conv1_w, conv1_b, 1, 1, 1, 1);  // [N, out_channels, h, w]
        h      = ggml_nn_group_norm(ctx, h, norm2_w, norm2_b);
        h      = ggml_silu_inplace(ctx, h);
        // dropout, skip for inference
        h = ggml_nn_conv_2d(ctx, h, conv2_w, conv2_b, 1, 1, 1, 1);  // [N, out_channels, h, w]

        // skip connection
        if (out_channels != in_channels) {
            z = ggml_nn_conv_2d(ctx, z, nin_shortcut_w, nin_shortcut_b);  // [N, out_channels, h, w]
        }

        h = ggml_add(ctx, h, z);
        return h;  // [N, out_channels, h, w]
    }
};

struct AttnBlock {
    int in_channels;  // mult * model_channels

    // group norm
    struct ggml_tensor* norm_w;  // [in_channels,]
    struct ggml_tensor* norm_b;  // [in_channels,]

    // q/k/v
    struct ggml_tensor* q_w;  // [in_channels, in_channels, 1, 1]
    struct ggml_tensor* q_b;  // [in_channels,]
    struct ggml_tensor* k_w;  // [in_channels, in_channels, 1, 1]
    struct ggml_tensor* k_b;  // [in_channels,]
    struct ggml_tensor* v_w;  // [in_channels, in_channels, 1, 1]
    struct ggml_tensor* v_b;  // [in_channels,]

    // proj_out
    struct ggml_tensor* proj_out_w;  // [in_channels, in_channels, 1, 1]
    struct ggml_tensor* proj_out_b;  // [in_channels,]

    struct ggml_tensor* attn_scale;

    size_t calculate_mem_size(ggml_type wtype) {
        double mem_size = 0;
        mem_size += 6 * in_channels * ggml_type_sizef(GGML_TYPE_F32);                        // norm_w/norm_b/q_b/k_v/v_b/proj_out_b
        mem_size += 4 * in_channels * in_channels * 1 * 1 * ggml_type_sizef(GGML_TYPE_F16);  // q_w/k_w/v_w/proj_out_w                                            // object overhead
        return static_cast<size_t>(mem_size);
    }

    void init_params(struct ggml_context* ctx, ggml_allocr* alloc, ggml_type wtype) {
        norm_w = ggml_new_tensor_1d(ctx, GGML_TYPE_F32, in_channels);
        norm_b = ggml_new_tensor_1d(ctx, GGML_TYPE_F32, in_channels);

        q_w = ggml_new_tensor_4d(ctx, GGML_TYPE_F16, 1, 1, in_channels, in_channels);
        q_b = ggml_new_tensor_1d(ctx, GGML_TYPE_F32, in_channels);
        k_w = ggml_new_tensor_4d(ctx, GGML_TYPE_F16, 1, 1, in_channels, in_channels);
        k_b = ggml_new_tensor_1d(ctx, GGML_TYPE_F32, in_channels);
        v_w = ggml_new_tensor_4d(ctx, GGML_TYPE_F16, 1, 1, in_channels, in_channels);
        v_b = ggml_new_tensor_1d(ctx, GGML_TYPE_F32, in_channels);

        proj_out_w = ggml_new_tensor_4d(ctx, GGML_TYPE_F16, 1, 1, in_channels, in_channels);
        proj_out_b = ggml_new_tensor_1d(ctx, GGML_TYPE_F32, in_channels);

        attn_scale = ggml_new_tensor_1d(ctx, GGML_TYPE_F32, 1);
        ggml_allocr_alloc(alloc, attn_scale);
        float scale = 1.0f / sqrt((float)in_channels);
        ggml_backend_tensor_set(attn_scale, &scale, 0, sizeof(scale));
    }

    void map_by_name(std::map<std::string, struct ggml_tensor*>& tensors, const std::string prefix) {
        tensors[prefix + "norm.weight"]     = norm_w;
        tensors[prefix + "norm.bias"]       = norm_b;
        tensors[prefix + "q.weight"]        = q_w;
        tensors[prefix + "q.bias"]          = q_b;
        tensors[prefix + "k.weight"]        = k_w;
        tensors[prefix + "k.bias"]          = k_b;
        tensors[prefix + "v.weight"]        = v_w;
        tensors[prefix + "v.bias"]          = v_b;
        tensors[prefix + "proj_out.weight"] = proj_out_w;
        tensors[prefix + "proj_out.bias"]   = proj_out_b;
    }

    struct ggml_tensor* forward(struct ggml_context* ctx, struct ggml_tensor* x) {
        // x: [N, in_channels, h, w]

        auto h_ = ggml_nn_group_norm(ctx, x, norm_w, norm_b);

        const int64_t n = h_->ne[3];
        const int64_t c = h_->ne[2];
        const int64_t h = h_->ne[1];
        const int64_t w = h_->ne[0];

        auto q = ggml_nn_conv_2d(ctx, h_, q_w, q_b);  // [N, in_channels, h, w]
        auto k = ggml_nn_conv_2d(ctx, h_, k_w, k_b);  // [N, in_channels, h, w]
        auto v = ggml_nn_conv_2d(ctx, h_, v_w, v_b);  // [N, in_channels, h, w]

        q = ggml_cont(ctx, ggml_permute(ctx, q, 1, 2, 0, 3));  // [N, h, w, in_channels]
        q = ggml_reshape_3d(ctx, q, c, h * w, n);              // [N, h * w, in_channels]

        k = ggml_cont(ctx, ggml_permute(ctx, k, 1, 2, 0, 3));  // [N, h, w, in_channels]
        k = ggml_reshape_3d(ctx, k, c, h * w, n);              // [N, h * w, in_channels]

        auto w_ = ggml_mul_mat(ctx, k, q);  // [N, h * w, h * w]
        w_      = ggml_scale_inplace(ctx, w_, attn_scale);
        w_      = ggml_soft_max_inplace(ctx, w_);

        v  = ggml_reshape_3d(ctx, v, h * w, c, n);               // [N, in_channels, h * w]
        h_ = ggml_mul_mat(ctx, v, w_);                           // [N, h * w, in_channels]
        h_ = ggml_cont(ctx, ggml_permute(ctx, h_, 1, 0, 2, 3));  // [N, in_channels, h * w]
        h_ = ggml_reshape_4d(ctx, h_, w, h, c, n);               // [N, in_channels, h, w]

        // proj_out
        h_ = ggml_nn_conv_2d(ctx, h_, proj_out_w, proj_out_b);  // [N, in_channels, h, w]

        h_ = ggml_add(ctx, h_, x);
        return h_;
    }
};

// ldm.modules.diffusionmodules.model.Encoder
struct Encoder {
    int embed_dim      = 4;
    int ch             = 128;
    int z_channels     = 4;
    int in_channels    = 3;
    int num_res_blocks = 2;
    int ch_mult[4]     = {1, 2, 4, 4};

    struct ggml_tensor* conv_in_w;  // [ch, in_channels, 3, 3]
    struct ggml_tensor* conv_in_b;  // [ch, ]

    ResnetBlock down_blocks[4][2];
    DownSample down_samples[3];

    struct
    {
        ResnetBlock block_1;
        AttnBlock attn_1;
        ResnetBlock block_2;
    } mid;

    // block_in = ch * ch_mult[len_mults - 1]
    struct ggml_tensor* norm_out_w;  // [block_in, ]
    struct ggml_tensor* norm_out_b;  // [block_in, ]

    struct ggml_tensor* conv_out_w;  // [embed_dim*2, block_in, 3, 3]
    struct ggml_tensor* conv_out_b;  // [embed_dim*2, ]

    Encoder() {
        int len_mults = sizeof(ch_mult) / sizeof(int);

        int block_in = 1;
        for (int i = 0; i < len_mults; i++) {
            if (i == 0) {
                block_in = ch;
            } else {
                block_in = ch * ch_mult[i - 1];
            }
            int block_out = ch * ch_mult[i];
            for (int j = 0; j < num_res_blocks; j++) {
                down_blocks[i][j].in_channels  = block_in;
                down_blocks[i][j].out_channels = block_out;
                block_in                       = block_out;
            }
            if (i != len_mults - 1) {
                down_samples[i].channels       = block_in;
                down_samples[i].out_channels   = block_in;
                down_samples[i].vae_downsample = true;
            }
        }

        mid.block_1.in_channels  = block_in;
        mid.block_1.out_channels = block_in;
        mid.attn_1.in_channels   = block_in;
        mid.block_2.in_channels  = block_in;
        mid.block_2.out_channels = block_in;
    }

    size_t get_num_tensors() {
        int num_tensors = 6;

        // mid
        num_tensors += 10 * 3;

        int len_mults = sizeof(ch_mult) / sizeof(int);
        for (int i = len_mults - 1; i >= 0; i--) {
            for (int j = 0; j < num_res_blocks + 1; j++) {
                num_tensors += 10;
            }

            if (i != 0) {
                num_tensors += 2;
            }
        }
        return num_tensors;
    }

    size_t calculate_mem_size(ggml_type wtype) {
        double mem_size = 0;
        int len_mults   = sizeof(ch_mult) / sizeof(int);
        int block_in    = ch * ch_mult[len_mults - 1];

        mem_size += ch * in_channels * 3 * 3 * ggml_type_sizef(GGML_TYPE_F16);  // conv_in_w
        mem_size += ch * ggml_type_sizef(GGML_TYPE_F32);                        // conv_in_b

        mem_size += 2 * block_in * ggml_type_sizef(GGML_TYPE_F32);  // norm_out_w/b

        mem_size += z_channels * 2 * block_in * 3 * 3 * ggml_type_sizef(GGML_TYPE_F16);  // conv_out_w
        mem_size += z_channels * 2 * ggml_type_sizef(GGML_TYPE_F32);                     // conv_out_b

        mem_size += mid.block_1.calculate_mem_size(wtype);
        mem_size += mid.attn_1.calculate_mem_size(wtype);
        mem_size += mid.block_2.calculate_mem_size(wtype);

        for (int i = len_mults - 1; i >= 0; i--) {
            for (int j = 0; j < num_res_blocks + 1; j++) {
                mem_size += down_blocks[i][j].calculate_mem_size(wtype);
            }
            if (i != 0) {
                mem_size += down_samples[i - 1].calculate_mem_size(wtype);
            }
        }

        return static_cast<size_t>(mem_size);
    }

    void init_params(struct ggml_context* ctx, ggml_allocr* alloc, ggml_type wtype) {
        int len_mults = sizeof(ch_mult) / sizeof(int);
        int block_in  = ch * ch_mult[len_mults - 1];

        conv_in_w = ggml_new_tensor_4d(ctx, GGML_TYPE_F16, 3, 3, in_channels, ch);
        conv_in_b = ggml_new_tensor_1d(ctx, GGML_TYPE_F32, ch);

        norm_out_w = ggml_new_tensor_1d(ctx, GGML_TYPE_F32, block_in);
        norm_out_b = ggml_new_tensor_1d(ctx, GGML_TYPE_F32, block_in);

        conv_out_w = ggml_new_tensor_4d(ctx, GGML_TYPE_F16, 3, 3, block_in, z_channels * 2);
        conv_out_b = ggml_new_tensor_1d(ctx, GGML_TYPE_F32, z_channels * 2);

        mid.block_1.init_params(ctx, wtype);
        mid.attn_1.init_params(ctx, alloc, wtype);
        mid.block_2.init_params(ctx, wtype);

        for (int i = 0; i < len_mults; i++) {
            for (int j = 0; j < num_res_blocks; j++) {
                down_blocks[i][j].init_params(ctx, wtype);
            }
            if (i != len_mults - 1) {
                down_samples[i].init_params(ctx, wtype);
            }
        }
    }

    void map_by_name(std::map<std::string, struct ggml_tensor*>& tensors, const std::string prefix) {
        tensors[prefix + "norm_out.weight"] = norm_out_w;
        tensors[prefix + "norm_out.bias"]   = norm_out_b;
        tensors[prefix + "conv_in.weight"]  = conv_in_w;
        tensors[prefix + "conv_in.bias"]    = conv_in_b;
        tensors[prefix + "conv_out.weight"] = conv_out_w;
        tensors[prefix + "conv_out.bias"]   = conv_out_b;

        mid.block_1.map_by_name(tensors, prefix + "mid.block_1.");
        mid.attn_1.map_by_name(tensors, prefix + "mid.attn_1.");
        mid.block_2.map_by_name(tensors, prefix + "mid.block_2.");

        int len_mults = sizeof(ch_mult) / sizeof(int);
        for (int i = 0; i < len_mults; i++) {
            for (int j = 0; j < num_res_blocks; j++) {
                down_blocks[i][j].map_by_name(tensors, prefix + "down." + std::to_string(i) + ".block." + std::to_string(j) + ".");
            }
            if (i != len_mults - 1) {
                down_samples[i].map_by_name(tensors, prefix + "down." + std::to_string(i) + ".downsample.");
            }
        }
    }

    struct ggml_tensor* forward(struct ggml_context* ctx, struct ggml_tensor* x) {
        // x: [N, in_channels, h, w]

        // conv_in
        auto h = ggml_nn_conv_2d(ctx, x, conv_in_w, conv_in_b, 1, 1, 1, 1);  // [N, ch, h, w]
        ggml_set_name(h, "b-start");
        int len_mults = sizeof(ch_mult) / sizeof(int);
        for (int i = 0; i < len_mults; i++) {
            for (int j = 0; j < num_res_blocks; j++) {
                h = down_blocks[i][j].forward(ctx, h);
            }
            if (i != len_mults - 1) {
                h = down_samples[i].forward(ctx, h);
            }
        }

        h = mid.block_1.forward(ctx, h);
        h = mid.attn_1.forward(ctx, h);
        h = mid.block_2.forward(ctx, h);  // [N, block_in, h, w]

        h = ggml_nn_group_norm(ctx, h, norm_out_w, norm_out_b);
        h = ggml_silu_inplace(ctx, h);

        // conv_out
        h = ggml_nn_conv_2d(ctx, h, conv_out_w, conv_out_b, 1, 1, 1, 1);  // [N, z_channels*2, h, w]

        return h;
    }
};

// ldm.modules.diffusionmodules.model.Decoder
struct Decoder {
    int embed_dim      = 4;
    int ch             = 128;
    int z_channels     = 4;
    int out_ch         = 3;
    int num_res_blocks = 2;
    int ch_mult[4]     = {1, 2, 4, 4};

    // block_in = ch *  ch_mult[-1], 512
    struct ggml_tensor* conv_in_w;  // [block_in, z_channels, 3, 3]
    struct ggml_tensor* conv_in_b;  // [block_in, ]

    struct
    {
        ResnetBlock block_1;
        AttnBlock attn_1;
        ResnetBlock block_2;
    } mid;

    ResnetBlock up_blocks[4][3];
    UpSample up_samples[3];

    struct ggml_tensor* norm_out_w;  // [ch *  ch_mult[0], ]
    struct ggml_tensor* norm_out_b;  // [ch *  ch_mult[0], ]

    struct ggml_tensor* conv_out_w;  // [out_ch, ch *  ch_mult[0], 3, 3]
    struct ggml_tensor* conv_out_b;  // [out_ch, ]

    Decoder() {
        int len_mults = sizeof(ch_mult) / sizeof(int);
        int block_in  = ch * ch_mult[len_mults - 1];

        mid.block_1.in_channels  = block_in;
        mid.block_1.out_channels = block_in;
        mid.attn_1.in_channels   = block_in;
        mid.block_2.in_channels  = block_in;
        mid.block_2.out_channels = block_in;

        for (int i = len_mults - 1; i >= 0; i--) {
            int mult      = ch_mult[i];
            int block_out = ch * mult;
            for (int j = 0; j < num_res_blocks + 1; j++) {
                up_blocks[i][j].in_channels  = block_in;
                up_blocks[i][j].out_channels = block_out;
                block_in                     = block_out;
            }
            if (i != 0) {
                up_samples[i - 1].channels     = block_in;
                up_samples[i - 1].out_channels = block_in;
            }
        }
    }

    size_t calculate_mem_size(ggml_type wtype) {
        double mem_size = 0;
        int len_mults   = sizeof(ch_mult) / sizeof(int);
        int block_in    = ch * ch_mult[len_mults - 1];

        mem_size += block_in * z_channels * 3 * 3 * ggml_type_sizef(GGML_TYPE_F16);  // conv_in_w
        mem_size += block_in * ggml_type_sizef(GGML_TYPE_F32);                       // conv_in_b

        mem_size += 2 * (ch * ch_mult[0]) * ggml_type_sizef(GGML_TYPE_F32);  // norm_out_w/b

        mem_size += (ch * ch_mult[0]) * out_ch * 3 * 3 * ggml_type_sizef(GGML_TYPE_F16);  // conv_out_w
        mem_size += out_ch * ggml_type_sizef(GGML_TYPE_F32);                              // conv_out_b

        mem_size += mid.block_1.calculate_mem_size(wtype);
        mem_size += mid.attn_1.calculate_mem_size(wtype);
        mem_size += mid.block_2.calculate_mem_size(wtype);

        for (int i = len_mults - 1; i >= 0; i--) {
            for (int j = 0; j < num_res_blocks + 1; j++) {
                mem_size += up_blocks[i][j].calculate_mem_size(wtype);
            }
            if (i != 0) {
                mem_size += up_samples[i - 1].calculate_mem_size(wtype);
            }
        }

        return static_cast<size_t>(mem_size);
    }

    size_t get_num_tensors() {
        int num_tensors = 8;

        // mid
        num_tensors += 10 * 3;

        int len_mults = sizeof(ch_mult) / sizeof(int);
        for (int i = len_mults - 1; i >= 0; i--) {
            for (int j = 0; j < num_res_blocks + 1; j++) {
                num_tensors += 10;
            }

            if (i != 0) {
                num_tensors += 2;
            }
        }
        return num_tensors;
    }

    void init_params(struct ggml_context* ctx, ggml_allocr* alloc, ggml_type wtype) {
        int len_mults = sizeof(ch_mult) / sizeof(int);
        int block_in  = ch * ch_mult[len_mults - 1];

        norm_out_w = ggml_new_tensor_1d(ctx, GGML_TYPE_F32, ch * ch_mult[0]);
        norm_out_b = ggml_new_tensor_1d(ctx, GGML_TYPE_F32, ch * ch_mult[0]);

        conv_in_w = ggml_new_tensor_4d(ctx, GGML_TYPE_F16, 3, 3, z_channels, block_in);
        conv_in_b = ggml_new_tensor_1d(ctx, GGML_TYPE_F32, block_in);

        conv_out_w = ggml_new_tensor_4d(ctx, GGML_TYPE_F16, 3, 3, ch * ch_mult[0], out_ch);
        conv_out_b = ggml_new_tensor_1d(ctx, GGML_TYPE_F32, out_ch);

        mid.block_1.init_params(ctx, wtype);
        mid.attn_1.init_params(ctx, alloc, wtype);
        mid.block_2.init_params(ctx, wtype);

        for (int i = len_mults - 1; i >= 0; i--) {
            for (int j = 0; j < num_res_blocks + 1; j++) {
                up_blocks[i][j].init_params(ctx, wtype);
            }

            if (i != 0) {
                up_samples[i - 1].init_params(ctx, wtype);
            }
        }
    }

    void map_by_name(std::map<std::string, struct ggml_tensor*>& tensors, const std::string prefix) {
        tensors[prefix + "norm_out.weight"] = norm_out_w;
        tensors[prefix + "norm_out.bias"]   = norm_out_b;
        tensors[prefix + "conv_in.weight"]  = conv_in_w;
        tensors[prefix + "conv_in.bias"]    = conv_in_b;
        tensors[prefix + "conv_out.weight"] = conv_out_w;
        tensors[prefix + "conv_out.bias"]   = conv_out_b;

        mid.block_1.map_by_name(tensors, prefix + "mid.block_1.");
        mid.attn_1.map_by_name(tensors, prefix + "mid.attn_1.");
        mid.block_2.map_by_name(tensors, prefix + "mid.block_2.");

        int len_mults = sizeof(ch_mult) / sizeof(int);
        for (int i = len_mults - 1; i >= 0; i--) {
            for (int j = 0; j < num_res_blocks + 1; j++) {
                up_blocks[i][j].map_by_name(tensors, prefix + "up." + std::to_string(i) + ".block." + std::to_string(j) + ".");
            }
            if (i != 0) {
                up_samples[i - 1].map_by_name(tensors, prefix + "up." + std::to_string(i) + ".upsample.");
            }
        }
    }

    struct ggml_tensor* forward(struct ggml_context* ctx, struct ggml_tensor* z) {
        // z: [N, z_channels, h, w]
        // conv_in
        auto h = ggml_nn_conv_2d(ctx, z, conv_in_w, conv_in_b, 1, 1, 1, 1);  // [N, block_in, h, w]

        h = mid.block_1.forward(ctx, h);
        h = mid.attn_1.forward(ctx, h);
        h = mid.block_2.forward(ctx, h);  // [N, block_in, h, w]

        int len_mults = sizeof(ch_mult) / sizeof(int);
        for (int i = len_mults - 1; i >= 0; i--) {
            for (int j = 0; j < num_res_blocks + 1; j++) {
                h = up_blocks[i][j].forward(ctx, h);
            }
            if (i != 0) {
                h = up_samples[i - 1].forward(ctx, h);
            }
        }

        // group norm 32
        h = ggml_nn_group_norm(ctx, h, norm_out_w, norm_out_b);
        h = ggml_silu_inplace(ctx, h);

        // conv_out
        h = ggml_nn_conv_2d(ctx, h, conv_out_w, conv_out_b, 1, 1, 1, 1);  // [N, out_ch, h, w]
        return h;
    }
};

// ldm.models.autoencoder.AutoencoderKL
struct AutoEncoderKL {
    bool decode_only = true;
    int embed_dim    = 4;
    struct
    {
        int z_channels     = 4;
        int resolution     = 256;
        int in_channels    = 3;
        int out_ch         = 3;
        int ch             = 128;
        int ch_mult[4]     = {1, 2, 4, 4};
        int num_res_blocks = 2;
    } dd_config;

    struct ggml_tensor* quant_conv_w;  // [2*embed_dim, 2*z_channels, 1, 1]
    struct ggml_tensor* quant_conv_b;  // [2*embed_dim, ]

    struct ggml_tensor* post_quant_conv_w;  // [z_channels, embed_dim, 1, 1]
    struct ggml_tensor* post_quant_conv_b;  // [z_channels, ]

    Encoder encoder;
    Decoder decoder;

    struct ggml_context* ctx;
    ggml_backend_buffer_t params_buffer;
    ggml_backend_buffer_t compute_buffer;  // for compute
    struct ggml_allocr* compute_alloc = NULL;

    int memory_buffer_size = 0;
    ggml_type wtype;
    ggml_backend_t backend = NULL;

    AutoEncoderKL(bool decode_only = false)
        : decode_only(decode_only) {
        assert(sizeof(dd_config.ch_mult) == sizeof(encoder.ch_mult));
        assert(sizeof(dd_config.ch_mult) == sizeof(decoder.ch_mult));

        encoder.embed_dim      = embed_dim;
        decoder.embed_dim      = embed_dim;
        encoder.ch             = dd_config.ch;
        decoder.ch             = dd_config.ch;
        encoder.z_channels     = dd_config.z_channels;
        decoder.z_channels     = dd_config.z_channels;
        encoder.in_channels    = dd_config.in_channels;
        decoder.out_ch         = dd_config.out_ch;
        encoder.num_res_blocks = dd_config.num_res_blocks;

        int len_mults = sizeof(dd_config.ch_mult) / sizeof(int);
        for (int i = 0; i < len_mults; i++) {
            encoder.ch_mult[i] = dd_config.ch_mult[i];
            decoder.ch_mult[i] = dd_config.ch_mult[i];
        }
    }

    size_t calculate_mem_size() {
        double mem_size = 0;

        if (!decode_only) {
            mem_size += 2 * embed_dim * 2 * dd_config.z_channels * 1 * 1 * ggml_type_sizef(GGML_TYPE_F16);  // quant_conv_w
            mem_size += 2 * embed_dim * ggml_type_sizef(GGML_TYPE_F32);                                     // quant_conv_b
            mem_size += encoder.calculate_mem_size(wtype);
        }

        mem_size += dd_config.z_channels * embed_dim * 1 * 1 * ggml_type_sizef(GGML_TYPE_F16);  // post_quant_conv_w
        mem_size += dd_config.z_channels * ggml_type_sizef(GGML_TYPE_F32);                      // post_quant_conv_b

        mem_size += decoder.calculate_mem_size(wtype);
        return static_cast<size_t>(mem_size);
    }

    bool initialize(ggml_backend_t backend_, ggml_type wtype_) {
        backend            = backend_;
        wtype              = wtype_;
        memory_buffer_size = 1 * 1024 * 1024;  // 1 MB, for padding
        memory_buffer_size += (int)calculate_mem_size();
        int num_tensors = 0;
        if (!decode_only) {
            num_tensors += 2;
            num_tensors += (int)encoder.get_num_tensors();
        }

        num_tensors += (int)decoder.get_num_tensors();
        LOG_DEBUG("vae params backend buffer size = % 6.2f MB (%i tensors)", memory_buffer_size / (1024.0 * 1024.0), num_tensors);

        struct ggml_init_params params;
        params.mem_size   = static_cast<size_t>(num_tensors * ggml_tensor_overhead());
        params.mem_buffer = NULL;
        params.no_alloc   = true;

        params_buffer = ggml_backend_alloc_buffer(backend, memory_buffer_size);

        ctx = ggml_init(params);
        if (!ctx) {
            LOG_ERROR("ggml_init() failed");
            return false;
        }
        return true;
    }

    void destroy() {
        if (ctx != NULL) {
            ggml_free(ctx);
            ctx = NULL;
        }
    }

    void alloc_params() {
        ggml_allocr* alloc = ggml_allocr_new_from_buffer(params_buffer);

        if (!decode_only) {
            quant_conv_w = ggml_new_tensor_4d(ctx, GGML_TYPE_F16, 1, 1, 2 * dd_config.z_channels, 2 * embed_dim);
            quant_conv_b = ggml_new_tensor_1d(ctx, GGML_TYPE_F32, 2 * embed_dim);
            encoder.init_params(ctx, alloc, wtype);
        }

        post_quant_conv_w = ggml_new_tensor_4d(ctx, GGML_TYPE_F16, 1, 1, embed_dim, dd_config.z_channels);
        post_quant_conv_b = ggml_new_tensor_1d(ctx, GGML_TYPE_F32, dd_config.z_channels);
        decoder.init_params(ctx, alloc, wtype);

        // alloc all tensors linked to this context
        for (struct ggml_tensor* t = ggml_get_first_tensor(ctx); t != NULL; t = ggml_get_next_tensor(ctx, t)) {
            if (t->data == NULL) {
                ggml_allocr_alloc(alloc, t);
            }
        }
        ggml_allocr_free(alloc);
    }

    void map_by_name(std::map<std::string, struct ggml_tensor*>& tensors, const std::string prefix) {
        if (!decode_only) {
            tensors[prefix + "quant_conv.weight"] = quant_conv_w;
            tensors[prefix + "quant_conv.bias"]   = quant_conv_b;
            encoder.map_by_name(tensors, prefix + "encoder.");
        }

        tensors[prefix + "post_quant_conv.weight"] = post_quant_conv_w;
        tensors[prefix + "post_quant_conv.bias"]   = post_quant_conv_b;
        decoder.map_by_name(tensors, prefix + "decoder.");
    }

    struct ggml_tensor* decode(struct ggml_context* ctx0, struct ggml_tensor* z) {
        // z: [N, z_channels, h, w]
        // post_quant_conv
        auto h = ggml_nn_conv_2d(ctx0, z, post_quant_conv_w, post_quant_conv_b);  // [N, z_channels, h, w]
        ggml_set_name(h, "bench-start");
        h = decoder.forward(ctx0, h);
        ggml_set_name(h, "bench-end");
        return h;
    }

    struct ggml_tensor* encode(struct ggml_context* ctx0, struct ggml_tensor* x) {
        // x: [N, in_channels, h, w]
        auto h = encoder.forward(ctx0, x);  // [N, 2*z_channels, h/8, w/8]
        // quant_conv
        h = ggml_nn_conv_2d(ctx0, h, quant_conv_w, quant_conv_b);  // [N, 2*embed_dim, h/8, w/8]
        ggml_set_name(h, "b-end");
        return h;
    }

    struct ggml_cgraph* build_graph(struct ggml_tensor* z, bool decode_graph) {
        // since we are using ggml-alloc, this buffer only needs enough space to hold the ggml_tensor and ggml_cgraph structs, but not the tensor data
        static size_t buf_size = ggml_tensor_overhead() * GGML_DEFAULT_GRAPH_SIZE + ggml_graph_overhead();
        static std::vector<uint8_t> buf(buf_size);

        struct ggml_init_params params = {
            /*.mem_size   =*/buf_size,
            /*.mem_buffer =*/buf.data(),
            /*.no_alloc   =*/true,  // the tensors will be allocated later by ggml_allocr_alloc_graph()
        };

        struct ggml_context* ctx0 = ggml_init(params);

        struct ggml_cgraph* gf = ggml_new_graph(ctx0);

        struct ggml_tensor* z_ = NULL;

        // it's performing a compute, check if backend isn't cpu
        if (!ggml_backend_is_cpu(backend)) {
            // pass input tensors to gpu memory
            z_ = ggml_dup_tensor(ctx0, z);
            ggml_allocr_alloc(compute_alloc, z_);

            // pass data to device backend
            if (!ggml_allocr_is_measure(compute_alloc)) {
                ggml_backend_tensor_set(z_, z->data, 0, ggml_nbytes(z));
            }
        } else {
            z_ = z;
        }

        struct ggml_tensor* out = decode_graph ? decode(ctx0, z_) : encode(ctx0, z_);

        ggml_build_forward_expand(gf, out);
        ggml_free(ctx0);

        return gf;
    }

    void begin(struct ggml_tensor* x, bool decode) {
        // calculate the amount of memory required
        // alignment required by the backend
        compute_alloc = ggml_allocr_new_measure_from_backend(backend);

        struct ggml_cgraph* gf = build_graph(x, decode);

        // compute the required memory
        size_t compute_memory_buffer_size = ggml_allocr_alloc_graph(compute_alloc, gf);

        // recreate the allocator with the required memory
        ggml_allocr_free(compute_alloc);

        LOG_DEBUG("vae compute buffer size: %.2f MB", compute_memory_buffer_size / 1024.0 / 1024.0);

        compute_buffer = ggml_backend_alloc_buffer(backend, compute_memory_buffer_size);
        compute_alloc  = ggml_allocr_new_from_buffer(compute_buffer);
    }

    void compute(struct ggml_tensor* work_result, const int n_threads, struct ggml_tensor* z, bool decode_graph) {
        ggml_allocr_reset(compute_alloc);

        struct ggml_cgraph* gf = build_graph(z, decode_graph);
        ggml_allocr_alloc_graph(compute_alloc, gf);

        if (ggml_backend_is_cpu(backend)) {
            ggml_backend_cpu_set_n_threads(backend, n_threads);
        }

        ggml_backend_graph_compute(backend, gf);

#ifdef GGML_PERF
        ggml_graph_print(gf);
#endif

        ggml_backend_tensor_get(gf->nodes[gf->n_nodes - 1], work_result->data, 0, ggml_nbytes(work_result));
    }

    void end() {
        ggml_allocr_free(compute_alloc);
        ggml_backend_buffer_free(compute_buffer);
        compute_alloc = NULL;
    }
};

/*

    References:
    https://github.com/huggingface/diffusers/blob/main/src/diffusers/models/autoencoder_tiny.py
    https://github.com/madebyollin/taesd/blob/main/taesd.py

*/
struct TAEBlock {
    int in_channels;
    int out_channels;

    // conv
    ggml_tensor* conv_0_w;  // [in_channels, out_channels, 3, 3]
    ggml_tensor* conv_0_b;  // [in_channels]
    ggml_tensor* conv_1_w;  // [out_channels, out_channels, 3, 3]
    ggml_tensor* conv_1_b;  // [out_channels]
    ggml_tensor* conv_2_w;  // [out_channels, out_channels, 3, 3]
    ggml_tensor* conv_2_b;  // [out_channels]

    // skip
    ggml_tensor* conv_skip_w;  // [in_channels, out_channels, 1, 1]

    size_t calculate_mem_size() {
        size_t mem_size = in_channels * out_channels * 3 * 3 * ggml_type_size(GGML_TYPE_F16);  // conv_0_w
        mem_size += in_channels * ggml_type_size(GGML_TYPE_F32);                               // conv_0_b
        mem_size += out_channels * out_channels * 3 * 3 * ggml_type_size(GGML_TYPE_F16);       // conv_1_w
        mem_size += out_channels * ggml_type_size(GGML_TYPE_F32);                              // conv_1_b
        mem_size += out_channels * out_channels * 3 * 3 * ggml_type_size(GGML_TYPE_F16);       // conv_1_w
        mem_size += out_channels * ggml_type_size(GGML_TYPE_F32);                              // conv_1_b
        mem_size += out_channels * out_channels * 3 * 3 * ggml_type_size(GGML_TYPE_F16);       // conv_2_w
        mem_size += out_channels * ggml_type_size(GGML_TYPE_F32);                              // conv_2_b

        if (in_channels != out_channels) {
            mem_size += in_channels * out_channels * ggml_type_size(GGML_TYPE_F16);  // conv_skip_w
        }
        return mem_size;
    }

    int get_num_tensors() {
        return 6 + (in_channels != out_channels ? 1 : 0);
    }

    void init_params(ggml_context* ctx) {
        conv_0_w = ggml_new_tensor_4d(ctx, GGML_TYPE_F16, 3, 3, out_channels, in_channels);
        conv_0_b = ggml_new_tensor_1d(ctx, GGML_TYPE_F32, in_channels);

        conv_1_w = ggml_new_tensor_4d(ctx, GGML_TYPE_F16, 3, 3, out_channels, out_channels);
        conv_1_b = ggml_new_tensor_1d(ctx, GGML_TYPE_F32, out_channels);

        conv_2_w = ggml_new_tensor_4d(ctx, GGML_TYPE_F16, 3, 3, out_channels, out_channels);
        conv_2_b = ggml_new_tensor_1d(ctx, GGML_TYPE_F32, out_channels);

        if (in_channels != out_channels) {
            conv_skip_w = ggml_new_tensor_4d(ctx, GGML_TYPE_F16, 1, 1, out_channels, in_channels);
        }
    }

    void map_by_name(std::map<std::string, ggml_tensor*>& tensors, std::string prefix) {
        tensors[prefix + "conv.0.weight"] = conv_0_w;
        tensors[prefix + "conv.0.bias"]   = conv_0_b;

        tensors[prefix + "conv.2.weight"] = conv_1_w;
        tensors[prefix + "conv.2.bias"]   = conv_1_b;

        tensors[prefix + "conv.4.weight"] = conv_2_w;
        tensors[prefix + "conv.4.bias"]   = conv_2_b;

        if (in_channels != out_channels) {
            tensors[prefix + "skip.weight"] = conv_skip_w;
        }
    }

    ggml_tensor* forward(ggml_context* ctx, ggml_tensor* x) {
        // conv(n_in, n_out)
        ggml_tensor* h;
        h = ggml_nn_conv_2d(ctx, x, conv_0_w, conv_0_b, 1, 1, 1, 1);
        h = ggml_relu_inplace(ctx, h);
        h = ggml_nn_conv_2d(ctx, h, conv_1_w, conv_1_b, 1, 1, 1, 1);
        h = ggml_relu_inplace(ctx, h);
        h = ggml_nn_conv_2d(ctx, h, conv_2_w, conv_2_b, 1, 1, 1, 1);

        // skip connection
        if (in_channels != out_channels) {
            // skip = nn.Conv2d(n_in, n_out, 1, bias=False) if n_in != n_out else nn.Identity()
            x = ggml_nn_conv_2d(ctx, x, conv_skip_w, NULL, 1, 1, 1, 1);
        }

        h = ggml_add(ctx, h, x);
        h = ggml_relu_inplace(ctx, h);
        return h;
    }
};

struct TinyEncoder {
    int in_channels = 3;
    int z_channels  = 4;
    int channels    = 64;
    int num_blocks  = 3;

    // input
    ggml_tensor* conv_input_w;  // [channels, in_channels, 3, 3]
    ggml_tensor* conv_input_b;  // [channels]
    TAEBlock initial_block;

    ggml_tensor* conv_1_w;  // [channels, channels, 3, 3]
    TAEBlock input_blocks[3];

    // middle
    ggml_tensor* conv_2_w;  // [channels, channels, 3, 3]
    TAEBlock middle_blocks[3];

    // output
    ggml_tensor* conv_3_w;  // [channels, channels, 3, 3]
    TAEBlock output_blocks[3];

    // final
    ggml_tensor* conv_final_w;  // [z_channels, channels, 3, 3]
    ggml_tensor* conv_final_b;  // [z_channels]

    TinyEncoder() {
        for (int i = 0; i < num_blocks; i++) {
            input_blocks[i].in_channels  = channels;
            input_blocks[i].out_channels = channels;

            middle_blocks[i].in_channels  = channels;
            middle_blocks[i].out_channels = channels;

            output_blocks[i].in_channels  = channels;
            output_blocks[i].out_channels = channels;
        }

        initial_block.in_channels  = channels;
        initial_block.out_channels = channels;
    }

    size_t calculate_mem_size() {
        size_t mem_size = channels * in_channels * 3 * 3 * ggml_type_size(GGML_TYPE_F16);  // conv_input_w
        mem_size += channels * ggml_type_size(GGML_TYPE_F32);                              // conv_input_b

        mem_size += initial_block.calculate_mem_size();

        mem_size += channels * channels * 3 * 3 * ggml_type_size(GGML_TYPE_F16);  // conv_1_w
        mem_size += channels * channels * 3 * 3 * ggml_type_size(GGML_TYPE_F16);  // conv_2_w
        mem_size += channels * channels * 3 * 3 * ggml_type_size(GGML_TYPE_F16);  // conv_3_w

        for (int i = 0; i < num_blocks; i++) {
            mem_size += input_blocks[i].calculate_mem_size();
            mem_size += middle_blocks[i].calculate_mem_size();
            mem_size += output_blocks[i].calculate_mem_size();
        }
        mem_size += z_channels * channels * 3 * 3 * ggml_type_size(GGML_TYPE_F16);  // conv_input_w
        mem_size += z_channels * ggml_type_size(GGML_TYPE_F32);                     // conv_input_b
        return mem_size;
    }

    int get_num_tensors() {
        int num_tensors = 7;
        for (int i = 0; i < num_blocks; i++) {
            num_tensors += input_blocks[i].get_num_tensors();
            num_tensors += middle_blocks[i].get_num_tensors();
            num_tensors += output_blocks[i].get_num_tensors();
        }
        num_tensors += initial_block.get_num_tensors();
        return num_tensors;
    }

    void init_params(ggml_context* ctx) {
        conv_input_w = ggml_new_tensor_4d(ctx, GGML_TYPE_F16, 3, 3, in_channels, channels);
        conv_input_b = ggml_new_tensor_1d(ctx, GGML_TYPE_F32, channels);

        initial_block.init_params(ctx);

        conv_1_w = ggml_new_tensor_4d(ctx, GGML_TYPE_F16, 3, 3, channels, channels);
        conv_2_w = ggml_new_tensor_4d(ctx, GGML_TYPE_F16, 3, 3, channels, channels);
        conv_3_w = ggml_new_tensor_4d(ctx, GGML_TYPE_F16, 3, 3, channels, channels);

        conv_final_w = ggml_new_tensor_4d(ctx, GGML_TYPE_F16, 3, 3, channels, z_channels);
        conv_final_b = ggml_new_tensor_1d(ctx, GGML_TYPE_F32, z_channels);

        for (int i = 0; i < num_blocks; i++) {
            input_blocks[i].init_params(ctx);
            middle_blocks[i].init_params(ctx);
            output_blocks[i].init_params(ctx);
        }
    }

    void map_by_name(std::map<std::string, ggml_tensor*>& tensors, std::string prefix) {
        tensors[prefix + "0.weight"] = conv_input_w;
        tensors[prefix + "0.bias"]   = conv_input_b;

        initial_block.map_by_name(tensors, prefix + "1.");

        tensors[prefix + "2.weight"] = conv_1_w;
        for (int i = 0; i < num_blocks; i++) {
            input_blocks[i].map_by_name(tensors, prefix + std::to_string(i + 3) + ".");
        }

        tensors[prefix + "6.weight"] = conv_2_w;
        for (int i = 0; i < num_blocks; i++) {
            middle_blocks[i].map_by_name(tensors, prefix + std::to_string(i + 7) + ".");
        }

        tensors[prefix + "10.weight"] = conv_3_w;
        for (int i = 0; i < num_blocks; i++) {
            output_blocks[i].map_by_name(tensors, prefix + std::to_string(i + 11) + ".");
        }

        tensors[prefix + "14.weight"] = conv_final_w;
        tensors[prefix + "14.bias"]   = conv_final_b;
    }

    ggml_tensor* forward(ggml_context* ctx, ggml_tensor* x) {
        // conv(3, 64)
        auto z = ggml_nn_conv_2d(ctx, x, conv_input_w, conv_input_b, 1, 1, 1, 1);

        // Block(64, 64)
        z = initial_block.forward(ctx, z);

        // conv(64, 64, stride=2, bias=False)
        z = ggml_nn_conv_2d(ctx, z, conv_1_w, NULL, 2, 2, 1, 1);

        // Block(64, 64), Block(64, 64), Block(64, 64)
        for (int i = 0; i < num_blocks; i++) {
            z = input_blocks[i].forward(ctx, z);
        }

        // conv(64, 64, stride=2, bias=False)
        z = ggml_nn_conv_2d(ctx, z, conv_2_w, NULL, 2, 2, 1, 1);

        // Block(64, 64), Block(64, 64), Block(64, 64)
        for (int i = 0; i < num_blocks; i++) {
            z = middle_blocks[i].forward(ctx, z);
        }

        // conv(64, 64, stride=2, bias=False)
        z = ggml_nn_conv_2d(ctx, z, conv_3_w, NULL, 2, 2, 1, 1);

        // Block(64, 64), Block(64, 64), Block(64, 64)
        for (int i = 0; i < num_blocks; i++) {
            z = output_blocks[i].forward(ctx, z);
        }

        // conv(64, 4)
        z = ggml_nn_conv_2d(ctx, z, conv_final_w, conv_final_b, 1, 1, 1, 1);
        return z;
    }
};

struct TinyDecoder {
    int z_channels      = 4;
    int channels        = 64;
    int output_channels = 3;
    int num_blocks      = 3;

    // input
    ggml_tensor* conv_input_w;  // [channels, z_channels, 3, 3]
    ggml_tensor* conv_input_b;  // [channels]
    TAEBlock input_blocks[3];
    ggml_tensor* conv_1_w;  // [channels, channels, 3, 3]

    // middle
    TAEBlock middle_blocks[3];
    ggml_tensor* conv_2_w;  // [channels, channels, 3, 3]

    // output
    TAEBlock output_blocks[3];
    ggml_tensor* conv_3_w;  // [channels, channels, 3, 3]

    // final
    TAEBlock final_block;
    ggml_tensor* conv_final_w;  // [output_channels, channels, 3, 3]
    ggml_tensor* conv_final_b;  // [output_channels]

    ggml_tensor* in_scale_1d3;  // [1]
    ggml_tensor* in_scale_3;    // [1]

    TinyDecoder() {
        for (int i = 0; i < num_blocks; i++) {
            input_blocks[i].in_channels  = channels;
            input_blocks[i].out_channels = channels;

            middle_blocks[i].in_channels  = channels;
            middle_blocks[i].out_channels = channels;

            output_blocks[i].in_channels  = channels;
            output_blocks[i].out_channels = channels;
        }

        final_block.in_channels  = channels;
        final_block.out_channels = channels;
    }

    size_t calculate_mem_size() {
        size_t mem_size = channels * z_channels * 3 * 3 * ggml_type_size(GGML_TYPE_F16);  // conv_input_w
        mem_size += channels * ggml_type_size(GGML_TYPE_F32);                             // conv_input_b

        for (int i = 0; i < num_blocks; i++) {
            mem_size += input_blocks[i].calculate_mem_size();
        }
        mem_size += channels * channels * 3 * 3 * ggml_type_size(GGML_TYPE_F16);  // conv_1_w

        for (int i = 0; i < num_blocks; i++) {
            mem_size += middle_blocks[i].calculate_mem_size();
        }
        mem_size += channels * channels * 3 * 3 * ggml_type_size(GGML_TYPE_F16);  // conv_2_w

        for (int i = 0; i < num_blocks; i++) {
            mem_size += output_blocks[i].calculate_mem_size();
        }
        mem_size += channels * channels * 3 * 3 * ggml_type_size(GGML_TYPE_F16);  // conv_3_w

        mem_size += final_block.calculate_mem_size();
        mem_size += output_channels * channels * 3 * 3 * ggml_type_size(GGML_TYPE_F16);  // conv_input_w
        mem_size += output_channels * ggml_type_size(GGML_TYPE_F32);                     // conv_input_b
        return mem_size;
    }

    int get_num_tensors() {
        int num_tensors = 9;
        for (int i = 0; i < num_blocks; i++) {
            num_tensors += input_blocks[i].get_num_tensors();
            num_tensors += middle_blocks[i].get_num_tensors();
            num_tensors += output_blocks[i].get_num_tensors();
        }
        num_tensors += final_block.get_num_tensors();
        return num_tensors;
    }

    void init_params(ggml_allocr* alloc, ggml_context* ctx) {
        conv_input_w = ggml_new_tensor_4d(ctx, GGML_TYPE_F16, 3, 3, z_channels, channels);
        conv_input_b = ggml_new_tensor_1d(ctx, GGML_TYPE_F32, channels);

        conv_1_w = ggml_new_tensor_4d(ctx, GGML_TYPE_F16, 3, 3, channels, channels);
        conv_2_w = ggml_new_tensor_4d(ctx, GGML_TYPE_F16, 3, 3, channels, channels);
        conv_3_w = ggml_new_tensor_4d(ctx, GGML_TYPE_F16, 3, 3, channels, channels);

        conv_final_w = ggml_new_tensor_4d(ctx, GGML_TYPE_F16, 3, 3, channels, output_channels);
        conv_final_b = ggml_new_tensor_1d(ctx, GGML_TYPE_F32, output_channels);

        for (int i = 0; i < num_blocks; i++) {
            input_blocks[i].init_params(ctx);
            middle_blocks[i].init_params(ctx);
            output_blocks[i].init_params(ctx);
        }

        final_block.init_params(ctx);

        // initialize constants scales
        in_scale_1d3 = ggml_new_tensor_1d(ctx, GGML_TYPE_F32, 1);
        in_scale_3   = ggml_new_tensor_1d(ctx, GGML_TYPE_F32, 1);
        ggml_allocr_alloc(alloc, in_scale_1d3);
        float scale_1d3 = 1.0f / 3.0f;
        ggml_backend_tensor_set(in_scale_1d3, &scale_1d3, 0, sizeof(scale_1d3));
        ggml_allocr_alloc(alloc, in_scale_3);
        float scale_3 = 3.0f;
        ggml_backend_tensor_set(in_scale_3, &scale_3, 0, sizeof(scale_3));
    }

    void map_by_name(std::map<std::string, ggml_tensor*>& tensors, std::string prefix) {
        tensors[prefix + "0.weight"] = conv_input_w;
        tensors[prefix + "0.bias"]   = conv_input_b;

        for (int i = 0; i < num_blocks; i++) {
            input_blocks[i].map_by_name(tensors, prefix + std::to_string(i + 2) + ".");
        }

        tensors[prefix + "6.weight"] = conv_1_w;
        for (int i = 0; i < num_blocks; i++) {
            middle_blocks[i].map_by_name(tensors, prefix + std::to_string(i + 7) + ".");
        }

        tensors[prefix + "11.weight"] = conv_2_w;
        for (int i = 0; i < num_blocks; i++) {
            output_blocks[i].map_by_name(tensors, prefix + std::to_string(i + 12) + ".");
        }

        tensors[prefix + "16.weight"] = conv_3_w;

        final_block.map_by_name(tensors, prefix + "17.");

        tensors[prefix + "18.weight"] = conv_final_w;
        tensors[prefix + "18.bias"]   = conv_final_b;
    }

    ggml_tensor* forward(ggml_context* ctx, ggml_tensor* z) {
        // torch.tanh(x / 3) * 3
        auto h = ggml_scale(ctx, z, in_scale_1d3);
        h      = ggml_tanh_inplace(ctx, h);
        h      = ggml_scale(ctx, h, in_scale_3);

        // conv(4, 64)
        h = ggml_nn_conv_2d(ctx, h, conv_input_w, conv_input_b, 1, 1, 1, 1);

        // nn.ReLU()
        h = ggml_relu_inplace(ctx, h);

        // Block(64, 64), Block(64, 64), Block(64, 64)
        for (int i = 0; i < num_blocks; i++) {
            h = input_blocks[i].forward(ctx, h);
        }

        // nn.Upsample(scale_factor=2)
        h = ggml_upscale(ctx, h, 2);

        // conv(64, 64, bias=False)
        h = ggml_nn_conv_2d(ctx, h, conv_1_w, NULL, 1, 1, 1, 1);

        // Block(64, 64), Block(64, 64), Block(64, 64)
        for (int i = 0; i < num_blocks; i++) {
            h = middle_blocks[i].forward(ctx, h);
        }

        // nn.Upsample(scale_factor=2)
        h = ggml_upscale(ctx, h, 2);

        // conv(64, 64, bias=False)
        h = ggml_nn_conv_2d(ctx, h, conv_2_w, NULL, 1, 1, 1, 1);

        // Block(64, 64), Block(64, 64), Block(64, 64)
        for (int i = 0; i < num_blocks; i++) {
            h = output_blocks[i].forward(ctx, h);
        }

        // nn.Upsample(scale_factor=2)
        h = ggml_upscale(ctx, h, 2);

        // conv(64, 64, bias=False)
        h = ggml_nn_conv_2d(ctx, h, conv_3_w, NULL, 1, 1, 1, 1);

        // Block(64, 64)
        h = final_block.forward(ctx, h);

        // conv(64, 3)
        h = ggml_nn_conv_2d(ctx, h, conv_final_w, conv_final_b, 1, 1, 1, 1);
        return h;
    }
};

struct TinyAutoEncoder {
    TinyEncoder encoder;
    TinyDecoder decoder;

    ggml_context* ctx;
    bool decode_only = false;
    ggml_backend_buffer_t params_buffer;
    ggml_backend_buffer_t compute_buffer;  // for compute
    struct ggml_allocr* compute_alloc = NULL;

    int memory_buffer_size = 0;
    ggml_type wtype;
    ggml_backend_t backend = NULL;

    TinyAutoEncoder(bool decoder_only_ = true)
        : decode_only(decoder_only_) {
        decoder = TinyDecoder();
        if (!decoder_only_) {
            encoder = TinyEncoder();
        }
    }

    size_t calculate_mem_size() {
        size_t mem_size = decoder.calculate_mem_size();
        if (!decode_only) {
            mem_size += encoder.calculate_mem_size();
        }
        mem_size += 1024;  // padding
        return mem_size;
    }

    bool init(ggml_backend_t backend_) {
        backend            = backend_;
        memory_buffer_size = calculate_mem_size();
        int num_tensors    = decoder.get_num_tensors();
        if (!decode_only) {
            num_tensors += encoder.get_num_tensors();
        }

        LOG_DEBUG("TAE params backend buffer size = % 6.2f MB (%i tensors)", memory_buffer_size / (1024.0 * 1024.0), num_tensors);

        struct ggml_init_params params;
        params.mem_size   = static_cast<size_t>(num_tensors * ggml_tensor_overhead());
        params.mem_buffer = NULL;
        params.no_alloc   = true;

        params_buffer = ggml_backend_alloc_buffer(backend, memory_buffer_size);

        ctx = ggml_init(params);
        if (!ctx) {
            LOG_ERROR("ggml_init() failed");
            return false;
        }
        return true;
    }

    void alloc_params() {
        ggml_allocr* alloc = ggml_allocr_new_from_buffer(params_buffer);
        decoder.init_params(alloc, ctx);
        if (!decode_only) {
            encoder.init_params(ctx);
        }

        // alloc all tensors linked to this context
        for (struct ggml_tensor* t = ggml_get_first_tensor(ctx); t != NULL; t = ggml_get_next_tensor(ctx, t)) {
            if (t->data == NULL) {
                ggml_allocr_alloc(alloc, t);
            }
        }
        ggml_allocr_free(alloc);
    }

    void map_by_name(std::map<std::string, ggml_tensor*>& tensors) {
        decoder.map_by_name(tensors, "decoder.layers.");
        if (!decode_only) {
            encoder.map_by_name(tensors, "encoder.layers.");
        }
    }

    bool load_from_file(const std::string& file_path, ggml_backend_t backend) {
        LOG_INFO("loading taesd from '%s'", file_path.c_str());

        if (!init(backend)) {
            return false;
        }

        std::map<std::string, ggml_tensor*> taesd_tensors;

        ModelLoader model_loader;
        if (!model_loader.init_from_file(file_path)) {
            LOG_ERROR("init taesd model loader from file failed: '%s'", file_path.c_str());
            return false;
        }

        // prepare memory for the weights
        {
            alloc_params();
            map_by_name(taesd_tensors);
        }

        std::set<std::string> tensor_names_in_file;

        auto on_new_tensor_cb = [&](const TensorStorage& tensor_storage, ggml_tensor** dst_tensor) -> bool {
            const std::string& name = tensor_storage.name;
            tensor_names_in_file.insert(name);

            struct ggml_tensor* real;
            if (taesd_tensors.find(name) != taesd_tensors.end()) {
                real = taesd_tensors[name];
            } else {
                if (name.find("encoder.") != std::string::npos && decode_only) {
                    return true;
                }
                LOG_ERROR("unknown tensor '%s' in model file", name.data());
                return true;
            }

            if (
                real->ne[0] != tensor_storage.ne[0] ||
                real->ne[1] != tensor_storage.ne[1] ||
                real->ne[2] != tensor_storage.ne[2] ||
                real->ne[3] != tensor_storage.ne[3]) {
                LOG_ERROR(
                    "tensor '%s' has wrong shape in model file: "
                    "got [%d, %d, %d, %d], expected [%d, %d, %d, %d]",
                    name.c_str(),
                    (int)tensor_storage.ne[0], (int)tensor_storage.ne[1], (int)tensor_storage.ne[2], (int)tensor_storage.ne[3],
                    (int)real->ne[0], (int)real->ne[1], (int)real->ne[2], (int)real->ne[3]);
                return false;
            }

            *dst_tensor = real;

            return true;
        };

        bool success = model_loader.load_tensors(on_new_tensor_cb);

        bool some_tensor_not_init = false;

        for (auto pair : taesd_tensors) {
            if (tensor_names_in_file.find(pair.first) == tensor_names_in_file.end()) {
                LOG_ERROR("tensor '%s' not in model file", pair.first.c_str());
                some_tensor_not_init = true;
            }
        }

        if (some_tensor_not_init) {
            return false;
        }

        LOG_INFO("taesd model loaded");
        return success;
    }

    struct ggml_cgraph* build_graph(struct ggml_tensor* z, bool decode_graph) {
        // since we are using ggml-alloc, this buffer only needs enough space to hold the ggml_tensor and ggml_cgraph structs, but not the tensor data
        static size_t buf_size = ggml_tensor_overhead() * GGML_DEFAULT_GRAPH_SIZE + ggml_graph_overhead();
        static std::vector<uint8_t> buf(buf_size);

        struct ggml_init_params params = {
            /*.mem_size   =*/buf_size,
            /*.mem_buffer =*/buf.data(),
            /*.no_alloc   =*/true,  // the tensors will be allocated later by ggml_allocr_alloc_graph()
        };

        struct ggml_context* ctx0 = ggml_init(params);

        struct ggml_cgraph* gf = ggml_new_graph(ctx0);

        struct ggml_tensor* z_ = NULL;

        // it's performing a compute, check if backend isn't cpu
        if (!ggml_backend_is_cpu(backend)) {
            // pass input tensors to gpu memory
            z_ = ggml_dup_tensor(ctx0, z);
            ggml_allocr_alloc(compute_alloc, z_);

            // pass data to device backend
            if (!ggml_allocr_is_measure(compute_alloc)) {
                ggml_backend_tensor_set(z_, z->data, 0, ggml_nbytes(z));
            }
        } else {
            z_ = z;
        }

        struct ggml_tensor* out = decode_graph ? decoder.forward(ctx0, z_) : encoder.forward(ctx0, z_);

        ggml_build_forward_expand(gf, out);
        ggml_free(ctx0);

        return gf;
    }

    void begin(struct ggml_tensor* x, bool decode) {
        // calculate the amount of memory required
        // alignment required by the backend
        compute_alloc = ggml_allocr_new_measure_from_backend(backend);

        struct ggml_cgraph* gf = build_graph(x, decode);

        // compute the required memory
        size_t compute_memory_buffer_size = ggml_allocr_alloc_graph(compute_alloc, gf);

        // recreate the allocator with the required memory
        ggml_allocr_free(compute_alloc);

        LOG_DEBUG("TAE compute buffer size: %.2f MB", compute_memory_buffer_size / 1024.0 / 1024.0);

        compute_buffer = ggml_backend_alloc_buffer(backend, compute_memory_buffer_size);
        compute_alloc  = ggml_allocr_new_from_buffer(compute_buffer);
    }

    void compute(struct ggml_tensor* work_result, const int n_threads, struct ggml_tensor* z, bool decode_graph) {
        ggml_allocr_reset(compute_alloc);

        struct ggml_cgraph* gf = build_graph(z, decode_graph);
        ggml_allocr_alloc_graph(compute_alloc, gf);

        if (ggml_backend_is_cpu(backend)) {
            ggml_backend_cpu_set_n_threads(backend, n_threads);
        }

        ggml_backend_graph_compute(backend, gf);

#ifdef GGML_PERF
        ggml_graph_print(gf);
#endif

        ggml_backend_tensor_get(gf->nodes[gf->n_nodes - 1], work_result->data, 0, ggml_nbytes(work_result));
    }

    void end() {
        ggml_allocr_free(compute_alloc);
        ggml_backend_buffer_free(compute_buffer);
        compute_alloc = NULL;
    }
};

float ggml_backend_tensor_get_f32(ggml_tensor* tensor) {
    GGML_ASSERT(tensor->type == GGML_TYPE_F32 || tensor->type == GGML_TYPE_F16);
    float value;
    if (tensor->type == GGML_TYPE_F32) {
        ggml_backend_tensor_get(tensor, &value, 0, sizeof(value));
    } else {  // GGML_TYPE_F16
        ggml_fp16_t f16_value;
        ggml_backend_tensor_get(tensor, &f16_value, 0, sizeof(f16_value));
        value = ggml_fp16_to_fp32(f16_value);
    }
    return value;
}

struct LoraModel {
    float multiplier = 1.0f;
    std::map<std::string, struct ggml_tensor*> lora_tensors;

    struct ggml_context* ctx;
    ggml_backend_buffer_t params_buffer_lora;
    ggml_backend_t backend = NULL;

    bool load(ggml_backend_t backend_, std::string file_path) {
        backend = backend_;
        LOG_INFO("loading LoRA from '%s'", file_path.c_str());
        ModelLoader model_loader;

        if (!model_loader.init_from_file(file_path)) {
            LOG_ERROR("init lora model loader from file failed: '%s'", file_path.c_str());
            return false;
        }

        struct ggml_init_params params;
        params.mem_size   = static_cast<size_t>(1024 * ggml_tensor_overhead());
        params.mem_buffer = NULL;
        params.no_alloc   = true;

        ctx = ggml_init(params);
        if (!ctx) {
            LOG_ERROR("ggml_init() failed");
            return false;
        }

        ggml_type wtype = model_loader.get_sd_wtype();

        LOG_DEBUG("calculating buffer size");
        int64_t memory_buffer_size = model_loader.cal_mem_size(backend);
        LOG_DEBUG("lora params backend buffer size = % 6.2f MB", memory_buffer_size / (1024.0 * 1024.0));

        params_buffer_lora = ggml_backend_alloc_buffer(backend, memory_buffer_size);
        ggml_allocr* alloc = ggml_allocr_new_from_buffer(params_buffer_lora);

        auto on_new_tensor_cb = [&](const TensorStorage& tensor_storage, ggml_tensor** dst_tensor) -> bool {
            const std::string& name = tensor_storage.name;

            struct ggml_tensor* real = ggml_new_tensor(ctx, tensor_storage.type, tensor_storage.n_dims, tensor_storage.ne);
            ggml_allocr_alloc(alloc, real);

            *dst_tensor = real;

            lora_tensors[name] = real;
            return true;
        };

        model_loader.load_tensors(on_new_tensor_cb);

        LOG_DEBUG("finished loaded lora");
        ggml_allocr_free(alloc);
        return true;
    }

    struct ggml_cgraph* build_graph(struct ggml_allocr* compute_alloc, std::map<std::string, struct ggml_tensor*> model_tensors) {
        // make a graph to compute all lora, expected lora and models tensors are in the same backend
        // since we are using ggml-alloc, this buffer only needs enough space to hold the ggml_tensor and ggml_cgraph structs, but not the tensor data
        static size_t buf_size = ggml_tensor_overhead() * LORA_GRAPH_SIZE + ggml_graph_overhead();
        static std::vector<uint8_t> buf(buf_size);

        struct ggml_init_params params = {
            /*.mem_size   =*/buf_size,
            /*.mem_buffer =*/buf.data(),
            /*.no_alloc   =*/true,  // the tensors will be allocated later by ggml_allocr_alloc_graph()
        };

        struct ggml_context* ctx0 = ggml_init(params);
        struct ggml_cgraph* gf    = ggml_new_graph_custom(ctx0, LORA_GRAPH_SIZE, false);

        std::set<std::string> applied_lora_tensors;
        for (auto it : model_tensors) {
            std::string k_tensor       = it.first;
            struct ggml_tensor* weight = model_tensors[it.first];

            size_t k_pos = k_tensor.find(".weight");
            if (k_pos == std::string::npos) {
                continue;
            }
            k_tensor = k_tensor.substr(0, k_pos);
            replace_all_chars(k_tensor, '.', '_');
            std::string lora_up_name   = "lora." + k_tensor + ".lora_up.weight";
            std::string lora_down_name = "lora." + k_tensor + ".lora_down.weight";
            std::string alpha_name     = "lora." + k_tensor + ".alpha";
            std::string scale_name     = "lora." + k_tensor + ".scale";

            ggml_tensor* lora_up   = NULL;
            ggml_tensor* lora_down = NULL;

            if (lora_tensors.find(lora_up_name) != lora_tensors.end()) {
                lora_up = lora_tensors[lora_up_name];
            }

            if (lora_tensors.find(lora_down_name) != lora_tensors.end()) {
                lora_down = lora_tensors[lora_down_name];
            }

            if (lora_up == NULL || lora_down == NULL) {
                continue;
            }

            applied_lora_tensors.insert(lora_up_name);
            applied_lora_tensors.insert(lora_down_name);
            applied_lora_tensors.insert(alpha_name);
            applied_lora_tensors.insert(scale_name);

            // calc_cale
            int64_t dim       = lora_down->ne[lora_down->n_dims - 1];
            float scale_value = 1.0f;
            if (lora_tensors.find(scale_name) != lora_tensors.end()) {
                scale_value = ggml_backend_tensor_get_f32(lora_tensors[scale_name]);
            } else if (lora_tensors.find(alpha_name) != lora_tensors.end()) {
                float alpha = ggml_backend_tensor_get_f32(lora_tensors[alpha_name]);
                scale_value = alpha / dim;
            }
            scale_value *= multiplier;

            ggml_tensor* lora_scale = ggml_new_tensor_1d(ctx0, GGML_TYPE_F32, 1);

            ggml_allocr_alloc(compute_alloc, lora_scale);
            if (!ggml_allocr_is_measure(compute_alloc)) {
                ggml_backend_tensor_set(lora_scale, &scale_value, 0, ggml_nbytes(lora_scale));
            }

            // flat lora tensors to multiply it
            int64_t lora_up_rows   = lora_up->ne[lora_up->n_dims - 1];
            lora_up                = ggml_reshape_2d(ctx0, lora_up, ggml_nelements(lora_up) / lora_up_rows, lora_up_rows);
            int64_t lora_down_rows = lora_down->ne[lora_down->n_dims - 1];
            lora_down              = ggml_reshape_2d(ctx0, lora_down, ggml_nelements(lora_down) / lora_down_rows, lora_down_rows);

            // ggml_mul_mat requires tensor b transposed
            lora_down                  = ggml_cont(ctx0, ggml_transpose(ctx0, lora_down));
            struct ggml_tensor* updown = ggml_mul_mat(ctx0, lora_up, lora_down);
            updown                     = ggml_cont(ctx0, ggml_transpose(ctx0, updown));
            updown                     = ggml_reshape(ctx0, updown, weight);
            GGML_ASSERT(ggml_nelements(updown) == ggml_nelements(weight));
            updown = ggml_scale_inplace(ctx0, updown, lora_scale);
            ggml_tensor* final_weight;
            // if (weight->type != GGML_TYPE_F32 && weight->type != GGML_TYPE_F16) {
            //     final_weight = ggml_new_tensor(ctx0, GGML_TYPE_F32, weight->n_dims, weight->ne);
            //     final_weight = ggml_cpy_inplace(ctx0, weight, final_weight);
            //     final_weight = ggml_add_inplace(ctx0, final_weight, updown);
            //     final_weight = ggml_cpy_inplace(ctx0, final_weight, weight);
            // } else {
            //     final_weight = ggml_add_inplace(ctx0, weight, updown);
            // }
            final_weight = ggml_add_inplace(ctx0, weight, updown);  // apply directly
            ggml_build_forward_expand(gf, final_weight);
        }

        for (auto& kv : lora_tensors) {
            if (applied_lora_tensors.find(kv.first) == applied_lora_tensors.end()) {
                LOG_WARN("unused lora tensor %s", kv.first.c_str());
            }
        }

        return gf;
    }

    void apply(std::map<std::string, struct ggml_tensor*> model_tensors, int n_threads) {
        struct ggml_allocr* compute_alloc         = NULL;
        ggml_backend_buffer_t buffer_compute_lora = NULL;

        // compute the required memory
        {
            compute_alloc                     = ggml_allocr_new_measure_from_backend(backend);
            struct ggml_cgraph* gf            = build_graph(compute_alloc, model_tensors);
            size_t compute_memory_buffer_size = ggml_allocr_alloc_graph(compute_alloc, gf);

            // recreate the allocator with the required memory
            ggml_allocr_free(compute_alloc);
            LOG_DEBUG("apply lora buffer size: %.2f MB", compute_memory_buffer_size / 1024.0 / 1024.0);
            buffer_compute_lora = ggml_backend_alloc_buffer(backend, compute_memory_buffer_size);
            compute_alloc       = ggml_allocr_new_from_buffer(buffer_compute_lora);
        }

        ggml_allocr_reset(compute_alloc);

        struct ggml_cgraph* gf = build_graph(compute_alloc, model_tensors);
        ggml_allocr_alloc_graph(compute_alloc, gf);

        if (ggml_backend_is_cpu(backend)) {
            ggml_backend_cpu_set_n_threads(backend, n_threads);
        }
        ggml_backend_graph_compute(backend, gf);
        ggml_allocr_free(compute_alloc);
        ggml_backend_buffer_free(buffer_compute_lora);
        compute_alloc = NULL;
    }

    void release() {
        if (ctx != NULL) {
            ggml_free(ctx);
            ctx = NULL;
        }

        if (params_buffer_lora != NULL) {
            ggml_backend_buffer_free(params_buffer_lora);
            params_buffer_lora = NULL;
        }
    }
};

/*================================================= CompVisDenoiser ==================================================*/

// Ref: https://github.com/crowsonkb/k-diffusion/blob/master/k_diffusion/external.py

struct SigmaSchedule {
    float alphas_cumprod[TIMESTEPS];
    float sigmas[TIMESTEPS];
    float log_sigmas[TIMESTEPS];

    virtual std::vector<float> get_sigmas(uint32_t n) = 0;

    float sigma_to_t(float sigma) {
        float log_sigma = std::log(sigma);
        std::vector<float> dists;
        dists.reserve(TIMESTEPS);
        for (float log_sigma_val : log_sigmas) {
            dists.push_back(log_sigma - log_sigma_val);
        }

        int low_idx = 0;
        for (size_t i = 0; i < TIMESTEPS; i++) {
            if (dists[i] >= 0) {
                low_idx++;
            }
        }
        low_idx      = std::min(std::max(low_idx - 1, 0), TIMESTEPS - 2);
        int high_idx = low_idx + 1;

        float low  = log_sigmas[low_idx];
        float high = log_sigmas[high_idx];
        float w    = (low - log_sigma) / (low - high);
        w          = std::max(0.f, std::min(1.f, w));
        float t    = (1.0f - w) * low_idx + w * high_idx;

        return t;
    }

    float t_to_sigma(float t) {
        int low_idx     = static_cast<int>(std::floor(t));
        int high_idx    = static_cast<int>(std::ceil(t));
        float w         = t - static_cast<float>(low_idx);
        float log_sigma = (1.0f - w) * log_sigmas[low_idx] + w * log_sigmas[high_idx];
        return std::exp(log_sigma);
    }
};

struct DiscreteSchedule : SigmaSchedule {
    std::vector<float> get_sigmas(uint32_t n) {
        std::vector<float> result;

        int t_max = TIMESTEPS - 1;

        if (n == 0) {
            return result;
        } else if (n == 1) {
            result.push_back(t_to_sigma((float)t_max));
            result.push_back(0);
            return result;
        }

        float step = static_cast<float>(t_max) / static_cast<float>(n - 1);
        for (uint32_t i = 0; i < n; ++i) {
            float t = t_max - step * i;
            result.push_back(t_to_sigma(t));
        }
        result.push_back(0);
        return result;
    }
};

struct KarrasSchedule : SigmaSchedule {
    std::vector<float> get_sigmas(uint32_t n) {
        // These *COULD* be function arguments here,
        // but does anybody ever bother to touch them?
        float sigma_min = 0.1f;
        float sigma_max = 10.f;
        float rho       = 7.f;

        std::vector<float> result(n + 1);

        float min_inv_rho = pow(sigma_min, (1.f / rho));
        float max_inv_rho = pow(sigma_max, (1.f / rho));
        for (uint32_t i = 0; i < n; i++) {
            // Eq. (5) from Karras et al 2022
            result[i] = pow(max_inv_rho + (float)i / ((float)n - 1.f) * (min_inv_rho - max_inv_rho), rho);
        }
        result[n] = 0.;
        return result;
    }
};

struct Denoiser {
    std::shared_ptr<SigmaSchedule> schedule              = std::make_shared<DiscreteSchedule>();
    virtual std::vector<float> get_scalings(float sigma) = 0;
};

struct CompVisDenoiser : public Denoiser {
    float sigma_data = 1.0f;

    std::vector<float> get_scalings(float sigma) {
        float c_out = -sigma;
        float c_in  = 1.0f / std::sqrt(sigma * sigma + sigma_data * sigma_data);
        return {c_out, c_in};
    }
};

struct CompVisVDenoiser : public Denoiser {
    float sigma_data = 1.0f;

    std::vector<float> get_scalings(float sigma) {
        float c_skip = sigma_data * sigma_data / (sigma * sigma + sigma_data * sigma_data);
        float c_out  = -sigma * sigma_data / std::sqrt(sigma * sigma + sigma_data * sigma_data);
        float c_in   = 1.0f / std::sqrt(sigma * sigma + sigma_data * sigma_data);
        return {c_skip, c_out, c_in};
    }
};

/*=============================================== StableDiffusionGGML ================================================*/

class StableDiffusionGGML {
public:
    bool vae_decode_only         = false;
    bool free_params_immediately = false;

    std::shared_ptr<RNG> rng = std::make_shared<STDDefaultRNG>();
    int n_threads            = -1;
    float scale_factor       = 0.18215f;

    FrozenCLIPEmbedderWithCustomWords cond_stage_model;
    UNetModel diffusion_model;
    AutoEncoderKL first_stage_model;
    bool use_tiny_autoencoder = false;

    std::map<std::string, struct ggml_tensor*> tensors;

    std::string lora_model_dir;
    // lora_name => multiplier
    std::unordered_map<std::string, float> curr_lora_state;
    std::map<std::string, LoraModel> loras;

    std::shared_ptr<Denoiser> denoiser = std::make_shared<CompVisDenoiser>();
    ggml_backend_t backend             = NULL;  // general backend
    ggml_type model_data_type          = GGML_TYPE_COUNT;

    TinyAutoEncoder tae_first_stage;
    std::string taesd_path;

    std::string tokenizer_dir;

    StableDiffusionGGML() = default;

    StableDiffusionGGML(int n_threads,
                        bool vae_decode_only,
                        bool free_params_immediately,
                        std::string lora_model_dir,
                        std::string tokenizer_dir,
                        RNGType rng_type)
        : n_threads(n_threads),
          vae_decode_only(vae_decode_only),
          free_params_immediately(free_params_immediately),
          lora_model_dir(lora_model_dir),
          tokenizer_dir(tokenizer_dir){
        first_stage_model.decode_only = vae_decode_only;
        tae_first_stage.decode_only   = vae_decode_only;
        if (rng_type == STD_DEFAULT_RNG) {
            rng = std::make_shared<STDDefaultRNG>();
        } else if (rng_type == CUDA_RNG) {
            rng = std::make_shared<PhiloxRNG>();
        }
        this->lora_model_dir = lora_model_dir;
        this->tokenizer_dir = tokenizer_dir;
    }

    ~StableDiffusionGGML() {
        cond_stage_model.text_model.destroy();
        diffusion_model.destroy();
        if (!use_tiny_autoencoder) {
            first_stage_model.destroy();
        }
    }

    bool load_from_file(const std::string& model_path,
                        const std::string& vae_path,
                        ggml_type wtype,
                        Schedule schedule) {
#ifdef SD_USE_CUBLAS
        LOG_DEBUG("Using CUDA backend");
        backend = ggml_backend_cuda_init();
#endif
        if (!backend) {
            LOG_DEBUG("Using CPU backend");
            backend = ggml_backend_cpu_init();
        }
#ifdef SD_USE_FLASH_ATTENTION
#ifdef SD_USE_CUBLAS
        LOG_WARN("Flash Attention not supported with CUDA");
#else
        LOG_INFO("Flash Attention enabled");
#endif
#endif
        LOG_INFO("loading model from '%s'", model_path.c_str());
        ModelLoader model_loader;

        if (!model_loader.init_from_file(model_path)) {
            LOG_ERROR("init model loader from file failed: '%s'", model_path.c_str());
            return false;
        }

        if (vae_path.size() > 0) {
            LOG_INFO("loading vae from '%s'", vae_path.c_str());
            if (!model_loader.init_from_file(vae_path, "vae.")) {
                LOG_WARN("loading vae from '%s' failed", vae_path.c_str());
            }
        }

        SDVersion version = model_loader.get_sd_version();
        if (version == VERSION_COUNT) {
            LOG_ERROR("get sd version from file failed: '%s'", model_path.c_str());
            return false;
        }
        cond_stage_model = FrozenCLIPEmbedderWithCustomWords(version);
        diffusion_model  = UNetModel(version);
        LOG_INFO("Stable Diffusion %s ", model_version_to_str[version]);
        if (wtype == GGML_TYPE_COUNT) {
            model_data_type = model_loader.get_sd_wtype();
        } else {
            model_data_type = wtype;
        }
        LOG_INFO("Stable Diffusion weight type: %s", ggml_type_name(model_data_type));

        LOG_DEBUG("loading vocab");
        std::string merges_utf8_str = model_loader.load_merges();
        if (merges_utf8_str.size() == 0) {
            LOG_ERROR("get merges failed: '%s'", model_path.c_str());
            return false;
        }

<<<<<<< HEAD
        auto add_merge = [&](const std::pair<std::string, std::string>& p, int32_t i) {
            cond_stage_model.tokenizer.add_merge(p, i);
        };

        success = model_loader.load_merges(add_merge);
        if (!success) {
            LOG_ERROR("get vocab from file failed: '%s'", model_path.c_str());
            return false;
        }
=======
        cond_stage_model.tokenizer.load_from_merges(merges_utf8_str);
>>>>>>> 8f6b4a39

        // create the ggml context for network params
        LOG_DEBUG("ggml tensor size = %d bytes", (int)sizeof(ggml_tensor));

        if (
            !cond_stage_model.text_model.initialize(backend, model_data_type) ||
            !diffusion_model.initialize(backend, model_data_type)) {
            return false;
        }

        if (!use_tiny_autoencoder && !first_stage_model.initialize(backend, model_data_type)) {
            return false;
        }

        LOG_DEBUG("preparing memory for the weights");
        // prepare memory for the weights
        {
            // cond_stage_model(FrozenCLIPEmbedder)
            cond_stage_model.text_model.alloc_params();
            cond_stage_model.text_model.map_by_name(tensors, "cond_stage_model.transformer.text_model.");

            // diffusion_model(UNetModel)
            diffusion_model.alloc_params();
            diffusion_model.map_by_name(tensors, "model.diffusion_model.");

            if (!use_tiny_autoencoder) {
                // firest_stage_model(AutoEncoderKL)
                first_stage_model.alloc_params();
                first_stage_model.map_by_name(tensors, "first_stage_model.");
            }
        }

        struct ggml_init_params params;
        params.mem_size          = static_cast<size_t>(10 * 1024) * 1024;  // 10M
        params.mem_buffer        = NULL;
        params.no_alloc          = false;
        struct ggml_context* ctx = ggml_init(params);  // for  alphas_cumprod and is_using_v_parameterization check
        if (!ctx) {
            LOG_ERROR("ggml_init() failed");
            return false;
        }
        ggml_tensor* alphas_cumprod_tensor = ggml_new_tensor_1d(ctx, GGML_TYPE_F32, TIMESTEPS);
        calculate_alphas_cumprod((float*)alphas_cumprod_tensor->data);

        // load weights
        LOG_DEBUG("loading weights");
        std::set<std::string> tensor_names_in_file;
        int64_t t0 = ggml_time_ms();

        size_t total_size = 0;
        std::vector<char> read_buf;

        auto on_new_tensor_cb = [&](const TensorStorage& tensor_storage, ggml_tensor** dst_tensor) -> bool {
            const std::string& name = tensor_storage.name;
            tensor_names_in_file.insert(name);

            if (name == "alphas_cumprod") {
                *dst_tensor = alphas_cumprod_tensor;
                return true;
            }

            struct ggml_tensor* real;
            if (tensors.find(name) != tensors.end()) {
                real = tensors[name];
            } else {
                if (use_tiny_autoencoder && starts_with(name, "first_stage_model.")) {
                    return true;
                }
                if (name.find("quant") == std::string::npos && name.find("first_stage_model.encoder.") == std::string::npos) {
                    LOG_WARN("unknown tensor '%s' in model file", name.data());
                } else {
                    if (!vae_decode_only) {
                        LOG_WARN("unknown tensor '%s' in model file", name.data());
                    }
                }
                return true;
            }

            if (
                real->ne[0] != tensor_storage.ne[0] ||
                real->ne[1] != tensor_storage.ne[1] ||
                real->ne[2] != tensor_storage.ne[2] ||
                real->ne[3] != tensor_storage.ne[3]) {
                LOG_ERROR(
                    "tensor '%s' has wrong shape in model file: "
                    "got [%d, %d, %d, %d], expected [%d, %d, %d, %d]",
                    name.c_str(),
                    (int)tensor_storage.ne[0], (int)tensor_storage.ne[1], (int)tensor_storage.ne[2], (int)tensor_storage.ne[3],
                    (int)real->ne[0], (int)real->ne[1], (int)real->ne[2], (int)real->ne[3]);
                return false;
            }

            *dst_tensor = real;

            total_size += ggml_nbytes(real);
            return true;
        };

        // print_ggml_tensor(alphas_cumprod_tensor);

        bool success = model_loader.load_tensors(on_new_tensor_cb);
        if (!success) {
            LOG_ERROR("load tensors from file failed");
            ggml_free(ctx);
            return false;
        }

        // print_ggml_tensor(alphas_cumprod_tensor);

        // calculate_alphas_cumprod((float*)alphas_cumprod_tensor->data);

        bool some_tensor_not_init = false;

        for (auto pair : tensors) {
            if (pair.first.find("cond_stage_model.transformer.text_model.encoder.layers.23") != std::string::npos) {
                continue;
            }

            if (use_tiny_autoencoder && starts_with(pair.first, "first_stage_model.")) {
                continue;
            }

            if (tensor_names_in_file.find(pair.first) == tensor_names_in_file.end()) {
                LOG_ERROR("tensor '%s' not in model file", pair.first.c_str());
                some_tensor_not_init = true;
            }
        }

        if (some_tensor_not_init) {
            ggml_free(ctx);
            return false;
        }

        LOG_DEBUG("model size = %.2fMB", total_size / 1024.0 / 1024.0);

        size_t total_params_size =
            cond_stage_model.text_model.memory_buffer_size +
            diffusion_model.memory_buffer_size +
            first_stage_model.memory_buffer_size;
        LOG_INFO("total memory buffer size = %.2fMB (clip %.2fMB, unet %.2fMB, vae %.2fMB)",
                 total_params_size / 1024.0 / 1024.0,
                 cond_stage_model.text_model.memory_buffer_size / 1024.0 / 1024.0,
                 diffusion_model.memory_buffer_size / 1024.0 / 1024.0,
                 first_stage_model.memory_buffer_size / 1024.0 / 1024.0);
        int64_t t1 = ggml_time_ms();
        LOG_INFO("loading model from '%s' completed, taking %.2fs", model_path.c_str(), (t1 - t0) * 1.0f / 1000);

        // check is_using_v_parameterization_for_sd2
        bool is_using_v_parameterization = false;
        if (version == VERSION_2_x) {
            if (is_using_v_parameterization_for_sd2(ctx)) {
                is_using_v_parameterization = true;
            }
        }

        if (is_using_v_parameterization) {
            denoiser = std::make_shared<CompVisVDenoiser>();
            LOG_INFO("running in v-prediction mode");
        } else {
            LOG_INFO("running in eps-prediction mode");
        }

        if (schedule != DEFAULT) {
            switch (schedule) {
                case DISCRETE:
                    LOG_INFO("running with discrete schedule");
                    denoiser->schedule = std::make_shared<DiscreteSchedule>();
                    break;
                case KARRAS:
                    LOG_INFO("running with Karras schedule");
                    denoiser->schedule = std::make_shared<KarrasSchedule>();
                    break;
                case DEFAULT:
                    // Don't touch anything.
                    break;
                default:
                    LOG_ERROR("Unknown schedule %i", schedule);
                    abort();
            }
        }

        for (int i = 0; i < TIMESTEPS; i++) {
            denoiser->schedule->alphas_cumprod[i] = ((float*)alphas_cumprod_tensor->data)[i];
            denoiser->schedule->sigmas[i]         = std::sqrt((1 - denoiser->schedule->alphas_cumprod[i]) / denoiser->schedule->alphas_cumprod[i]);
            denoiser->schedule->log_sigmas[i]     = std::log(denoiser->schedule->sigmas[i]);
        }
        LOG_DEBUG("finished loaded file");
        ggml_free(ctx);
        if (use_tiny_autoencoder) {
            return tae_first_stage.load_from_file(taesd_path, backend);
        }
        return true;
    }

    bool is_using_v_parameterization_for_sd2(ggml_context* work_ctx) {
        struct ggml_tensor* x_t = ggml_new_tensor_4d(work_ctx, GGML_TYPE_F32, 8, 8, 4, 1);
        ggml_set_f32(x_t, 0.5);
        struct ggml_tensor* c = ggml_new_tensor_4d(work_ctx, GGML_TYPE_F32, 1024, 2, 1, 1);
        ggml_set_f32(c, 0.5);

        struct ggml_tensor* timesteps = ggml_new_tensor_1d(work_ctx, GGML_TYPE_F32, 1);                                     // [N, ]
        struct ggml_tensor* t_emb     = new_timestep_embedding(work_ctx, NULL, timesteps, diffusion_model.model_channels);  // [N, model_channels]

        diffusion_model.begin(x_t, c, t_emb);

        int64_t t0 = ggml_time_ms();
        ggml_set_f32(timesteps, 999);
        set_timestep_embedding(timesteps, t_emb, diffusion_model.model_channels);
        struct ggml_tensor* out = ggml_dup_tensor(work_ctx, x_t);
        diffusion_model.compute(out, n_threads, x_t, NULL, c, t_emb);
        diffusion_model.end();

        double result = 0.f;
        {
            float* vec_x   = (float*)x_t->data;
            float* vec_out = (float*)out->data;

            int64_t n = ggml_nelements(out);

            for (int i = 0; i < n; i++) {
                result += ((double)vec_out[i] - (double)vec_x[i]);
            }
            result /= n;
        }
        int64_t t1 = ggml_time_ms();
        LOG_DEBUG("check is_using_v_parameterization_for_sd2, taking %.2fs", (t1 - t0) * 1.0f / 1000);
        return result < -1;
    }

    void apply_lora(const std::string& lora_name, float multiplier) {
        int64_t t0 = ggml_time_ms();
        LoraModel lora;
        std::string st_file_path   = path_join(lora_model_dir, lora_name + ".safetensors");
        std::string ckpt_file_path = path_join(lora_model_dir, lora_name + ".ckpt");
        std::string file_path;
        if (file_exists(st_file_path)) {
            file_path = st_file_path;
        } else if (file_exists(ckpt_file_path)) {
            file_path = ckpt_file_path;
        } else {
            LOG_WARN("can not find %s or %s for lora %s", st_file_path.c_str(), ckpt_file_path.c_str(), lora_name.c_str());
            return;
        }
        if (!lora.load(backend, file_path)) {
            LOG_WARN("load lora tensors from %s failed", file_path.c_str());
            return;
        }

        lora.multiplier = multiplier;
        lora.apply(tensors, n_threads);
        loras[lora_name] = lora;
        lora.release();

        int64_t t1 = ggml_time_ms();

        LOG_INFO("lora '%s' applied, taking %.2fs",
                 lora_name.c_str(),
                 (t1 - t0) * 1.0f / 1000);
    }

    void apply_loras(const std::unordered_map<std::string, float>& lora_state) {
        if (lora_state.size() > 0 && model_data_type != GGML_TYPE_F16 && model_data_type != GGML_TYPE_F32) {
            LOG_WARN("In quantized models when applying LoRA, the images have poor quality.");
        }
        std::unordered_map<std::string, float> lora_state_diff;
        for (auto& kv : lora_state) {
            const std::string& lora_name = kv.first;
            float multiplier             = kv.second;

            if (curr_lora_state.find(lora_name) != curr_lora_state.end()) {
                float curr_multiplier = curr_lora_state[lora_name];
                float multiplier_diff = multiplier - curr_multiplier;
                if (multiplier_diff != 0.f) {
                    lora_state_diff[lora_name] = multiplier_diff;
                }
            } else {
                lora_state_diff[lora_name] = multiplier;
            }
        }

        for (auto& kv : lora_state_diff) {
            apply_lora(kv.first, kv.second);
        }

        curr_lora_state = lora_state;
    }

    ggml_tensor* get_learned_condition(ggml_context* work_ctx, const std::string& text) {
        auto tokens_and_weights     = cond_stage_model.tokenize(text,
                                                                cond_stage_model.text_model.max_position_embeddings,
                                                                true);
        std::vector<int>& tokens    = tokens_and_weights.first;
        std::vector<float>& weights = tokens_and_weights.second;
        int64_t t0                  = ggml_time_ms();
        cond_stage_model.text_model.begin(work_ctx, (int)tokens.size());
        struct ggml_tensor* hidden_states = cond_stage_model.text_model.compute(n_threads, tokens);  // [N, n_token, hidden_size]
        cond_stage_model.text_model.end();
        int64_t t1 = ggml_time_ms();
        LOG_DEBUG("computing condition graph completed, taking %" PRId64 " ms", t1 - t0);
        ggml_tensor* result = ggml_dup_tensor(work_ctx, hidden_states);
        {
            float original_mean = ggml_tensor_mean(hidden_states);
            for (int i2 = 0; i2 < hidden_states->ne[2]; i2++) {
                for (int i1 = 0; i1 < hidden_states->ne[1]; i1++) {
                    for (int i0 = 0; i0 < hidden_states->ne[0]; i0++) {
                        float value = ggml_tensor_get_f32(hidden_states, i0, i1, i2);
                        value *= weights[i1];
                        ggml_tensor_set_f32(result, value, i0, i1, i2);
                    }
                }
            }
            float new_mean = ggml_tensor_mean(result);
            ggml_tensor_scale(result, (original_mean / new_mean));
        }
        return result;  // [1, 77, 768]
    }

    ggml_tensor* sample(ggml_context* work_ctx,
                        ggml_tensor* x_t,
                        ggml_tensor* noise,
                        ggml_tensor* c,
                        ggml_tensor* uc,
                        float cfg_scale,
                        SampleMethod method,
                        const std::vector<float>& sigmas) {
        size_t steps = sigmas.size() - 1;
        // x_t = load_tensor_from_file(work_ctx, "./rand0.bin");
        // print_ggml_tensor(x_t);
        struct ggml_tensor* x = ggml_dup_tensor(work_ctx, x_t);
        copy_ggml_tensor(x, x_t);

        struct ggml_tensor* noised_input = ggml_dup_tensor(work_ctx, x_t);
        struct ggml_tensor* timesteps    = ggml_new_tensor_1d(work_ctx, GGML_TYPE_F32, 1);                                     // [N, ]
        struct ggml_tensor* t_emb        = new_timestep_embedding(work_ctx, NULL, timesteps, diffusion_model.model_channels);  // [N, model_channels]
        diffusion_model.begin(noised_input, c, t_emb);

        bool has_unconditioned = cfg_scale != 1.0 && uc != NULL;

        if (noise == NULL) {
            // x = x * sigmas[0]
            ggml_tensor_scale(x, sigmas[0]);
        } else {
            // xi = x + noise * sigma_sched[0]
            ggml_tensor_scale(noise, sigmas[0]);
            ggml_tensor_add(x, noise);
        }

        // denoise wrapper
        struct ggml_tensor* out_cond   = ggml_dup_tensor(work_ctx, x);
        struct ggml_tensor* out_uncond = NULL;
        if (has_unconditioned) {
            out_uncond = ggml_dup_tensor(work_ctx, x);
        }
        struct ggml_tensor* denoised = ggml_dup_tensor(work_ctx, x);

        auto denoise = [&](ggml_tensor* input, float sigma, int step) {
            if (step == 1) {
                pretty_progress(0, (int)steps, 0);
            }
            int64_t t0 = ggml_time_us();

            float c_skip               = 1.0f;
            float c_out                = 1.0f;
            float c_in                 = 1.0f;
            std::vector<float> scaling = denoiser->get_scalings(sigma);

            if (scaling.size() == 3) {  // CompVisVDenoiser
                c_skip = scaling[0];
                c_out  = scaling[1];
                c_in   = scaling[2];
            } else {  // CompVisDenoiser
                c_out = scaling[0];
                c_in  = scaling[1];
            }

            float t = denoiser->schedule->sigma_to_t(sigma);
            ggml_set_f32(timesteps, t);
            set_timestep_embedding(timesteps, t_emb, diffusion_model.model_channels);

            copy_ggml_tensor(noised_input, input);
            // noised_input = noised_input * c_in
            ggml_tensor_scale(noised_input, c_in);

            // cond
            diffusion_model.compute(out_cond, n_threads, noised_input, NULL, c, t_emb);

            float* negative_data = NULL;
            if (has_unconditioned) {
                // uncond
                diffusion_model.compute(out_uncond, n_threads, noised_input, NULL, uc, t_emb);
                negative_data = (float*)out_uncond->data;
            }
            float* vec_denoised  = (float*)denoised->data;
            float* vec_input     = (float*)input->data;
            float* positive_data = (float*)out_cond->data;
            int ne_elements      = (int)ggml_nelements(denoised);
            for (int i = 0; i < ne_elements; i++) {
                float latent_result = positive_data[i];
                if (has_unconditioned) {
                    // out_uncond + cfg_scale * (out_cond - out_uncond)
                    latent_result = negative_data[i] + cfg_scale * (positive_data[i] - negative_data[i]);
                }
                // v = latent_result, eps = latent_result
                // denoised = (v * c_out + input * c_skip) or (input + eps * c_out)
                vec_denoised[i] = latent_result * c_out + vec_input[i] * c_skip;
            }
            int64_t t1 = ggml_time_us();
            if (step > 0) {
                pretty_progress(step, (int)steps, (t1 - t0) / 1000000.f);
                // LOG_INFO("step %d sampling completed taking %.2fs", step, (t1 - t0) * 1.0f / 1000000);
            }
        };

        // sample_euler_ancestral
        switch (method) {
            case EULER_A: {
                struct ggml_tensor* noise = ggml_dup_tensor(work_ctx, x);
                struct ggml_tensor* d     = ggml_dup_tensor(work_ctx, x);

                for (int i = 0; i < steps; i++) {
                    float sigma = sigmas[i];

                    // denoise
                    denoise(x, sigma, i + 1);

                    // d = (x - denoised) / sigma
                    {
                        float* vec_d        = (float*)d->data;
                        float* vec_x        = (float*)x->data;
                        float* vec_denoised = (float*)denoised->data;

                        for (int i = 0; i < ggml_nelements(d); i++) {
                            vec_d[i] = (vec_x[i] - vec_denoised[i]) / sigma;
                        }
                    }

                    // get_ancestral_step
                    float sigma_up   = std::min(sigmas[i + 1],
                                                std::sqrt(sigmas[i + 1] * sigmas[i + 1] * (sigmas[i] * sigmas[i] - sigmas[i + 1] * sigmas[i + 1]) / (sigmas[i] * sigmas[i])));
                    float sigma_down = std::sqrt(sigmas[i + 1] * sigmas[i + 1] - sigma_up * sigma_up);

                    // Euler method
                    float dt = sigma_down - sigmas[i];
                    // x = x + d * dt
                    {
                        float* vec_d = (float*)d->data;
                        float* vec_x = (float*)x->data;

                        for (int i = 0; i < ggml_nelements(x); i++) {
                            vec_x[i] = vec_x[i] + vec_d[i] * dt;
                        }
                    }

                    if (sigmas[i + 1] > 0) {
                        // x = x + noise_sampler(sigmas[i], sigmas[i + 1]) * s_noise * sigma_up
                        ggml_tensor_set_f32_randn(noise, rng);
                        // noise = load_tensor_from_file(work_ctx, "./rand" + std::to_string(i+1) + ".bin");
                        {
                            float* vec_x     = (float*)x->data;
                            float* vec_noise = (float*)noise->data;

                            for (int i = 0; i < ggml_nelements(x); i++) {
                                vec_x[i] = vec_x[i] + vec_noise[i] * sigma_up;
                            }
                        }
                    }
                }
            } break;
            case EULER:  // Implemented without any sigma churn
            {
                struct ggml_tensor* d = ggml_dup_tensor(work_ctx, x);

                for (int i = 0; i < steps; i++) {
                    float sigma = sigmas[i];

                    // denoise
                    denoise(x, sigma, i + 1);

                    // d = (x - denoised) / sigma
                    {
                        float* vec_d        = (float*)d->data;
                        float* vec_x        = (float*)x->data;
                        float* vec_denoised = (float*)denoised->data;

                        for (int j = 0; j < ggml_nelements(d); j++) {
                            vec_d[j] = (vec_x[j] - vec_denoised[j]) / sigma;
                        }
                    }

                    float dt = sigmas[i + 1] - sigma;
                    // x = x + d * dt
                    {
                        float* vec_d = (float*)d->data;
                        float* vec_x = (float*)x->data;

                        for (int j = 0; j < ggml_nelements(x); j++) {
                            vec_x[j] = vec_x[j] + vec_d[j] * dt;
                        }
                    }
                }
            } break;
            case HEUN: {
                struct ggml_tensor* d  = ggml_dup_tensor(work_ctx, x);
                struct ggml_tensor* x2 = ggml_dup_tensor(work_ctx, x);

                for (int i = 0; i < steps; i++) {
                    // denoise
                    denoise(x, sigmas[i], -(i + 1));

                    // d = (x - denoised) / sigma
                    {
                        float* vec_d        = (float*)d->data;
                        float* vec_x        = (float*)x->data;
                        float* vec_denoised = (float*)denoised->data;

                        for (int j = 0; j < ggml_nelements(x); j++) {
                            vec_d[j] = (vec_x[j] - vec_denoised[j]) / sigmas[i];
                        }
                    }

                    float dt = sigmas[i + 1] - sigmas[i];
                    if (sigmas[i + 1] == 0) {
                        // Euler step
                        // x = x + d * dt
                        float* vec_d = (float*)d->data;
                        float* vec_x = (float*)x->data;

                        for (int j = 0; j < ggml_nelements(x); j++) {
                            vec_x[j] = vec_x[j] + vec_d[j] * dt;
                        }
                    } else {
                        // Heun step
                        float* vec_d  = (float*)d->data;
                        float* vec_d2 = (float*)d->data;
                        float* vec_x  = (float*)x->data;
                        float* vec_x2 = (float*)x2->data;

                        for (int j = 0; j < ggml_nelements(x); j++) {
                            vec_x2[j] = vec_x[j] + vec_d[j] * dt;
                        }

                        denoise(x2, sigmas[i + 1], i + 1);
                        float* vec_denoised = (float*)denoised->data;
                        for (int j = 0; j < ggml_nelements(x); j++) {
                            float d2 = (vec_x2[j] - vec_denoised[j]) / sigmas[i + 1];
                            vec_d[j] = (vec_d[j] + d2) / 2;
                            vec_x[j] = vec_x[j] + vec_d[j] * dt;
                        }
                    }
                }
            } break;
            case DPM2: {
                struct ggml_tensor* d  = ggml_dup_tensor(work_ctx, x);
                struct ggml_tensor* x2 = ggml_dup_tensor(work_ctx, x);

                for (int i = 0; i < steps; i++) {
                    // denoise
                    denoise(x, sigmas[i], i + 1);

                    // d = (x - denoised) / sigma
                    {
                        float* vec_d        = (float*)d->data;
                        float* vec_x        = (float*)x->data;
                        float* vec_denoised = (float*)denoised->data;

                        for (int j = 0; j < ggml_nelements(x); j++) {
                            vec_d[j] = (vec_x[j] - vec_denoised[j]) / sigmas[i];
                        }
                    }

                    if (sigmas[i + 1] == 0) {
                        // Euler step
                        // x = x + d * dt
                        float dt     = sigmas[i + 1] - sigmas[i];
                        float* vec_d = (float*)d->data;
                        float* vec_x = (float*)x->data;

                        for (int j = 0; j < ggml_nelements(x); j++) {
                            vec_x[j] = vec_x[j] + vec_d[j] * dt;
                        }
                    } else {
                        // DPM-Solver-2
                        float sigma_mid = exp(0.5f * (log(sigmas[i]) + log(sigmas[i + 1])));
                        float dt_1      = sigma_mid - sigmas[i];
                        float dt_2      = sigmas[i + 1] - sigmas[i];

                        float* vec_d  = (float*)d->data;
                        float* vec_x  = (float*)x->data;
                        float* vec_x2 = (float*)x2->data;
                        for (int j = 0; j < ggml_nelements(x); j++) {
                            vec_x2[j] = vec_x[j] + vec_d[j] * dt_1;
                        }

                        denoise(x2, sigma_mid, i + 1);
                        float* vec_denoised = (float*)denoised->data;
                        for (int j = 0; j < ggml_nelements(x); j++) {
                            float d2 = (vec_x2[j] - vec_denoised[j]) / sigma_mid;
                            vec_x[j] = vec_x[j] + d2 * dt_2;
                        }
                    }
                }

            } break;
            case DPMPP2S_A: {
                struct ggml_tensor* noise = ggml_dup_tensor(work_ctx, x);
                struct ggml_tensor* d     = ggml_dup_tensor(work_ctx, x);
                struct ggml_tensor* x2    = ggml_dup_tensor(work_ctx, x);

                for (int i = 0; i < steps; i++) {
                    // denoise
                    denoise(x, sigmas[i], i + 1);

                    // get_ancestral_step
                    float sigma_up   = std::min(sigmas[i + 1],
                                                std::sqrt(sigmas[i + 1] * sigmas[i + 1] * (sigmas[i] * sigmas[i] - sigmas[i + 1] * sigmas[i + 1]) / (sigmas[i] * sigmas[i])));
                    float sigma_down = std::sqrt(sigmas[i + 1] * sigmas[i + 1] - sigma_up * sigma_up);
                    auto t_fn        = [](float sigma) -> float { return -log(sigma); };
                    auto sigma_fn    = [](float t) -> float { return exp(-t); };

                    if (sigma_down == 0) {
                        // Euler step
                        float* vec_d        = (float*)d->data;
                        float* vec_x        = (float*)x->data;
                        float* vec_denoised = (float*)denoised->data;

                        for (int j = 0; j < ggml_nelements(d); j++) {
                            vec_d[j] = (vec_x[j] - vec_denoised[j]) / sigmas[i];
                        }

                        // TODO: If sigma_down == 0, isn't this wrong?
                        // But
                        // https://github.com/crowsonkb/k-diffusion/blob/master/k_diffusion/sampling.py#L525
                        // has this exactly the same way.
                        float dt = sigma_down - sigmas[i];
                        for (int j = 0; j < ggml_nelements(d); j++) {
                            vec_x[j] = vec_x[j] + vec_d[j] * dt;
                        }
                    } else {
                        // DPM-Solver++(2S)
                        float t      = t_fn(sigmas[i]);
                        float t_next = t_fn(sigma_down);
                        float h      = t_next - t;
                        float s      = t + 0.5f * h;

                        float* vec_d        = (float*)d->data;
                        float* vec_x        = (float*)x->data;
                        float* vec_x2       = (float*)x2->data;
                        float* vec_denoised = (float*)denoised->data;

                        // First half-step
                        for (int j = 0; j < ggml_nelements(x); j++) {
                            vec_x2[j] = (sigma_fn(s) / sigma_fn(t)) * vec_x[j] - (exp(-h * 0.5f) - 1) * vec_denoised[j];
                        }

                        denoise(x2, sigmas[i + 1], i + 1);

                        // Second half-step
                        for (int j = 0; j < ggml_nelements(x); j++) {
                            vec_x[j] = (sigma_fn(t_next) / sigma_fn(t)) * vec_x[j] - (exp(-h) - 1) * vec_denoised[j];
                        }
                    }

                    // Noise addition
                    if (sigmas[i + 1] > 0) {
                        ggml_tensor_set_f32_randn(noise, rng);
                        {
                            float* vec_x     = (float*)x->data;
                            float* vec_noise = (float*)noise->data;

                            for (int i = 0; i < ggml_nelements(x); i++) {
                                vec_x[i] = vec_x[i] + vec_noise[i] * sigma_up;
                            }
                        }
                    }
                }
            } break;
            case DPMPP2M:  // DPM++ (2M) from Karras et al (2022)
            {
                struct ggml_tensor* old_denoised = ggml_dup_tensor(work_ctx, x);

                auto t_fn = [](float sigma) -> float { return -log(sigma); };

                for (int i = 0; i < steps; i++) {
                    // denoise
                    denoise(x, sigmas[i], i + 1);

                    float t                 = t_fn(sigmas[i]);
                    float t_next            = t_fn(sigmas[i + 1]);
                    float h                 = t_next - t;
                    float a                 = sigmas[i + 1] / sigmas[i];
                    float b                 = exp(-h) - 1.f;
                    float* vec_x            = (float*)x->data;
                    float* vec_denoised     = (float*)denoised->data;
                    float* vec_old_denoised = (float*)old_denoised->data;

                    if (i == 0 || sigmas[i + 1] == 0) {
                        // Simpler step for the edge cases
                        for (int j = 0; j < ggml_nelements(x); j++) {
                            vec_x[j] = a * vec_x[j] - b * vec_denoised[j];
                        }
                    } else {
                        float h_last = t - t_fn(sigmas[i - 1]);
                        float r      = h_last / h;
                        for (int j = 0; j < ggml_nelements(x); j++) {
                            float denoised_d = (1.f + 1.f / (2.f * r)) * vec_denoised[j] - (1.f / (2.f * r)) * vec_old_denoised[j];
                            vec_x[j]         = a * vec_x[j] - b * denoised_d;
                        }
                    }

                    // old_denoised = denoised
                    for (int j = 0; j < ggml_nelements(x); j++) {
                        vec_old_denoised[j] = vec_denoised[j];
                    }
                }
            } break;
            case DPMPP2Mv2:  // Modified DPM++ (2M) from https://github.com/AUTOMATIC1111/stable-diffusion-webui/discussions/8457
            {
                struct ggml_tensor* old_denoised = ggml_dup_tensor(work_ctx, x);

                auto t_fn = [](float sigma) -> float { return -log(sigma); };

                for (int i = 0; i < steps; i++) {
                    // denoise
                    denoise(x, sigmas[i], i + 1);

                    float t                 = t_fn(sigmas[i]);
                    float t_next            = t_fn(sigmas[i + 1]);
                    float h                 = t_next - t;
                    float a                 = sigmas[i + 1] / sigmas[i];
                    float* vec_x            = (float*)x->data;
                    float* vec_denoised     = (float*)denoised->data;
                    float* vec_old_denoised = (float*)old_denoised->data;

                    if (i == 0 || sigmas[i + 1] == 0) {
                        // Simpler step for the edge cases
                        float b = exp(-h) - 1.f;
                        for (int j = 0; j < ggml_nelements(x); j++) {
                            vec_x[j] = a * vec_x[j] - b * vec_denoised[j];
                        }
                    } else {
                        float h_last = t - t_fn(sigmas[i - 1]);
                        float h_min  = std::min(h_last, h);
                        float h_max  = std::max(h_last, h);
                        float r      = h_max / h_min;
                        float h_d    = (h_max + h_min) / 2.f;
                        float b      = exp(-h_d) - 1.f;
                        for (int j = 0; j < ggml_nelements(x); j++) {
                            float denoised_d = (1.f + 1.f / (2.f * r)) * vec_denoised[j] - (1.f / (2.f * r)) * vec_old_denoised[j];
                            vec_x[j]         = a * vec_x[j] - b * denoised_d;
                        }
                    }

                    // old_denoised = denoised
                    for (int j = 0; j < ggml_nelements(x); j++) {
                        vec_old_denoised[j] = vec_denoised[j];
                    }
                }
            } break;
            case LCM:  // Latent Consistency Models
            {
                struct ggml_tensor* noise = ggml_dup_tensor(work_ctx, x);
                struct ggml_tensor* d     = ggml_dup_tensor(work_ctx, x);

                for (int i = 0; i < steps; i++) {
                    float sigma = sigmas[i];

                    // denoise
                    denoise(x, sigma, i + 1);

                    // x = denoised
                    {
                        float* vec_x        = (float*)x->data;
                        float* vec_denoised = (float*)denoised->data;
                        for (int j = 0; j < ggml_nelements(x); j++) {
                            vec_x[j] = vec_denoised[j];
                        }
                    }

                    if (sigmas[i + 1] > 0) {
                        // x += sigmas[i + 1] * noise_sampler(sigmas[i], sigmas[i + 1])
                        ggml_tensor_set_f32_randn(noise, rng);
                        // noise = load_tensor_from_file(res_ctx, "./rand" + std::to_string(i+1) + ".bin");
                        {
                            float* vec_x     = (float*)x->data;
                            float* vec_noise = (float*)noise->data;

                            for (int j = 0; j < ggml_nelements(x); j++) {
                                vec_x[j] = vec_x[j] + sigmas[i + 1] * vec_noise[j];
                            }
                        }
                    }
                }
            } break;

            default:
                LOG_ERROR("Attempting to sample with nonexisting sample method %i", method);
                abort();
        }
        diffusion_model.end();
        return x;
    }

    // ldm.models.diffusion.ddpm.LatentDiffusion.get_first_stage_encoding
    ggml_tensor* get_first_stage_encoding(ggml_context* work_ctx, ggml_tensor* moments) {
        // ldm.modules.distributions.distributions.DiagonalGaussianDistribution.sample
        ggml_tensor* latent       = ggml_new_tensor_4d(work_ctx, moments->type, moments->ne[0], moments->ne[1], moments->ne[2] / 2, moments->ne[3]);
        struct ggml_tensor* noise = ggml_dup_tensor(work_ctx, latent);
        ggml_tensor_set_f32_randn(noise, rng);
        // noise = load_tensor_from_file(work_ctx, "noise.bin");
        {
            float mean   = 0;
            float logvar = 0;
            float value  = 0;
            float std_   = 0;
            for (int i = 0; i < latent->ne[3]; i++) {
                for (int j = 0; j < latent->ne[2]; j++) {
                    for (int k = 0; k < latent->ne[1]; k++) {
                        for (int l = 0; l < latent->ne[0]; l++) {
                            mean   = ggml_tensor_get_f32(moments, l, k, j, i);
                            logvar = ggml_tensor_get_f32(moments, l, k, j + (int)latent->ne[2], i);
                            logvar = std::max(-30.0f, std::min(logvar, 20.0f));
                            std_   = std::exp(0.5f * logvar);
                            value  = mean + std_ * ggml_tensor_get_f32(noise, l, k, j, i);
                            value  = value * scale_factor;
                            // printf("%d %d %d %d -> %f\n", i, j, k, l, value);
                            ggml_tensor_set_f32(latent, value, l, k, j, i);
                        }
                    }
                }
            }
        }
        return latent;
    }

    ggml_tensor* compute_first_stage(ggml_context* work_ctx, ggml_tensor* x, bool decode) {
        int64_t W           = x->ne[0];
        int64_t H           = x->ne[1];
        ggml_tensor* result = ggml_new_tensor_3d(work_ctx, GGML_TYPE_F32,
                                                 decode ? (W * 8) : (W / 8),                    // width
                                                 decode ? (H * 8) : (H / 8),                    // height
                                                 decode ? 3 : (use_tiny_autoencoder ? 4 : 8));  // channels
        int64_t t0          = ggml_time_ms();
        if (!use_tiny_autoencoder) {
            if (decode) {
                ggml_tensor_scale(x, 1.0f / scale_factor);
            } else {
                ggml_tensor_scale_input(x);
            }
            first_stage_model.begin(x, decode);
            first_stage_model.compute(result, n_threads, x, decode);
            first_stage_model.end();
            if (decode) {
                ggml_tensor_scale_output(result);
            }
        } else {
            tae_first_stage.begin(x, decode);
            tae_first_stage.compute(result, n_threads, x, decode);
            tae_first_stage.end();
        }
        int64_t t1 = ggml_time_ms();
        LOG_DEBUG("computing vae [mode: %s] graph completed, taking %.2fs", decode ? "DECODE" : "ENCODE", (t1 - t0) * 1.0f / 1000);
        if (decode) {
            ggml_tensor_clamp(result, 0.0f, 1.0f);
        }
        return result;
    }

    ggml_tensor* encode_first_stage(ggml_context* work_ctx, ggml_tensor* x) {
        return compute_first_stage(work_ctx, x, false);
    }

    ggml_tensor* decode_first_stage(ggml_context* work_ctx, ggml_tensor* x) {
        return compute_first_stage(work_ctx, x, true);
    }
};

/*================================================= StableDiffusion ==================================================*/

StableDiffusion::StableDiffusion(int n_threads,
                                 bool vae_decode_only,
                                 std::string taesd_path,
                                 bool free_params_immediately,
                                 std::string lora_model_dir,
                                 std::string tokenizer_dir,
                                 RNGType rng_type) {
    sd                       = std::make_shared<StableDiffusionGGML>(n_threads,
                                               vae_decode_only,
                                               free_params_immediately,
                                               lora_model_dir,
                                               tokenizer_dir,
                                               rng_type);
    sd->use_tiny_autoencoder = taesd_path.size() > 0;
    sd->taesd_path           = taesd_path;
}

bool StableDiffusion::load_from_file(const std::string& model_path,
                                     const std::string& vae_path,
                                     ggml_type wtype,
                                     Schedule s) {
    return sd->load_from_file(model_path, vae_path, wtype, s);
}

std::vector<uint8_t*> StableDiffusion::txt2img(std::string prompt,
                                               std::string negative_prompt,
                                               float cfg_scale,
                                               int width,
                                               int height,
                                               SampleMethod sample_method,
                                               int sample_steps,
                                               int64_t seed,
                                               int batch_count) {
    std::vector<uint8_t*> results;
    if (width >= 1024 && height >= 1024) {  // 1024 x 1024 images
        LOG_WARN("Image too large, try a smaller size.");
        return results;
    }
    // extract and remove lora
    auto result_pair                                = extract_and_remove_lora(prompt);
    std::unordered_map<std::string, float> lora_f2m = result_pair.first;  // lora_name -> multiplier

    for (auto& kv : lora_f2m) {
        LOG_DEBUG("lora %s:%.2f", kv.first.c_str(), kv.second);
    }

    prompt = result_pair.second;
    LOG_DEBUG("prompt after extract and remove lora: \"%s\"", prompt.c_str());

    int64_t t0 = ggml_time_ms();
    sd->apply_loras(lora_f2m);
    int64_t t1 = ggml_time_ms();
    LOG_INFO("apply_loras completed, taking %.2fs", (t1 - t0) * 1.0f / 1000);
    struct ggml_init_params params;
    params.mem_size = static_cast<size_t>(2 * 1024 * 1024);  // 2 MB
    params.mem_size += width * height * 3 * sizeof(float);
    params.mem_size *= batch_count;
    params.mem_buffer = NULL;
    params.no_alloc   = false;

    struct ggml_context* work_ctx = ggml_init(params);
    if (!work_ctx) {
        LOG_ERROR("ggml_init() failed");
        return results;
    }

    if (seed < 0) {
        // Generally, when using the provided command line, the seed is always >0.
        // However, to prevent potential issues if 'stable-diffusion.cpp' is invoked as a library
        // by a third party with a seed <0, let's incorporate randomization here.
        srand((int)time(NULL));
        seed = rand();
    }

    t0                     = ggml_time_ms();
    ggml_tensor* c         = sd->get_learned_condition(work_ctx, prompt);
    struct ggml_tensor* uc = NULL;
    if (cfg_scale != 1.0) {
        uc = sd->get_learned_condition(work_ctx, negative_prompt);
    }
    t1 = ggml_time_ms();
    LOG_INFO("get_learned_condition completed, taking %" PRId64 " ms", t1 - t0);

    if (sd->free_params_immediately) {
        sd->cond_stage_model.text_model.destroy();
    }

    std::vector<struct ggml_tensor*> final_latents;  // collect latents to decode
    int C = 4;
    int W = width / 8;
    int H = height / 8;
    LOG_INFO("sampling using %s method", sampling_methods_str[sample_method]);
    for (int b = 0; b < batch_count; b++) {
        int64_t sampling_start = ggml_time_ms();
        int cur_seed           = seed + b;
        LOG_INFO("generating image: %i/%i - seed %i", b + 1, batch_count, cur_seed);

        sd->rng->manual_seed(cur_seed);
        struct ggml_tensor* x_t = ggml_new_tensor_4d(work_ctx, GGML_TYPE_F32, W, H, C, 1);
        ggml_tensor_set_f32_randn(x_t, sd->rng);

        std::vector<float> sigmas = sd->denoiser->schedule->get_sigmas(sample_steps);

        struct ggml_tensor* x_0 = sd->sample(work_ctx, x_t, NULL, c, uc, cfg_scale, sample_method, sigmas);
        // struct ggml_tensor* x_0 = load_tensor_from_file(ctx, "samples_ddim.bin");
        // print_ggml_tensor(x_0);
        int64_t sampling_end = ggml_time_ms();
        LOG_INFO("sampling completed, taking %.2fs", (sampling_end - sampling_start) * 1.0f / 1000);
        final_latents.push_back(x_0);
    }

    if (sd->free_params_immediately) {
        sd->diffusion_model.destroy();
    }
    int64_t t3 = ggml_time_ms();
    LOG_INFO("generating %" PRId64 " latent images completed, taking %.2fs", final_latents.size(), (t3 - t1) * 1.0f / 1000);

    LOG_INFO("decoding %zu latents", final_latents.size());
    for (size_t i = 0; i < final_latents.size(); i++) {
        t1                      = ggml_time_ms();
        struct ggml_tensor* img = sd->decode_first_stage(work_ctx, final_latents[i] /* x_0 */);
        if (img != NULL) {
            results.push_back(sd_tensor_to_image(img));
        }
        int64_t t2 = ggml_time_ms();
        LOG_INFO("latent %" PRId64 " decoded, taking %.2fs", i + 1, (t2 - t1) * 1.0f / 1000);
    }

    int64_t t4 = ggml_time_ms();
    LOG_INFO("decode_first_stage completed, taking %.2fs", (t4 - t3) * 1.0f / 1000);
    if (sd->free_params_immediately && !sd->use_tiny_autoencoder) {
        sd->first_stage_model.destroy();
    }
    ggml_free(work_ctx);
    LOG_INFO(
        "txt2img completed in %.2fs",
        (t4 - t0) * 1.0f / 1000);

    return results;
}

std::vector<uint8_t*> StableDiffusion::img2img(const uint8_t* init_img_data,
                                               std::string prompt,
                                               std::string negative_prompt,
                                               float cfg_scale,
                                               int width,
                                               int height,
                                               SampleMethod sample_method,
                                               int sample_steps,
                                               float strength,
                                               int64_t seed) {
    std::vector<uint8_t*> result;
    LOG_INFO("img2img %dx%d", width, height);

    std::vector<float> sigmas = sd->denoiser->schedule->get_sigmas(sample_steps);
    size_t t_enc              = static_cast<size_t>(sample_steps * strength);
    LOG_INFO("target t_enc is %zu steps", t_enc);
    std::vector<float> sigma_sched;
    sigma_sched.assign(sigmas.begin() + sample_steps - t_enc - 1, sigmas.end());

    struct ggml_init_params params;
    params.mem_size = static_cast<size_t>(10 * 1024) * 1024;  // 10 MB
    params.mem_size += width * height * 3 * sizeof(float) * 2;
    params.mem_buffer = NULL;
    params.no_alloc   = false;

    // draft context
    struct ggml_context* work_ctx = ggml_init(params);
    if (!work_ctx) {
        LOG_ERROR("ggml_init() failed");
        return result;
    }

    if (seed < 0) {
        seed = (int)time(NULL);
    }

    sd->rng->manual_seed(seed);

    // extract and remove lora
    auto result_pair                                = extract_and_remove_lora(prompt);
    std::unordered_map<std::string, float> lora_f2m = result_pair.first;  // lora_name -> multiplier
    for (auto& kv : lora_f2m) {
        LOG_DEBUG("lora %s:%.2f", kv.first.c_str(), kv.second);
    }
    prompt = result_pair.second;
    LOG_DEBUG("prompt after extract and remove lora: \"%s\"", prompt.c_str());

    // load lora from file
    int64_t t0 = ggml_time_ms();
    sd->apply_loras(lora_f2m);
    int64_t t1 = ggml_time_ms();
    LOG_INFO("apply_loras completed, taking %.2fs", (t1 - t0) * 1.0f / 1000);

    ggml_tensor* init_img = ggml_new_tensor_4d(work_ctx, GGML_TYPE_F32, width, height, 3, 1);
    sd_image_to_tensor(init_img_data, init_img);
    t0                       = ggml_time_ms();
    ggml_tensor* init_latent = NULL;
    if (!sd->use_tiny_autoencoder) {
        ggml_tensor* moments = sd->encode_first_stage(work_ctx, init_img);
        init_latent          = sd->get_first_stage_encoding(work_ctx, moments);
    } else {
        init_latent = sd->encode_first_stage(work_ctx, init_img);
    }
    // print_ggml_tensor(init_latent);
    t1 = ggml_time_ms();
    LOG_INFO("encode_first_stage completed, taking %.2fs", (t1 - t0) * 1.0f / 1000);

    ggml_tensor* c         = sd->get_learned_condition(work_ctx, prompt);
    struct ggml_tensor* uc = NULL;
    if (cfg_scale != 1.0) {
        uc = sd->get_learned_condition(work_ctx, negative_prompt);
    }
    int64_t t2 = ggml_time_ms();
    LOG_INFO("get_learned_condition completed, taking %" PRId64 " ms", t2 - t1);
    if (sd->free_params_immediately) {
        sd->cond_stage_model.text_model.destroy();
    }

    // SDXL
    // requires encode_adm
    // apply set_timestep_embedding with dim 256

    sd->rng->manual_seed(seed);
    struct ggml_tensor* noise = ggml_dup_tensor(work_ctx, init_latent);
    ggml_tensor_set_f32_randn(noise, sd->rng);

    LOG_INFO("sampling using %s method", sampling_methods_str[sample_method]);
    struct ggml_tensor* x_0 = sd->sample(work_ctx, init_latent, noise, c, uc, cfg_scale, sample_method, sigma_sched);
    // struct ggml_tensor *x_0 = load_tensor_from_file(ctx, "samples_ddim.bin");
    // print_ggml_tensor(x_0);
    int64_t t3 = ggml_time_ms();
    LOG_INFO("sampling completed, taking %.2fs", (t3 - t2) * 1.0f / 1000);
    if (sd->free_params_immediately) {
        sd->diffusion_model.destroy();
    }

    struct ggml_tensor* img = sd->decode_first_stage(work_ctx, x_0);
    if (img != NULL) {
        result.push_back(sd_tensor_to_image(img));
    }

    int64_t t4 = ggml_time_ms();
    LOG_INFO("decode_first_stage completed, taking %.2fs", (t4 - t3) * 1.0f / 1000);

    if (sd->free_params_immediately && !sd->use_tiny_autoencoder) {
        sd->first_stage_model.destroy();
    }

    LOG_INFO(
        "img2img completed in %.2fs",
        (t4 - t0) * 1.0f / 1000);

    ggml_free(work_ctx);

    return result;
}<|MERGE_RESOLUTION|>--- conflicted
+++ resolved
@@ -527,7 +527,6 @@
     std::map<std::u32string, int> encoder;
     std::map<std::pair<std::u32string, std::u32string>, int> bpe_ranks;
     std::regex pat;
-    std::map<std::pair<std::string, std::string>, int32_t> bpe_ranks;
 
     static std::string strip(const std::string& str) {
         std::string::size_type start = str.find_first_not_of(" \t\n\r\v\f");
@@ -560,93 +559,8 @@
     }
 
 public:
-<<<<<<< HEAD
-    explicit CLIPTokenizer(SDVersion version = VERSION_1_x)
-        : version(version){};
-
-    std::string bpe(const std::string& token) {
-        std::vector<std::string> word;
-
-        for (auto &ch :token) {
-            word.emplace_back(1, ch);
-        }
-        word.push_back(token.substr(token.size() - 1) + "</w>");
-
-        std::set<std::pair<std::string, std::string>> pairs = get_pairs(word);
-
-        if (pairs.empty()) {
-            return token + "</w>";
-        }
-
-        while (true) {
-            auto pairs_ite = std::min_element(pairs.begin(), pairs.end(), [&](const std::pair<std::string, std::string>& a, const std::pair<std::string, std::string>& b) {
-                if (bpe_ranks.find(a) == bpe_ranks.end()) {
-                    return false;
-                } else if (bpe_ranks.find(b) == bpe_ranks.end()) {
-                    return true;
-                }
-                return bpe_ranks.at(a) < bpe_ranks.at(b);
-            });
-
-            const std::pair<std::string, std::string>& bigram = *pairs_ite;
-
-            if (bpe_ranks.find(bigram) == bpe_ranks.end()) {
-                break;
-            }
-
-            std::string first = bigram.first;
-            std::string second = bigram.second;
-            std::vector<std::string> new_word;
-            int32_t i = 0;
-
-            while (i <  word.size()) {
-                auto it = std::find(word.begin() + i, word.end(), first);
-                if (it == word.end()) {
-                    new_word.insert(new_word.end(), word.begin() + i, word.end());
-                    break;
-                }
-                new_word.insert(new_word.end(), word.begin() + i, it);
-                i = static_cast<int32_t>(std::distance(word.begin(), it));
-
-                if (word[i] == first && i < static_cast<int32_t>(word.size())  - 1 && word[i + 1] == second) {
-                    new_word.push_back(first + second);
-                    i += 2;
-                } else {
-                    new_word.push_back(word[i]);
-                    i += 1;
-                }
-            }
-
-            word = new_word;
-
-            if(word.size() == 1) {
-                break;
-            }
-            pairs = get_pairs(word);
-        }
-
-        std::string result;
-        for (const auto& w : word) {
-            result += w + " ";
-        }
-        result = result.substr(0, result.size() - 1);
-
-        if (result == "\n  </w>") {
-            result = "\n</w>";
-        }
-
-        return result;
-    }
-
-    void add_merge(const std::pair<std::string, std::string>& p, int32_t i) {
-        bpe_ranks[p] = i;
-    }
-
-    void add_token(const std::string& token, int32_t token_id) {
-        encoder[token] = token_id;
-=======
     CLIPTokenizer(SDVersion version = VERSION_1_x)
-        : version(version) {}
+            : version(version) {}
 
     void load_from_merges(const std::string& merges_utf8_str) {
         auto byte_unicode_pairs = bytes_to_unicode();
@@ -693,15 +607,82 @@
         }
     };
 
-    std::u32string bpe(std::u32string token) {
-        std::u32string word = token + utf8_to_utf32("</w>");
-        if (encoder.find(word) != encoder.end()) {
-            return word;
-        } else if (encoder.find(token) != encoder.end()) {
-            return token;
-        }
-        return utf8_to_utf32(UNK_TOKEN);
->>>>>>> 8f6b4a39
+    std::string bpe(std::u32string token) {
+        std::vector<std::string> word;
+
+        for (auto &ch :token) {
+            word.emplace_back(1, ch);
+        }
+        word.push_back(token.substr(token.size() - 1) + "</w>");
+
+        std::set<std::pair<std::string, std::string>> pairs = get_pairs(word);
+
+        if (pairs.empty()) {
+            return token + "</w>";
+        }
+
+        while (true) {
+            auto pairs_ite = std::min_element(pairs.begin(), pairs.end(), [&](const std::pair<std::string, std::string>& a, const std::pair<std::string, std::string>& b) {
+                if (bpe_ranks.find(a) == bpe_ranks.end()) {
+                    return false;
+                } else if (bpe_ranks.find(b) == bpe_ranks.end()) {
+                    return true;
+                }
+                return bpe_ranks.at(a) < bpe_ranks.at(b);
+            });
+
+            const std::pair<std::string, std::string>& bigram = *pairs_ite;
+
+            if (bpe_ranks.find(bigram) == bpe_ranks.end()) {
+                break;
+            }
+
+            std::string first = bigram.first;
+            std::string second = bigram.second;
+            std::vector<std::string> new_word;
+            int32_t i = 0;
+
+            while (i <  word.size()) {
+                auto it = std::find(word.begin() + i, word.end(), first);
+                if (it == word.end()) {
+                    new_word.insert(new_word.end(), word.begin() + i, word.end());
+                    break;
+                }
+                new_word.insert(new_word.end(), word.begin() + i, it);
+                i = static_cast<int32_t>(std::distance(word.begin(), it));
+
+                if (word[i] == first && i < static_cast<int32_t>(word.size())  - 1 && word[i + 1] == second) {
+                    new_word.push_back(first + second);
+                    i += 2;
+                } else {
+                    new_word.push_back(word[i]);
+                    i += 1;
+                }
+            }
+
+            word = new_word;
+
+            if(word.size() == 1) {
+                break;
+            }
+            pairs = get_pairs(word);
+        }
+
+        std::string result;
+        for (const auto& w : word) {
+            result += w + " ";
+        }
+        result = result.substr(0, result.size() - 1);
+
+        if (result == "\n  </w>") {
+            result = "\n</w>";
+        }
+
+        return result;
+    }
+
+    void add_token(std::string token, int32_t token_id) {
+        encoder[token] = token_id;
     }
 
     std::vector<int> tokenize(std::string text, size_t max_length = 0, bool padding = false) {
@@ -4424,21 +4405,17 @@
     TinyAutoEncoder tae_first_stage;
     std::string taesd_path;
 
-    std::string tokenizer_dir;
-
     StableDiffusionGGML() = default;
 
     StableDiffusionGGML(int n_threads,
                         bool vae_decode_only,
                         bool free_params_immediately,
                         std::string lora_model_dir,
-                        std::string tokenizer_dir,
                         RNGType rng_type)
         : n_threads(n_threads),
           vae_decode_only(vae_decode_only),
           free_params_immediately(free_params_immediately),
-          lora_model_dir(lora_model_dir),
-          tokenizer_dir(tokenizer_dir){
+          lora_model_dir(lora_model_dir) {
         first_stage_model.decode_only = vae_decode_only;
         tae_first_stage.decode_only   = vae_decode_only;
         if (rng_type == STD_DEFAULT_RNG) {
@@ -4447,7 +4424,6 @@
             rng = std::make_shared<PhiloxRNG>();
         }
         this->lora_model_dir = lora_model_dir;
-        this->tokenizer_dir = tokenizer_dir;
     }
 
     ~StableDiffusionGGML() {
@@ -4514,19 +4490,7 @@
             return false;
         }
 
-<<<<<<< HEAD
-        auto add_merge = [&](const std::pair<std::string, std::string>& p, int32_t i) {
-            cond_stage_model.tokenizer.add_merge(p, i);
-        };
-
-        success = model_loader.load_merges(add_merge);
-        if (!success) {
-            LOG_ERROR("get vocab from file failed: '%s'", model_path.c_str());
-            return false;
-        }
-=======
         cond_stage_model.tokenizer.load_from_merges(merges_utf8_str);
->>>>>>> 8f6b4a39
 
         // create the ggml context for network params
         LOG_DEBUG("ggml tensor size = %d bytes", (int)sizeof(ggml_tensor));
@@ -5410,13 +5374,11 @@
                                  std::string taesd_path,
                                  bool free_params_immediately,
                                  std::string lora_model_dir,
-                                 std::string tokenizer_dir,
                                  RNGType rng_type) {
     sd                       = std::make_shared<StableDiffusionGGML>(n_threads,
                                                vae_decode_only,
                                                free_params_immediately,
                                                lora_model_dir,
-                                               tokenizer_dir,
                                                rng_type);
     sd->use_tiny_autoencoder = taesd_path.size() > 0;
     sd->taesd_path           = taesd_path;
