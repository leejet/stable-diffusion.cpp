#include "ggml_extend.hpp"

#include "model.h"
#include "rng.hpp"
#include "rng_philox.hpp"
#include "stable-diffusion.h"
#include "util.h"

#include "conditioner.hpp"
#include "control.hpp"
#include "denoiser.hpp"
#include "diffusion_model.hpp"
#include "esrgan.hpp"
#include "lora.hpp"
#include "pmid.hpp"
#include "tae.hpp"
#include "vae.hpp"

#define STB_IMAGE_IMPLEMENTATION
#define STB_IMAGE_STATIC
#include "stb_image.h"

// #define STB_IMAGE_WRITE_IMPLEMENTATION
// #define STB_IMAGE_WRITE_STATIC
// #include "stb_image_write.h"

const char* model_version_to_str[] = {
    "SD 1.x",
    "SD 1.x Inpaint",
    "Instruct-Pix2Pix",
    "SD 2.x",
    "SD 2.x Inpaint",
    "SDXL",
    "SDXL Inpaint",
    "SDXL Instruct-Pix2Pix",
    "SVD",
    "SD3.x",
    "Flux",
    "Flux Fill",
    "Flux Control",
    "Flex.2",
    "Wan 2.x",
    "Wan 2.2 I2V",
    "Wan 2.2 TI2V",
    "Qwen Image",
};

const char* sampling_methods_str[] = {
    "default",
    "Euler",
    "Heun",
    "DPM2",
    "DPM++ (2s)",
    "DPM++ (2M)",
    "modified DPM++ (2M)",
    "iPNDM",
    "iPNDM_v",
    "LCM",
    "DDIM \"trailing\"",
    "TCD",
    "Euler A",
};

/*================================================== Helper Functions ================================================*/

void calculate_alphas_cumprod(float* alphas_cumprod,
                              float linear_start = 0.00085f,
                              float linear_end   = 0.0120,
                              int timesteps      = TIMESTEPS) {
    float ls_sqrt = sqrtf(linear_start);
    float le_sqrt = sqrtf(linear_end);
    float amount  = le_sqrt - ls_sqrt;
    float product = 1.0f;
    for (int i = 0; i < timesteps; i++) {
        float beta = ls_sqrt + amount * ((float)i / (timesteps - 1));
        product *= 1.0f - powf(beta, 2.0f);
        alphas_cumprod[i] = product;
    }
}

/*=============================================== StableDiffusionGGML ================================================*/

class StableDiffusionGGML {
public:
    ggml_backend_t backend             = NULL;  // general backend
    ggml_backend_t clip_backend        = NULL;
    ggml_backend_t control_net_backend = NULL;
    ggml_backend_t vae_backend         = NULL;
    ggml_type model_wtype              = GGML_TYPE_COUNT;
    ggml_type conditioner_wtype        = GGML_TYPE_COUNT;
    ggml_type diffusion_model_wtype    = GGML_TYPE_COUNT;
    ggml_type vae_wtype                = GGML_TYPE_COUNT;

    SDVersion version;
    bool vae_decode_only         = false;
    bool free_params_immediately = false;

    std::shared_ptr<RNG> rng = std::make_shared<STDDefaultRNG>();
    int n_threads            = -1;
    float scale_factor       = 0.18215f;

    std::shared_ptr<Conditioner> cond_stage_model;
    std::shared_ptr<FrozenCLIPVisionEmbedder> clip_vision;  // for svd or wan2.1 i2v
    std::shared_ptr<DiffusionModel> diffusion_model;
    std::shared_ptr<DiffusionModel> high_noise_diffusion_model;
    std::shared_ptr<VAE> first_stage_model;
    std::shared_ptr<TinyAutoEncoder> tae_first_stage;
    std::shared_ptr<ControlNet> control_net = NULL;
    std::shared_ptr<PhotoMakerIDEncoder> pmid_model;
    std::shared_ptr<LoraModel> pmid_lora;
    std::shared_ptr<PhotoMakerIDEmbed> pmid_id_embeds;

    std::string taesd_path;
    bool use_tiny_autoencoder            = false;
    sd_tiling_params_t vae_tiling_params = {false, 0, 0, 0.5f, 0, 0};
    bool offload_params_to_cpu           = false;
    bool stacked_id                      = false;

    bool is_using_v_parameterization     = false;
    bool is_using_edm_v_parameterization = false;

    std::map<std::string, struct ggml_tensor*> tensors;

    std::string lora_model_dir;
    // lora_name => multiplier
    std::unordered_map<std::string, float> curr_lora_state;

    std::shared_ptr<Denoiser> denoiser = std::make_shared<CompVisDenoiser>();

    StableDiffusionGGML() = default;

    ~StableDiffusionGGML() {
        if (clip_backend != backend) {
            ggml_backend_free(clip_backend);
        }
        if (control_net_backend != backend) {
            ggml_backend_free(control_net_backend);
        }
        if (vae_backend != backend) {
            ggml_backend_free(vae_backend);
        }
        ggml_backend_free(backend);
    }

    void init_backend() {
#ifdef SD_USE_CUDA
        LOG_DEBUG("Using CUDA backend");
        backend = ggml_backend_cuda_init(0);
#endif
#ifdef SD_USE_METAL
        LOG_DEBUG("Using Metal backend");
        backend = ggml_backend_metal_init();
#endif
#ifdef SD_USE_VULKAN
        LOG_DEBUG("Using Vulkan backend");
        for (int device = 0; device < ggml_backend_vk_get_device_count(); ++device) {
            backend = ggml_backend_vk_init(device);
        }
        if (!backend) {
            LOG_WARN("Failed to initialize Vulkan backend");
        }
#endif
#ifdef SD_USE_OPENCL
        LOG_DEBUG("Using OpenCL backend");
        // ggml_log_set(ggml_log_callback_default, nullptr); // Optional ggml logs
        backend = ggml_backend_opencl_init();
        if (!backend) {
            LOG_WARN("Failed to initialize OpenCL backend");
        }
#endif
#ifdef SD_USE_SYCL
        LOG_DEBUG("Using SYCL backend");
        backend = ggml_backend_sycl_init(0);
#endif

        if (!backend) {
            LOG_DEBUG("Using CPU backend");
            backend = ggml_backend_cpu_init();
        }
    }

    bool init(const sd_ctx_params_t* sd_ctx_params) {
        n_threads               = sd_ctx_params->n_threads;
        vae_decode_only         = sd_ctx_params->vae_decode_only;
        free_params_immediately = sd_ctx_params->free_params_immediately;
        lora_model_dir          = SAFE_STR(sd_ctx_params->lora_model_dir);
        taesd_path              = SAFE_STR(sd_ctx_params->taesd_path);
        use_tiny_autoencoder    = taesd_path.size() > 0;
        offload_params_to_cpu   = sd_ctx_params->offload_params_to_cpu;

        if (sd_ctx_params->rng_type == STD_DEFAULT_RNG) {
            rng = std::make_shared<STDDefaultRNG>();
        } else if (sd_ctx_params->rng_type == CUDA_RNG) {
            rng = std::make_shared<PhiloxRNG>();
        }

        ggml_log_set(ggml_log_callback_default, nullptr);

        init_backend();

        ModelLoader model_loader;

        if (strlen(SAFE_STR(sd_ctx_params->model_path)) > 0) {
            LOG_INFO("loading model from '%s'", sd_ctx_params->model_path);
            if (!model_loader.init_from_file(sd_ctx_params->model_path)) {
                LOG_ERROR("init model loader from file failed: '%s'", sd_ctx_params->model_path);
            }
        }

        if (strlen(SAFE_STR(sd_ctx_params->diffusion_model_path)) > 0) {
            LOG_INFO("loading diffusion model from '%s'", sd_ctx_params->diffusion_model_path);
            if (!model_loader.init_from_file(sd_ctx_params->diffusion_model_path, "model.diffusion_model.")) {
                LOG_WARN("loading diffusion model from '%s' failed", sd_ctx_params->diffusion_model_path);
            }
        }

        if (strlen(SAFE_STR(sd_ctx_params->high_noise_diffusion_model_path)) > 0) {
            LOG_INFO("loading high noise diffusion model from '%s'", sd_ctx_params->high_noise_diffusion_model_path);
            if (!model_loader.init_from_file(sd_ctx_params->high_noise_diffusion_model_path, "model.high_noise_diffusion_model.")) {
                LOG_WARN("loading diffusion model from '%s' failed", sd_ctx_params->high_noise_diffusion_model_path);
            }
        }

        bool is_unet = model_loader.model_is_unet();

        if (strlen(SAFE_STR(sd_ctx_params->clip_l_path)) > 0) {
            LOG_INFO("loading clip_l from '%s'", sd_ctx_params->clip_l_path);
            std::string prefix = is_unet ? "cond_stage_model.transformer." : "text_encoders.clip_l.transformer.";
            if (!model_loader.init_from_file(sd_ctx_params->clip_l_path, prefix)) {
                LOG_WARN("loading clip_l from '%s' failed", sd_ctx_params->clip_l_path);
            }
        }

        if (strlen(SAFE_STR(sd_ctx_params->clip_g_path)) > 0) {
            LOG_INFO("loading clip_g from '%s'", sd_ctx_params->clip_g_path);
            std::string prefix = is_unet ? "cond_stage_model.1.transformer." : "text_encoders.clip_g.transformer.";
            if (!model_loader.init_from_file(sd_ctx_params->clip_g_path, prefix)) {
                LOG_WARN("loading clip_g from '%s' failed", sd_ctx_params->clip_g_path);
            }
        }

        if (strlen(SAFE_STR(sd_ctx_params->clip_vision_path)) > 0) {
            LOG_INFO("loading clip_vision from '%s'", sd_ctx_params->clip_vision_path);
            std::string prefix = "cond_stage_model.transformer.";
            if (!model_loader.init_from_file(sd_ctx_params->clip_vision_path, prefix)) {
                LOG_WARN("loading clip_vision from '%s' failed", sd_ctx_params->clip_vision_path);
            }
        }

        if (strlen(SAFE_STR(sd_ctx_params->t5xxl_path)) > 0) {
            LOG_INFO("loading t5xxl from '%s'", sd_ctx_params->t5xxl_path);
            if (!model_loader.init_from_file(sd_ctx_params->t5xxl_path, "text_encoders.t5xxl.transformer.")) {
                LOG_WARN("loading t5xxl from '%s' failed", sd_ctx_params->t5xxl_path);
            }
        }

        if (strlen(SAFE_STR(sd_ctx_params->qwen2vl_path)) > 0) {
            LOG_INFO("loading qwen2vl from '%s'", sd_ctx_params->qwen2vl_path);
            if (!model_loader.init_from_file(sd_ctx_params->qwen2vl_path, "text_encoders.qwen2vl.")) {
                LOG_WARN("loading qwen2vl from '%s' failed", sd_ctx_params->qwen2vl_path);
            }
        }

        if (strlen(SAFE_STR(sd_ctx_params->qwen2vl_vision_path)) > 0) {
            LOG_INFO("loading qwen2vl vision from '%s'", sd_ctx_params->qwen2vl_vision_path);
            if (!model_loader.init_from_file(sd_ctx_params->qwen2vl_vision_path, "text_encoders.qwen2vl.visual.")) {
                LOG_WARN("loading qwen2vl vision from '%s' failed", sd_ctx_params->qwen2vl_vision_path);
            }
        }

        if (strlen(SAFE_STR(sd_ctx_params->vae_path)) > 0) {
            LOG_INFO("loading vae from '%s'", sd_ctx_params->vae_path);
            if (!model_loader.init_from_file(sd_ctx_params->vae_path, "vae.")) {
                LOG_WARN("loading vae from '%s' failed", sd_ctx_params->vae_path);
            }
        }

        version = model_loader.get_sd_version();
        if (version == VERSION_COUNT) {
            LOG_ERROR("get sd version from file failed: '%s'", SAFE_STR(sd_ctx_params->model_path));
            return false;
        }

        auto& tensor_types = model_loader.tensor_storages_types;
        for (auto& item : tensor_types) {
            // LOG_DEBUG("%s %u", item.first.c_str(), item.second);
            if (contains(item.first, "qwen2vl") && ends_with(item.first, "weight") && (item.second == GGML_TYPE_F32 || item.second == GGML_TYPE_BF16)) {
                item.second = GGML_TYPE_F16;
                // LOG_DEBUG(" change %s %u", item.first.c_str(), item.second);
            }
        }

        LOG_INFO("Version: %s ", model_version_to_str[version]);
        ggml_type wtype = (int)sd_ctx_params->wtype < std::min<int>(SD_TYPE_COUNT, GGML_TYPE_COUNT)
                              ? (ggml_type)sd_ctx_params->wtype
                              : GGML_TYPE_COUNT;
        if (wtype == GGML_TYPE_COUNT) {
            model_wtype = model_loader.get_sd_wtype();
            if (model_wtype == GGML_TYPE_COUNT) {
                model_wtype = GGML_TYPE_F32;
                LOG_WARN("can not get mode wtype frome weight, use f32");
            }
            conditioner_wtype = model_loader.get_conditioner_wtype();
            if (conditioner_wtype == GGML_TYPE_COUNT) {
                conditioner_wtype = wtype;
            }
            diffusion_model_wtype = model_loader.get_diffusion_model_wtype();
            if (diffusion_model_wtype == GGML_TYPE_COUNT) {
                diffusion_model_wtype = wtype;
            }
            vae_wtype = model_loader.get_vae_wtype();

            if (vae_wtype == GGML_TYPE_COUNT) {
                vae_wtype = wtype;
            }
        } else {
            model_wtype           = wtype;
            conditioner_wtype     = wtype;
            diffusion_model_wtype = wtype;
            vae_wtype             = wtype;
            model_loader.set_wtype_override(wtype);
        }

        LOG_INFO("Weight type:                 %s", ggml_type_name(model_wtype));
        LOG_INFO("Conditioner weight type:     %s", ggml_type_name(conditioner_wtype));
        LOG_INFO("Diffusion model weight type: %s", ggml_type_name(diffusion_model_wtype));
        LOG_INFO("VAE weight type:             %s", ggml_type_name(vae_wtype));

        LOG_DEBUG("ggml tensor size = %d bytes", (int)sizeof(ggml_tensor));

        if (sd_version_is_sdxl(version)) {
            scale_factor = 0.13025f;
            if (strlen(SAFE_STR(sd_ctx_params->vae_path)) == 0 && strlen(SAFE_STR(sd_ctx_params->taesd_path)) == 0) {
                LOG_WARN(
                    "!!!It looks like you are using SDXL model. "
                    "If you find that the generated images are completely black, "
                    "try specifying SDXL VAE FP16 Fix with the --vae parameter. "
                    "You can find it here: https://huggingface.co/madebyollin/sdxl-vae-fp16-fix/blob/main/sdxl_vae.safetensors");
            }
        } else if (sd_version_is_sd3(version)) {
            scale_factor = 1.5305f;
        } else if (sd_version_is_flux(version)) {
            scale_factor = 0.3611f;
            // TODO: shift_factor
        } else if (sd_version_is_wan(version) || sd_version_is_qwen_image(version)) {
            scale_factor = 1.0f;
        }

        if (sd_version_is_control(version)) {
            // Might need vae encode for control cond
            vae_decode_only = false;
        }

        bool clip_on_cpu = sd_ctx_params->keep_clip_on_cpu;

        {
            clip_backend = backend;
            if (clip_on_cpu && !ggml_backend_is_cpu(backend)) {
                LOG_INFO("CLIP: Using CPU backend");
                clip_backend = ggml_backend_cpu_init();
            }
            if (sd_ctx_params->diffusion_flash_attn) {
                LOG_INFO("Using flash attention in the diffusion model");
            }
            if (sd_version_is_sd3(version)) {
                cond_stage_model = std::make_shared<SD3CLIPEmbedder>(clip_backend,
                                                                     offload_params_to_cpu,
                                                                     model_loader.tensor_storages_types);
                diffusion_model  = std::make_shared<MMDiTModel>(backend,
                                                               offload_params_to_cpu,
                                                               sd_ctx_params->diffusion_flash_attn,
                                                               model_loader.tensor_storages_types);
            } else if (sd_version_is_flux(version)) {
                bool is_chroma = false;
                for (auto pair : model_loader.tensor_storages_types) {
                    if (pair.first.find("distilled_guidance_layer.in_proj.weight") != std::string::npos) {
                        is_chroma = true;
                        break;
                    }
                }
                if (is_chroma) {
                    if (sd_ctx_params->diffusion_flash_attn && sd_ctx_params->chroma_use_dit_mask) {
                        LOG_WARN(
                            "!!!It looks like you are using Chroma with flash attention. "
                            "This is currently unsupported. "
                            "If you find that the generated images are broken, "
                            "try either disabling flash attention or specifying "
                            "--chroma-disable-dit-mask as a workaround.");
                    }

                    cond_stage_model = std::make_shared<T5CLIPEmbedder>(clip_backend,
                                                                        offload_params_to_cpu,
                                                                        model_loader.tensor_storages_types,
                                                                        sd_ctx_params->chroma_use_t5_mask,
                                                                        sd_ctx_params->chroma_t5_mask_pad);
                } else {
                    cond_stage_model = std::make_shared<FluxCLIPEmbedder>(clip_backend,
                                                                          offload_params_to_cpu,
                                                                          model_loader.tensor_storages_types);
                }
                diffusion_model = std::make_shared<FluxModel>(backend,
                                                              offload_params_to_cpu,
                                                              model_loader.tensor_storages_types,
                                                              version,
                                                              sd_ctx_params->diffusion_flash_attn,
                                                              sd_ctx_params->chroma_use_dit_mask);
            } else if (sd_version_is_wan(version)) {
                cond_stage_model = std::make_shared<T5CLIPEmbedder>(clip_backend,
                                                                    offload_params_to_cpu,
                                                                    model_loader.tensor_storages_types,
                                                                    true,
                                                                    1,
                                                                    true);
                diffusion_model  = std::make_shared<WanModel>(backend,
                                                             offload_params_to_cpu,
                                                             model_loader.tensor_storages_types,
                                                             "model.diffusion_model",
                                                             version,
                                                             sd_ctx_params->diffusion_flash_attn);
                if (strlen(SAFE_STR(sd_ctx_params->high_noise_diffusion_model_path)) > 0) {
                    high_noise_diffusion_model = std::make_shared<WanModel>(backend,
                                                                            offload_params_to_cpu,
                                                                            model_loader.tensor_storages_types,
                                                                            "model.high_noise_diffusion_model",
                                                                            version,
                                                                            sd_ctx_params->diffusion_flash_attn);
                }
                if (diffusion_model->get_desc() == "Wan2.1-I2V-14B" || diffusion_model->get_desc() == "Wan2.1-FLF2V-14B") {
                    clip_vision = std::make_shared<FrozenCLIPVisionEmbedder>(backend,
                                                                             offload_params_to_cpu,
                                                                             model_loader.tensor_storages_types);
                    clip_vision->alloc_params_buffer();
                    clip_vision->get_param_tensors(tensors);
                }
            } else if (sd_version_is_qwen_image(version)) {
                bool enable_vision = false;
                if (!vae_decode_only) {
                    enable_vision = true;
                }
                cond_stage_model = std::make_shared<Qwen2_5_VLCLIPEmbedder>(clip_backend,
                                                                            offload_params_to_cpu,
                                                                            model_loader.tensor_storages_types,
                                                                            "",
                                                                            enable_vision);
                diffusion_model  = std::make_shared<QwenImageModel>(backend,
                                                                   offload_params_to_cpu,
                                                                   model_loader.tensor_storages_types,
                                                                   "model.diffusion_model",
                                                                   version,
                                                                   sd_ctx_params->diffusion_flash_attn);
            } else {  // SD1.x SD2.x SDXL
                if (strstr(SAFE_STR(sd_ctx_params->photo_maker_path), "v2")) {
                    cond_stage_model = std::make_shared<FrozenCLIPEmbedderWithCustomWords>(clip_backend,
                                                                                           offload_params_to_cpu,
                                                                                           model_loader.tensor_storages_types,
                                                                                           SAFE_STR(sd_ctx_params->embedding_dir),
                                                                                           version,
                                                                                           PM_VERSION_2);
                } else {
                    cond_stage_model = std::make_shared<FrozenCLIPEmbedderWithCustomWords>(clip_backend,
                                                                                           offload_params_to_cpu,
                                                                                           model_loader.tensor_storages_types,
                                                                                           SAFE_STR(sd_ctx_params->embedding_dir),
                                                                                           version);
                }
                diffusion_model = std::make_shared<UNetModel>(backend,
                                                              offload_params_to_cpu,
                                                              model_loader.tensor_storages_types,
                                                              version,
                                                              sd_ctx_params->diffusion_flash_attn);
                if (sd_ctx_params->diffusion_conv_direct) {
                    LOG_INFO("Using Conv2d direct in the diffusion model");
                    std::dynamic_pointer_cast<UNetModel>(diffusion_model)->unet.enable_conv2d_direct();
                }
            }

            cond_stage_model->alloc_params_buffer();
            cond_stage_model->get_param_tensors(tensors);

            diffusion_model->alloc_params_buffer();
            diffusion_model->get_param_tensors(tensors);

            if (sd_version_is_unet_edit(version)) {
                vae_decode_only = false;
            }

            if (high_noise_diffusion_model) {
                high_noise_diffusion_model->alloc_params_buffer();
                high_noise_diffusion_model->get_param_tensors(tensors);
            }

            if (sd_ctx_params->keep_vae_on_cpu && !ggml_backend_is_cpu(backend)) {
                LOG_INFO("VAE Autoencoder: Using CPU backend");
                vae_backend = ggml_backend_cpu_init();
            } else {
                vae_backend = backend;
            }

            if (sd_version_is_wan(version) || sd_version_is_qwen_image(version)) {
                first_stage_model = std::make_shared<WAN::WanVAERunner>(vae_backend,
                                                                        offload_params_to_cpu,
                                                                        model_loader.tensor_storages_types,
                                                                        "first_stage_model",
                                                                        vae_decode_only,
                                                                        version);
                first_stage_model->alloc_params_buffer();
                first_stage_model->get_param_tensors(tensors, "first_stage_model");
            } else if (!use_tiny_autoencoder) {
                first_stage_model = std::make_shared<AutoEncoderKL>(vae_backend,
                                                                    offload_params_to_cpu,
                                                                    model_loader.tensor_storages_types,
                                                                    "first_stage_model",
                                                                    vae_decode_only,
                                                                    false,
                                                                    version);
                if (sd_ctx_params->vae_conv_direct) {
                    LOG_INFO("Using Conv2d direct in the vae model");
                    first_stage_model->enable_conv2d_direct();
                }
                first_stage_model->alloc_params_buffer();
                first_stage_model->get_param_tensors(tensors, "first_stage_model");
            } else {
                tae_first_stage = std::make_shared<TinyAutoEncoder>(vae_backend,
                                                                    offload_params_to_cpu,
                                                                    model_loader.tensor_storages_types,
                                                                    "decoder.layers",
                                                                    vae_decode_only,
                                                                    version);
                if (sd_ctx_params->vae_conv_direct) {
                    LOG_INFO("Using Conv2d direct in the tae model");
                    tae_first_stage->enable_conv2d_direct();
                }
            }
            // first_stage_model->get_param_tensors(tensors, "first_stage_model.");

            if (strlen(SAFE_STR(sd_ctx_params->control_net_path)) > 0) {
                ggml_backend_t controlnet_backend = NULL;
                if (sd_ctx_params->keep_control_net_on_cpu && !ggml_backend_is_cpu(backend)) {
                    LOG_DEBUG("ControlNet: Using CPU backend");
                    controlnet_backend = ggml_backend_cpu_init();
                } else {
                    controlnet_backend = backend;
                }
                control_net = std::make_shared<ControlNet>(controlnet_backend,
                                                           offload_params_to_cpu,
                                                           model_loader.tensor_storages_types,
                                                           version);
                if (sd_ctx_params->diffusion_conv_direct) {
                    LOG_INFO("Using Conv2d direct in the control net");
                    control_net->enable_conv2d_direct();
                }
            }

            if (strstr(SAFE_STR(sd_ctx_params->photo_maker_path), "v2")) {
                pmid_model = std::make_shared<PhotoMakerIDEncoder>(backend,
                                                                   offload_params_to_cpu,
                                                                   model_loader.tensor_storages_types,
                                                                   "pmid",
                                                                   version,
                                                                   PM_VERSION_2);
                LOG_INFO("using PhotoMaker Version 2");
            } else {
                pmid_model = std::make_shared<PhotoMakerIDEncoder>(backend,
                                                                   offload_params_to_cpu,
                                                                   model_loader.tensor_storages_types,
                                                                   "pmid",
                                                                   version);
            }
            if (strlen(SAFE_STR(sd_ctx_params->photo_maker_path)) > 0) {
                pmid_lora = std::make_shared<LoraModel>(backend, sd_ctx_params->photo_maker_path, "");
                if (!pmid_lora->load_from_file(true, n_threads)) {
                    LOG_WARN("load photomaker lora tensors from %s failed", sd_ctx_params->photo_maker_path);
                    return false;
                }
                LOG_INFO("loading stacked ID embedding (PHOTOMAKER) model file from '%s'", sd_ctx_params->photo_maker_path);
                if (!model_loader.init_from_file(sd_ctx_params->photo_maker_path, "pmid.")) {
                    LOG_WARN("loading stacked ID embedding from '%s' failed", sd_ctx_params->photo_maker_path);
                } else {
                    stacked_id = true;
                }
            }
            if (stacked_id) {
                if (!pmid_model->alloc_params_buffer()) {
                    LOG_ERROR(" pmid model params buffer allocation failed");
                    return false;
                }
                pmid_model->get_param_tensors(tensors, "pmid");
            }
        }

        struct ggml_init_params params;
        params.mem_size   = static_cast<size_t>(10 * 1024) * 1024;  // 10M
        params.mem_buffer = NULL;
        params.no_alloc   = false;
        // LOG_DEBUG("mem_size %u ", params.mem_size);
        struct ggml_context* ctx = ggml_init(params);  // for  alphas_cumprod and is_using_v_parameterization check
        GGML_ASSERT(ctx != NULL);
        ggml_tensor* alphas_cumprod_tensor = ggml_new_tensor_1d(ctx, GGML_TYPE_F32, TIMESTEPS);
        calculate_alphas_cumprod((float*)alphas_cumprod_tensor->data);

        // load weights
        LOG_DEBUG("loading weights");

        std::set<std::string> ignore_tensors;
        tensors["alphas_cumprod"] = alphas_cumprod_tensor;
        if (use_tiny_autoencoder) {
            ignore_tensors.insert("first_stage_model.");
        }
        if (stacked_id) {
            ignore_tensors.insert("lora.");
        }

        if (vae_decode_only) {
            ignore_tensors.insert("first_stage_model.encoder");
            ignore_tensors.insert("first_stage_model.conv1");
            ignore_tensors.insert("first_stage_model.quant");
            ignore_tensors.insert("text_encoders.qwen2vl.visual.");
        }
        if (version == VERSION_SVD) {
            ignore_tensors.insert("conditioner.embedders.3");
        }
        bool success = model_loader.load_tensors(tensors, ignore_tensors, n_threads);
        if (!success) {
            LOG_ERROR("load tensors from model loader failed");
            ggml_free(ctx);
            return false;
        }

        // LOG_DEBUG("model size = %.2fMB", total_size / 1024.0 / 1024.0);

        {
            size_t clip_params_mem_size = cond_stage_model->get_params_buffer_size();
            size_t unet_params_mem_size = diffusion_model->get_params_buffer_size();
            if (high_noise_diffusion_model) {
                unet_params_mem_size += high_noise_diffusion_model->get_params_buffer_size();
            }
            size_t vae_params_mem_size = 0;
            if (!use_tiny_autoencoder) {
                vae_params_mem_size = first_stage_model->get_params_buffer_size();
            } else {
                if (!tae_first_stage->load_from_file(taesd_path, n_threads)) {
                    return false;
                }
                vae_params_mem_size = tae_first_stage->get_params_buffer_size();
            }
            size_t control_net_params_mem_size = 0;
            if (control_net) {
                if (!control_net->load_from_file(SAFE_STR(sd_ctx_params->control_net_path), n_threads)) {
                    return false;
                }
                control_net_params_mem_size = control_net->get_params_buffer_size();
            }
            size_t pmid_params_mem_size = 0;
            if (stacked_id) {
                pmid_params_mem_size = pmid_model->get_params_buffer_size();
            }

            size_t total_params_ram_size  = 0;
            size_t total_params_vram_size = 0;
            if (ggml_backend_is_cpu(clip_backend)) {
                total_params_ram_size += clip_params_mem_size + pmid_params_mem_size;
            } else {
                total_params_vram_size += clip_params_mem_size + pmid_params_mem_size;
            }

            if (ggml_backend_is_cpu(backend)) {
                total_params_ram_size += unet_params_mem_size;
            } else {
                total_params_vram_size += unet_params_mem_size;
            }

            if (ggml_backend_is_cpu(vae_backend)) {
                total_params_ram_size += vae_params_mem_size;
            } else {
                total_params_vram_size += vae_params_mem_size;
            }

            if (ggml_backend_is_cpu(control_net_backend)) {
                total_params_ram_size += control_net_params_mem_size;
            } else {
                total_params_vram_size += control_net_params_mem_size;
            }

            size_t total_params_size = total_params_ram_size + total_params_vram_size;
            LOG_INFO(
                "total params memory size = %.2fMB (VRAM %.2fMB, RAM %.2fMB): "
                "text_encoders %.2fMB(%s), diffusion_model %.2fMB(%s), vae %.2fMB(%s), controlnet %.2fMB(%s), pmid %.2fMB(%s)",
                total_params_size / 1024.0 / 1024.0,
                total_params_vram_size / 1024.0 / 1024.0,
                total_params_ram_size / 1024.0 / 1024.0,
                clip_params_mem_size / 1024.0 / 1024.0,
                ggml_backend_is_cpu(clip_backend) ? "RAM" : "VRAM",
                unet_params_mem_size / 1024.0 / 1024.0,
                ggml_backend_is_cpu(backend) ? "RAM" : "VRAM",
                vae_params_mem_size / 1024.0 / 1024.0,
                ggml_backend_is_cpu(vae_backend) ? "RAM" : "VRAM",
                control_net_params_mem_size / 1024.0 / 1024.0,
                ggml_backend_is_cpu(control_net_backend) ? "RAM" : "VRAM",
                pmid_params_mem_size / 1024.0 / 1024.0,
                ggml_backend_is_cpu(clip_backend) ? "RAM" : "VRAM");
        }

        // check is_using_v_parameterization_for_sd2
        if (sd_version_is_sd2(version)) {
            if (is_using_v_parameterization_for_sd2(ctx, sd_version_is_inpaint(version))) {
                is_using_v_parameterization = true;
            }
        } else if (sd_version_is_sdxl(version)) {
            if (model_loader.tensor_storages_types.find("edm_vpred.sigma_max") != model_loader.tensor_storages_types.end()) {
                // CosXL models
                // TODO: get sigma_min and sigma_max values from file
                is_using_edm_v_parameterization = true;
            }
            if (model_loader.tensor_storages_types.find("v_pred") != model_loader.tensor_storages_types.end()) {
                is_using_v_parameterization = true;
            }
        } else if (version == VERSION_SVD) {
            // TODO: V_PREDICTION_EDM
            is_using_v_parameterization = true;
        }

        if (sd_version_is_sd3(version)) {
            LOG_INFO("running in FLOW mode");
            float shift = sd_ctx_params->flow_shift;
            if (shift == INFINITY) {
                shift = 3.0;
            }
            denoiser = std::make_shared<DiscreteFlowDenoiser>(shift);
        } else if (sd_version_is_flux(version)) {
            LOG_INFO("running in Flux FLOW mode");
            float shift = 1.0f;  // TODO: validate
            for (auto pair : model_loader.tensor_storages_types) {
                if (pair.first.find("model.diffusion_model.guidance_in.in_layer.weight") != std::string::npos) {
                    shift = 1.15f;
                    break;
                }
            }
            denoiser = std::make_shared<FluxFlowDenoiser>(shift);
        } else if (sd_version_is_wan(version)) {
            LOG_INFO("running in FLOW mode");
            float shift = sd_ctx_params->flow_shift;
            if (shift == INFINITY) {
                shift = 5.0;
            }
            denoiser = std::make_shared<DiscreteFlowDenoiser>(shift);
        } else if (sd_version_is_qwen_image(version)) {
            LOG_INFO("running in FLOW mode");
            float shift = sd_ctx_params->flow_shift;
            if (shift == INFINITY) {
                shift = 3.0;
            }
            denoiser = std::make_shared<DiscreteFlowDenoiser>(shift);
        } else if (is_using_v_parameterization) {
            LOG_INFO("running in v-prediction mode");
            denoiser = std::make_shared<CompVisVDenoiser>();
        } else if (is_using_edm_v_parameterization) {
            LOG_INFO("running in v-prediction EDM mode");
            denoiser = std::make_shared<EDMVDenoiser>();
        } else {
            LOG_INFO("running in eps-prediction mode");
        }

        auto comp_vis_denoiser = std::dynamic_pointer_cast<CompVisDenoiser>(denoiser);
        if (comp_vis_denoiser) {
            for (int i = 0; i < TIMESTEPS; i++) {
                comp_vis_denoiser->sigmas[i]     = std::sqrt((1 - ((float*)alphas_cumprod_tensor->data)[i]) / ((float*)alphas_cumprod_tensor->data)[i]);
                comp_vis_denoiser->log_sigmas[i] = std::log(comp_vis_denoiser->sigmas[i]);
            }
        }

        LOG_DEBUG("finished loaded file");
        ggml_free(ctx);
        return true;
    }

    void init_scheduler(scheduler_t scheduler) {
        switch (scheduler) {
            case DISCRETE:
                LOG_INFO("running with discrete scheduler");
                denoiser->scheduler = std::make_shared<DiscreteSchedule>();
                break;
            case KARRAS:
                LOG_INFO("running with Karras scheduler");
                denoiser->scheduler = std::make_shared<KarrasSchedule>();
                break;
            case EXPONENTIAL:
                LOG_INFO("running exponential scheduler");
                denoiser->scheduler = std::make_shared<ExponentialSchedule>();
                break;
            case AYS:
                LOG_INFO("Running with Align-Your-Steps scheduler");
                denoiser->scheduler          = std::make_shared<AYSSchedule>();
                denoiser->scheduler->version = version;
                break;
            case GITS:
                LOG_INFO("Running with GITS scheduler");
                denoiser->scheduler          = std::make_shared<GITSSchedule>();
                denoiser->scheduler->version = version;
                break;
            case SGM_UNIFORM:
                LOG_INFO("Running with SGM Uniform schedule");
                denoiser->scheduler          = std::make_shared<SGMUniformSchedule>();
                denoiser->scheduler->version = version;
                break;
            case SIMPLE:
                LOG_INFO("Running with Simple schedule");
                denoiser->scheduler          = std::make_shared<SimpleSchedule>();
                denoiser->scheduler->version = version;
                break;
            case SMOOTHSTEP:
                LOG_INFO("Running with SmoothStep scheduler");
                denoiser->scheduler = std::make_shared<SmoothStepSchedule>();
                break;
            case DEFAULT:
                // Don't touch anything.
                break;
            default:
                LOG_ERROR("Unknown scheduler %i", scheduler);
                abort();
        }
    }

    bool is_using_v_parameterization_for_sd2(ggml_context* work_ctx, bool is_inpaint = false) {
        struct ggml_tensor* x_t = ggml_new_tensor_4d(work_ctx, GGML_TYPE_F32, 8, 8, 4, 1);
        ggml_set_f32(x_t, 0.5);
        struct ggml_tensor* c = ggml_new_tensor_4d(work_ctx, GGML_TYPE_F32, 1024, 2, 1, 1);
        ggml_set_f32(c, 0.5);

        struct ggml_tensor* timesteps = ggml_new_tensor_1d(work_ctx, GGML_TYPE_F32, 1);
        ggml_set_f32(timesteps, 999);

        struct ggml_tensor* concat = is_inpaint ? ggml_new_tensor_4d(work_ctx, GGML_TYPE_F32, 8, 8, 5, 1) : NULL;
        if (concat != NULL) {
            ggml_set_f32(concat, 0);
        }

        int64_t t0              = ggml_time_ms();
        struct ggml_tensor* out = ggml_dup_tensor(work_ctx, x_t);
        DiffusionParams diffusion_params;
        diffusion_params.x         = x_t;
        diffusion_params.timesteps = timesteps;
        diffusion_params.context   = c;
        diffusion_params.c_concat  = concat;
        diffusion_model->compute(n_threads, diffusion_params, &out);
        diffusion_model->free_compute_buffer();

        double result = 0.f;
        {
            float* vec_x   = (float*)x_t->data;
            float* vec_out = (float*)out->data;

            int64_t n = ggml_nelements(out);

            for (int i = 0; i < n; i++) {
                result += ((double)vec_out[i] - (double)vec_x[i]);
            }
            result /= n;
        }
        int64_t t1 = ggml_time_ms();
        LOG_DEBUG("check is_using_v_parameterization_for_sd2, taking %.2fs", (t1 - t0) * 1.0f / 1000);
        return result < -1;
    }

    void apply_lora(std::string lora_name, float multiplier) {
        int64_t t0                 = ggml_time_ms();
        std::string high_noise_tag = "|high_noise|";
        bool is_high_noise         = false;
        if (starts_with(lora_name, high_noise_tag)) {
            lora_name     = lora_name.substr(high_noise_tag.size());
            is_high_noise = true;
            LOG_DEBUG("high noise lora: %s", lora_name.c_str());
        }
        std::string st_file_path   = path_join(lora_model_dir, lora_name + ".safetensors");
        std::string ckpt_file_path = path_join(lora_model_dir, lora_name + ".ckpt");
        std::string file_path;
        if (file_exists(st_file_path)) {
            file_path = st_file_path;
        } else if (file_exists(ckpt_file_path)) {
            file_path = ckpt_file_path;
        } else {
            LOG_WARN("can not find %s or %s for lora %s", st_file_path.c_str(), ckpt_file_path.c_str(), lora_name.c_str());
            return;
        }
        LoraModel lora(backend, file_path, is_high_noise ? "model.high_noise_" : "");
        if (!lora.load_from_file(false, n_threads)) {
            LOG_WARN("load lora tensors from %s failed", file_path.c_str());
            return;
        }

        lora.multiplier = multiplier;
        // TODO: send version?
        lora.apply(tensors, version, n_threads);
        lora.free_params_buffer();

        int64_t t1 = ggml_time_ms();

        LOG_INFO("lora '%s' applied, taking %.2fs", lora_name.c_str(), (t1 - t0) * 1.0f / 1000);
    }

    void apply_loras(const std::unordered_map<std::string, float>& lora_state) {
        if (lora_state.size() > 0 && model_wtype != GGML_TYPE_F16 && model_wtype != GGML_TYPE_F32) {
            LOG_WARN("In quantized models when applying LoRA, the images have poor quality.");
        }
        std::unordered_map<std::string, float> lora_state_diff;
        for (auto& kv : lora_state) {
            const std::string& lora_name = kv.first;
            float multiplier             = kv.second;
            lora_state_diff[lora_name] += multiplier;
        }
        for (auto& kv : curr_lora_state) {
            const std::string& lora_name = kv.first;
            float curr_multiplier        = kv.second;
            lora_state_diff[lora_name] -= curr_multiplier;
        }

        size_t rm = lora_state_diff.size() - lora_state.size();
        if (rm != 0) {
            LOG_INFO("attempting to apply %lu LoRAs (removing %lu applied LoRAs)", lora_state.size(), rm);
        } else {
            LOG_INFO("attempting to apply %lu LoRAs", lora_state.size());
        }

        for (auto& kv : lora_state_diff) {
            apply_lora(kv.first, kv.second);
        }

        curr_lora_state = lora_state;
    }

    std::string apply_loras_from_prompt(const std::string& prompt) {
        auto result_pair                                = extract_and_remove_lora(prompt);
        std::unordered_map<std::string, float> lora_f2m = result_pair.first;  // lora_name -> multiplier

        for (auto& kv : lora_f2m) {
            LOG_DEBUG("lora %s:%.2f", kv.first.c_str(), kv.second);
        }
        int64_t t0 = ggml_time_ms();
        apply_loras(lora_f2m);
        int64_t t1 = ggml_time_ms();
        LOG_INFO("apply_loras completed, taking %.2fs", (t1 - t0) * 1.0f / 1000);
        LOG_DEBUG("prompt after extract and remove lora: \"%s\"", result_pair.second.c_str());
        return result_pair.second;
    }

    ggml_tensor* id_encoder(ggml_context* work_ctx,
                            ggml_tensor* init_img,
                            ggml_tensor* prompts_embeds,
                            ggml_tensor* id_embeds,
                            std::vector<bool>& class_tokens_mask) {
        ggml_tensor* res = NULL;
        pmid_model->compute(n_threads, init_img, prompts_embeds, id_embeds, class_tokens_mask, &res, work_ctx);
        return res;
    }

    ggml_tensor* get_clip_vision_output(ggml_context* work_ctx,
                                        sd_image_t init_image,
                                        bool return_pooled   = true,
                                        int clip_skip        = -1,
                                        bool zero_out_masked = false) {
        ggml_tensor* output = NULL;
        if (zero_out_masked) {
            if (return_pooled) {
                output = ggml_new_tensor_1d(work_ctx,
                                            GGML_TYPE_F32,
                                            clip_vision->vision_model.projection_dim);
            } else {
                output = ggml_new_tensor_2d(work_ctx,
                                            GGML_TYPE_F32,
                                            clip_vision->vision_model.hidden_size,
                                            257);
            }

            ggml_set_f32(output, 0.f);
        } else {
            sd_image_f32_t image         = sd_image_t_to_sd_image_f32_t(init_image);
            sd_image_f32_t resized_image = clip_preprocess(image, clip_vision->vision_model.image_size, clip_vision->vision_model.image_size);
            free(image.data);
            image.data = NULL;

            ggml_tensor* pixel_values = ggml_new_tensor_4d(work_ctx, GGML_TYPE_F32, resized_image.width, resized_image.height, 3, 1);
            sd_image_f32_to_tensor(resized_image, pixel_values, false);
            free(resized_image.data);
            resized_image.data = NULL;

            // print_ggml_tensor(pixel_values);
            clip_vision->compute(n_threads, pixel_values, return_pooled, clip_skip, &output, work_ctx);
            // print_ggml_tensor(c_crossattn);
        }
        return output;
    }

    SDCondition get_svd_condition(ggml_context* work_ctx,
                                  sd_image_t init_image,
                                  int width,
                                  int height,
                                  int fps                  = 6,
                                  int motion_bucket_id     = 127,
                                  float augmentation_level = 0.f,
                                  bool zero_out_masked     = false) {
        // c_crossattn
        int64_t t0                      = ggml_time_ms();
        struct ggml_tensor* c_crossattn = get_clip_vision_output(work_ctx, init_image, true, -1, zero_out_masked);

        // c_concat
        struct ggml_tensor* c_concat = NULL;
        {
            if (zero_out_masked) {
                c_concat = ggml_new_tensor_4d(work_ctx, GGML_TYPE_F32, width / 8, height / 8, 4, 1);
                ggml_set_f32(c_concat, 0.f);
            } else {
                ggml_tensor* init_img = ggml_new_tensor_4d(work_ctx, GGML_TYPE_F32, width, height, 3, 1);

                if (width != init_image.width || height != init_image.height) {
                    sd_image_f32_t image         = sd_image_t_to_sd_image_f32_t(init_image);
                    sd_image_f32_t resized_image = resize_sd_image_f32_t(image, width, height);
                    free(image.data);
                    image.data = NULL;
                    sd_image_f32_to_tensor(resized_image, init_img, false);
                    free(resized_image.data);
                    resized_image.data = NULL;
                } else {
                    sd_image_to_tensor(init_image, init_img);
                }
                if (augmentation_level > 0.f) {
                    struct ggml_tensor* noise = ggml_dup_tensor(work_ctx, init_img);
                    ggml_tensor_set_f32_randn(noise, rng);
                    // encode_pixels += torch.randn_like(pixels) * augmentation_level
                    ggml_tensor_scale(noise, augmentation_level);
                    ggml_tensor_add(init_img, noise);
                }
                ggml_tensor* moments = vae_encode(work_ctx, init_img);
                c_concat             = get_first_stage_encoding(work_ctx, moments);
            }
        }

        // y
        struct ggml_tensor* y = NULL;
        {
            y                            = ggml_new_tensor_1d(work_ctx, GGML_TYPE_F32, diffusion_model->get_adm_in_channels());
            int out_dim                  = 256;
            int fps_id                   = fps - 1;
            std::vector<float> timesteps = {(float)fps_id, (float)motion_bucket_id, augmentation_level};
            set_timestep_embedding(timesteps, y, out_dim);
        }
        int64_t t1 = ggml_time_ms();
        LOG_DEBUG("computing svd condition graph completed, taking %" PRId64 " ms", t1 - t0);
        return {c_crossattn, y, c_concat};
    }

    std::vector<float> process_timesteps(const std::vector<float>& timesteps,
                                         ggml_tensor* init_latent,
                                         ggml_tensor* denoise_mask) {
        if (diffusion_model->get_desc() == "Wan2.2-TI2V-5B") {
            auto new_timesteps = std::vector<float>(init_latent->ne[2], timesteps[0]);

            if (denoise_mask != NULL) {
                float value = ggml_tensor_get_f32(denoise_mask, 0, 0, 0, 0);
                if (value == 0.f) {
                    new_timesteps[0] = 0.f;
                }
            }
            return new_timesteps;
        } else {
            return timesteps;
        }
    }

    // a = a * mask + b * (1 - mask)
    void apply_mask(ggml_tensor* a, ggml_tensor* b, ggml_tensor* mask) {
        for (int64_t i0 = 0; i0 < a->ne[0]; i0++) {
            for (int64_t i1 = 0; i1 < a->ne[1]; i1++) {
                for (int64_t i2 = 0; i2 < a->ne[2]; i2++) {
                    for (int64_t i3 = 0; i3 < a->ne[3]; i3++) {
                        float a_value    = ggml_tensor_get_f32(a, i0, i1, i2, i3);
                        float b_value    = ggml_tensor_get_f32(b, i0, i1, i2, i3);
                        float mask_value = ggml_tensor_get_f32(mask, i0 % mask->ne[0], i1 % mask->ne[1], i2 % mask->ne[2], i3 % mask->ne[3]);
                        ggml_tensor_set_f32(a, a_value * mask_value + b_value * (1 - mask_value), i0, i1, i2, i3);
                    }
                }
            }
        }
    }

    ggml_tensor* sample(ggml_context* work_ctx,
                        std::shared_ptr<DiffusionModel> work_diffusion_model,
                        bool inverse_noise_scaling,
                        ggml_tensor* init_latent,
                        ggml_tensor* noise,
                        SDCondition cond,
                        SDCondition uncond,
                        SDCondition img_cond,
                        ggml_tensor* control_hint,
                        float control_strength,
                        sd_guidance_params_t guidance,
                        float eta,
                        int shifted_timestep,
                        sample_method_t method,
                        const std::vector<float>& sigmas,
                        int start_merge_step,
                        SDCondition id_cond,
                        std::vector<ggml_tensor*> ref_latents = {},
                        bool increase_ref_index               = false,
                        ggml_tensor* denoise_mask             = NULL,
                        ggml_tensor* vace_context             = NULL,
                        float vace_strength                   = 1.f) {
        if (shifted_timestep > 0 && !sd_version_is_sdxl(version)) {
            LOG_WARN("timestep shifting is only supported for SDXL models!");
            shifted_timestep = 0;
        }
        std::vector<int> skip_layers(guidance.slg.layers, guidance.slg.layers + guidance.slg.layer_count);

        float cfg_scale     = guidance.txt_cfg;
        float img_cfg_scale = isfinite(guidance.img_cfg) ? guidance.img_cfg : guidance.txt_cfg;
        float slg_scale     = guidance.slg.scale;

        if (img_cfg_scale != cfg_scale && !sd_version_is_inpaint_or_unet_edit(version)) {
            LOG_WARN("2-conditioning CFG is not supported with this model, disabling it for better performance...");
            img_cfg_scale = cfg_scale;
        }

        size_t steps          = sigmas.size() - 1;
        struct ggml_tensor* x = ggml_dup_tensor(work_ctx, init_latent);
        copy_ggml_tensor(x, init_latent);

        if (noise) {
            x = denoiser->noise_scaling(sigmas[0], noise, x);
        }

        struct ggml_tensor* noised_input = ggml_dup_tensor(work_ctx, x);

        bool has_unconditioned = img_cfg_scale != 1.0 && uncond.c_crossattn != NULL;
        bool has_img_cond      = cfg_scale != img_cfg_scale && img_cond.c_crossattn != NULL;
        bool has_skiplayer     = slg_scale != 0.0 && skip_layers.size() > 0;

        // denoise wrapper
        struct ggml_tensor* out_cond     = ggml_dup_tensor(work_ctx, x);
        struct ggml_tensor* out_uncond   = NULL;
        struct ggml_tensor* out_skip     = NULL;
        struct ggml_tensor* out_img_cond = NULL;

        if (has_unconditioned) {
            out_uncond = ggml_dup_tensor(work_ctx, x);
        }
        if (has_skiplayer) {
            if (sd_version_is_dit(version)) {
                out_skip = ggml_dup_tensor(work_ctx, x);
            } else {
                has_skiplayer = false;
                LOG_WARN("SLG is incompatible with %s models", model_version_to_str[version]);
            }
        }
        if (has_img_cond) {
            out_img_cond = ggml_dup_tensor(work_ctx, x);
        }
        struct ggml_tensor* denoised = ggml_dup_tensor(work_ctx, x);

        auto denoise = [&](ggml_tensor* input, float sigma, int step) -> ggml_tensor* {
            if (step == 1) {
                pretty_progress(0, (int)steps, 0);
            }
            int64_t t0 = ggml_time_us();

            std::vector<float> scaling = denoiser->get_scalings(sigma);
            GGML_ASSERT(scaling.size() == 3);
            float c_skip = scaling[0];
            float c_out  = scaling[1];
            float c_in   = scaling[2];

            float t = denoiser->sigma_to_t(sigma);
            std::vector<float> timesteps_vec;
            if (shifted_timestep > 0 && sd_version_is_sdxl(version)) {
                float shifted_t_float = t * (float(shifted_timestep) / float(TIMESTEPS));
                int64_t shifted_t     = static_cast<int64_t>(roundf(shifted_t_float));
                shifted_t             = std::max((int64_t)0, std::min((int64_t)(TIMESTEPS - 1), shifted_t));
                LOG_DEBUG("shifting timestep from %.2f to %" PRId64 " (sigma: %.4f)", t, shifted_t, sigma);
                timesteps_vec.assign(1, (float)shifted_t);
            } else {
                timesteps_vec.assign(1, t);
            }

            timesteps_vec  = process_timesteps(timesteps_vec, init_latent, denoise_mask);
            auto timesteps = vector_to_ggml_tensor(work_ctx, timesteps_vec);
            std::vector<float> guidance_vec(1, guidance.distilled_guidance);
            auto guidance_tensor = vector_to_ggml_tensor(work_ctx, guidance_vec);

            copy_ggml_tensor(noised_input, input);
            // noised_input = noised_input * c_in
            ggml_tensor_scale(noised_input, c_in);

            if (denoise_mask != nullptr && version == VERSION_WAN2_2_TI2V) {
                apply_mask(noised_input, init_latent, denoise_mask);
            }

            std::vector<struct ggml_tensor*> controls;

            if (control_hint != NULL && control_net != NULL) {
                control_net->compute(n_threads, noised_input, control_hint, timesteps, cond.c_crossattn, cond.c_vector);
                controls = control_net->controls;
                // print_ggml_tensor(controls[12]);
                // GGML_ASSERT(0);
            }

            DiffusionParams diffusion_params;
            diffusion_params.x                  = noised_input;
            diffusion_params.timesteps          = timesteps;
            diffusion_params.guidance           = guidance_tensor;
            diffusion_params.ref_latents        = ref_latents;
            diffusion_params.increase_ref_index = increase_ref_index;
            diffusion_params.controls           = controls;
            diffusion_params.control_strength   = control_strength;
            diffusion_params.vace_context       = vace_context;
            diffusion_params.vace_strength      = vace_strength;

            if (start_merge_step == -1 || step <= start_merge_step) {
                // cond
                diffusion_params.context  = cond.c_crossattn;
                diffusion_params.c_concat = cond.c_concat;
                diffusion_params.y        = cond.c_vector;
                work_diffusion_model->compute(n_threads,
                                              diffusion_params,
                                              &out_cond);
            } else {
                diffusion_params.context  = id_cond.c_crossattn;
                diffusion_params.c_concat = cond.c_concat;
                diffusion_params.y        = id_cond.c_vector;
                work_diffusion_model->compute(n_threads,
                                              diffusion_params,
                                              &out_cond);
            }

            float* negative_data = NULL;
            if (has_unconditioned) {
                // uncond
                if (control_hint != NULL && control_net != NULL) {
                    control_net->compute(n_threads, noised_input, control_hint, timesteps, uncond.c_crossattn, uncond.c_vector);
                    controls = control_net->controls;
                }
                diffusion_params.controls = controls;
                diffusion_params.context  = uncond.c_crossattn;
                diffusion_params.c_concat = uncond.c_concat;
                diffusion_params.y        = uncond.c_vector;
                work_diffusion_model->compute(n_threads,
                                              diffusion_params,
                                              &out_uncond);
                negative_data = (float*)out_uncond->data;
            }

            float* img_cond_data = NULL;
            if (has_img_cond) {
                diffusion_params.context  = img_cond.c_crossattn;
                diffusion_params.c_concat = img_cond.c_concat;
                diffusion_params.y        = img_cond.c_vector;
                work_diffusion_model->compute(n_threads,
                                              diffusion_params,
                                              &out_img_cond);
                img_cond_data = (float*)out_img_cond->data;
            }

            int step_count         = sigmas.size();
            bool is_skiplayer_step = has_skiplayer && step > (int)(guidance.slg.layer_start * step_count) && step < (int)(guidance.slg.layer_end * step_count);
            float* skip_layer_data = NULL;
            if (is_skiplayer_step) {
                LOG_DEBUG("Skipping layers at step %d\n", step);
                // skip layer (same as conditionned)
                diffusion_params.context     = cond.c_crossattn;
                diffusion_params.c_concat    = cond.c_concat;
                diffusion_params.y           = cond.c_vector;
                diffusion_params.skip_layers = skip_layers;
                work_diffusion_model->compute(n_threads,
                                              diffusion_params,
                                              &out_skip);
                skip_layer_data = (float*)out_skip->data;
            }
            float* vec_denoised  = (float*)denoised->data;
            float* vec_input     = (float*)input->data;
            float* positive_data = (float*)out_cond->data;
            int ne_elements      = (int)ggml_nelements(denoised);

            if (shifted_timestep > 0 && sd_version_is_sdxl(version)) {
                int64_t shifted_t_idx              = static_cast<int64_t>(roundf(timesteps_vec[0]));
                float shifted_sigma                = denoiser->t_to_sigma((float)shifted_t_idx);
                std::vector<float> shifted_scaling = denoiser->get_scalings(shifted_sigma);
                float shifted_c_skip               = shifted_scaling[0];
                float shifted_c_out                = shifted_scaling[1];
                float shifted_c_in                 = shifted_scaling[2];

                c_skip = shifted_c_skip * c_in / shifted_c_in;
                c_out  = shifted_c_out;
            }

            for (int i = 0; i < ne_elements; i++) {
                float latent_result = positive_data[i];
                if (has_unconditioned) {
                    // out_uncond + cfg_scale * (out_cond - out_uncond)
                    if (has_img_cond) {
                        // out_uncond + text_cfg_scale * (out_cond - out_img_cond) + image_cfg_scale * (out_img_cond - out_uncond)
                        latent_result = negative_data[i] + img_cfg_scale * (img_cond_data[i] - negative_data[i]) + cfg_scale * (positive_data[i] - img_cond_data[i]);
                    } else {
                        // img_cfg_scale == cfg_scale
                        latent_result = negative_data[i] + cfg_scale * (positive_data[i] - negative_data[i]);
                    }
                } else if (has_img_cond) {
                    // img_cfg_scale == 1
                    latent_result = img_cond_data[i] + cfg_scale * (positive_data[i] - img_cond_data[i]);
                }
                if (is_skiplayer_step) {
                    latent_result = latent_result + (positive_data[i] - skip_layer_data[i]) * slg_scale;
                }
                // v = latent_result, eps = latent_result
                // denoised = (v * c_out + input * c_skip) or (input + eps * c_out)
                vec_denoised[i] = latent_result * c_out + vec_input[i] * c_skip;
            }

            int64_t t1 = ggml_time_us();
            if (step > 0) {
                pretty_progress(step, (int)steps, (t1 - t0) / 1000000.f);
                // LOG_INFO("step %d sampling completed taking %.2fs", step, (t1 - t0) * 1.0f / 1000000);
            }
            if (denoise_mask != nullptr) {
                apply_mask(denoised, init_latent, denoise_mask);
            }

            return denoised;
        };

        sample_k_diffusion(method, denoise, work_ctx, x, sigmas, rng, eta);

        if (inverse_noise_scaling) {
            x = denoiser->inverse_noise_scaling(sigmas[sigmas.size() - 1], x);
        }

        if (control_net) {
            control_net->free_control_ctx();
            control_net->free_compute_buffer();
        }
        work_diffusion_model->free_compute_buffer();
        return x;
    }

    void process_latent_in(ggml_tensor* latent) {
        if (sd_version_is_wan(version) || sd_version_is_qwen_image(version)) {
            GGML_ASSERT(latent->ne[3] == 16 || latent->ne[3] == 48);
            std::vector<float> latents_mean_vec = {-0.7571f, -0.7089f, -0.9113f, 0.1075f, -0.1745f, 0.9653f, -0.1517f, 1.5508f,
                                                   0.4134f, -0.0715f, 0.5517f, -0.3632f, -0.1922f, -0.9497f, 0.2503f, -0.2921f};
            std::vector<float> latents_std_vec  = {2.8184f, 1.4541f, 2.3275f, 2.6558f, 1.2196f, 1.7708f, 2.6052f, 2.0743f,
                                                   3.2687f, 2.1526f, 2.8652f, 1.5579f, 1.6382f, 1.1253f, 2.8251f, 1.9160f};
            if (latent->ne[3] == 48) {
                latents_mean_vec = {-0.2289f, -0.0052f, -0.1323f, -0.2339f, -0.2799f, 0.0174f, 0.1838f, 0.1557f,
                                    -0.1382f, 0.0542f, 0.2813f, 0.0891f, 0.1570f, -0.0098f, 0.0375f, -0.1825f,
                                    -0.2246f, -0.1207f, -0.0698f, 0.5109f, 0.2665f, -0.2108f, -0.2158f, 0.2502f,
                                    -0.2055f, -0.0322f, 0.1109f, 0.1567f, -0.0729f, 0.0899f, -0.2799f, -0.1230f,
                                    -0.0313f, -0.1649f, 0.0117f, 0.0723f, -0.2839f, -0.2083f, -0.0520f, 0.3748f,
                                    0.0152f, 0.1957f, 0.1433f, -0.2944f, 0.3573f, -0.0548f, -0.1681f, -0.0667f};
                latents_std_vec  = {
                     0.4765f, 1.0364f, 0.4514f, 1.1677f, 0.5313f, 0.4990f, 0.4818f, 0.5013f,
                     0.8158f, 1.0344f, 0.5894f, 1.0901f, 0.6885f, 0.6165f, 0.8454f, 0.4978f,
                     0.5759f, 0.3523f, 0.7135f, 0.6804f, 0.5833f, 1.4146f, 0.8986f, 0.5659f,
                     0.7069f, 0.5338f, 0.4889f, 0.4917f, 0.4069f, 0.4999f, 0.6866f, 0.4093f,
                     0.5709f, 0.6065f, 0.6415f, 0.4944f, 0.5726f, 1.2042f, 0.5458f, 1.6887f,
                     0.3971f, 1.0600f, 0.3943f, 0.5537f, 0.5444f, 0.4089f, 0.7468f, 0.7744f};
            }
            for (int i = 0; i < latent->ne[3]; i++) {
                float mean = latents_mean_vec[i];
                float std_ = latents_std_vec[i];
                for (int j = 0; j < latent->ne[2]; j++) {
                    for (int k = 0; k < latent->ne[1]; k++) {
                        for (int l = 0; l < latent->ne[0]; l++) {
                            float value = ggml_tensor_get_f32(latent, l, k, j, i);
                            value       = (value - mean) * scale_factor / std_;
                            ggml_tensor_set_f32(latent, value, l, k, j, i);
                        }
                    }
                }
            }
        } else {
            ggml_tensor_scale(latent, scale_factor);
        }
    }

    void process_latent_out(ggml_tensor* latent) {
        if (sd_version_is_wan(version) || sd_version_is_qwen_image(version)) {
            GGML_ASSERT(latent->ne[3] == 16 || latent->ne[3] == 48);
            std::vector<float> latents_mean_vec = {-0.7571f, -0.7089f, -0.9113f, 0.1075f, -0.1745f, 0.9653f, -0.1517f, 1.5508f,
                                                   0.4134f, -0.0715f, 0.5517f, -0.3632f, -0.1922f, -0.9497f, 0.2503f, -0.2921f};
            std::vector<float> latents_std_vec  = {2.8184f, 1.4541f, 2.3275f, 2.6558f, 1.2196f, 1.7708f, 2.6052f, 2.0743f,
                                                   3.2687f, 2.1526f, 2.8652f, 1.5579f, 1.6382f, 1.1253f, 2.8251f, 1.9160f};
            if (latent->ne[3] == 48) {
                latents_mean_vec = {-0.2289f, -0.0052f, -0.1323f, -0.2339f, -0.2799f, 0.0174f, 0.1838f, 0.1557f,
                                    -0.1382f, 0.0542f, 0.2813f, 0.0891f, 0.1570f, -0.0098f, 0.0375f, -0.1825f,
                                    -0.2246f, -0.1207f, -0.0698f, 0.5109f, 0.2665f, -0.2108f, -0.2158f, 0.2502f,
                                    -0.2055f, -0.0322f, 0.1109f, 0.1567f, -0.0729f, 0.0899f, -0.2799f, -0.1230f,
                                    -0.0313f, -0.1649f, 0.0117f, 0.0723f, -0.2839f, -0.2083f, -0.0520f, 0.3748f,
                                    0.0152f, 0.1957f, 0.1433f, -0.2944f, 0.3573f, -0.0548f, -0.1681f, -0.0667f};
                latents_std_vec  = {
                     0.4765f, 1.0364f, 0.4514f, 1.1677f, 0.5313f, 0.4990f, 0.4818f, 0.5013f,
                     0.8158f, 1.0344f, 0.5894f, 1.0901f, 0.6885f, 0.6165f, 0.8454f, 0.4978f,
                     0.5759f, 0.3523f, 0.7135f, 0.6804f, 0.5833f, 1.4146f, 0.8986f, 0.5659f,
                     0.7069f, 0.5338f, 0.4889f, 0.4917f, 0.4069f, 0.4999f, 0.6866f, 0.4093f,
                     0.5709f, 0.6065f, 0.6415f, 0.4944f, 0.5726f, 1.2042f, 0.5458f, 1.6887f,
                     0.3971f, 1.0600f, 0.3943f, 0.5537f, 0.5444f, 0.4089f, 0.7468f, 0.7744f};
            }
            for (int i = 0; i < latent->ne[3]; i++) {
                float mean = latents_mean_vec[i];
                float std_ = latents_std_vec[i];
                for (int j = 0; j < latent->ne[2]; j++) {
                    for (int k = 0; k < latent->ne[1]; k++) {
                        for (int l = 0; l < latent->ne[0]; l++) {
                            float value = ggml_tensor_get_f32(latent, l, k, j, i);
                            value       = value * std_ / scale_factor + mean;
                            ggml_tensor_set_f32(latent, value, l, k, j, i);
                        }
                    }
                }
            }
        } else {
            ggml_tensor_scale(latent, 1.0f / scale_factor);
        }
    }

    void get_tile_sizes(int& tile_size_x,
                        int& tile_size_y,
                        float& tile_overlap,
                        const sd_tiling_params_t& params,
                        int latent_x,
                        int latent_y,
                        float encoding_factor = 1.0f) {
        tile_overlap       = std::max(std::min(params.target_overlap, 0.5f), 0.0f);
        auto get_tile_size = [&](int requested_size, float factor, int latent_size) {
            const int default_tile_size  = 32;
            const int min_tile_dimension = 4;
            int tile_size                = default_tile_size;
            // factor <= 1 means simple fraction of the latent dimension
            // factor > 1 means number of tiles across that dimension
            if (factor > 0.f) {
                if (factor > 1.0)
                    factor = 1 / (factor - factor * tile_overlap + tile_overlap);
                tile_size = std::round(latent_size * factor);
            } else if (requested_size >= min_tile_dimension) {
                tile_size = requested_size;
            }
            tile_size *= encoding_factor;
            return std::max(std::min(tile_size, latent_size), min_tile_dimension);
        };

        tile_size_x = get_tile_size(params.tile_size_x, params.rel_size_x, latent_x);
        tile_size_y = get_tile_size(params.tile_size_y, params.rel_size_y, latent_y);
    }

    ggml_tensor* vae_encode(ggml_context* work_ctx, ggml_tensor* x, bool encode_video = false) {
        int64_t t0          = ggml_time_ms();
        ggml_tensor* result = NULL;
        int W               = x->ne[0] / 8;
        int H               = x->ne[1] / 8;
        if (vae_tiling_params.enabled && !encode_video) {
            // TODO wan2.2 vae support?
            int C = sd_version_is_dit(version) ? 16 : 4;
            int ne2;
            int ne3;
            if (sd_version_is_qwen_image(version)) {
                ne2 = 1;
                ne3 = C*x->ne[3];
            } else {
                if (!use_tiny_autoencoder) {
                    C *= 2;
                }
                ne2 = C;
                ne3 = x->ne[3];
            }
            result = ggml_new_tensor_4d(work_ctx, GGML_TYPE_F32, W, H, ne2, ne3);
        }

        if (sd_version_is_qwen_image(version)) {
            x = ggml_reshape_4d(work_ctx, x, x->ne[0], x->ne[1], 1, x->ne[2] * x->ne[3]);
        }

        if (!use_tiny_autoencoder) {
            process_vae_input_tensor(x);
            if (vae_tiling_params.enabled && !encode_video) {
                float tile_overlap;
                int tile_size_x, tile_size_y;
                // multiply tile size for encode to keep the compute buffer size consistent
                get_tile_sizes(tile_size_x, tile_size_y, tile_overlap, vae_tiling_params, W, H, 1.30539f);

                LOG_DEBUG("VAE Tile size: %dx%d", tile_size_x, tile_size_y);

                auto on_tiling = [&](ggml_tensor* in, ggml_tensor* out, bool init) {
                    first_stage_model->compute(n_threads, in, false, &out, work_ctx);
                };
                sd_tiling_non_square(x, result, 8, tile_size_x, tile_size_y, tile_overlap, on_tiling);
            } else {
                first_stage_model->compute(n_threads, x, false, &result, work_ctx);
            }
            first_stage_model->free_compute_buffer();
        } else {
            if (vae_tiling_params.enabled && !encode_video) {
                // split latent in 32x32 tiles and compute in several steps
                auto on_tiling = [&](ggml_tensor* in, ggml_tensor* out, bool init) {
                    tae_first_stage->compute(n_threads, in, false, &out, NULL);
                };
                sd_tiling(x, result, 8, 64, 0.5f, on_tiling);
            } else {
                tae_first_stage->compute(n_threads, x, false, &result, work_ctx);
            }
            tae_first_stage->free_compute_buffer();
        }

        int64_t t1 = ggml_time_ms();
        LOG_DEBUG("computing vae encode graph completed, taking %.2fs", (t1 - t0) * 1.0f / 1000);
        return result;
    }

    ggml_tensor* gaussian_latent_sample(ggml_context* work_ctx, ggml_tensor* moments) {
        // ldm.modules.distributions.distributions.DiagonalGaussianDistribution.sample
        ggml_tensor* latent       = ggml_new_tensor_4d(work_ctx, moments->type, moments->ne[0], moments->ne[1], moments->ne[2] / 2, moments->ne[3]);
        struct ggml_tensor* noise = ggml_dup_tensor(work_ctx, latent);
        ggml_tensor_set_f32_randn(noise, rng);
        {
            float mean   = 0;
            float logvar = 0;
            float value  = 0;
            float std_   = 0;
            for (int i = 0; i < latent->ne[3]; i++) {
                for (int j = 0; j < latent->ne[2]; j++) {
                    for (int k = 0; k < latent->ne[1]; k++) {
                        for (int l = 0; l < latent->ne[0]; l++) {
                            mean   = ggml_tensor_get_f32(moments, l, k, j, i);
                            logvar = ggml_tensor_get_f32(moments, l, k, j + (int)latent->ne[2], i);
                            logvar = std::max(-30.0f, std::min(logvar, 20.0f));
                            std_   = std::exp(0.5f * logvar);
                            value  = mean + std_ * ggml_tensor_get_f32(noise, l, k, j, i);
                            // printf("%d %d %d %d -> %f\n", i, j, k, l, value);
                            ggml_tensor_set_f32(latent, value, l, k, j, i);
                        }
                    }
                }
            }
        }
        return latent;
    }

    ggml_tensor* get_first_stage_encoding(ggml_context* work_ctx, ggml_tensor* vae_output) {
        ggml_tensor* latent;
        if (use_tiny_autoencoder || sd_version_is_qwen_image(version) || sd_version_is_wan(version)) {
            latent = vae_output;
        } else if (version == VERSION_SD1_PIX2PIX) {
            latent = ggml_view_3d(work_ctx,
                                  vae_output,
                                  vae_output->ne[0],
                                  vae_output->ne[1],
                                  vae_output->ne[2] / 2,
                                  vae_output->nb[1],
                                  vae_output->nb[2],
                                  0);
        } else {
            latent = gaussian_latent_sample(work_ctx, vae_output);
        }
        process_latent_in(latent);
        if (sd_version_is_qwen_image(version)) {
            latent = ggml_reshape_4d(work_ctx, latent, latent->ne[0], latent->ne[1], latent->ne[3], 1);
        }
        return latent;
    }

    ggml_tensor* encode_first_stage(ggml_context* work_ctx, ggml_tensor* x, bool encode_video = false) {
        ggml_tensor* vae_output = vae_encode(work_ctx, x, encode_video);
        return get_first_stage_encoding(work_ctx, vae_output);
    }

    ggml_tensor* decode_first_stage(ggml_context* work_ctx, ggml_tensor* x, bool decode_video = false) {
        int64_t W           = x->ne[0] * 8;
        int64_t H           = x->ne[1] * 8;
        int64_t C           = 3;
        ggml_tensor* result = NULL;
        if (decode_video) {
            int T = x->ne[2];
            if (sd_version_is_wan(version)) {
                T = ((T - 1) * 4) + 1;
                if (version == VERSION_WAN2_2_TI2V) {
                    W = x->ne[0] * 16;
                    H = x->ne[1] * 16;
                }
            }
            result = ggml_new_tensor_4d(work_ctx,
                                        GGML_TYPE_F32,
                                        W,
                                        H,
                                        T,
                                        3);
        } else {
            result = ggml_new_tensor_4d(work_ctx,
                                        GGML_TYPE_F32,
                                        W,
                                        H,
                                        C,
                                        x->ne[3]);
        }
        int64_t t0 = ggml_time_ms();
        if (!use_tiny_autoencoder) {
            if (sd_version_is_qwen_image(version)) {
                x = ggml_reshape_4d(work_ctx, x, x->ne[0], x->ne[1], 1, x->ne[2] * x->ne[3]);
            }
            process_latent_out(x);
            // x = load_tensor_from_file(work_ctx, "wan_vae_z.bin");
            if (vae_tiling_params.enabled && !decode_video) {
                float tile_overlap;
                int tile_size_x, tile_size_y;
                get_tile_sizes(tile_size_x, tile_size_y, tile_overlap, vae_tiling_params, x->ne[0], x->ne[1]);

                LOG_DEBUG("VAE Tile size: %dx%d", tile_size_x, tile_size_y);

                // split latent in 32x32 tiles and compute in several steps
                auto on_tiling = [&](ggml_tensor* in, ggml_tensor* out, bool init) {
                    first_stage_model->compute(n_threads, in, true, &out, NULL);
                };
                sd_tiling_non_square(x, result, 8, tile_size_x, tile_size_y, tile_overlap, on_tiling);
            } else {
                first_stage_model->compute(n_threads, x, true, &result, work_ctx);
            }
            first_stage_model->free_compute_buffer();
            process_vae_output_tensor(result);
        } else {
            if (vae_tiling_params.enabled && !decode_video) {
                // split latent in 64x64 tiles and compute in several steps
                auto on_tiling = [&](ggml_tensor* in, ggml_tensor* out, bool init) {
                    tae_first_stage->compute(n_threads, in, true, &out);
                };
                sd_tiling(x, result, 8, 64, 0.5f, on_tiling);
            } else {
                tae_first_stage->compute(n_threads, x, true, &result);
            }
            tae_first_stage->free_compute_buffer();
        }

        int64_t t1 = ggml_time_ms();
        LOG_DEBUG("computing vae decode graph completed, taking %.2fs", (t1 - t0) * 1.0f / 1000);
        ggml_tensor_clamp(result, 0.0f, 1.0f);
        return result;
    }
};

/*================================================= SD API ==================================================*/

#define NONE_STR "NONE"

const char* sd_type_name(enum sd_type_t type) {
    if ((int)type < std::min<int>(SD_TYPE_COUNT, GGML_TYPE_COUNT)) {
        return ggml_type_name((ggml_type)type);
    }
    return NONE_STR;
}

enum sd_type_t str_to_sd_type(const char* str) {
    for (int i = 0; i < std::min<int>(SD_TYPE_COUNT, GGML_TYPE_COUNT); i++) {
        auto trait = ggml_get_type_traits((ggml_type)i);
        if (!strcmp(str, trait->type_name)) {
            return (enum sd_type_t)i;
        }
    }
    return SD_TYPE_COUNT;
}

const char* rng_type_to_str[] = {
    "std_default",
    "cuda",
};

const char* sd_rng_type_name(enum rng_type_t rng_type) {
    if (rng_type < RNG_TYPE_COUNT) {
        return rng_type_to_str[rng_type];
    }
    return NONE_STR;
}

enum rng_type_t str_to_rng_type(const char* str) {
    for (int i = 0; i < RNG_TYPE_COUNT; i++) {
        if (!strcmp(str, rng_type_to_str[i])) {
            return (enum rng_type_t)i;
        }
    }
    return RNG_TYPE_COUNT;
}

const char* sample_method_to_str[] = {
    "default",
    "euler",
    "heun",
    "dpm2",
    "dpm++2s_a",
    "dpm++2m",
    "dpm++2mv2",
    "ipndm",
    "ipndm_v",
    "lcm",
    "ddim_trailing",
    "tcd",
    "euler_a",
};

const char* sd_sample_method_name(enum sample_method_t sample_method) {
    if (sample_method < SAMPLE_METHOD_COUNT) {
        return sample_method_to_str[sample_method];
    }
    return NONE_STR;
}

enum sample_method_t str_to_sample_method(const char* str) {
    for (int i = 0; i < SAMPLE_METHOD_COUNT; i++) {
        if (!strcmp(str, sample_method_to_str[i])) {
            return (enum sample_method_t)i;
        }
    }
    return SAMPLE_METHOD_COUNT;
}

const char* schedule_to_str[] = {
    "default",
    "discrete",
    "karras",
    "exponential",
    "ays",
    "gits",
    "sgm_uniform",
    "simple",
    "smoothstep",
};

const char* sd_schedule_name(enum scheduler_t scheduler) {
    if (scheduler < SCHEDULE_COUNT) {
        return schedule_to_str[scheduler];
    }
    return NONE_STR;
}

enum scheduler_t str_to_schedule(const char* str) {
    for (int i = 0; i < SCHEDULE_COUNT; i++) {
        if (!strcmp(str, schedule_to_str[i])) {
            return (enum scheduler_t)i;
        }
    }
    return SCHEDULE_COUNT;
}

void sd_ctx_params_init(sd_ctx_params_t* sd_ctx_params) {
    *sd_ctx_params                         = {};
    sd_ctx_params->vae_decode_only         = true;
    sd_ctx_params->free_params_immediately = true;
    sd_ctx_params->n_threads               = get_num_physical_cores();
    sd_ctx_params->wtype                   = SD_TYPE_COUNT;
    sd_ctx_params->rng_type                = CUDA_RNG;
    sd_ctx_params->offload_params_to_cpu   = false;
    sd_ctx_params->keep_clip_on_cpu        = false;
    sd_ctx_params->keep_control_net_on_cpu = false;
    sd_ctx_params->keep_vae_on_cpu         = false;
    sd_ctx_params->diffusion_flash_attn    = false;
    sd_ctx_params->chroma_use_dit_mask     = true;
    sd_ctx_params->chroma_use_t5_mask      = false;
    sd_ctx_params->chroma_t5_mask_pad      = 1;
    sd_ctx_params->flow_shift              = INFINITY;
}

char* sd_ctx_params_to_str(const sd_ctx_params_t* sd_ctx_params) {
    char* buf = (char*)malloc(4096);
    if (!buf)
        return NULL;
    buf[0] = '\0';

    snprintf(buf + strlen(buf), 4096 - strlen(buf),
             "model_path: %s\n"
             "clip_l_path: %s\n"
             "clip_g_path: %s\n"
             "clip_vision_path: %s\n"
             "t5xxl_path: %s\n"
             "qwen2vl_path: %s\n"
             "qwen2vl_vision_path: %s\n"
             "diffusion_model_path: %s\n"
             "high_noise_diffusion_model_path: %s\n"
             "vae_path: %s\n"
             "taesd_path: %s\n"
             "control_net_path: %s\n"
             "lora_model_dir: %s\n"
             "embedding_dir: %s\n"
             "photo_maker_path: %s\n"
             "vae_decode_only: %s\n"
             "vae_tiling: %s\n"
             "free_params_immediately: %s\n"
             "n_threads: %d\n"
             "wtype: %s\n"
             "rng_type: %s\n"
             "offload_params_to_cpu: %s\n"
             "keep_clip_on_cpu: %s\n"
             "keep_control_net_on_cpu: %s\n"
             "keep_vae_on_cpu: %s\n"
             "diffusion_flash_attn: %s\n"
             "chroma_use_dit_mask: %s\n"
             "chroma_use_t5_mask: %s\n"
             "chroma_t5_mask_pad: %d\n",
             SAFE_STR(sd_ctx_params->model_path),
             SAFE_STR(sd_ctx_params->clip_l_path),
             SAFE_STR(sd_ctx_params->clip_g_path),
             SAFE_STR(sd_ctx_params->clip_vision_path),
             SAFE_STR(sd_ctx_params->t5xxl_path),
             SAFE_STR(sd_ctx_params->qwen2vl_path),
             SAFE_STR(sd_ctx_params->qwen2vl_vision_path),
             SAFE_STR(sd_ctx_params->diffusion_model_path),
             SAFE_STR(sd_ctx_params->high_noise_diffusion_model_path),
             SAFE_STR(sd_ctx_params->vae_path),
             SAFE_STR(sd_ctx_params->taesd_path),
             SAFE_STR(sd_ctx_params->control_net_path),
             SAFE_STR(sd_ctx_params->lora_model_dir),
             SAFE_STR(sd_ctx_params->embedding_dir),
             SAFE_STR(sd_ctx_params->photo_maker_path),
             BOOL_STR(sd_ctx_params->vae_decode_only),
             BOOL_STR(sd_ctx_params->free_params_immediately),
             sd_ctx_params->n_threads,
             sd_type_name(sd_ctx_params->wtype),
             sd_rng_type_name(sd_ctx_params->rng_type),
             BOOL_STR(sd_ctx_params->offload_params_to_cpu),
             BOOL_STR(sd_ctx_params->keep_clip_on_cpu),
             BOOL_STR(sd_ctx_params->keep_control_net_on_cpu),
             BOOL_STR(sd_ctx_params->keep_vae_on_cpu),
             BOOL_STR(sd_ctx_params->diffusion_flash_attn),
             BOOL_STR(sd_ctx_params->chroma_use_dit_mask),
             BOOL_STR(sd_ctx_params->chroma_use_t5_mask),
             sd_ctx_params->chroma_t5_mask_pad);

    return buf;
}

void sd_sample_params_init(sd_sample_params_t* sample_params) {
    *sample_params                             = {};
    sample_params->guidance.txt_cfg            = 7.0f;
    sample_params->guidance.img_cfg            = INFINITY;
    sample_params->guidance.distilled_guidance = 3.5f;
    sample_params->guidance.slg.layer_count    = 0;
    sample_params->guidance.slg.layer_start    = 0.01f;
    sample_params->guidance.slg.layer_end      = 0.2f;
    sample_params->guidance.slg.scale          = 0.f;
    sample_params->scheduler                   = DEFAULT;
    sample_params->sample_method               = SAMPLE_METHOD_DEFAULT;
    sample_params->sample_steps                = 20;
}

char* sd_sample_params_to_str(const sd_sample_params_t* sample_params) {
    char* buf = (char*)malloc(4096);
    if (!buf)
        return NULL;
    buf[0] = '\0';

    snprintf(buf + strlen(buf), 4096 - strlen(buf),
             "(txt_cfg: %.2f, "
             "img_cfg: %.2f, "
             "distilled_guidance: %.2f, "
             "slg.layer_count: %zu, "
             "slg.layer_start: %.2f, "
             "slg.layer_end: %.2f, "
             "slg.scale: %.2f, "
             "scheduler: %s, "
             "sample_method: %s, "
             "sample_steps: %d, "
             "eta: %.2f, "
             "shifted_timestep: %d)",
             sample_params->guidance.txt_cfg,
             isfinite(sample_params->guidance.img_cfg)
                 ? sample_params->guidance.img_cfg
                 : sample_params->guidance.txt_cfg,
             sample_params->guidance.distilled_guidance,
             sample_params->guidance.slg.layer_count,
             sample_params->guidance.slg.layer_start,
             sample_params->guidance.slg.layer_end,
             sample_params->guidance.slg.scale,
             sd_schedule_name(sample_params->scheduler),
             sd_sample_method_name(sample_params->sample_method),
             sample_params->sample_steps,
             sample_params->eta,
             sample_params->shifted_timestep);

    return buf;
}

void sd_img_gen_params_init(sd_img_gen_params_t* sd_img_gen_params) {
    *sd_img_gen_params = {};
    sd_sample_params_init(&sd_img_gen_params->sample_params);
    sd_img_gen_params->clip_skip         = -1;
    sd_img_gen_params->ref_images_count  = 0;
    sd_img_gen_params->width             = 512;
    sd_img_gen_params->height            = 512;
    sd_img_gen_params->strength          = 0.75f;
    sd_img_gen_params->seed              = -1;
    sd_img_gen_params->batch_count       = 1;
    sd_img_gen_params->control_strength  = 0.9f;
    sd_img_gen_params->pm_params         = {nullptr, 0, nullptr, 20.f};
    sd_img_gen_params->vae_tiling_params = {false, 0, 0, 0.5f, 0.0f, 0.0f};
}

char* sd_img_gen_params_to_str(const sd_img_gen_params_t* sd_img_gen_params) {
    char* buf = (char*)malloc(4096);
    if (!buf)
        return NULL;
    buf[0] = '\0';

    char* sample_params_str = sd_sample_params_to_str(&sd_img_gen_params->sample_params);

    snprintf(buf + strlen(buf), 4096 - strlen(buf),
             "prompt: %s\n"
             "negative_prompt: %s\n"
             "clip_skip: %d\n"
             "width: %d\n"
             "height: %d\n"
             "sample_params: %s\n"
             "strength: %.2f\n"
             "seed: %" PRId64
             "batch_count: %d\n"
             "ref_images_count: %d\n"
             "increase_ref_index: %s\n"
             "control_strength: %.2f\n"
             "photo maker: {style_strength = %.2f, id_images_count = %d, id_embed_path = %s}\n"
             "VAE tiling: %s\n",
             SAFE_STR(sd_img_gen_params->prompt),
             SAFE_STR(sd_img_gen_params->negative_prompt),
             sd_img_gen_params->clip_skip,
             sd_img_gen_params->width,
             sd_img_gen_params->height,
             SAFE_STR(sample_params_str),
             sd_img_gen_params->strength,
             sd_img_gen_params->seed,
             sd_img_gen_params->batch_count,
             sd_img_gen_params->ref_images_count,
             BOOL_STR(sd_img_gen_params->increase_ref_index),
             sd_img_gen_params->control_strength,
             sd_img_gen_params->pm_params.style_strength,
             sd_img_gen_params->pm_params.id_images_count,
             SAFE_STR(sd_img_gen_params->pm_params.id_embed_path),
             BOOL_STR(sd_img_gen_params->vae_tiling_params.enabled));
    free(sample_params_str);
    return buf;
}

void sd_vid_gen_params_init(sd_vid_gen_params_t* sd_vid_gen_params) {
    *sd_vid_gen_params = {};
    sd_sample_params_init(&sd_vid_gen_params->sample_params);
    sd_sample_params_init(&sd_vid_gen_params->high_noise_sample_params);
    sd_vid_gen_params->high_noise_sample_params.sample_steps = -1;
    sd_vid_gen_params->width                                 = 512;
    sd_vid_gen_params->height                                = 512;
    sd_vid_gen_params->strength                              = 0.75f;
    sd_vid_gen_params->seed                                  = -1;
    sd_vid_gen_params->video_frames                          = 6;
    sd_vid_gen_params->moe_boundary                          = 0.875f;
    sd_vid_gen_params->vace_strength                         = 1.f;
}

struct sd_ctx_t {
    StableDiffusionGGML* sd = NULL;
};

sd_ctx_t* new_sd_ctx(const sd_ctx_params_t* sd_ctx_params) {
    sd_ctx_t* sd_ctx = (sd_ctx_t*)malloc(sizeof(sd_ctx_t));
    if (sd_ctx == NULL) {
        return NULL;
    }

    sd_ctx->sd = new StableDiffusionGGML();
    if (sd_ctx->sd == NULL) {
        free(sd_ctx);
        return NULL;
    }

    if (!sd_ctx->sd->init(sd_ctx_params)) {
        delete sd_ctx->sd;
        sd_ctx->sd = NULL;
        free(sd_ctx);
        return NULL;
    }
    return sd_ctx;
}

void free_sd_ctx(sd_ctx_t* sd_ctx) {
    if (sd_ctx->sd != NULL) {
        delete sd_ctx->sd;
        sd_ctx->sd = NULL;
    }
    free(sd_ctx);
}

enum sample_method_t sd_get_default_sample_method(const sd_ctx_t* sd_ctx) {
    if (sd_ctx != NULL && sd_ctx->sd != NULL) {
        SDVersion version = sd_ctx->sd->version;
        if (sd_version_is_dit(version))
            return EULER;
        else
            return EULER_A;
    }
    return SAMPLE_METHOD_COUNT;
}

sd_image_t* generate_image_internal(sd_ctx_t* sd_ctx,
                                    struct ggml_context* work_ctx,
                                    ggml_tensor* init_latent,
                                    std::string prompt,
                                    std::string negative_prompt,
                                    int clip_skip,
                                    sd_guidance_params_t guidance,
                                    float eta,
                                    int shifted_timestep,
                                    int width,
                                    int height,
                                    enum sample_method_t sample_method,
                                    const std::vector<float>& sigmas,
                                    int64_t seed,
                                    int batch_count,
                                    sd_image_t control_image,
                                    float control_strength,
                                    sd_pm_params_t pm_params,
                                    std::vector<sd_image_t*> ref_images,
                                    std::vector<ggml_tensor*> ref_latents,
                                    bool increase_ref_index,
                                    ggml_tensor* concat_latent = NULL,
                                    ggml_tensor* denoise_mask  = NULL) {
    if (seed < 0) {
        // Generally, when using the provided command line, the seed is always >0.
        // However, to prevent potential issues if 'stable-diffusion.cpp' is invoked as a library
        // by a third party with a seed <0, let's incorporate randomization here.
        srand((int)time(NULL));
        seed = rand();
    }

<<<<<<< HEAD
=======
    if (!isfinite(guidance.img_cfg)) {
        guidance.img_cfg = guidance.txt_cfg;
    }

>>>>>>> 17f01255
    // for (auto v : sigmas) {
    //     std::cout << v << " ";
    // }
    // std::cout << std::endl;

    int sample_steps = sigmas.size() - 1;

    int64_t t0 = ggml_time_ms();
    // Apply lora
    prompt = sd_ctx->sd->apply_loras_from_prompt(prompt);

    // Photo Maker
    std::string prompt_text_only;
    ggml_tensor* init_img = NULL;
    SDCondition id_cond;
    std::vector<bool> class_tokens_mask;

    ConditionerParams condition_params;
    condition_params.clip_skip       = clip_skip;
    condition_params.width           = width;
    condition_params.height          = height;
    condition_params.ref_images      = ref_images;
    condition_params.adm_in_channels = sd_ctx->sd->diffusion_model->get_adm_in_channels();

    if (sd_ctx->sd->stacked_id) {
        if (!sd_ctx->sd->pmid_lora->applied) {
            int64_t t0 = ggml_time_ms();
            sd_ctx->sd->pmid_lora->apply(sd_ctx->sd->tensors, sd_ctx->sd->version, sd_ctx->sd->n_threads);
            int64_t t1                     = ggml_time_ms();
            sd_ctx->sd->pmid_lora->applied = true;
            LOG_INFO("pmid_lora apply completed, taking %.2fs", (t1 - t0) * 1.0f / 1000);
            if (sd_ctx->sd->free_params_immediately) {
                sd_ctx->sd->pmid_lora->free_params_buffer();
            }
        }
        // preprocess input id images
        bool pmv2 = sd_ctx->sd->pmid_model->get_version() == PM_VERSION_2;
        if (pm_params.id_images_count > 0) {
            int clip_image_size                    = 224;
            sd_ctx->sd->pmid_model->style_strength = pm_params.style_strength;

            init_img = ggml_new_tensor_4d(work_ctx, GGML_TYPE_F32, clip_image_size, clip_image_size, 3, pm_params.id_images_count);

            std::vector<sd_image_f32_t> processed_id_images;
            for (int i = 0; i < pm_params.id_images_count; i++) {
                sd_image_f32_t id_image           = sd_image_t_to_sd_image_f32_t(pm_params.id_images[i]);
                sd_image_f32_t processed_id_image = clip_preprocess(id_image, clip_image_size, clip_image_size);
                free(id_image.data);
                id_image.data = NULL;
                processed_id_images.push_back(processed_id_image);
            }

            ggml_tensor_iter(init_img, [&](ggml_tensor* init_img, int64_t i0, int64_t i1, int64_t i2, int64_t i3) {
                float value = sd_image_get_f32(processed_id_images[i3], i0, i1, i2);
                ggml_tensor_set_f32(init_img, value, i0, i1, i2, i3);
            });

            for (auto& image : processed_id_images) {
                free(image.data);
                image.data = NULL;
            }
            processed_id_images.clear();

            int64_t t0                      = ggml_time_ms();
            condition_params.text           = prompt;
            condition_params.num_input_imgs = pm_params.id_images_count;
            auto cond_tup                   = sd_ctx->sd->cond_stage_model->get_learned_condition_with_trigger(work_ctx,
                                                                                                               sd_ctx->sd->n_threads,
                                                                                                               condition_params);
            id_cond                         = std::get<0>(cond_tup);
            class_tokens_mask               = std::get<1>(cond_tup);  //
            struct ggml_tensor* id_embeds   = NULL;
            if (pmv2 && pm_params.id_embed_path != nullptr) {
                id_embeds = load_tensor_from_file(work_ctx, pm_params.id_embed_path);
                // print_ggml_tensor(id_embeds, true, "id_embeds:");
            }
            id_cond.c_crossattn = sd_ctx->sd->id_encoder(work_ctx, init_img, id_cond.c_crossattn, id_embeds, class_tokens_mask);
            int64_t t1          = ggml_time_ms();
            LOG_INFO("Photomaker ID Stacking, taking %" PRId64 " ms", t1 - t0);
            if (sd_ctx->sd->free_params_immediately) {
                sd_ctx->sd->pmid_model->free_params_buffer();
            }
            // Encode input prompt without the trigger word for delayed conditioning
            prompt_text_only = sd_ctx->sd->cond_stage_model->remove_trigger_from_prompt(work_ctx, prompt);
            // printf("%s || %s \n", prompt.c_str(), prompt_text_only.c_str());
            prompt = prompt_text_only;  //
            if (sample_steps < 50) {
                LOG_WARN("It's recommended to use >= 50 steps for photo maker!");
            }
        } else {
            LOG_WARN("Provided PhotoMaker model file, but NO input ID images");
            LOG_WARN("Turn off PhotoMaker");
            sd_ctx->sd->stacked_id = false;
        }
    }

    // Get learned condition
    t0                               = ggml_time_ms();
    condition_params.text            = prompt;
    condition_params.zero_out_masked = false;
    SDCondition cond                 = sd_ctx->sd->cond_stage_model->get_learned_condition(work_ctx,
                                                                                           sd_ctx->sd->n_threads,
                                                                                           condition_params);

    SDCondition uncond;
    if (guidance.txt_cfg != 1.0 ||
        (sd_version_is_inpaint_or_unet_edit(sd_ctx->sd->version) && guidance.txt_cfg != guidance.img_cfg)) {
        bool zero_out_masked = false;
        if (sd_version_is_sdxl(sd_ctx->sd->version) && negative_prompt.size() == 0 && !sd_ctx->sd->is_using_edm_v_parameterization) {
            zero_out_masked = true;
        }
        condition_params.text            = negative_prompt;
        condition_params.zero_out_masked = zero_out_masked;
        uncond                           = sd_ctx->sd->cond_stage_model->get_learned_condition(work_ctx,
                                                                                               sd_ctx->sd->n_threads,
                                                                                               condition_params);
    }
    int64_t t1 = ggml_time_ms();
    LOG_INFO("get_learned_condition completed, taking %" PRId64 " ms", t1 - t0);

    if (sd_ctx->sd->free_params_immediately) {
        sd_ctx->sd->cond_stage_model->free_params_buffer();
    }

    // Control net hint
    struct ggml_tensor* image_hint = NULL;
    if (control_image.data != NULL) {
        image_hint = ggml_new_tensor_4d(work_ctx, GGML_TYPE_F32, width, height, 3, 1);
        sd_image_to_tensor(control_image, image_hint);
    }

    // Sample
    std::vector<struct ggml_tensor*> final_latents;  // collect latents to decode
    int C = 4;
    if (sd_version_is_sd3(sd_ctx->sd->version)) {
        C = 16;
    } else if (sd_version_is_flux(sd_ctx->sd->version)) {
        C = 16;
    } else if (sd_version_is_qwen_image(sd_ctx->sd->version)) {
        C = 16;
    }
    int W = width / 8;
    int H = height / 8;
    LOG_INFO("sampling using %s method", sampling_methods_str[sample_method]);

    struct ggml_tensor* control_latent = NULL;
    if (sd_version_is_control(sd_ctx->sd->version) && image_hint != NULL) {
        control_latent = sd_ctx->sd->encode_first_stage(work_ctx, image_hint);
        ggml_tensor_scale(control_latent, control_strength);
    }

    if (sd_version_is_inpaint(sd_ctx->sd->version)) {
        int64_t mask_channels = 1;
        if (sd_ctx->sd->version == VERSION_FLUX_FILL) {
            mask_channels = 8 * 8;  // flatten the whole mask
        } else if (sd_ctx->sd->version == VERSION_FLEX_2) {
            mask_channels = 1 + init_latent->ne[2];
        }
        auto empty_latent = ggml_new_tensor_4d(work_ctx, GGML_TYPE_F32, init_latent->ne[0], init_latent->ne[1], mask_channels + init_latent->ne[2], 1);
        // no mask, set the whole image as masked
        for (int64_t x = 0; x < empty_latent->ne[0]; x++) {
            for (int64_t y = 0; y < empty_latent->ne[1]; y++) {
                if (sd_ctx->sd->version == VERSION_FLUX_FILL) {
                    // TODO: this might be wrong
                    for (int64_t c = 0; c < init_latent->ne[2]; c++) {
                        ggml_tensor_set_f32(empty_latent, 0, x, y, c);
                    }
                    for (int64_t c = init_latent->ne[2]; c < empty_latent->ne[2]; c++) {
                        ggml_tensor_set_f32(empty_latent, 1, x, y, c);
                    }
                } else if (sd_ctx->sd->version == VERSION_FLEX_2) {
                    for (int64_t c = 0; c < empty_latent->ne[2]; c++) {
                        // 0x16,1x1,0x16
                        ggml_tensor_set_f32(empty_latent, c == init_latent->ne[2], x, y, c);
                    }
                } else {
                    ggml_tensor_set_f32(empty_latent, 1, x, y, 0);
                    for (int64_t c = 1; c < empty_latent->ne[2]; c++) {
                        ggml_tensor_set_f32(empty_latent, 0, x, y, c);
                    }
                }
            }
        }

        if (sd_ctx->sd->version == VERSION_FLEX_2 && control_latent != NULL && sd_ctx->sd->control_net == NULL) {
            bool no_inpaint = concat_latent == NULL;
            if (no_inpaint) {
                concat_latent = ggml_new_tensor_4d(work_ctx, GGML_TYPE_F32, init_latent->ne[0], init_latent->ne[1], mask_channels + init_latent->ne[2], 1);
            }
            // fill in the control image here
            for (int64_t x = 0; x < control_latent->ne[0]; x++) {
                for (int64_t y = 0; y < control_latent->ne[1]; y++) {
                    if (no_inpaint) {
                        for (int64_t c = 0; c < concat_latent->ne[2] - control_latent->ne[2]; c++) {
                            // 0x16,1x1,0x16
                            ggml_tensor_set_f32(concat_latent, c == init_latent->ne[2], x, y, c);
                        }
                    }
                    for (int64_t c = 0; c < control_latent->ne[2]; c++) {
                        float v = ggml_tensor_get_f32(control_latent, x, y, c);
                        ggml_tensor_set_f32(concat_latent, v, x, y, concat_latent->ne[2] - control_latent->ne[2] + c);
                    }
                }
            }
        } else if (concat_latent == NULL) {
            concat_latent = empty_latent;
        }
        cond.c_concat   = concat_latent;
        uncond.c_concat = empty_latent;
        denoise_mask    = NULL;
    } else if (sd_version_is_unet_edit(sd_ctx->sd->version)) {
        auto empty_latent = ggml_dup_tensor(work_ctx, init_latent);
        ggml_set_f32(empty_latent, 0);
        uncond.c_concat = empty_latent;
        cond.c_concat   = ref_latents[0];
        if (cond.c_concat == NULL) {
            cond.c_concat = empty_latent;
        }
    } else if (sd_version_is_control(sd_ctx->sd->version)) {
        auto empty_latent = ggml_dup_tensor(work_ctx, init_latent);
        ggml_set_f32(empty_latent, 0);
        uncond.c_concat = empty_latent;
        if (sd_ctx->sd->control_net == NULL) {
            cond.c_concat = control_latent;
        }
        if (cond.c_concat == NULL) {
            cond.c_concat = empty_latent;
        }
    }
    SDCondition img_cond;
    if (uncond.c_crossattn != NULL &&
        (sd_version_is_inpaint_or_unet_edit(sd_ctx->sd->version) && guidance.txt_cfg != guidance.img_cfg)) {
        img_cond = SDCondition(uncond.c_crossattn, uncond.c_vector, cond.c_concat);
    }
    for (int b = 0; b < batch_count; b++) {
        int64_t sampling_start = ggml_time_ms();
        int64_t cur_seed       = seed + b;
        LOG_INFO("generating image: %i/%i - seed %" PRId64, b + 1, batch_count, cur_seed);

        sd_ctx->sd->rng->manual_seed(cur_seed);
        struct ggml_tensor* x_t   = init_latent;
        struct ggml_tensor* noise = ggml_new_tensor_4d(work_ctx, GGML_TYPE_F32, W, H, C, 1);
        ggml_tensor_set_f32_randn(noise, sd_ctx->sd->rng);

        int start_merge_step = -1;
        if (sd_ctx->sd->stacked_id) {
            start_merge_step = int(sd_ctx->sd->pmid_model->style_strength / 100.f * sample_steps);
            // if (start_merge_step > 30)
            //     start_merge_step = 30;
            LOG_INFO("PHOTOMAKER: start_merge_step: %d", start_merge_step);
        }

        struct ggml_tensor* x_0 = sd_ctx->sd->sample(work_ctx,
                                                     sd_ctx->sd->diffusion_model,
                                                     true,
                                                     x_t,
                                                     noise,
                                                     cond,
                                                     uncond,
                                                     img_cond,
                                                     image_hint,
                                                     control_strength,
                                                     guidance,
                                                     eta,
                                                     shifted_timestep,
                                                     sample_method,
                                                     sigmas,
                                                     start_merge_step,
                                                     id_cond,
                                                     ref_latents,
                                                     increase_ref_index,
                                                     denoise_mask);
        // print_ggml_tensor(x_0);
        int64_t sampling_end = ggml_time_ms();
        LOG_INFO("sampling completed, taking %.2fs", (sampling_end - sampling_start) * 1.0f / 1000);
        final_latents.push_back(x_0);
    }

    if (sd_ctx->sd->free_params_immediately) {
        sd_ctx->sd->diffusion_model->free_params_buffer();
    }
    int64_t t3 = ggml_time_ms();
    LOG_INFO("generating %" PRId64 " latent images completed, taking %.2fs", final_latents.size(), (t3 - t1) * 1.0f / 1000);

    // Decode to image
    LOG_INFO("decoding %zu latents", final_latents.size());
    std::vector<struct ggml_tensor*> decoded_images;  // collect decoded images
    for (size_t i = 0; i < final_latents.size(); i++) {
        t1                      = ggml_time_ms();
        struct ggml_tensor* img = sd_ctx->sd->decode_first_stage(work_ctx, final_latents[i] /* x_0 */);
        // print_ggml_tensor(img);
        if (img != NULL) {
            decoded_images.push_back(img);
        }
        int64_t t2 = ggml_time_ms();
        LOG_INFO("latent %" PRId64 " decoded, taking %.2fs", i + 1, (t2 - t1) * 1.0f / 1000);
    }

    int64_t t4 = ggml_time_ms();
    LOG_INFO("decode_first_stage completed, taking %.2fs", (t4 - t3) * 1.0f / 1000);
    if (sd_ctx->sd->free_params_immediately && !sd_ctx->sd->use_tiny_autoencoder) {
        sd_ctx->sd->first_stage_model->free_params_buffer();
    }
    sd_image_t* result_images = (sd_image_t*)calloc(batch_count, sizeof(sd_image_t));
    if (result_images == NULL) {
        ggml_free(work_ctx);
        return NULL;
    }

    for (size_t i = 0; i < decoded_images.size(); i++) {
        result_images[i].width   = width;
        result_images[i].height  = height;
        result_images[i].channel = 3;
        result_images[i].data    = sd_tensor_to_image(decoded_images[i]);
    }
    ggml_free(work_ctx);

    return result_images;
}

ggml_tensor* generate_init_latent(sd_ctx_t* sd_ctx,
                                  ggml_context* work_ctx,
                                  int width,
                                  int height,
                                  int frames = 1,
                                  bool video = false) {
    int C = 4;
    int T = frames;
    int W = width / 8;
    int H = height / 8;
    if (sd_version_is_sd3(sd_ctx->sd->version)) {
        C = 16;
    } else if (sd_version_is_flux(sd_ctx->sd->version)) {
        C = 16;
    } else if (sd_version_is_qwen_image(sd_ctx->sd->version)) {
        C = 16;
    } else if (sd_version_is_wan(sd_ctx->sd->version)) {
        C = 16;
        T = ((T - 1) / 4) + 1;
        if (sd_ctx->sd->version == VERSION_WAN2_2_TI2V) {
            C = 48;
            W = width / 16;
            H = height / 16;
        }
    }
    ggml_tensor* init_latent;
    if (video) {
        init_latent = ggml_new_tensor_4d(work_ctx, GGML_TYPE_F32, W, H, T, C);
    } else {
        init_latent = ggml_new_tensor_4d(work_ctx, GGML_TYPE_F32, W, H, C, 1);
    }
    if (sd_version_is_sd3(sd_ctx->sd->version)) {
        ggml_set_f32(init_latent, 0.0609f);
    } else if (sd_version_is_flux(sd_ctx->sd->version)) {
        ggml_set_f32(init_latent, 0.1159f);
    } else {
        ggml_set_f32(init_latent, 0.f);
    }
    return init_latent;
}

sd_image_t* generate_image(sd_ctx_t* sd_ctx, const sd_img_gen_params_t* sd_img_gen_params) {
    sd_ctx->sd->vae_tiling_params = sd_img_gen_params->vae_tiling_params;
    int width                     = sd_img_gen_params->width;
    int height                    = sd_img_gen_params->height;
    if (sd_version_is_dit(sd_ctx->sd->version)) {
        if (width % 16 || height % 16) {
            LOG_ERROR("Image dimensions must be must be a multiple of 16 on each axis for %s models. (Got %dx%d)",
                      model_version_to_str[sd_ctx->sd->version],
                      width,
                      height);
            return NULL;
        }
    } else if (width % 64 || height % 64) {
        LOG_ERROR("Image dimensions must be must be a multiple of 64 on each axis for %s models. (Got %dx%d)",
                  model_version_to_str[sd_ctx->sd->version],
                  width,
                  height);
        return NULL;
    }
    LOG_DEBUG("generate_image %dx%d", width, height);
    if (sd_ctx == NULL || sd_img_gen_params == NULL) {
        return NULL;
    }

    struct ggml_init_params params;
    params.mem_size   = static_cast<size_t>(1024 * 1024) * 1024;  // 1G
    params.mem_buffer = NULL;
    params.no_alloc   = false;
    // LOG_DEBUG("mem_size %u ", params.mem_size);

    struct ggml_context* work_ctx = ggml_init(params);
    if (!work_ctx) {
        LOG_ERROR("ggml_init() failed");
        return NULL;
    }

    int64_t seed = sd_img_gen_params->seed;
    if (seed < 0) {
        srand((int)time(NULL));
        seed = rand();
    }
    sd_ctx->sd->rng->manual_seed(seed);

    int sample_steps = sd_img_gen_params->sample_params.sample_steps;

    size_t t0 = ggml_time_ms();

    sd_ctx->sd->init_scheduler(sd_img_gen_params->sample_params.scheduler);
    std::vector<float> sigmas = sd_ctx->sd->denoiser->get_sigmas(sample_steps);

    ggml_tensor* init_latent   = NULL;
    ggml_tensor* concat_latent = NULL;
    ggml_tensor* denoise_mask  = NULL;
    if (sd_img_gen_params->init_image.data) {
        LOG_INFO("IMG2IMG");

        size_t t_enc = static_cast<size_t>(sample_steps * sd_img_gen_params->strength);
        if (t_enc == sample_steps)
            t_enc--;
        LOG_INFO("target t_enc is %zu steps", t_enc);
        std::vector<float> sigma_sched;
        sigma_sched.assign(sigmas.begin() + sample_steps - t_enc - 1, sigmas.end());
        sigmas = sigma_sched;

        ggml_tensor* init_img = ggml_new_tensor_4d(work_ctx, GGML_TYPE_F32, width, height, 3, 1);
        ggml_tensor* mask_img = ggml_new_tensor_4d(work_ctx, GGML_TYPE_F32, width, height, 1, 1);

        sd_image_to_tensor(sd_img_gen_params->mask_image, mask_img);
        sd_image_to_tensor(sd_img_gen_params->init_image, init_img);

        init_latent = sd_ctx->sd->encode_first_stage(work_ctx, init_img);

        if (sd_version_is_inpaint(sd_ctx->sd->version)) {
            int64_t mask_channels = 1;
            if (sd_ctx->sd->version == VERSION_FLUX_FILL) {
                mask_channels = 8 * 8;  // flatten the whole mask
            } else if (sd_ctx->sd->version == VERSION_FLEX_2) {
                mask_channels = 1 + init_latent->ne[2];
            }
            ggml_tensor* masked_latent = NULL;

            if (sd_ctx->sd->version != VERSION_FLEX_2) {
                // most inpaint models mask before vae
                ggml_tensor* masked_img = ggml_new_tensor_4d(work_ctx, GGML_TYPE_F32, width, height, 3, 1);
                sd_apply_mask(init_img, mask_img, masked_img);
                masked_latent = sd_ctx->sd->encode_first_stage(work_ctx, masked_img);
            } else {
                // mask after vae
                masked_latent = ggml_new_tensor_4d(work_ctx, GGML_TYPE_F32, init_latent->ne[0], init_latent->ne[1], init_latent->ne[2], 1);
                sd_apply_mask(init_latent, mask_img, masked_latent, 0.);
            }
            concat_latent = ggml_new_tensor_4d(work_ctx,
                                               GGML_TYPE_F32,
                                               masked_latent->ne[0],
                                               masked_latent->ne[1],
                                               mask_channels + masked_latent->ne[2],
                                               1);
            for (int ix = 0; ix < masked_latent->ne[0]; ix++) {
                for (int iy = 0; iy < masked_latent->ne[1]; iy++) {
                    int mx = ix * 8;
                    int my = iy * 8;
                    if (sd_ctx->sd->version == VERSION_FLUX_FILL) {
                        for (int k = 0; k < masked_latent->ne[2]; k++) {
                            float v = ggml_tensor_get_f32(masked_latent, ix, iy, k);
                            ggml_tensor_set_f32(concat_latent, v, ix, iy, k);
                        }
                        // "Encode" 8x8 mask chunks into a flattened 1x64 vector, and concatenate to masked image
                        for (int x = 0; x < 8; x++) {
                            for (int y = 0; y < 8; y++) {
                                float m = ggml_tensor_get_f32(mask_img, mx + x, my + y);
                                // TODO: check if the way the mask is flattened is correct (is it supposed to be x*8+y or x+8*y?)
                                // python code was using "b (h 8) (w 8) -> b (8 8) h w"
                                ggml_tensor_set_f32(concat_latent, m, ix, iy, masked_latent->ne[2] + x * 8 + y);
                            }
                        }
                    } else if (sd_ctx->sd->version == VERSION_FLEX_2) {
                        float m = ggml_tensor_get_f32(mask_img, mx, my);
                        // masked image
                        for (int k = 0; k < masked_latent->ne[2]; k++) {
                            float v = ggml_tensor_get_f32(masked_latent, ix, iy, k);
                            ggml_tensor_set_f32(concat_latent, v, ix, iy, k);
                        }
                        // downsampled mask
                        ggml_tensor_set_f32(concat_latent, m, ix, iy, masked_latent->ne[2]);
                        // control (todo: support this)
                        for (int k = 0; k < masked_latent->ne[2]; k++) {
                            ggml_tensor_set_f32(concat_latent, 0, ix, iy, masked_latent->ne[2] + 1 + k);
                        }
                    }
                }
            }
        }

        {
            // LOG_WARN("Inpainting with a base model is not great");
            denoise_mask = ggml_new_tensor_4d(work_ctx, GGML_TYPE_F32, width / 8, height / 8, 1, 1);
            for (int ix = 0; ix < denoise_mask->ne[0]; ix++) {
                for (int iy = 0; iy < denoise_mask->ne[1]; iy++) {
                    int mx  = ix * 8;
                    int my  = iy * 8;
                    float m = ggml_tensor_get_f32(mask_img, mx, my);
                    ggml_tensor_set_f32(denoise_mask, m, ix, iy);
                }
            }
        }
    } else {
        LOG_INFO("TXT2IMG");
        if (sd_version_is_inpaint(sd_ctx->sd->version)) {
            LOG_WARN("This is an inpainting model, this should only be used in img2img mode with a mask");
        }
        init_latent = generate_init_latent(sd_ctx, work_ctx, width, height);
    }

    sd_guidance_params_t guidance = sd_img_gen_params->sample_params.guidance;
    std::vector<sd_image_t*> ref_images;
    for (int i = 0; i < sd_img_gen_params->ref_images_count; i++) {
        ref_images.push_back(&sd_img_gen_params->ref_images[i]);
    }

    std::vector<uint8_t> empty_image_data;
    sd_image_t empty_image = {(uint32_t)width, (uint32_t)height, 3, nullptr};
    if (ref_images.empty() && sd_version_is_unet_edit(sd_ctx->sd->version)) {
        LOG_WARN("This model needs at least one reference image; using an empty reference");
        empty_image_data.resize(width * height * 3);
        ref_images.push_back(&empty_image);
        empty_image.data = empty_image_data.data();
        guidance.img_cfg = 0.f;
    }

    if (ref_images.size() > 0) {
        LOG_INFO("EDIT mode");
    }

    std::vector<ggml_tensor*> ref_latents;
    for (int i = 0; i < ref_images.size(); i++) {
        ggml_tensor* img;
        if (sd_version_is_qwen_image(sd_ctx->sd->version)) {
            sd_image_f32_t ref_image = sd_image_t_to_sd_image_f32_t(*ref_images[i]);
            int VAE_IMAGE_SIZE       = std::min(1024 * 1024, width * height);
            double vae_width         = sqrt(VAE_IMAGE_SIZE * ref_image.width / ref_image.height);
            double vae_height        = vae_width * ref_image.height / ref_image.width;

            vae_height = round(vae_height / 32) * 32;
            vae_width  = round(vae_width / 32) * 32;

            sd_image_f32_t resized_image = resize_sd_image_f32_t(ref_image, static_cast<int>(vae_width), static_cast<int>(vae_height));
            free(ref_image.data);
            ref_image.data = nullptr;

            LOG_DEBUG("resize vae ref image %d from %dx%d to %dx%d", i, ref_image.height, ref_image.width, resized_image.height, resized_image.width);

            img = ggml_new_tensor_4d(work_ctx,
                                     GGML_TYPE_F32,
                                     resized_image.width,
                                     resized_image.height,
                                     3,
                                     1);
            sd_image_f32_to_tensor(resized_image, img);
            free(resized_image.data);
            resized_image.data = nullptr;
        } else {
            img = ggml_new_tensor_4d(work_ctx,
                                     GGML_TYPE_F32,
                                     ref_images[i]->width,
                                     ref_images[i]->height,
                                     3,
                                     1);
            sd_image_to_tensor(*ref_images[i], img);
        }

        // print_ggml_tensor(img, false, "img");

        ggml_tensor* latent = sd_ctx->sd->encode_first_stage(work_ctx, img);
        ref_latents.push_back(latent);
    }

    if (sd_img_gen_params->init_image.data != NULL || sd_img_gen_params->ref_images_count > 0) {
        size_t t1 = ggml_time_ms();
        LOG_INFO("encode_first_stage completed, taking %.2fs", (t1 - t0) * 1.0f / 1000);
    }

    enum sample_method_t sample_method = sd_img_gen_params->sample_params.sample_method;
    if (sample_method == SAMPLE_METHOD_DEFAULT) {
        sample_method = sd_get_default_sample_method(sd_ctx);
    }

    sd_image_t* result_images = generate_image_internal(sd_ctx,
                                                        work_ctx,
                                                        init_latent,
                                                        SAFE_STR(sd_img_gen_params->prompt),
                                                        SAFE_STR(sd_img_gen_params->negative_prompt),
                                                        sd_img_gen_params->clip_skip,
                                                        guidance,
                                                        sd_img_gen_params->sample_params.eta,
                                                        sd_img_gen_params->sample_params.shifted_timestep,
                                                        width,
                                                        height,
                                                        sample_method,
                                                        sigmas,
                                                        seed,
                                                        sd_img_gen_params->batch_count,
                                                        sd_img_gen_params->control_image,
                                                        sd_img_gen_params->control_strength,
                                                        sd_img_gen_params->pm_params,
                                                        ref_images,
                                                        ref_latents,
                                                        sd_img_gen_params->increase_ref_index,
                                                        concat_latent,
                                                        denoise_mask);

    size_t t2 = ggml_time_ms();

    LOG_INFO("generate_image completed in %.2fs", (t2 - t0) * 1.0f / 1000);

    return result_images;
}

SD_API sd_image_t* generate_video(sd_ctx_t* sd_ctx, const sd_vid_gen_params_t* sd_vid_gen_params, int* num_frames_out) {
    if (sd_ctx == NULL || sd_vid_gen_params == NULL) {
        return NULL;
    }

    std::string prompt          = SAFE_STR(sd_vid_gen_params->prompt);
    std::string negative_prompt = SAFE_STR(sd_vid_gen_params->negative_prompt);

    int width        = sd_vid_gen_params->width;
    int height       = sd_vid_gen_params->height;
    int frames       = sd_vid_gen_params->video_frames;
    frames           = (frames - 1) / 4 * 4 + 1;
    int sample_steps = sd_vid_gen_params->sample_params.sample_steps;
    LOG_INFO("generate_video %dx%dx%d", width, height, frames);

    sd_ctx->sd->init_scheduler(sd_vid_gen_params->sample_params.scheduler);

    int high_noise_sample_steps = 0;
    if (sd_ctx->sd->high_noise_diffusion_model) {
        sd_ctx->sd->init_scheduler(sd_vid_gen_params->high_noise_sample_params.scheduler);
        high_noise_sample_steps = sd_vid_gen_params->high_noise_sample_params.sample_steps;
    }

    int total_steps = sample_steps;

    if (high_noise_sample_steps > 0) {
        total_steps += high_noise_sample_steps;
    }
    std::vector<float> sigmas = sd_ctx->sd->denoiser->get_sigmas(total_steps);

    if (high_noise_sample_steps < 0) {
        // timesteps ∝ sigmas for Flow models (like wan2.2 a14b)
        for (size_t i = 0; i < sigmas.size(); ++i) {
            if (sigmas[i] < sd_vid_gen_params->moe_boundary) {
                high_noise_sample_steps = i;
                break;
            }
        }
        LOG_DEBUG("switching from high noise model at step %d", high_noise_sample_steps);
        sample_steps = total_steps - high_noise_sample_steps;
    }

    struct ggml_init_params params;
    params.mem_size   = static_cast<size_t>(1024 * 1024) * 1024;  // 1G
    params.mem_buffer = NULL;
    params.no_alloc   = false;
    // LOG_DEBUG("mem_size %u ", params.mem_size);

    struct ggml_context* work_ctx = ggml_init(params);
    if (!work_ctx) {
        LOG_ERROR("ggml_init() failed");
        return NULL;
    }

    int64_t seed = sd_vid_gen_params->seed;
    if (seed < 0) {
        seed = (int)time(NULL);
    }

    sd_ctx->sd->rng->manual_seed(seed);

    int64_t t0 = ggml_time_ms();

    // Apply lora
    prompt = sd_ctx->sd->apply_loras_from_prompt(prompt);

    ggml_tensor* init_latent        = NULL;
    ggml_tensor* clip_vision_output = NULL;
    ggml_tensor* concat_latent      = NULL;
    ggml_tensor* denoise_mask       = NULL;
    ggml_tensor* vace_context       = NULL;
    int64_t ref_image_num           = 0;  // for vace
    if (sd_ctx->sd->diffusion_model->get_desc() == "Wan2.1-I2V-14B" ||
        sd_ctx->sd->diffusion_model->get_desc() == "Wan2.2-I2V-14B" ||
        sd_ctx->sd->diffusion_model->get_desc() == "Wan2.1-FLF2V-14B") {
        LOG_INFO("IMG2VID");

        if (sd_ctx->sd->diffusion_model->get_desc() == "Wan2.1-I2V-14B" ||
            sd_ctx->sd->diffusion_model->get_desc() == "Wan2.1-FLF2V-14B") {
            if (sd_vid_gen_params->init_image.data) {
                clip_vision_output = sd_ctx->sd->get_clip_vision_output(work_ctx, sd_vid_gen_params->init_image, false, -2);
            } else {
                clip_vision_output = sd_ctx->sd->get_clip_vision_output(work_ctx, sd_vid_gen_params->init_image, false, -2, true);
            }

            if (sd_ctx->sd->diffusion_model->get_desc() == "Wan2.1-FLF2V-14B") {
                ggml_tensor* end_image_clip_vision_output = NULL;
                if (sd_vid_gen_params->end_image.data) {
                    end_image_clip_vision_output = sd_ctx->sd->get_clip_vision_output(work_ctx, sd_vid_gen_params->end_image, false, -2);
                } else {
                    end_image_clip_vision_output = sd_ctx->sd->get_clip_vision_output(work_ctx, sd_vid_gen_params->end_image, false, -2, true);
                }
                clip_vision_output = ggml_tensor_concat(work_ctx, clip_vision_output, end_image_clip_vision_output, 1);
            }

            int64_t t1 = ggml_time_ms();
            LOG_INFO("get_clip_vision_output completed, taking %" PRId64 " ms", t1 - t0);
        }

        int64_t t1         = ggml_time_ms();
        ggml_tensor* image = ggml_new_tensor_4d(work_ctx, GGML_TYPE_F32, width, height, frames, 3);
        ggml_tensor_iter(image, [&](ggml_tensor* image, int64_t i0, int64_t i1, int64_t i2, int64_t i3) {
            float value = 0.5f;
            if (i2 == 0 && sd_vid_gen_params->init_image.data) {  // start image
                value = *(sd_vid_gen_params->init_image.data + i1 * width * 3 + i0 * 3 + i3);
                value /= 255.f;
            } else if (i2 == frames - 1 && sd_vid_gen_params->end_image.data) {
                value = *(sd_vid_gen_params->end_image.data + i1 * width * 3 + i0 * 3 + i3);
                value /= 255.f;
            }
            ggml_tensor_set_f32(image, value, i0, i1, i2, i3);
        });

        concat_latent = sd_ctx->sd->encode_first_stage(work_ctx, image);  // [b*c, t, h/8, w/8]

        int64_t t2 = ggml_time_ms();
        LOG_INFO("encode_first_stage completed, taking %" PRId64 " ms", t2 - t1);

        ggml_tensor* concat_mask = ggml_new_tensor_4d(work_ctx,
                                                      GGML_TYPE_F32,
                                                      concat_latent->ne[0],
                                                      concat_latent->ne[1],
                                                      concat_latent->ne[2],
                                                      4);  // [b*4, t, w/8, h/8]
        ggml_tensor_iter(concat_mask, [&](ggml_tensor* concat_mask, int64_t i0, int64_t i1, int64_t i2, int64_t i3) {
            float value = 0.0f;
            if (i2 == 0 && sd_vid_gen_params->init_image.data) {  // start image
                value = 1.0f;
            } else if (i2 == frames - 1 && sd_vid_gen_params->end_image.data && i3 == 3) {
                value = 1.0f;
            }
            ggml_tensor_set_f32(concat_mask, value, i0, i1, i2, i3);
        });

        concat_latent = ggml_tensor_concat(work_ctx, concat_mask, concat_latent, 3);  // [b*(c+4), t, h/8, w/8]
    } else if (sd_ctx->sd->diffusion_model->get_desc() == "Wan2.2-TI2V-5B" && sd_vid_gen_params->init_image.data) {
        LOG_INFO("IMG2VID");

        int64_t t1            = ggml_time_ms();
        ggml_tensor* init_img = ggml_new_tensor_4d(work_ctx, GGML_TYPE_F32, width, height, 3, 1);
        sd_image_to_tensor(sd_vid_gen_params->init_image, init_img);
        init_img = ggml_reshape_4d(work_ctx, init_img, width, height, 1, 3);

        auto init_image_latent = sd_ctx->sd->vae_encode(work_ctx, init_img);  // [b*c, 1, h/16, w/16]

        init_latent  = generate_init_latent(sd_ctx, work_ctx, width, height, frames, true);
        denoise_mask = ggml_new_tensor_4d(work_ctx, GGML_TYPE_F32, init_latent->ne[0], init_latent->ne[1], init_latent->ne[2], 1);
        ggml_set_f32(denoise_mask, 1.f);

        sd_ctx->sd->process_latent_out(init_latent);

        ggml_tensor_iter(init_image_latent, [&](ggml_tensor* t, int64_t i0, int64_t i1, int64_t i2, int64_t i3) {
            float value = ggml_tensor_get_f32(t, i0, i1, i2, i3);
            ggml_tensor_set_f32(init_latent, value, i0, i1, i2, i3);
            if (i3 == 0) {
                ggml_tensor_set_f32(denoise_mask, 0.f, i0, i1, i2, i3);
            }
        });

        sd_ctx->sd->process_latent_in(init_latent);

        int64_t t2 = ggml_time_ms();
        LOG_INFO("encode_first_stage completed, taking %" PRId64 " ms", t2 - t1);
    } else if (sd_ctx->sd->diffusion_model->get_desc() == "Wan2.1-VACE-1.3B" ||
               sd_ctx->sd->diffusion_model->get_desc() == "Wan2.x-VACE-14B") {
        LOG_INFO("VACE");
        int64_t t1                    = ggml_time_ms();
        ggml_tensor* ref_image_latent = NULL;
        if (sd_vid_gen_params->init_image.data) {
            ggml_tensor* ref_img = ggml_new_tensor_4d(work_ctx, GGML_TYPE_F32, width, height, 3, 1);
            sd_image_to_tensor(sd_vid_gen_params->init_image, ref_img);
            ref_img = ggml_reshape_4d(work_ctx, ref_img, width, height, 1, 3);

            ref_image_latent = sd_ctx->sd->encode_first_stage(work_ctx, ref_img);  // [b*c, 1, h/16, w/16]
            auto zero_latent = ggml_dup_tensor(work_ctx, ref_image_latent);
            ggml_set_f32(zero_latent, 0.f);
            ref_image_latent = ggml_tensor_concat(work_ctx, ref_image_latent, zero_latent, 3);  // [b*2*c, 1, h/16, w/16]
        }

        ggml_tensor* control_video = ggml_new_tensor_4d(work_ctx, GGML_TYPE_F32, width, height, frames, 3);
        ggml_tensor_iter(control_video, [&](ggml_tensor* control_video, int64_t i0, int64_t i1, int64_t i2, int64_t i3) {
            float value = 0.5f;
            if (i2 < sd_vid_gen_params->control_frames_size) {
                value = sd_image_get_f32(sd_vid_gen_params->control_frames[i2], i0, i1, i3);
            }
            ggml_tensor_set_f32(control_video, value, i0, i1, i2, i3);
        });
        ggml_tensor* mask = ggml_new_tensor_4d(work_ctx, GGML_TYPE_F32, width, height, frames, 1);
        ggml_set_f32(mask, 1.0f);
        ggml_tensor* inactive = ggml_dup_tensor(work_ctx, control_video);
        ggml_tensor* reactive = ggml_dup_tensor(work_ctx, control_video);

        ggml_tensor_iter(control_video, [&](ggml_tensor* t, int64_t i0, int64_t i1, int64_t i2, int64_t i3) {
            float control_video_value = ggml_tensor_get_f32(t, i0, i1, i2, i3) - 0.5f;
            float mask_value          = ggml_tensor_get_f32(mask, i0, i1, i2, 0);
            float inactive_value      = (control_video_value * (1.f - mask_value)) + 0.5f;
            float reactive_value      = (control_video_value * mask_value) + 0.5f;

            ggml_tensor_set_f32(inactive, inactive_value, i0, i1, i2, i3);
            ggml_tensor_set_f32(reactive, reactive_value, i0, i1, i2, i3);
        });

        inactive = sd_ctx->sd->encode_first_stage(work_ctx, inactive);  // [b*c, t, h/8, w/8]
        reactive = sd_ctx->sd->encode_first_stage(work_ctx, reactive);  // [b*c, t, h/8, w/8]

        int64_t length = inactive->ne[2];
        if (ref_image_latent) {
            length += 1;
            frames        = (length - 1) * 4 + 1;
            ref_image_num = 1;
        }
        vace_context = ggml_new_tensor_4d(work_ctx, GGML_TYPE_F32, inactive->ne[0], inactive->ne[1], length, 96);  // [b*96, t, h/8, w/8]
        ggml_tensor_iter(vace_context, [&](ggml_tensor* vace_context, int64_t i0, int64_t i1, int64_t i2, int64_t i3) {
            float value;
            if (i3 < 32) {
                if (ref_image_latent && i2 == 0) {
                    value = ggml_tensor_get_f32(ref_image_latent, i0, i1, 0, i3);
                } else {
                    if (i3 < 16) {
                        value = ggml_tensor_get_f32(inactive, i0, i1, i2 - ref_image_num, i3);
                    } else {
                        value = ggml_tensor_get_f32(reactive, i0, i1, i2 - ref_image_num, i3 - 16);
                    }
                }
            } else {  // mask
                if (ref_image_latent && i2 == 0) {
                    value = 0.f;
                } else {
                    int64_t vae_stride        = 8;
                    int64_t mask_height_index = i1 * vae_stride + (i3 - 32) / vae_stride;
                    int64_t mask_width_index  = i0 * vae_stride + (i3 - 32) % vae_stride;
                    value                     = ggml_tensor_get_f32(mask, mask_width_index, mask_height_index, i2 - ref_image_num, 0);
                }
            }
            ggml_tensor_set_f32(vace_context, value, i0, i1, i2, i3);
        });
        int64_t t2 = ggml_time_ms();
        LOG_INFO("encode_first_stage completed, taking %" PRId64 " ms", t2 - t1);
    }

    if (init_latent == NULL) {
        init_latent = generate_init_latent(sd_ctx, work_ctx, width, height, frames, true);
    }

    // Get learned condition
    ConditionerParams condition_params;
    condition_params.clip_skip       = sd_vid_gen_params->clip_skip;
    condition_params.zero_out_masked = true;
    condition_params.text            = prompt;

    int64_t t1       = ggml_time_ms();
    SDCondition cond = sd_ctx->sd->cond_stage_model->get_learned_condition(work_ctx,
                                                                           sd_ctx->sd->n_threads,
                                                                           condition_params);
    cond.c_concat    = concat_latent;
    cond.c_vector    = clip_vision_output;
    SDCondition uncond;
    if (sd_vid_gen_params->sample_params.guidance.txt_cfg != 1.0 || sd_vid_gen_params->high_noise_sample_params.guidance.txt_cfg != 1.0) {
        condition_params.text = negative_prompt;
        uncond                = sd_ctx->sd->cond_stage_model->get_learned_condition(work_ctx,
                                                                                    sd_ctx->sd->n_threads,
                                                                                    condition_params);
        uncond.c_concat       = concat_latent;
        uncond.c_vector       = clip_vision_output;
    }
    int64_t t2 = ggml_time_ms();
    LOG_INFO("get_learned_condition completed, taking %" PRId64 " ms", t2 - t1);

    if (sd_ctx->sd->free_params_immediately) {
        sd_ctx->sd->cond_stage_model->free_params_buffer();
    }

    int W = width / 8;
    int H = height / 8;
    int T = init_latent->ne[2];
    int C = 16;

    if (sd_ctx->sd->version == VERSION_WAN2_2_TI2V) {
        W = width / 16;
        H = height / 16;
        C = 48;
    }

    struct ggml_tensor* final_latent;
    struct ggml_tensor* x_t   = init_latent;
    struct ggml_tensor* noise = ggml_new_tensor_4d(work_ctx, GGML_TYPE_F32, W, H, T, C);
    ggml_tensor_set_f32_randn(noise, sd_ctx->sd->rng);
    // High Noise Sample
    if (high_noise_sample_steps > 0) {
        LOG_DEBUG("sample(high noise) %dx%dx%d", W, H, T);
        int64_t sampling_start = ggml_time_ms();

        std::vector<float> high_noise_sigmas = std::vector<float>(sigmas.begin(), sigmas.begin() + high_noise_sample_steps + 1);
        sigmas                               = std::vector<float>(sigmas.begin() + high_noise_sample_steps, sigmas.end());

        x_t = sd_ctx->sd->sample(work_ctx,
                                 sd_ctx->sd->high_noise_diffusion_model,
                                 false,
                                 x_t,
                                 noise,
                                 cond,
                                 uncond,
                                 {},
                                 NULL,
                                 0,
                                 sd_vid_gen_params->high_noise_sample_params.guidance,
                                 sd_vid_gen_params->high_noise_sample_params.eta,
                                 sd_vid_gen_params->high_noise_sample_params.shifted_timestep,
                                 sd_vid_gen_params->high_noise_sample_params.sample_method,
                                 high_noise_sigmas,
                                 -1,
                                 {},
                                 {},
                                 false,
                                 denoise_mask,
                                 vace_context,
                                 sd_vid_gen_params->vace_strength);

        int64_t sampling_end = ggml_time_ms();
        LOG_INFO("sampling(high noise) completed, taking %.2fs", (sampling_end - sampling_start) * 1.0f / 1000);
        if (sd_ctx->sd->free_params_immediately) {
            sd_ctx->sd->high_noise_diffusion_model->free_params_buffer();
        }
        noise = NULL;
    }

    // Sample
    {
        LOG_DEBUG("sample %dx%dx%d", W, H, T);
        int64_t sampling_start = ggml_time_ms();

        final_latent = sd_ctx->sd->sample(work_ctx,
                                          sd_ctx->sd->diffusion_model,
                                          true,
                                          x_t,
                                          noise,
                                          cond,
                                          uncond,
                                          {},
                                          NULL,
                                          0,
                                          sd_vid_gen_params->sample_params.guidance,
                                          sd_vid_gen_params->sample_params.eta,
                                          sd_vid_gen_params->sample_params.shifted_timestep,
                                          sd_vid_gen_params->sample_params.sample_method,
                                          sigmas,
                                          -1,
                                          {},
                                          {},
                                          false,
                                          denoise_mask,
                                          vace_context,
                                          sd_vid_gen_params->vace_strength);

        int64_t sampling_end = ggml_time_ms();
        LOG_INFO("sampling completed, taking %.2fs", (sampling_end - sampling_start) * 1.0f / 1000);
        if (sd_ctx->sd->free_params_immediately) {
            sd_ctx->sd->diffusion_model->free_params_buffer();
        }
    }

    if (ref_image_num > 0) {
        ggml_tensor* trim_latent = ggml_new_tensor_4d(work_ctx,
                                                      GGML_TYPE_F32,
                                                      final_latent->ne[0],
                                                      final_latent->ne[1],
                                                      final_latent->ne[2] - ref_image_num,
                                                      final_latent->ne[3]);
        ggml_tensor_iter(trim_latent, [&](ggml_tensor* trim_latent, int64_t i0, int64_t i1, int64_t i2, int64_t i3) {
            float value = ggml_tensor_get_f32(final_latent, i0, i1, i2 + ref_image_num, i3);
            ggml_tensor_set_f32(trim_latent, value, i0, i1, i2, i3);
        });
        final_latent = trim_latent;
    }

    int64_t t4 = ggml_time_ms();
    LOG_INFO("generating latent video completed, taking %.2fs", (t4 - t2) * 1.0f / 1000);
    struct ggml_tensor* vid = sd_ctx->sd->decode_first_stage(work_ctx, final_latent, true);
    int64_t t5              = ggml_time_ms();
    LOG_INFO("decode_first_stage completed, taking %.2fs", (t5 - t4) * 1.0f / 1000);
    if (sd_ctx->sd->free_params_immediately) {
        sd_ctx->sd->first_stage_model->free_params_buffer();
    }

    sd_image_t* result_images = (sd_image_t*)calloc(vid->ne[2], sizeof(sd_image_t));
    if (result_images == NULL) {
        ggml_free(work_ctx);
        return NULL;
    }
    *num_frames_out = vid->ne[2];

    for (size_t i = 0; i < vid->ne[2]; i++) {
        result_images[i].width   = vid->ne[0];
        result_images[i].height  = vid->ne[1];
        result_images[i].channel = 3;
        result_images[i].data    = sd_tensor_to_image(vid, i, true);
    }
    ggml_free(work_ctx);

    LOG_INFO("generate_video completed in %.2fs", (t5 - t0) * 1.0f / 1000);

    return result_images;
}<|MERGE_RESOLUTION|>--- conflicted
+++ resolved
@@ -2024,13 +2024,10 @@
         seed = rand();
     }
 
-<<<<<<< HEAD
-=======
     if (!isfinite(guidance.img_cfg)) {
         guidance.img_cfg = guidance.txt_cfg;
     }
 
->>>>>>> 17f01255
     // for (auto v : sigmas) {
     //     std::cout << v << " ";
     // }
