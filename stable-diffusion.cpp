#include "ggml_extend.hpp"

#include "model.h"
#include "rng.hpp"
#include "rng_mt19937.hpp"
#include "rng_philox.hpp"
#include "stable-diffusion.h"
#include "util.h"

#include "conditioner.hpp"
#include "control.hpp"
#include "denoiser.hpp"
#include "diffusion_model.hpp"
#include "easycache.hpp"
#include "esrgan.hpp"
#include "lora.hpp"
#include "pmid.hpp"
#include "tae.hpp"
#include "vae.hpp"

#include "latent-preview.h"
#include "name_conversion.h"

const char* model_version_to_str[] = {
    "SD 1.x",
    "SD 1.x Inpaint",
    "Instruct-Pix2Pix",
    "SD 1.x Tiny UNet",
    "SD 2.x",
    "SD 2.x Inpaint",
    "SD 2.x Tiny UNet",
    "SDXL",
    "SDXL Inpaint",
    "SDXL Instruct-Pix2Pix",
    "SDXL (SSD1B)",
    "SVD",
    "SD3.x",
    "Flux",
    "Flux Fill",
    "Flux Control",
    "Flex.2",
    "Chroma Radiance",
    "Wan 2.x",
    "Wan 2.2 I2V",
    "Wan 2.2 TI2V",
    "Qwen Image",
    "Flux.2",
    "Z-Image",
    "Ovis Image",
};

const char* sampling_methods_str[] = {
    "Euler",
    "Euler A",
    "Heun",
    "DPM2",
    "DPM++ (2s)",
    "DPM++ (2M)",
    "modified DPM++ (2M)",
    "iPNDM",
    "iPNDM_v",
    "LCM",
    "DDIM \"trailing\"",
    "TCD",
};

/*================================================== Helper Functions ================================================*/

void calculate_alphas_cumprod(float* alphas_cumprod,
                              float linear_start = 0.00085f,
                              float linear_end   = 0.0120,
                              int timesteps      = TIMESTEPS) {
    float ls_sqrt = sqrtf(linear_start);
    float le_sqrt = sqrtf(linear_end);
    float amount  = le_sqrt - ls_sqrt;
    float product = 1.0f;
    for (int i = 0; i < timesteps; i++) {
        float beta = ls_sqrt + amount * ((float)i / (timesteps - 1));
        product *= 1.0f - powf(beta, 2.0f);
        alphas_cumprod[i] = product;
    }
}

void suppress_pp(int step, int steps, float time, void* data) {
    (void)step;
    (void)steps;
    (void)time;
    (void)data;
    return;
}

/*=============================================== StableDiffusionGGML ================================================*/

class StableDiffusionGGML {
public:
    ggml_backend_t backend             = nullptr;  // general backend
    ggml_backend_t clip_backend        = nullptr;
    ggml_backend_t control_net_backend = nullptr;
    ggml_backend_t vae_backend         = nullptr;

    SDVersion version;
    bool vae_decode_only         = false;
    bool free_params_immediately = false;

    std::shared_ptr<RNG> rng         = std::make_shared<PhiloxRNG>();
    std::shared_ptr<RNG> sampler_rng = nullptr;
    int n_threads                    = -1;
    float scale_factor               = 0.18215f;
    float shift_factor               = 0.f;

    std::shared_ptr<Conditioner> cond_stage_model;
    std::shared_ptr<FrozenCLIPVisionEmbedder> clip_vision;  // for svd or wan2.1 i2v
    std::shared_ptr<DiffusionModel> diffusion_model;
    std::shared_ptr<DiffusionModel> high_noise_diffusion_model;
    std::shared_ptr<VAE> first_stage_model;
    std::shared_ptr<TinyAutoEncoder> tae_first_stage;
    std::shared_ptr<ControlNet> control_net;
    std::shared_ptr<PhotoMakerIDEncoder> pmid_model;
    std::shared_ptr<LoraModel> pmid_lora;
    std::shared_ptr<PhotoMakerIDEmbed> pmid_id_embeds;
    std::vector<std::shared_ptr<LoraModel>> cond_stage_lora_models;
    std::vector<std::shared_ptr<LoraModel>> diffusion_lora_models;
    std::vector<std::shared_ptr<LoraModel>> first_stage_lora_models;
    bool apply_lora_immediately = false;

    std::string taesd_path;
    bool use_tiny_autoencoder            = false;
    sd_tiling_params_t vae_tiling_params = {false, 0, 0, 0.5f, 0, 0};
    bool offload_params_to_cpu           = false;
    bool circular                       = false;
    bool circular_x                     = false;
    bool circular_y                     = false;
    bool stacked_id                      = false;

    bool is_using_v_parameterization     = false;
    bool is_using_edm_v_parameterization = false;

    std::map<std::string, struct ggml_tensor*> tensors;

    // lora_name => multiplier
    std::unordered_map<std::string, float> curr_lora_state;

    std::shared_ptr<Denoiser> denoiser = std::make_shared<CompVisDenoiser>();

    StableDiffusionGGML() = default;

    ~StableDiffusionGGML() {
        if (clip_backend != backend) {
            ggml_backend_free(clip_backend);
        }
        if (control_net_backend != backend) {
            ggml_backend_free(control_net_backend);
        }
        if (vae_backend != backend) {
            ggml_backend_free(vae_backend);
        }
        ggml_backend_free(backend);
    }

    void init_backend() {
#ifdef SD_USE_CUDA
        LOG_DEBUG("Using CUDA backend");
        backend = ggml_backend_cuda_init(0);
#endif
#ifdef SD_USE_METAL
        LOG_DEBUG("Using Metal backend");
        backend = ggml_backend_metal_init();
#endif
#ifdef SD_USE_VULKAN
        LOG_DEBUG("Using Vulkan backend");
        size_t device          = 0;
        const int device_count = ggml_backend_vk_get_device_count();
        if (device_count) {
            const char* SD_VK_DEVICE = getenv("SD_VK_DEVICE");
            if (SD_VK_DEVICE != nullptr) {
                std::string sd_vk_device_str = SD_VK_DEVICE;
                try {
                    device = std::stoull(sd_vk_device_str);
                } catch (const std::invalid_argument&) {
                    LOG_WARN("SD_VK_DEVICE environment variable is not a valid integer (%s). Falling back to device 0.", SD_VK_DEVICE);
                    device = 0;
                } catch (const std::out_of_range&) {
                    LOG_WARN("SD_VK_DEVICE environment variable value is out of range for `unsigned long long` type (%s). Falling back to device 0.", SD_VK_DEVICE);
                    device = 0;
                }
                if (device >= device_count) {
                    LOG_WARN("Cannot find targeted vulkan device (%llu). Falling back to device 0.", device);
                    device = 0;
                }
            }
            LOG_INFO("Vulkan: Using device %llu", device);
            backend = ggml_backend_vk_init(device);
        }
        if (!backend) {
            LOG_WARN("Failed to initialize Vulkan backend");
        }
#endif
#ifdef SD_USE_OPENCL
        LOG_DEBUG("Using OpenCL backend");
        // ggml_log_set(ggml_log_callback_default, nullptr); // Optional ggml logs
        backend = ggml_backend_opencl_init();
        if (!backend) {
            LOG_WARN("Failed to initialize OpenCL backend");
        }
#endif
#ifdef SD_USE_SYCL
        LOG_DEBUG("Using SYCL backend");
        backend = ggml_backend_sycl_init(0);
#endif

        if (!backend) {
            LOG_DEBUG("Using CPU backend");
            backend = ggml_backend_cpu_init();
        }
    }

    std::shared_ptr<RNG> get_rng(rng_type_t rng_type) {
        if (rng_type == STD_DEFAULT_RNG) {
            return std::make_shared<STDDefaultRNG>();
        } else if (rng_type == CPU_RNG) {
            return std::make_shared<MT19937RNG>();
        } else {  // default: CUDA_RNG
            return std::make_shared<PhiloxRNG>();
        }
    }

    bool init(const sd_ctx_params_t* sd_ctx_params) {
        n_threads               = sd_ctx_params->n_threads;
        vae_decode_only         = sd_ctx_params->vae_decode_only;
        free_params_immediately = sd_ctx_params->free_params_immediately;
        taesd_path              = SAFE_STR(sd_ctx_params->taesd_path);
        use_tiny_autoencoder    = taesd_path.size() > 0;
        offload_params_to_cpu   = sd_ctx_params->offload_params_to_cpu;
        circular            = sd_ctx_params->circular;
        circular_x          = sd_ctx_params->circular_x || circular;
        circular_y          = sd_ctx_params->circular_y || circular;
        bool circular_any   = circular || circular_x || circular_y;

        rng = get_rng(sd_ctx_params->rng_type);
        if (sd_ctx_params->sampler_rng_type != RNG_TYPE_COUNT && sd_ctx_params->sampler_rng_type != sd_ctx_params->rng_type) {
            sampler_rng = get_rng(sd_ctx_params->sampler_rng_type);
        } else {
            sampler_rng = rng;
        }

        ggml_log_set(ggml_log_callback_default, nullptr);

        init_backend();

        ModelLoader model_loader;

        if (strlen(SAFE_STR(sd_ctx_params->model_path)) > 0) {
            LOG_INFO("loading model from '%s'", sd_ctx_params->model_path);
            if (!model_loader.init_from_file(sd_ctx_params->model_path)) {
                LOG_ERROR("init model loader from file failed: '%s'", sd_ctx_params->model_path);
            }
        }

        if (strlen(SAFE_STR(sd_ctx_params->diffusion_model_path)) > 0) {
            LOG_INFO("loading diffusion model from '%s'", sd_ctx_params->diffusion_model_path);
            if (!model_loader.init_from_file(sd_ctx_params->diffusion_model_path, "model.diffusion_model.")) {
                LOG_WARN("loading diffusion model from '%s' failed", sd_ctx_params->diffusion_model_path);
            }
        }

        if (strlen(SAFE_STR(sd_ctx_params->high_noise_diffusion_model_path)) > 0) {
            LOG_INFO("loading high noise diffusion model from '%s'", sd_ctx_params->high_noise_diffusion_model_path);
            if (!model_loader.init_from_file(sd_ctx_params->high_noise_diffusion_model_path, "model.high_noise_diffusion_model.")) {
                LOG_WARN("loading diffusion model from '%s' failed", sd_ctx_params->high_noise_diffusion_model_path);
            }
        }

        bool is_unet = sd_version_is_unet(model_loader.get_sd_version());

        if (strlen(SAFE_STR(sd_ctx_params->clip_l_path)) > 0) {
            LOG_INFO("loading clip_l from '%s'", sd_ctx_params->clip_l_path);
            std::string prefix = is_unet ? "cond_stage_model.transformer." : "text_encoders.clip_l.transformer.";
            if (!model_loader.init_from_file(sd_ctx_params->clip_l_path, prefix)) {
                LOG_WARN("loading clip_l from '%s' failed", sd_ctx_params->clip_l_path);
            }
        }

        if (strlen(SAFE_STR(sd_ctx_params->clip_g_path)) > 0) {
            LOG_INFO("loading clip_g from '%s'", sd_ctx_params->clip_g_path);
            std::string prefix = is_unet ? "cond_stage_model.1.transformer." : "text_encoders.clip_g.transformer.";
            if (!model_loader.init_from_file(sd_ctx_params->clip_g_path, prefix)) {
                LOG_WARN("loading clip_g from '%s' failed", sd_ctx_params->clip_g_path);
            }
        }

        if (strlen(SAFE_STR(sd_ctx_params->clip_vision_path)) > 0) {
            LOG_INFO("loading clip_vision from '%s'", sd_ctx_params->clip_vision_path);
            std::string prefix = "cond_stage_model.transformer.";
            if (!model_loader.init_from_file(sd_ctx_params->clip_vision_path, prefix)) {
                LOG_WARN("loading clip_vision from '%s' failed", sd_ctx_params->clip_vision_path);
            }
        }

        if (strlen(SAFE_STR(sd_ctx_params->t5xxl_path)) > 0) {
            LOG_INFO("loading t5xxl from '%s'", sd_ctx_params->t5xxl_path);
            if (!model_loader.init_from_file(sd_ctx_params->t5xxl_path, "text_encoders.t5xxl.transformer.")) {
                LOG_WARN("loading t5xxl from '%s' failed", sd_ctx_params->t5xxl_path);
            }
        }

        if (strlen(SAFE_STR(sd_ctx_params->llm_path)) > 0) {
            LOG_INFO("loading llm from '%s'", sd_ctx_params->llm_path);
            if (!model_loader.init_from_file(sd_ctx_params->llm_path, "text_encoders.llm.")) {
                LOG_WARN("loading llm from '%s' failed", sd_ctx_params->llm_path);
            }
        }

        if (strlen(SAFE_STR(sd_ctx_params->llm_vision_path)) > 0) {
            LOG_INFO("loading llm vision from '%s'", sd_ctx_params->llm_vision_path);
            if (!model_loader.init_from_file(sd_ctx_params->llm_vision_path, "text_encoders.llm.visual.")) {
                LOG_WARN("loading llm vision from '%s' failed", sd_ctx_params->llm_vision_path);
            }
        }

        if (strlen(SAFE_STR(sd_ctx_params->vae_path)) > 0) {
            LOG_INFO("loading vae from '%s'", sd_ctx_params->vae_path);
            if (!model_loader.init_from_file(sd_ctx_params->vae_path, "vae.")) {
                LOG_WARN("loading vae from '%s' failed", sd_ctx_params->vae_path);
            }
        }

        model_loader.convert_tensors_name();

        version = model_loader.get_sd_version();
        if (version == VERSION_COUNT) {
            LOG_ERROR("get sd version from file failed: '%s'", SAFE_STR(sd_ctx_params->model_path));
            return false;
        }

        auto& tensor_storage_map = model_loader.get_tensor_storage_map();

        LOG_INFO("Version: %s ", model_version_to_str[version]);
        ggml_type wtype               = (int)sd_ctx_params->wtype < std::min<int>(SD_TYPE_COUNT, GGML_TYPE_COUNT)
                                            ? (ggml_type)sd_ctx_params->wtype
                                            : GGML_TYPE_COUNT;
        std::string tensor_type_rules = SAFE_STR(sd_ctx_params->tensor_type_rules);
        if (wtype != GGML_TYPE_COUNT || tensor_type_rules.size() > 0) {
            model_loader.set_wtype_override(wtype, tensor_type_rules);
        }

        std::map<ggml_type, uint32_t> wtype_stat                 = model_loader.get_wtype_stat();
        std::map<ggml_type, uint32_t> conditioner_wtype_stat     = model_loader.get_conditioner_wtype_stat();
        std::map<ggml_type, uint32_t> diffusion_model_wtype_stat = model_loader.get_diffusion_model_wtype_stat();
        std::map<ggml_type, uint32_t> vae_wtype_stat             = model_loader.get_vae_wtype_stat();

        auto wtype_stat_to_str = [](const std::map<ggml_type, uint32_t>& m, int key_width = 8, int value_width = 5) -> std::string {
            std::ostringstream oss;
            bool first = true;
            for (const auto& [type, count] : m) {
                if (!first)
                    oss << "|";
                first = false;
                oss << std::right << std::setw(key_width) << ggml_type_name(type)
                    << ": "
                    << std::left << std::setw(value_width) << count;
            }
            return oss.str();
        };

        LOG_INFO("Weight type stat:                 %s", wtype_stat_to_str(wtype_stat).c_str());
        LOG_INFO("Conditioner weight type stat:     %s", wtype_stat_to_str(conditioner_wtype_stat).c_str());
        LOG_INFO("Diffusion model weight type stat: %s", wtype_stat_to_str(diffusion_model_wtype_stat).c_str());
        LOG_INFO("VAE weight type stat:             %s", wtype_stat_to_str(vae_wtype_stat).c_str());

        LOG_DEBUG("ggml tensor size = %d bytes", (int)sizeof(ggml_tensor));

        if (sd_ctx_params->lora_apply_mode == LORA_APPLY_AUTO) {
            bool have_quantized_weight = false;
            if (wtype != GGML_TYPE_COUNT && ggml_is_quantized(wtype)) {
                have_quantized_weight = true;
            } else {
                for (const auto& [type, _] : wtype_stat) {
                    if (ggml_is_quantized(type)) {
                        have_quantized_weight = true;
                        break;
                    }
                }
            }
            if (have_quantized_weight) {
                apply_lora_immediately = false;
            } else {
                apply_lora_immediately = true;
            }
        } else if (sd_ctx_params->lora_apply_mode == LORA_APPLY_IMMEDIATELY) {
            apply_lora_immediately = true;
        } else {
            apply_lora_immediately = false;
        }

        if (sd_version_is_sdxl(version)) {
            scale_factor = 0.13025f;
        } else if (sd_version_is_sd3(version)) {
            scale_factor = 1.5305f;
            shift_factor = 0.0609f;
        } else if (sd_version_is_flux(version) || sd_version_is_z_image(version)) {
            scale_factor = 0.3611f;
            shift_factor = 0.1159f;
        } else if (sd_version_is_wan(version) ||
                   sd_version_is_qwen_image(version) ||
                   sd_version_is_flux2(version)) {
            scale_factor = 1.0f;
            shift_factor = 0.f;
        }

        if (sd_version_is_control(version)) {
            // Might need vae encode for control cond
            vae_decode_only = false;
        }

        if (circular_any) {
            LOG_INFO("Using circular padding for convolutions");
        }

        bool clip_on_cpu = sd_ctx_params->keep_clip_on_cpu;

        {
            clip_backend = backend;
            if (clip_on_cpu && !ggml_backend_is_cpu(backend)) {
                LOG_INFO("CLIP: Using CPU backend");
                clip_backend = ggml_backend_cpu_init();
            }
            if (sd_version_is_sd3(version)) {
                cond_stage_model = std::make_shared<SD3CLIPEmbedder>(clip_backend,
                                                                     offload_params_to_cpu,
                                                                     tensor_storage_map);
                diffusion_model  = std::make_shared<MMDiTModel>(backend,
                                                               offload_params_to_cpu,
                                                               tensor_storage_map);
                diffusion_model->set_circular_axes(circular_x, circular_y);
            } else if (sd_version_is_flux(version)) {
                bool is_chroma = false;
                for (auto pair : tensor_storage_map) {
                    if (pair.first.find("distilled_guidance_layer.in_proj.weight") != std::string::npos) {
                        is_chroma = true;
                        break;
                    }
                }
                if (is_chroma) {
                    if (sd_ctx_params->diffusion_flash_attn && sd_ctx_params->chroma_use_dit_mask) {
                        LOG_WARN(
                            "!!!It looks like you are using Chroma with flash attention. "
                            "This is currently unsupported. "
                            "If you find that the generated images are broken, "
                            "try either disabling flash attention or specifying "
                            "--chroma-disable-dit-mask as a workaround.");
                    }

                    cond_stage_model = std::make_shared<T5CLIPEmbedder>(clip_backend,
                                                                        offload_params_to_cpu,
                                                                        tensor_storage_map,
                                                                        sd_ctx_params->chroma_use_t5_mask,
                                                                        sd_ctx_params->chroma_t5_mask_pad);
                } else if (version == VERSION_OVIS_IMAGE) {
                    cond_stage_model = std::make_shared<LLMEmbedder>(clip_backend,
                                                                     offload_params_to_cpu,
                                                                     tensor_storage_map,
                                                                     version,
                                                                     "",
                                                                     false);
                } else {
                    cond_stage_model = std::make_shared<FluxCLIPEmbedder>(clip_backend,
                                                                          offload_params_to_cpu,
                                                                          tensor_storage_map);
                }
                diffusion_model = std::make_shared<FluxModel>(backend,
                                                              offload_params_to_cpu,
                                                              tensor_storage_map,
                                                              version,
                                                              sd_ctx_params->chroma_use_dit_mask);
                diffusion_model->set_circular_axes(circular_x, circular_y);
            } else if (sd_version_is_flux2(version)) {
                bool is_chroma   = false;
                cond_stage_model = std::make_shared<LLMEmbedder>(clip_backend,
                                                                 offload_params_to_cpu,
                                                                 tensor_storage_map,
                                                                 version);
                diffusion_model  = std::make_shared<FluxModel>(backend,
                                                               offload_params_to_cpu,
                                                               tensor_storage_map,
                                                               version,
                                                               sd_ctx_params->chroma_use_dit_mask);
                diffusion_model->set_circular_axes(circular_x, circular_y);
            } else if (sd_version_is_wan(version)) {
                cond_stage_model = std::make_shared<T5CLIPEmbedder>(clip_backend,
                                                                    offload_params_to_cpu,
                                                                    tensor_storage_map,
                                                                    true,
                                                                    1,
                                                                    true);
                diffusion_model  = std::make_shared<WanModel>(backend,
                                                             offload_params_to_cpu,
                                                             tensor_storage_map,
                                                             "model.diffusion_model",
                                                             version);
                diffusion_model->set_circular_axes(circular_x, circular_y);
                if (strlen(SAFE_STR(sd_ctx_params->high_noise_diffusion_model_path)) > 0) {
                    high_noise_diffusion_model = std::make_shared<WanModel>(backend,
                                                                            offload_params_to_cpu,
                                                                            tensor_storage_map,
                                                                            "model.high_noise_diffusion_model",
                                                                            version);
                    high_noise_diffusion_model->set_circular_axes(circular_x, circular_y);
                }
                if (diffusion_model->get_desc() == "Wan2.1-I2V-14B" ||
                    diffusion_model->get_desc() == "Wan2.1-FLF2V-14B" ||
                    diffusion_model->get_desc() == "Wan2.1-I2V-1.3B") {
                    clip_vision = std::make_shared<FrozenCLIPVisionEmbedder>(backend,
                                                                             offload_params_to_cpu,
                                                                             tensor_storage_map);
                    clip_vision->alloc_params_buffer();
                    clip_vision->get_param_tensors(tensors);
                }
            } else if (sd_version_is_qwen_image(version)) {
                bool enable_vision = false;
                if (!vae_decode_only) {
                    enable_vision = true;
                }
                cond_stage_model = std::make_shared<LLMEmbedder>(clip_backend,
                                                                 offload_params_to_cpu,
                                                                 tensor_storage_map,
                                                                 version,
                                                                 "",
                                                                 enable_vision);
                diffusion_model  = std::make_shared<QwenImageModel>(backend,
                                                                   offload_params_to_cpu,
                                                                   tensor_storage_map,
                                                                   "model.diffusion_model",
                                                                   version);
                diffusion_model->set_circular_axes(circular_x, circular_y);
            } else if (sd_version_is_z_image(version)) {
                cond_stage_model = std::make_shared<LLMEmbedder>(clip_backend,
                                                                 offload_params_to_cpu,
                                                                 tensor_storage_map,
                                                                 version);
                diffusion_model  = std::make_shared<ZImageModel>(backend,
                                                                offload_params_to_cpu,
                                                                tensor_storage_map,
                                                                "model.diffusion_model",
                                                                version);
                diffusion_model->set_circular_axes(circular_x, circular_y);
            } else {  // SD1.x SD2.x SDXL
                std::map<std::string, std::string> embbeding_map;
                for (int i = 0; i < sd_ctx_params->embedding_count; i++) {
                    embbeding_map.emplace(SAFE_STR(sd_ctx_params->embeddings[i].name), SAFE_STR(sd_ctx_params->embeddings[i].path));
                }
                if (strstr(SAFE_STR(sd_ctx_params->photo_maker_path), "v2")) {
                    cond_stage_model = std::make_shared<FrozenCLIPEmbedderWithCustomWords>(clip_backend,
                                                                                           offload_params_to_cpu,
                                                                                           tensor_storage_map,
                                                                                           embbeding_map,
                                                                                           version,
                                                                                           PM_VERSION_2);
                } else {
                    cond_stage_model = std::make_shared<FrozenCLIPEmbedderWithCustomWords>(clip_backend,
                                                                                           offload_params_to_cpu,
                                                                                           tensor_storage_map,
                                                                                           embbeding_map,
                                                                                           version);
                }
        diffusion_model = std::make_shared<UNetModel>(backend,
                                                      offload_params_to_cpu,
                                                      tensor_storage_map,
                                                      version);
        if (sd_ctx_params->diffusion_conv_direct) {
                LOG_INFO("Using Conv2d direct in the diffusion model");
            std::dynamic_pointer_cast<UNetModel>(diffusion_model)->unet.set_conv2d_direct_enabled(true);
        }
        diffusion_model->set_circular_axes(circular_x, circular_y);
        std::dynamic_pointer_cast<UNetModel>(diffusion_model)->unet.set_circular_axes(circular_x, circular_y);
        }

            if (sd_ctx_params->diffusion_flash_attn) {
                LOG_INFO("Using flash attention in the diffusion model");
                diffusion_model->set_flash_attn_enabled(true);
                if (high_noise_diffusion_model) {
                    high_noise_diffusion_model->set_flash_attn_enabled(true);
                }
            }

            cond_stage_model->alloc_params_buffer();
            cond_stage_model->get_param_tensors(tensors);

            diffusion_model->alloc_params_buffer();
            diffusion_model->get_param_tensors(tensors);

            if (sd_version_is_unet_edit(version)) {
                vae_decode_only = false;
            }

            if (high_noise_diffusion_model) {
                high_noise_diffusion_model->alloc_params_buffer();
                high_noise_diffusion_model->get_param_tensors(tensors);
            }

            if (sd_ctx_params->keep_vae_on_cpu && !ggml_backend_is_cpu(backend)) {
                LOG_INFO("VAE Autoencoder: Using CPU backend");
                vae_backend = ggml_backend_cpu_init();
            } else {
                vae_backend = backend;
            }

            if (sd_version_is_wan(version) || sd_version_is_qwen_image(version)) {
<<<<<<< HEAD
                first_stage_model = std::make_shared<WAN::WanVAERunner>(vae_backend,
                                                                        offload_params_to_cpu,
                                                                        tensor_storage_map,
                                                                        "first_stage_model",
                                                                        vae_decode_only,
                                                                        version);
                first_stage_model->set_circular_axes(circular_x, circular_y);
                first_stage_model->alloc_params_buffer();
                first_stage_model->get_param_tensors(tensors, "first_stage_model");
=======
                if (!use_tiny_autoencoder) {
                    first_stage_model = std::make_shared<WAN::WanVAERunner>(vae_backend,
                                                                            offload_params_to_cpu,
                                                                            tensor_storage_map,
                                                                            "first_stage_model",
                                                                            vae_decode_only,
                                                                            version);
                    first_stage_model->alloc_params_buffer();
                    first_stage_model->get_param_tensors(tensors, "first_stage_model");
                } else {
                    tae_first_stage = std::make_shared<TinyVideoAutoEncoder>(vae_backend,
                                                                             offload_params_to_cpu,
                                                                             tensor_storage_map,
                                                                             "decoder",
                                                                             vae_decode_only,
                                                                             version);
                    if (sd_ctx_params->vae_conv_direct) {
                        LOG_INFO("Using Conv2d direct in the tae model");
                        tae_first_stage->set_conv2d_direct_enabled(true);
                    }
                }
>>>>>>> 88ec9d30
            } else if (version == VERSION_CHROMA_RADIANCE) {
                first_stage_model = std::make_shared<FakeVAE>(vae_backend,
                                                              offload_params_to_cpu);
            } else if (!use_tiny_autoencoder || sd_ctx_params->tae_preview_only) {
                first_stage_model = std::make_shared<AutoEncoderKL>(vae_backend,
                                                                    offload_params_to_cpu,
                                                                    tensor_storage_map,
                                                                    "first_stage_model",
                                                                    vae_decode_only,
                                                                    false,
                                                                    version);
                if (sd_ctx_params->vae_conv_direct) {
                    LOG_INFO("Using Conv2d direct in the vae model");
                    first_stage_model->set_conv2d_direct_enabled(true);
                }
                if (version == VERSION_SDXL &&
                    (strlen(SAFE_STR(sd_ctx_params->vae_path)) == 0 || sd_ctx_params->force_sdxl_vae_conv_scale)) {
                    float vae_conv_2d_scale = 1.f / 32.f;
                    LOG_WARN(
                        "No VAE specified with --vae or --force-sdxl-vae-conv-scale flag set, "
                        "using Conv2D scale %.3f",
                        vae_conv_2d_scale);
                    first_stage_model->set_conv2d_scale(vae_conv_2d_scale);
                }
                first_stage_model->set_circular_axes(circular_x, circular_y);
                first_stage_model->alloc_params_buffer();
                first_stage_model->get_param_tensors(tensors, "first_stage_model");
            } else if (use_tiny_autoencoder) {
                tae_first_stage = std::make_shared<TinyImageAutoEncoder>(vae_backend,
                                                                         offload_params_to_cpu,
                                                                         tensor_storage_map,
                                                                         "decoder.layers",
                                                                         vae_decode_only,
                                                                         version);
                if (sd_ctx_params->vae_conv_direct) {
                    LOG_INFO("Using Conv2d direct in the tae model");
                    tae_first_stage->set_conv2d_direct_enabled(true);
                }
                tae_first_stage->set_circular_axes(circular_x, circular_y);
            }
            // first_stage_model->get_param_tensors(tensors, "first_stage_model.");

            if (strlen(SAFE_STR(sd_ctx_params->control_net_path)) > 0) {
                ggml_backend_t controlnet_backend = nullptr;
                if (sd_ctx_params->keep_control_net_on_cpu && !ggml_backend_is_cpu(backend)) {
                    LOG_DEBUG("ControlNet: Using CPU backend");
                    controlnet_backend = ggml_backend_cpu_init();
                } else {
                    controlnet_backend = backend;
                }
                control_net = std::make_shared<ControlNet>(controlnet_backend,
                                                           offload_params_to_cpu,
                                                           tensor_storage_map,
                                                           version);
                if (sd_ctx_params->diffusion_conv_direct) {
                    LOG_INFO("Using Conv2d direct in the control net");
                    control_net->set_conv2d_direct_enabled(true);
                }
                control_net->set_circular_axes(circular_x, circular_y);
            }

            if (strstr(SAFE_STR(sd_ctx_params->photo_maker_path), "v2")) {
                pmid_model = std::make_shared<PhotoMakerIDEncoder>(backend,
                                                                   offload_params_to_cpu,
                                                                   tensor_storage_map,
                                                                   "pmid",
                                                                   version,
                                                                   PM_VERSION_2);
                LOG_INFO("using PhotoMaker Version 2");
            } else {
                pmid_model = std::make_shared<PhotoMakerIDEncoder>(backend,
                                                                   offload_params_to_cpu,
                                                                   tensor_storage_map,
                                                                   "pmid",
                                                                   version);
            }
            if (strlen(SAFE_STR(sd_ctx_params->photo_maker_path)) > 0) {
                pmid_lora               = std::make_shared<LoraModel>("pmid", backend, sd_ctx_params->photo_maker_path, "", version);
                auto lora_tensor_filter = [&](const std::string& tensor_name) {
                    if (starts_with(tensor_name, "lora.model")) {
                        return true;
                    }
                    return false;
                };
                if (!pmid_lora->load_from_file(n_threads, lora_tensor_filter)) {
                    LOG_WARN("load photomaker lora tensors from %s failed", sd_ctx_params->photo_maker_path);
                    return false;
                }
                LOG_INFO("loading stacked ID embedding (PHOTOMAKER) model file from '%s'", sd_ctx_params->photo_maker_path);
                if (!model_loader.init_from_file_and_convert_name(sd_ctx_params->photo_maker_path, "pmid.")) {
                    LOG_WARN("loading stacked ID embedding from '%s' failed", sd_ctx_params->photo_maker_path);
                } else {
                    stacked_id = true;
                }
            }
            if (stacked_id) {
                if (!pmid_model->alloc_params_buffer()) {
                    LOG_ERROR(" pmid model params buffer allocation failed");
                    return false;
                }
                pmid_model->get_param_tensors(tensors, "pmid");
            }
        }

        struct ggml_init_params params;
        params.mem_size   = static_cast<size_t>(10 * 1024) * 1024;  // 10M
        params.mem_buffer = nullptr;
        params.no_alloc   = false;
        // LOG_DEBUG("mem_size %u ", params.mem_size);
        struct ggml_context* ctx = ggml_init(params);  // for  alphas_cumprod and is_using_v_parameterization check
        GGML_ASSERT(ctx != nullptr);
        ggml_tensor* alphas_cumprod_tensor = ggml_new_tensor_1d(ctx, GGML_TYPE_F32, TIMESTEPS);
        calculate_alphas_cumprod((float*)alphas_cumprod_tensor->data);

        // load weights
        LOG_DEBUG("loading weights");

        std::set<std::string> ignore_tensors;
        tensors["alphas_cumprod"] = alphas_cumprod_tensor;
        if (use_tiny_autoencoder) {
            ignore_tensors.insert("first_stage_model.");
        }
        if (stacked_id) {
            ignore_tensors.insert("pmid.unet.");
        }
        ignore_tensors.insert("model.diffusion_model.__x0__");
        ignore_tensors.insert("model.diffusion_model.__32x32__");

        if (vae_decode_only) {
            ignore_tensors.insert("first_stage_model.encoder");
            ignore_tensors.insert("first_stage_model.conv1");
            ignore_tensors.insert("first_stage_model.quant");
            ignore_tensors.insert("text_encoders.llm.visual.");
        }
        if (version == VERSION_OVIS_IMAGE) {
            ignore_tensors.insert("text_encoders.llm.vision_model.");
            ignore_tensors.insert("text_encoders.llm.visual_tokenizer.");
            ignore_tensors.insert("text_encoders.llm.vte.");
        }
        if (version == VERSION_SVD) {
            ignore_tensors.insert("conditioner.embedders.3");
        }
        bool success = model_loader.load_tensors(tensors, ignore_tensors, n_threads);
        if (!success) {
            LOG_ERROR("load tensors from model loader failed");
            ggml_free(ctx);
            return false;
        }

        LOG_DEBUG("finished loaded file");

        {
            size_t clip_params_mem_size = cond_stage_model->get_params_buffer_size();
            size_t unet_params_mem_size = diffusion_model->get_params_buffer_size();
            if (high_noise_diffusion_model) {
                unet_params_mem_size += high_noise_diffusion_model->get_params_buffer_size();
            }
            size_t vae_params_mem_size = 0;
            if (!use_tiny_autoencoder || sd_ctx_params->tae_preview_only) {
                vae_params_mem_size = first_stage_model->get_params_buffer_size();
            }
            if (use_tiny_autoencoder) {
                if (!tae_first_stage->load_from_file(taesd_path, n_threads)) {
                    return false;
                }
                vae_params_mem_size = tae_first_stage->get_params_buffer_size();
            }
            size_t control_net_params_mem_size = 0;
            if (control_net) {
                if (!control_net->load_from_file(SAFE_STR(sd_ctx_params->control_net_path), n_threads)) {
                    return false;
                }
                control_net_params_mem_size = control_net->get_params_buffer_size();
            }
            size_t pmid_params_mem_size = 0;
            if (stacked_id) {
                pmid_params_mem_size = pmid_model->get_params_buffer_size();
            }

            size_t total_params_ram_size  = 0;
            size_t total_params_vram_size = 0;
            if (ggml_backend_is_cpu(clip_backend)) {
                total_params_ram_size += clip_params_mem_size + pmid_params_mem_size;
            } else {
                total_params_vram_size += clip_params_mem_size + pmid_params_mem_size;
            }

            if (ggml_backend_is_cpu(backend)) {
                total_params_ram_size += unet_params_mem_size;
            } else {
                total_params_vram_size += unet_params_mem_size;
            }

            if (ggml_backend_is_cpu(vae_backend)) {
                total_params_ram_size += vae_params_mem_size;
            } else {
                total_params_vram_size += vae_params_mem_size;
            }

            if (ggml_backend_is_cpu(control_net_backend)) {
                total_params_ram_size += control_net_params_mem_size;
            } else {
                total_params_vram_size += control_net_params_mem_size;
            }

            size_t total_params_size = total_params_ram_size + total_params_vram_size;
            LOG_INFO(
                "total params memory size = %.2fMB (VRAM %.2fMB, RAM %.2fMB): "
                "text_encoders %.2fMB(%s), diffusion_model %.2fMB(%s), vae %.2fMB(%s), controlnet %.2fMB(%s), pmid %.2fMB(%s)",
                total_params_size / 1024.0 / 1024.0,
                total_params_vram_size / 1024.0 / 1024.0,
                total_params_ram_size / 1024.0 / 1024.0,
                clip_params_mem_size / 1024.0 / 1024.0,
                ggml_backend_is_cpu(clip_backend) ? "RAM" : "VRAM",
                unet_params_mem_size / 1024.0 / 1024.0,
                ggml_backend_is_cpu(backend) ? "RAM" : "VRAM",
                vae_params_mem_size / 1024.0 / 1024.0,
                ggml_backend_is_cpu(vae_backend) ? "RAM" : "VRAM",
                control_net_params_mem_size / 1024.0 / 1024.0,
                ggml_backend_is_cpu(control_net_backend) ? "RAM" : "VRAM",
                pmid_params_mem_size / 1024.0 / 1024.0,
                ggml_backend_is_cpu(clip_backend) ? "RAM" : "VRAM");
        }

        // init denoiser
        {
            prediction_t pred_type = sd_ctx_params->prediction;
            float flow_shift       = sd_ctx_params->flow_shift;

            if (pred_type == PREDICTION_COUNT) {
                if (sd_version_is_sd2(version)) {
                    // check is_using_v_parameterization_for_sd2
                    if (is_using_v_parameterization_for_sd2(ctx, sd_version_is_inpaint(version))) {
                        pred_type = V_PRED;
                    } else {
                        pred_type = EPS_PRED;
                    }
                } else if (sd_version_is_sdxl(version)) {
                    if (tensor_storage_map.find("edm_vpred.sigma_max") != tensor_storage_map.end()) {
                        // CosXL models
                        // TODO: get sigma_min and sigma_max values from file
                        pred_type = EDM_V_PRED;
                    } else if (tensor_storage_map.find("v_pred") != tensor_storage_map.end()) {
                        pred_type = V_PRED;
                    } else {
                        pred_type = EPS_PRED;
                    }
                } else if (sd_version_is_sd3(version) ||
                           sd_version_is_wan(version) ||
                           sd_version_is_qwen_image(version) ||
                           sd_version_is_z_image(version)) {
                    pred_type = FLOW_PRED;
                    if (flow_shift == INFINITY) {
                        if (sd_version_is_wan(version)) {
                            flow_shift = 5.f;
                        } else {
                            flow_shift = 3.f;
                        }
                    }
                } else if (sd_version_is_flux(version)) {
                    pred_type = FLUX_FLOW_PRED;

                    if (flow_shift == INFINITY) {
                        flow_shift = 1.0f;  // TODO: validate
                        for (const auto& [name, tensor_storage] : tensor_storage_map) {
                            if (starts_with(name, "model.diffusion_model.guidance_in.in_layer.weight")) {
                                flow_shift = 1.15f;
                            }
                        }
                    }
                } else if (sd_version_is_flux2(version)) {
                    pred_type = FLUX2_FLOW_PRED;
                } else {
                    pred_type = EPS_PRED;
                }
            }

            switch (pred_type) {
                case EPS_PRED:
                    LOG_INFO("running in eps-prediction mode");
                    break;
                case V_PRED:
                    LOG_INFO("running in v-prediction mode");
                    denoiser = std::make_shared<CompVisVDenoiser>();
                    break;
                case EDM_V_PRED:
                    LOG_INFO("running in v-prediction EDM mode");
                    denoiser = std::make_shared<EDMVDenoiser>();
                    break;
                case FLOW_PRED: {
                    LOG_INFO("running in FLOW mode");
                    denoiser = std::make_shared<DiscreteFlowDenoiser>(flow_shift);
                    break;
                }
                case FLUX_FLOW_PRED: {
                    LOG_INFO("running in Flux FLOW mode");
                    denoiser = std::make_shared<FluxFlowDenoiser>(flow_shift);
                    break;
                }
                case FLUX2_FLOW_PRED: {
                    LOG_INFO("running in Flux2 FLOW mode");
                    denoiser = std::make_shared<Flux2FlowDenoiser>();
                    break;
                }
                default: {
                    LOG_ERROR("Unknown predition type %i", pred_type);
                    ggml_free(ctx);
                    return false;
                }
            }

            auto comp_vis_denoiser = std::dynamic_pointer_cast<CompVisDenoiser>(denoiser);
            if (comp_vis_denoiser) {
                for (int i = 0; i < TIMESTEPS; i++) {
                    comp_vis_denoiser->sigmas[i]     = std::sqrt((1 - ((float*)alphas_cumprod_tensor->data)[i]) / ((float*)alphas_cumprod_tensor->data)[i]);
                    comp_vis_denoiser->log_sigmas[i] = std::log(comp_vis_denoiser->sigmas[i]);
                }
            }
        }

        ggml_free(ctx);
        use_tiny_autoencoder = use_tiny_autoencoder && !sd_ctx_params->tae_preview_only;
        return true;
    }

    bool is_using_v_parameterization_for_sd2(ggml_context* work_ctx, bool is_inpaint = false) {
        struct ggml_tensor* x_t = ggml_new_tensor_4d(work_ctx, GGML_TYPE_F32, 8, 8, 4, 1);
        ggml_set_f32(x_t, 0.5);
        struct ggml_tensor* c = ggml_new_tensor_4d(work_ctx, GGML_TYPE_F32, 1024, 2, 1, 1);
        ggml_set_f32(c, 0.5);

        struct ggml_tensor* timesteps = ggml_new_tensor_1d(work_ctx, GGML_TYPE_F32, 1);
        ggml_set_f32(timesteps, 999);

        struct ggml_tensor* concat = is_inpaint ? ggml_new_tensor_4d(work_ctx, GGML_TYPE_F32, 8, 8, 5, 1) : nullptr;
        if (concat != nullptr) {
            ggml_set_f32(concat, 0);
        }

        int64_t t0              = ggml_time_ms();
        struct ggml_tensor* out = ggml_dup_tensor(work_ctx, x_t);
        DiffusionParams diffusion_params;
        diffusion_params.x         = x_t;
        diffusion_params.timesteps = timesteps;
        diffusion_params.context   = c;
        diffusion_params.c_concat  = concat;
        diffusion_model->compute(n_threads, diffusion_params, &out);
        diffusion_model->free_compute_buffer();

        double result = 0.f;
        {
            float* vec_x   = (float*)x_t->data;
            float* vec_out = (float*)out->data;

            int64_t n = ggml_nelements(out);

            for (int i = 0; i < n; i++) {
                result += ((double)vec_out[i] - (double)vec_x[i]);
            }
            result /= n;
        }
        int64_t t1 = ggml_time_ms();
        LOG_DEBUG("check is_using_v_parameterization_for_sd2, taking %.2fs", (t1 - t0) * 1.0f / 1000);
        return result < -1;
    }

    std::shared_ptr<LoraModel> load_lora_model_from_file(const std::string& lora_id,
                                                         float multiplier,
                                                         ggml_backend_t backend,
                                                         LoraModel::filter_t lora_tensor_filter = nullptr) {
        std::string lora_path             = lora_id;
        static std::string high_noise_tag = "|high_noise|";
        bool is_high_noise                = false;
        if (starts_with(lora_path, high_noise_tag)) {
            lora_path     = lora_path.substr(high_noise_tag.size());
            is_high_noise = true;
            LOG_DEBUG("high noise lora: %s", lora_path.c_str());
        }
        auto lora = std::make_shared<LoraModel>(lora_id, backend, lora_path, is_high_noise ? "model.high_noise_" : "", version);
        if (!lora->load_from_file(n_threads, lora_tensor_filter)) {
            LOG_WARN("load lora tensors from %s failed", lora_path.c_str());
            return nullptr;
        }

        lora->multiplier = multiplier;
        return lora;
    }

    void apply_loras_immediately(const std::unordered_map<std::string, float>& lora_state) {
        std::unordered_map<std::string, float> lora_state_diff;
        for (auto& kv : lora_state) {
            const std::string& lora_name = kv.first;
            float multiplier             = kv.second;
            lora_state_diff[lora_name] += multiplier;
        }
        for (auto& kv : curr_lora_state) {
            const std::string& lora_name = kv.first;
            float curr_multiplier        = kv.second;
            lora_state_diff[lora_name] -= curr_multiplier;
        }

        if (lora_state_diff.empty()) {
            return;
        }

        LOG_INFO("apply lora immediately");

        size_t rm = lora_state_diff.size() - lora_state.size();
        if (rm != 0) {
            LOG_INFO("attempting to apply %lu LoRAs (removing %lu applied LoRAs)", lora_state.size(), rm);
        } else {
            LOG_INFO("attempting to apply %lu LoRAs", lora_state.size());
        }

        for (auto& kv : lora_state_diff) {
            int64_t t0 = ggml_time_ms();

            auto lora = load_lora_model_from_file(kv.first, kv.second, backend);
            if (!lora || lora->lora_tensors.empty()) {
                continue;
            }
            lora->apply(tensors, version, n_threads);
            lora->free_params_buffer();

            int64_t t1 = ggml_time_ms();

            LOG_INFO("lora '%s' applied, taking %.2fs", kv.first.c_str(), (t1 - t0) * 1.0f / 1000);
        }

        curr_lora_state = lora_state;
    }

    void apply_loras_at_runtime(const std::unordered_map<std::string, float>& lora_state) {
        cond_stage_lora_models.clear();
        diffusion_lora_models.clear();
        first_stage_lora_models.clear();
        if (lora_state.empty()) {
            return;
        }
        LOG_INFO("apply lora at runtime");
        if (cond_stage_model) {
            std::vector<std::shared_ptr<LoraModel>> lora_models;
            auto lora_state_diff = lora_state;
            for (auto& lora_model : cond_stage_lora_models) {
                auto iter = lora_state_diff.find(lora_model->lora_id);

                if (iter != lora_state_diff.end()) {
                    lora_model->multiplier = iter->second;
                    lora_models.push_back(lora_model);
                    lora_state_diff.erase(iter);
                }
            }
            cond_stage_lora_models  = lora_models;
            auto lora_tensor_filter = [&](const std::string& tensor_name) {
                if (is_cond_stage_model_name(tensor_name)) {
                    return true;
                }
                return false;
            };
            for (auto& kv : lora_state_diff) {
                const std::string& lora_id = kv.first;
                float multiplier           = kv.second;

                auto lora = load_lora_model_from_file(lora_id, multiplier, clip_backend, lora_tensor_filter);
                if (lora && !lora->lora_tensors.empty()) {
                    lora->preprocess_lora_tensors(tensors);
                    cond_stage_lora_models.push_back(lora);
                }
            }
            auto multi_lora_adapter = std::make_shared<MultiLoraAdapter>(cond_stage_lora_models);
            cond_stage_model->set_weight_adapter(multi_lora_adapter);
        }
        if (diffusion_model) {
            std::vector<std::shared_ptr<LoraModel>> lora_models;
            auto lora_state_diff = lora_state;
            for (auto& lora_model : diffusion_lora_models) {
                auto iter = lora_state_diff.find(lora_model->lora_id);

                if (iter != lora_state_diff.end()) {
                    lora_model->multiplier = iter->second;
                    lora_models.push_back(lora_model);
                    lora_state_diff.erase(iter);
                }
            }
            diffusion_lora_models   = lora_models;
            auto lora_tensor_filter = [&](const std::string& tensor_name) {
                if (is_diffusion_model_name(tensor_name)) {
                    return true;
                }
                return false;
            };
            for (auto& kv : lora_state_diff) {
                const std::string& lora_name = kv.first;
                float multiplier             = kv.second;

                auto lora = load_lora_model_from_file(lora_name, multiplier, backend, lora_tensor_filter);
                if (lora && !lora->lora_tensors.empty()) {
                    lora->preprocess_lora_tensors(tensors);
                    diffusion_lora_models.push_back(lora);
                }
            }
            auto multi_lora_adapter = std::make_shared<MultiLoraAdapter>(diffusion_lora_models);
            diffusion_model->set_weight_adapter(multi_lora_adapter);
            if (high_noise_diffusion_model) {
                high_noise_diffusion_model->set_weight_adapter(multi_lora_adapter);
            }
        }

        if (first_stage_model) {
            std::vector<std::shared_ptr<LoraModel>> lora_models;
            auto lora_state_diff = lora_state;
            for (auto& lora_model : first_stage_lora_models) {
                auto iter = lora_state_diff.find(lora_model->lora_id);

                if (iter != lora_state_diff.end()) {
                    lora_model->multiplier = iter->second;
                    lora_models.push_back(lora_model);
                    lora_state_diff.erase(iter);
                }
            }
            first_stage_lora_models = lora_models;
            auto lora_tensor_filter = [&](const std::string& tensor_name) {
                if (is_first_stage_model_name(tensor_name)) {
                    return true;
                }
                return false;
            };
            for (auto& kv : lora_state_diff) {
                const std::string& lora_name = kv.first;
                float multiplier             = kv.second;

                auto lora = load_lora_model_from_file(lora_name, multiplier, vae_backend, lora_tensor_filter);
                if (lora && !lora->lora_tensors.empty()) {
                    lora->preprocess_lora_tensors(tensors);
                    first_stage_lora_models.push_back(lora);
                }
            }
            auto multi_lora_adapter = std::make_shared<MultiLoraAdapter>(first_stage_lora_models);
            first_stage_model->set_weight_adapter(multi_lora_adapter);
        }
    }

    void lora_stat() {
        if (!cond_stage_lora_models.empty()) {
            LOG_INFO("cond_stage_lora_models:");
            for (auto& lora_model : cond_stage_lora_models) {
                lora_model->stat();
            }
        }

        if (!diffusion_lora_models.empty()) {
            LOG_INFO("diffusion_lora_models:");
            for (auto& lora_model : diffusion_lora_models) {
                lora_model->stat();
            }
        }

        if (!first_stage_lora_models.empty()) {
            LOG_INFO("first_stage_lora_models:");
            for (auto& lora_model : first_stage_lora_models) {
                lora_model->stat();
            }
        }
    }

    void apply_loras(const sd_lora_t* loras, uint32_t lora_count) {
        std::unordered_map<std::string, float> lora_f2m;
        for (int i = 0; i < lora_count; i++) {
            std::string lora_id = SAFE_STR(loras[i].path);
            if (loras[i].is_high_noise) {
                lora_id = "|high_noise|" + lora_id;
            }
            lora_f2m[lora_id] = loras[i].multiplier;
            LOG_DEBUG("lora %s:%.2f", lora_id.c_str(), loras[i].multiplier);
        }
        int64_t t0 = ggml_time_ms();
        if (apply_lora_immediately) {
            apply_loras_immediately(lora_f2m);
        } else {
            apply_loras_at_runtime(lora_f2m);
        }
        int64_t t1 = ggml_time_ms();
        if (!lora_f2m.empty()) {
            LOG_INFO("apply_loras completed, taking %.2fs", (t1 - t0) * 1.0f / 1000);
        }
    }

    ggml_tensor* id_encoder(ggml_context* work_ctx,
                            ggml_tensor* init_img,
                            ggml_tensor* prompts_embeds,
                            ggml_tensor* id_embeds,
                            std::vector<bool>& class_tokens_mask) {
        ggml_tensor* res = nullptr;
        pmid_model->compute(n_threads, init_img, prompts_embeds, id_embeds, class_tokens_mask, &res, work_ctx);
        return res;
    }

    ggml_tensor* get_clip_vision_output(ggml_context* work_ctx,
                                        sd_image_t init_image,
                                        bool return_pooled   = true,
                                        int clip_skip        = -1,
                                        bool zero_out_masked = false) {
        ggml_tensor* output = nullptr;
        if (zero_out_masked) {
            if (return_pooled) {
                output = ggml_new_tensor_1d(work_ctx,
                                            GGML_TYPE_F32,
                                            clip_vision->vision_model.projection_dim);
            } else {
                output = ggml_new_tensor_2d(work_ctx,
                                            GGML_TYPE_F32,
                                            clip_vision->vision_model.hidden_size,
                                            257);
            }

            ggml_set_f32(output, 0.f);
        } else {
            sd_image_f32_t image         = sd_image_t_to_sd_image_f32_t(init_image);
            sd_image_f32_t resized_image = clip_preprocess(image, clip_vision->vision_model.image_size, clip_vision->vision_model.image_size);
            free(image.data);
            image.data = nullptr;

            ggml_tensor* pixel_values = ggml_new_tensor_4d(work_ctx, GGML_TYPE_F32, resized_image.width, resized_image.height, 3, 1);
            sd_image_f32_to_ggml_tensor(resized_image, pixel_values, false);
            free(resized_image.data);
            resized_image.data = nullptr;

            // print_ggml_tensor(pixel_values);
            clip_vision->compute(n_threads, pixel_values, return_pooled, clip_skip, &output, work_ctx);
            // print_ggml_tensor(c_crossattn);
        }
        return output;
    }

    SDCondition get_svd_condition(ggml_context* work_ctx,
                                  sd_image_t init_image,
                                  int width,
                                  int height,
                                  int fps                  = 6,
                                  int motion_bucket_id     = 127,
                                  float augmentation_level = 0.f,
                                  bool zero_out_masked     = false) {
        // c_crossattn
        int64_t t0                      = ggml_time_ms();
        struct ggml_tensor* c_crossattn = get_clip_vision_output(work_ctx, init_image, true, -1, zero_out_masked);

        // c_concat
        struct ggml_tensor* c_concat = nullptr;
        {
            if (zero_out_masked) {
                c_concat = ggml_new_tensor_4d(work_ctx, GGML_TYPE_F32, width / get_vae_scale_factor(), height / get_vae_scale_factor(), 4, 1);
                ggml_set_f32(c_concat, 0.f);
            } else {
                ggml_tensor* init_img = ggml_new_tensor_4d(work_ctx, GGML_TYPE_F32, width, height, 3, 1);

                if (width != init_image.width || height != init_image.height) {
                    sd_image_f32_t image         = sd_image_t_to_sd_image_f32_t(init_image);
                    sd_image_f32_t resized_image = resize_sd_image_f32_t(image, width, height);
                    free(image.data);
                    image.data = nullptr;
                    sd_image_f32_to_ggml_tensor(resized_image, init_img, false);
                    free(resized_image.data);
                    resized_image.data = nullptr;
                } else {
                    sd_image_to_ggml_tensor(init_image, init_img);
                }
                if (augmentation_level > 0.f) {
                    struct ggml_tensor* noise = ggml_dup_tensor(work_ctx, init_img);
                    ggml_ext_im_set_randn_f32(noise, rng);
                    // encode_pixels += torch.randn_like(pixels) * augmentation_level
                    ggml_ext_tensor_scale_inplace(noise, augmentation_level);
                    ggml_ext_tensor_add_inplace(init_img, noise);
                }
                ggml_tensor* moments = vae_encode(work_ctx, init_img);
                c_concat             = get_first_stage_encoding(work_ctx, moments);
            }
        }

        // y
        struct ggml_tensor* y = nullptr;
        {
            y                            = ggml_new_tensor_1d(work_ctx, GGML_TYPE_F32, diffusion_model->get_adm_in_channels());
            int out_dim                  = 256;
            int fps_id                   = fps - 1;
            std::vector<float> timesteps = {(float)fps_id, (float)motion_bucket_id, augmentation_level};
            set_timestep_embedding(timesteps, y, out_dim);
        }
        int64_t t1 = ggml_time_ms();
        LOG_DEBUG("computing svd condition graph completed, taking %" PRId64 " ms", t1 - t0);
        return {c_crossattn, y, c_concat};
    }

    std::vector<float> process_timesteps(const std::vector<float>& timesteps,
                                         ggml_tensor* init_latent,
                                         ggml_tensor* denoise_mask) {
        if (diffusion_model->get_desc() == "Wan2.2-TI2V-5B") {
            auto new_timesteps = std::vector<float>(init_latent->ne[2], timesteps[0]);

            if (denoise_mask != nullptr) {
                float value = ggml_ext_tensor_get_f32(denoise_mask, 0, 0, 0, 0);
                if (value == 0.f) {
                    new_timesteps[0] = 0.f;
                }
            }
            return new_timesteps;
        } else {
            return timesteps;
        }
    }

    // a = a * mask + b * (1 - mask)
    void apply_mask(ggml_tensor* a, ggml_tensor* b, ggml_tensor* mask) {
        for (int64_t i0 = 0; i0 < a->ne[0]; i0++) {
            for (int64_t i1 = 0; i1 < a->ne[1]; i1++) {
                for (int64_t i2 = 0; i2 < a->ne[2]; i2++) {
                    for (int64_t i3 = 0; i3 < a->ne[3]; i3++) {
                        float a_value    = ggml_ext_tensor_get_f32(a, i0, i1, i2, i3);
                        float b_value    = ggml_ext_tensor_get_f32(b, i0, i1, i2, i3);
                        float mask_value = ggml_ext_tensor_get_f32(mask, i0 % mask->ne[0], i1 % mask->ne[1], i2 % mask->ne[2], i3 % mask->ne[3]);
                        ggml_ext_tensor_set_f32(a, a_value * mask_value + b_value * (1 - mask_value), i0, i1, i2, i3);
                    }
                }
            }
        }
    }

    void silent_tiling(ggml_tensor* input, ggml_tensor* output, const int scale, const int tile_size, const float tile_overlap_factor, on_tile_process on_processing) {
        sd_progress_cb_t cb = sd_get_progress_callback();
        void* cbd           = sd_get_progress_callback_data();
        sd_set_progress_callback((sd_progress_cb_t)suppress_pp, nullptr);
        sd_tiling(input, output, scale, tile_size, tile_overlap_factor, on_processing);
        sd_set_progress_callback(cb, cbd);
    }

    void preview_image(ggml_context* work_ctx,
                       int step,
                       struct ggml_tensor* latents,
                       enum SDVersion version,
                       preview_t preview_mode,
                       ggml_tensor* result,
                       std::function<void(int, int, sd_image_t*, bool, void*)> step_callback,
                       void* step_callback_data,
                       bool is_noisy) {
        const uint32_t channel = 3;
        uint32_t width         = latents->ne[0];
        uint32_t height        = latents->ne[1];
        uint32_t dim           = latents->ne[ggml_n_dims(latents) - 1];

        if (preview_mode == PREVIEW_PROJ) {
            int64_t patch_sz                       = 1;
            const float(*latent_rgb_proj)[channel] = nullptr;
            float* latent_rgb_bias                 = nullptr;

            if (dim == 128) {
                if (sd_version_is_flux2(version)) {
                    latent_rgb_proj = flux2_latent_rgb_proj;
                    latent_rgb_bias = flux2_latent_rgb_bias;
                    patch_sz        = 2;
                }
            } else if (dim == 48) {
                if (sd_version_is_wan(version)) {
                    latent_rgb_proj = wan_22_latent_rgb_proj;
                    latent_rgb_bias = wan_22_latent_rgb_bias;
                } else {
                    LOG_WARN("No latent to RGB projection known for this model");
                    // unknown model
                    return;
                }
            } else if (dim == 16) {
                // 16 channels VAE -> Flux or SD3

                if (sd_version_is_sd3(version)) {
                    latent_rgb_proj = sd3_latent_rgb_proj;
                    latent_rgb_bias = sd3_latent_rgb_bias;
                } else if (sd_version_is_flux(version) || sd_version_is_z_image(version)) {
                    latent_rgb_proj = flux_latent_rgb_proj;
                    latent_rgb_bias = flux_latent_rgb_bias;
                } else if (sd_version_is_wan(version) || sd_version_is_qwen_image(version)) {
                    latent_rgb_proj = wan_21_latent_rgb_proj;
                    latent_rgb_bias = wan_21_latent_rgb_bias;
                } else {
                    LOG_WARN("No latent to RGB projection known for this model");
                    // unknown model
                    return;
                }

            } else if (dim == 4) {
                // 4 channels VAE
                if (sd_version_is_sdxl(version)) {
                    latent_rgb_proj = sdxl_latent_rgb_proj;
                    latent_rgb_bias = sdxl_latent_rgb_bias;
                } else if (sd_version_is_sd1(version) || sd_version_is_sd2(version)) {
                    latent_rgb_proj = sd_latent_rgb_proj;
                    latent_rgb_bias = sd_latent_rgb_bias;
                } else {
                    // unknown model
                    LOG_WARN("No latent to RGB projection known for this model");
                    return;
                }
            } else if (dim == 3) {
                // Do nothing, assuming already RGB latents
            } else {
                LOG_WARN("No latent to RGB projection known for this model");
                // unknown latent space
                return;
            }

            uint32_t frames = 1;
            if (ggml_n_dims(latents) == 4) {
                frames = latents->ne[2];
            }

            uint32_t img_width  = width * patch_sz;
            uint32_t img_height = height * patch_sz;

            uint8_t* data = (uint8_t*)malloc(frames * img_width * img_height * channel * sizeof(uint8_t));

            preview_latent_video(data, latents, latent_rgb_proj, latent_rgb_bias, patch_sz);
            sd_image_t* images = (sd_image_t*)malloc(frames * sizeof(sd_image_t));
            for (int i = 0; i < frames; i++) {
                images[i] = {img_width, img_height, channel, data + i * img_width * img_height * channel};
            }
            step_callback(step, frames, images, is_noisy, step_callback_data);
            free(data);
            free(images);
        } else {
            if (preview_mode == PREVIEW_VAE) {
                process_latent_out(latents);
                if (vae_tiling_params.enabled) {
                    // split latent in 32x32 tiles and compute in several steps
                    auto on_tiling = [&](ggml_tensor* in, ggml_tensor* out, bool init) {
                        first_stage_model->compute(n_threads, in, true, &out, nullptr);
                    };
                    silent_tiling(latents, result, get_vae_scale_factor(), 32, 0.5f, on_tiling);

                } else {
                    first_stage_model->compute(n_threads, latents, true, &result, work_ctx);
                }

                first_stage_model->free_compute_buffer();
                process_vae_output_tensor(result);
                process_latent_in(latents);
            } else if (preview_mode == PREVIEW_TAE) {
                if (tae_first_stage == nullptr) {
                    LOG_WARN("TAE not found for preview");
                    return;
                }
                if (vae_tiling_params.enabled) {
                    // split latent in 64x64 tiles and compute in several steps
                    auto on_tiling = [&](ggml_tensor* in, ggml_tensor* out, bool init) {
                        tae_first_stage->compute(n_threads, in, true, &out, nullptr);
                    };
                    silent_tiling(latents, result, get_vae_scale_factor(), 64, 0.5f, on_tiling);
                } else {
                    tae_first_stage->compute(n_threads, latents, true, &result, work_ctx);
                }
                tae_first_stage->free_compute_buffer();
            } else {
                return;
            }

            ggml_ext_tensor_clamp_inplace(result, 0.0f, 1.0f);
            uint32_t frames = 1;
            if (ggml_n_dims(latents) == 4) {
                frames = result->ne[2];
            }

            sd_image_t* images = (sd_image_t*)malloc(frames * sizeof(sd_image_t));
            // print_ggml_tensor(result,true);
            for (size_t i = 0; i < frames; i++) {
                images[i].width   = result->ne[0];
                images[i].height  = result->ne[1];
                images[i].channel = 3;
                images[i].data    = ggml_tensor_to_sd_image(result, i, ggml_n_dims(latents) == 4);
            }

            step_callback(step, frames, images, is_noisy, step_callback_data);

            ggml_ext_tensor_scale_inplace(result, 0);
            for (int i = 0; i < frames; i++) {
                free(images[i].data);
            }

            free(images);
        }
    }

    ggml_tensor* sample(ggml_context* work_ctx,
                        std::shared_ptr<DiffusionModel> work_diffusion_model,
                        bool inverse_noise_scaling,
                        ggml_tensor* init_latent,
                        ggml_tensor* noise,
                        SDCondition cond,
                        SDCondition uncond,
                        SDCondition img_cond,
                        ggml_tensor* control_hint,
                        float control_strength,
                        sd_guidance_params_t guidance,
                        float eta,
                        int shifted_timestep,
                        sample_method_t method,
                        const std::vector<float>& sigmas,
                        int start_merge_step,
                        SDCondition id_cond,
                        std::vector<ggml_tensor*> ref_latents         = {},
                        bool increase_ref_index                       = false,
                        ggml_tensor* denoise_mask                     = nullptr,
                        ggml_tensor* vace_context                     = nullptr,
                        float vace_strength                           = 1.f,
                        const sd_easycache_params_t* easycache_params = nullptr) {
        if (shifted_timestep > 0 && !sd_version_is_sdxl(version)) {
            LOG_WARN("timestep shifting is only supported for SDXL models!");
            shifted_timestep = 0;
        }
        std::vector<int> skip_layers(guidance.slg.layers, guidance.slg.layers + guidance.slg.layer_count);

        float cfg_scale     = guidance.txt_cfg;
        if (cfg_scale < 1.f) {
            if (cfg_scale == 0.f) {
                // Diffusers follow the convention from the original paper
                // (https://arxiv.org/abs/2207.12598v1), so many distilled model docs
                // recommend 0 as guidance; warn the user that it'll disable prompt folowing
                LOG_WARN("unconditioned mode, images won't follow the prompt (use cfg-scale=1 for distilled models)");
            } else {
                LOG_WARN("cfg value out of expected range may produce unexpected results");
            }
        }

        float img_cfg_scale = std::isfinite(guidance.img_cfg) ? guidance.img_cfg : guidance.txt_cfg;
        float slg_scale     = guidance.slg.scale;

        if (img_cfg_scale != cfg_scale && !sd_version_is_inpaint_or_unet_edit(version)) {
            LOG_WARN("2-conditioning CFG is not supported with this model, disabling it for better performance...");
            img_cfg_scale = cfg_scale;
        }

        EasyCacheState easycache_state;
        bool easycache_enabled = false;
        if (easycache_params != nullptr && easycache_params->enabled) {
            bool easycache_supported = sd_version_is_dit(version);
            if (!easycache_supported) {
                LOG_WARN("EasyCache requested but not supported for this model type");
            } else {
                EasyCacheConfig easycache_config;
                easycache_config.enabled         = true;
                easycache_config.reuse_threshold = std::max(0.0f, easycache_params->reuse_threshold);
                easycache_config.start_percent   = easycache_params->start_percent;
                easycache_config.end_percent     = easycache_params->end_percent;
                bool percent_valid               = easycache_config.start_percent >= 0.0f &&
                                     easycache_config.start_percent < 1.0f &&
                                     easycache_config.end_percent > 0.0f &&
                                     easycache_config.end_percent <= 1.0f &&
                                     easycache_config.start_percent < easycache_config.end_percent;
                if (!percent_valid) {
                    LOG_WARN("EasyCache disabled due to invalid percent range (start=%.3f, end=%.3f)",
                             easycache_config.start_percent,
                             easycache_config.end_percent);
                } else {
                    easycache_state.init(easycache_config, denoiser.get());
                    if (easycache_state.enabled()) {
                        easycache_enabled = true;
                        LOG_INFO("EasyCache enabled - threshold: %.3f, start_percent: %.2f, end_percent: %.2f",
                                 easycache_config.reuse_threshold,
                                 easycache_config.start_percent,
                                 easycache_config.end_percent);
                    } else {
                        LOG_WARN("EasyCache requested but could not be initialized for this run");
                    }
                }
            }
        }

        size_t steps          = sigmas.size() - 1;
        struct ggml_tensor* x = ggml_dup_tensor(work_ctx, init_latent);
        copy_ggml_tensor(x, init_latent);

        if (noise) {
            x = denoiser->noise_scaling(sigmas[0], noise, x);
        }

        struct ggml_tensor* noised_input = ggml_dup_tensor(work_ctx, x);

        bool has_unconditioned = img_cfg_scale != 1.0 && uncond.c_crossattn != nullptr;
        bool has_img_cond      = cfg_scale != img_cfg_scale && img_cond.c_crossattn != nullptr;
        bool has_skiplayer     = slg_scale != 0.0 && skip_layers.size() > 0;

        // denoise wrapper
        struct ggml_tensor* out_cond     = ggml_dup_tensor(work_ctx, x);
        struct ggml_tensor* out_uncond   = nullptr;
        struct ggml_tensor* out_skip     = nullptr;
        struct ggml_tensor* out_img_cond = nullptr;

        if (has_unconditioned) {
            out_uncond = ggml_dup_tensor(work_ctx, x);
        }
        if (has_skiplayer) {
            if (sd_version_is_dit(version)) {
                out_skip = ggml_dup_tensor(work_ctx, x);
            } else {
                has_skiplayer = false;
                LOG_WARN("SLG is incompatible with %s models", model_version_to_str[version]);
            }
        }
        if (has_img_cond) {
            out_img_cond = ggml_dup_tensor(work_ctx, x);
        }
        struct ggml_tensor* denoised = ggml_dup_tensor(work_ctx, x);

        int64_t t0 = ggml_time_us();

        struct ggml_tensor* preview_tensor = nullptr;
        auto sd_preview_mode               = sd_get_preview_mode();
        if (sd_preview_mode != PREVIEW_NONE && sd_preview_mode != PREVIEW_PROJ) {
            int64_t W = x->ne[0] * get_vae_scale_factor();
            int64_t H = x->ne[1] * get_vae_scale_factor();
            if (ggml_n_dims(x) == 4) {
                // assuming video mode (if batch processing gets implemented this will break)
                int T = x->ne[2];
                if (sd_version_is_wan(version)) {
                    T = ((T - 1) * 4) + 1;
                }
                preview_tensor = ggml_new_tensor_4d(work_ctx, GGML_TYPE_F32,
                                                    W,
                                                    H,
                                                    T,
                                                    3);
            } else {
                preview_tensor = ggml_new_tensor_4d(work_ctx, GGML_TYPE_F32,
                                                    W,
                                                    H,
                                                    3,
                                                    x->ne[3]);
            }
        }

        auto denoise = [&](ggml_tensor* input, float sigma, int step) -> ggml_tensor* {
            auto sd_preview_cb      = sd_get_preview_callback();
            auto sd_preview_cb_data = sd_get_preview_callback_data();
            auto sd_preview_mode    = sd_get_preview_mode();
            if (step == 1 || step == -1) {
                pretty_progress(0, (int)steps, 0);
            }

            DiffusionParams diffusion_params;

            const bool easycache_step_active = easycache_enabled && step > 0;
            int easycache_step_index         = easycache_step_active ? (step - 1) : -1;
            if (easycache_step_active) {
                easycache_state.begin_step(easycache_step_index, sigma);
            }

            auto easycache_before_condition = [&](const SDCondition* condition, struct ggml_tensor* output_tensor) -> bool {
                if (!easycache_step_active || condition == nullptr || output_tensor == nullptr) {
                    return false;
                }
                return easycache_state.before_condition(condition,
                                                        diffusion_params.x,
                                                        output_tensor,
                                                        sigma,
                                                        easycache_step_index);
            };

            auto easycache_after_condition = [&](const SDCondition* condition, struct ggml_tensor* output_tensor) {
                if (!easycache_step_active || condition == nullptr || output_tensor == nullptr) {
                    return;
                }
                easycache_state.after_condition(condition,
                                                diffusion_params.x,
                                                output_tensor);
            };

            auto easycache_step_is_skipped = [&]() {
                return easycache_step_active && easycache_state.is_step_skipped();
            };

            std::vector<float> scaling = denoiser->get_scalings(sigma);
            GGML_ASSERT(scaling.size() == 3);
            float c_skip = scaling[0];
            float c_out  = scaling[1];
            float c_in   = scaling[2];

            float t = denoiser->sigma_to_t(sigma);
            std::vector<float> timesteps_vec;
            if (shifted_timestep > 0 && sd_version_is_sdxl(version)) {
                float shifted_t_float = t * (float(shifted_timestep) / float(TIMESTEPS));
                int64_t shifted_t     = static_cast<int64_t>(roundf(shifted_t_float));
                shifted_t             = std::max((int64_t)0, std::min((int64_t)(TIMESTEPS - 1), shifted_t));
                LOG_DEBUG("shifting timestep from %.2f to %" PRId64 " (sigma: %.4f)", t, shifted_t, sigma);
                timesteps_vec.assign(1, (float)shifted_t);
            } else if (sd_version_is_z_image(version)) {
                timesteps_vec.assign(1, 1000.f - t);
            } else {
                timesteps_vec.assign(1, t);
            }

            timesteps_vec  = process_timesteps(timesteps_vec, init_latent, denoise_mask);
            auto timesteps = vector_to_ggml_tensor(work_ctx, timesteps_vec);
            std::vector<float> guidance_vec(1, guidance.distilled_guidance);
            auto guidance_tensor = vector_to_ggml_tensor(work_ctx, guidance_vec);

            copy_ggml_tensor(noised_input, input);
            // noised_input = noised_input * c_in
            ggml_ext_tensor_scale_inplace(noised_input, c_in);

            if (denoise_mask != nullptr && version == VERSION_WAN2_2_TI2V) {
                apply_mask(noised_input, init_latent, denoise_mask);
            }
            if (sd_preview_cb != nullptr && sd_should_preview_noisy()) {
                if (step % sd_get_preview_interval() == 0) {
                    preview_image(work_ctx, step, noised_input, version, sd_preview_mode, preview_tensor, sd_preview_cb, sd_preview_cb_data, true);
                }
            }

            std::vector<struct ggml_tensor*> controls;

            if (control_hint != nullptr && control_net != nullptr) {
                if (control_net->compute(n_threads, noised_input, control_hint, timesteps, cond.c_crossattn, cond.c_vector)) {
                    controls = control_net->controls;
                } else {
                    LOG_ERROR("controlnet compute failed");
                }
                // print_ggml_tensor(controls[12]);
                // GGML_ASSERT(0);
            }

            diffusion_params.x                  = noised_input;
            diffusion_params.timesteps          = timesteps;
            diffusion_params.guidance           = guidance_tensor;
            diffusion_params.ref_latents        = ref_latents;
            diffusion_params.increase_ref_index = increase_ref_index;
            diffusion_params.controls           = controls;
            diffusion_params.control_strength   = control_strength;
            diffusion_params.vace_context       = vace_context;
            diffusion_params.vace_strength      = vace_strength;

            const SDCondition* active_condition = nullptr;
            struct ggml_tensor** active_output  = &out_cond;
            if (start_merge_step == -1 || step <= start_merge_step) {
                // cond
                diffusion_params.context  = cond.c_crossattn;
                diffusion_params.c_concat = cond.c_concat;
                diffusion_params.y        = cond.c_vector;
                active_condition          = &cond;
            } else {
                diffusion_params.context  = id_cond.c_crossattn;
                diffusion_params.c_concat = cond.c_concat;
                diffusion_params.y        = id_cond.c_vector;
                active_condition          = &id_cond;
            }

            bool skip_model = easycache_before_condition(active_condition, *active_output);
            if (!skip_model) {
                if (!work_diffusion_model->compute(n_threads,
                                                   diffusion_params,
                                                   active_output)) {
                    LOG_ERROR("diffusion model compute failed");
                    return nullptr;
                }
                easycache_after_condition(active_condition, *active_output);
            }

            bool current_step_skipped = easycache_step_is_skipped();

            float* negative_data = nullptr;
            if (has_unconditioned) {
                // uncond
                if (!current_step_skipped && control_hint != nullptr && control_net != nullptr) {
                    if (control_net->compute(n_threads, noised_input, control_hint, timesteps, uncond.c_crossattn, uncond.c_vector)) {
                        controls = control_net->controls;
                    } else {
                        LOG_ERROR("controlnet compute failed");
                    }
                }
                current_step_skipped      = easycache_step_is_skipped();
                diffusion_params.controls = controls;
                diffusion_params.context  = uncond.c_crossattn;
                diffusion_params.c_concat = uncond.c_concat;
                diffusion_params.y        = uncond.c_vector;
                bool skip_uncond          = easycache_before_condition(&uncond, out_uncond);
                if (!skip_uncond) {
                    if (!work_diffusion_model->compute(n_threads,
                                                       diffusion_params,
                                                       &out_uncond)) {
                        LOG_ERROR("diffusion model compute failed");
                        return nullptr;
                    }
                    easycache_after_condition(&uncond, out_uncond);
                }
                negative_data = (float*)out_uncond->data;
            }

            float* img_cond_data = nullptr;
            if (has_img_cond) {
                diffusion_params.context  = img_cond.c_crossattn;
                diffusion_params.c_concat = img_cond.c_concat;
                diffusion_params.y        = img_cond.c_vector;
                bool skip_img_cond        = easycache_before_condition(&img_cond, out_img_cond);
                if (!skip_img_cond) {
                    if (!work_diffusion_model->compute(n_threads,
                                                       diffusion_params,
                                                       &out_img_cond)) {
                        LOG_ERROR("diffusion model compute failed");
                        return nullptr;
                    }
                    easycache_after_condition(&img_cond, out_img_cond);
                }
                img_cond_data = (float*)out_img_cond->data;
            }

            int step_count         = sigmas.size();
            bool is_skiplayer_step = has_skiplayer && step > (int)(guidance.slg.layer_start * step_count) && step < (int)(guidance.slg.layer_end * step_count);
            float* skip_layer_data = has_skiplayer ? (float*)out_skip->data : nullptr;
            if (is_skiplayer_step) {
                LOG_DEBUG("Skipping layers at step %d\n", step);
                if (!easycache_step_is_skipped()) {
                    // skip layer (same as conditioned)
                    diffusion_params.context     = cond.c_crossattn;
                    diffusion_params.c_concat    = cond.c_concat;
                    diffusion_params.y           = cond.c_vector;
                    diffusion_params.skip_layers = skip_layers;
                    if (!work_diffusion_model->compute(n_threads,
                                                       diffusion_params,
                                                       &out_skip)) {
                        LOG_ERROR("diffusion model compute failed");
                        return nullptr;
                    }
                }
                skip_layer_data = (float*)out_skip->data;
            }
            float* vec_denoised  = (float*)denoised->data;
            float* vec_input     = (float*)input->data;
            float* positive_data = (float*)out_cond->data;
            int ne_elements      = (int)ggml_nelements(denoised);

            if (shifted_timestep > 0 && sd_version_is_sdxl(version)) {
                int64_t shifted_t_idx              = static_cast<int64_t>(roundf(timesteps_vec[0]));
                float shifted_sigma                = denoiser->t_to_sigma((float)shifted_t_idx);
                std::vector<float> shifted_scaling = denoiser->get_scalings(shifted_sigma);
                float shifted_c_skip               = shifted_scaling[0];
                float shifted_c_out                = shifted_scaling[1];
                float shifted_c_in                 = shifted_scaling[2];

                c_skip = shifted_c_skip * c_in / shifted_c_in;
                c_out  = shifted_c_out;
            }

            for (int i = 0; i < ne_elements; i++) {
                float latent_result = positive_data[i];
                if (has_unconditioned) {
                    // out_uncond + cfg_scale * (out_cond - out_uncond)
                    if (has_img_cond) {
                        // out_uncond + text_cfg_scale * (out_cond - out_img_cond) + image_cfg_scale * (out_img_cond - out_uncond)
                        latent_result = negative_data[i] + img_cfg_scale * (img_cond_data[i] - negative_data[i]) + cfg_scale * (positive_data[i] - img_cond_data[i]);
                    } else {
                        // img_cfg_scale == cfg_scale
                        latent_result = negative_data[i] + cfg_scale * (positive_data[i] - negative_data[i]);
                    }
                } else if (has_img_cond) {
                    // img_cfg_scale == 1
                    latent_result = img_cond_data[i] + cfg_scale * (positive_data[i] - img_cond_data[i]);
                }
                if (is_skiplayer_step) {
                    latent_result = latent_result + (positive_data[i] - skip_layer_data[i]) * slg_scale;
                }
                // v = latent_result, eps = latent_result
                // denoised = (v * c_out + input * c_skip) or (input + eps * c_out)
                vec_denoised[i] = latent_result * c_out + vec_input[i] * c_skip;
            }

            if (denoise_mask != nullptr) {
                apply_mask(denoised, init_latent, denoise_mask);
            }

            if (sd_preview_cb != nullptr && sd_should_preview_denoised()) {
                if (step % sd_get_preview_interval() == 0) {
                    preview_image(work_ctx, step, denoised, version, sd_preview_mode, preview_tensor, sd_preview_cb, sd_preview_cb_data, false);
                }
            }

            int64_t t1 = ggml_time_us();
            if (step > 0 || step == -(int)steps) {
                int showstep = std::abs(step);
                pretty_progress(showstep, (int)steps, (t1 - t0) / 1000000.f / showstep);
                // LOG_INFO("step %d sampling completed taking %.2fs", step, (t1 - t0) * 1.0f / 1000000);
            }
            return denoised;
        };

        if (!sample_k_diffusion(method, denoise, work_ctx, x, sigmas, sampler_rng, eta)) {
            LOG_ERROR("Diffusion model sampling failed");
            if (control_net) {
                control_net->free_control_ctx();
                control_net->free_compute_buffer();
            }
            diffusion_model->free_compute_buffer();
            return NULL;
        }

        if (easycache_enabled) {
            size_t total_steps = sigmas.size() > 0 ? sigmas.size() - 1 : 0;
            if (easycache_state.total_steps_skipped > 0 && total_steps > 0) {
                if (easycache_state.total_steps_skipped < static_cast<int>(total_steps)) {
                    double speedup = static_cast<double>(total_steps) /
                                     static_cast<double>(total_steps - easycache_state.total_steps_skipped);
                    LOG_INFO("EasyCache skipped %d/%zu steps (%.2fx estimated speedup)",
                             easycache_state.total_steps_skipped,
                             total_steps,
                             speedup);
                } else {
                    LOG_INFO("EasyCache skipped %d/%zu steps",
                             easycache_state.total_steps_skipped,
                             total_steps);
                }
            } else if (total_steps > 0) {
                LOG_INFO("EasyCache completed without skipping steps");
            }
        }

        if (inverse_noise_scaling) {
            x = denoiser->inverse_noise_scaling(sigmas[sigmas.size() - 1], x);
        }

        if (control_net) {
            control_net->free_control_ctx();
            control_net->free_compute_buffer();
        }
        work_diffusion_model->free_compute_buffer();
        return x;
    }

    int get_vae_scale_factor() {
        int vae_scale_factor = 8;
        if (version == VERSION_WAN2_2_TI2V) {
            vae_scale_factor = 16;
        } else if (sd_version_is_flux2(version)) {
            vae_scale_factor = 16;
        } else if (version == VERSION_CHROMA_RADIANCE) {
            vae_scale_factor = 1;
        }
        return vae_scale_factor;
    }

    int get_diffusion_model_down_factor() {
        int down_factor = 8;  // unet
        if (sd_version_is_dit(version)) {
            if (sd_version_is_wan(version)) {
                down_factor = 2;
            } else {
                down_factor = 1;
            }
        }
        return down_factor;
    }

    int get_latent_channel() {
        int latent_channel = 4;
        if (sd_version_is_dit(version)) {
            if (version == VERSION_WAN2_2_TI2V) {
                latent_channel = 48;
            } else if (version == VERSION_CHROMA_RADIANCE) {
                latent_channel = 3;
            } else if (sd_version_is_flux2(version)) {
                latent_channel = 128;
            } else {
                latent_channel = 16;
            }
        }
        return latent_channel;
    }

    int get_image_seq_len(int h, int w) {
        int vae_scale_factor = get_vae_scale_factor();
        return (h / vae_scale_factor) * (w / vae_scale_factor);
    }

    ggml_tensor* generate_init_latent(ggml_context* work_ctx,
                                      int width,
                                      int height,
                                      int frames = 1,
                                      bool video = false) {
        int vae_scale_factor = get_vae_scale_factor();
        int W                = width / vae_scale_factor;
        int H                = height / vae_scale_factor;
        int T                = frames;
        if (sd_version_is_wan(version)) {
            T = ((T - 1) / 4) + 1;
        }
        int C = get_latent_channel();
        ggml_tensor* init_latent;
        if (video) {
            init_latent = ggml_new_tensor_4d(work_ctx, GGML_TYPE_F32, W, H, T, C);
        } else {
            init_latent = ggml_new_tensor_4d(work_ctx, GGML_TYPE_F32, W, H, C, 1);
        }
        ggml_set_f32(init_latent, shift_factor);
        return init_latent;
    }

    void get_latents_mean_std_vec(ggml_tensor* latent, int channel_dim, std::vector<float>& latents_mean_vec, std::vector<float>& latents_std_vec) {
        GGML_ASSERT(latent->ne[channel_dim] == 16 || latent->ne[channel_dim] == 48 || latent->ne[channel_dim] == 128);
        if (latent->ne[channel_dim] == 16) {
            latents_mean_vec = {-0.7571f, -0.7089f, -0.9113f, 0.1075f, -0.1745f, 0.9653f, -0.1517f, 1.5508f,
                                0.4134f, -0.0715f, 0.5517f, -0.3632f, -0.1922f, -0.9497f, 0.2503f, -0.2921f};
            latents_std_vec  = {2.8184f, 1.4541f, 2.3275f, 2.6558f, 1.2196f, 1.7708f, 2.6052f, 2.0743f,
                                3.2687f, 2.1526f, 2.8652f, 1.5579f, 1.6382f, 1.1253f, 2.8251f, 1.9160f};
        } else if (latent->ne[channel_dim] == 48) {
            latents_mean_vec = {-0.2289f, -0.0052f, -0.1323f, -0.2339f, -0.2799f, 0.0174f, 0.1838f, 0.1557f,
                                -0.1382f, 0.0542f, 0.2813f, 0.0891f, 0.1570f, -0.0098f, 0.0375f, -0.1825f,
                                -0.2246f, -0.1207f, -0.0698f, 0.5109f, 0.2665f, -0.2108f, -0.2158f, 0.2502f,
                                -0.2055f, -0.0322f, 0.1109f, 0.1567f, -0.0729f, 0.0899f, -0.2799f, -0.1230f,
                                -0.0313f, -0.1649f, 0.0117f, 0.0723f, -0.2839f, -0.2083f, -0.0520f, 0.3748f,
                                0.0152f, 0.1957f, 0.1433f, -0.2944f, 0.3573f, -0.0548f, -0.1681f, -0.0667f};
            latents_std_vec  = {
                 0.4765f, 1.0364f, 0.4514f, 1.1677f, 0.5313f, 0.4990f, 0.4818f, 0.5013f,
                 0.8158f, 1.0344f, 0.5894f, 1.0901f, 0.6885f, 0.6165f, 0.8454f, 0.4978f,
                 0.5759f, 0.3523f, 0.7135f, 0.6804f, 0.5833f, 1.4146f, 0.8986f, 0.5659f,
                 0.7069f, 0.5338f, 0.4889f, 0.4917f, 0.4069f, 0.4999f, 0.6866f, 0.4093f,
                 0.5709f, 0.6065f, 0.6415f, 0.4944f, 0.5726f, 1.2042f, 0.5458f, 1.6887f,
                 0.3971f, 1.0600f, 0.3943f, 0.5537f, 0.5444f, 0.4089f, 0.7468f, 0.7744f};
        } else if (latent->ne[channel_dim] == 128) {
            // flux2
            latents_mean_vec = {-0.0676f, -0.0715f, -0.0753f, -0.0745f, 0.0223f, 0.0180f, 0.0142f, 0.0184f,
                                -0.0001f, -0.0063f, -0.0002f, -0.0031f, -0.0272f, -0.0281f, -0.0276f, -0.0290f,
                                -0.0769f, -0.0672f, -0.0902f, -0.0892f, 0.0168f, 0.0152f, 0.0079f, 0.0086f,
                                0.0083f, 0.0015f, 0.0003f, -0.0043f, -0.0439f, -0.0419f, -0.0438f, -0.0431f,
                                -0.0102f, -0.0132f, -0.0066f, -0.0048f, -0.0311f, -0.0306f, -0.0279f, -0.0180f,
                                0.0030f, 0.0015f, 0.0126f, 0.0145f, 0.0347f, 0.0338f, 0.0337f, 0.0283f,
                                0.0020f, 0.0047f, 0.0047f, 0.0050f, 0.0123f, 0.0081f, 0.0081f, 0.0146f,
                                0.0681f, 0.0679f, 0.0767f, 0.0732f, -0.0462f, -0.0474f, -0.0392f, -0.0511f,
                                -0.0528f, -0.0477f, -0.0470f, -0.0517f, -0.0317f, -0.0316f, -0.0345f, -0.0283f,
                                0.0510f, 0.0445f, 0.0578f, 0.0458f, -0.0412f, -0.0458f, -0.0487f, -0.0467f,
                                -0.0088f, -0.0106f, -0.0088f, -0.0046f, -0.0376f, -0.0432f, -0.0436f, -0.0499f,
                                0.0118f, 0.0166f, 0.0203f, 0.0279f, 0.0113f, 0.0129f, 0.0016f, 0.0072f,
                                -0.0118f, -0.0018f, -0.0141f, -0.0054f, -0.0091f, -0.0138f, -0.0145f, -0.0187f,
                                0.0323f, 0.0305f, 0.0259f, 0.0300f, 0.0540f, 0.0614f, 0.0495f, 0.0590f,
                                -0.0511f, -0.0603f, -0.0478f, -0.0524f, -0.0227f, -0.0274f, -0.0154f, -0.0255f,
                                -0.0572f, -0.0565f, -0.0518f, -0.0496f, 0.0116f, 0.0054f, 0.0163f, 0.0104f};
            latents_std_vec  = {
                 1.8029f, 1.7786f, 1.7868f, 1.7837f, 1.7717f, 1.7590f, 1.7610f, 1.7479f,
                 1.7336f, 1.7373f, 1.7340f, 1.7343f, 1.8626f, 1.8527f, 1.8629f, 1.8589f,
                 1.7593f, 1.7526f, 1.7556f, 1.7583f, 1.7363f, 1.7400f, 1.7355f, 1.7394f,
                 1.7342f, 1.7246f, 1.7392f, 1.7304f, 1.7551f, 1.7513f, 1.7559f, 1.7488f,
                 1.8449f, 1.8454f, 1.8550f, 1.8535f, 1.8240f, 1.7813f, 1.7854f, 1.7945f,
                 1.8047f, 1.7876f, 1.7695f, 1.7676f, 1.7782f, 1.7667f, 1.7925f, 1.7848f,
                 1.7579f, 1.7407f, 1.7483f, 1.7368f, 1.7961f, 1.7998f, 1.7920f, 1.7925f,
                 1.7780f, 1.7747f, 1.7727f, 1.7749f, 1.7526f, 1.7447f, 1.7657f, 1.7495f,
                 1.7775f, 1.7720f, 1.7813f, 1.7813f, 1.8162f, 1.8013f, 1.8023f, 1.8033f,
                 1.7527f, 1.7331f, 1.7563f, 1.7482f, 1.7610f, 1.7507f, 1.7681f, 1.7613f,
                 1.7665f, 1.7545f, 1.7828f, 1.7726f, 1.7896f, 1.7999f, 1.7864f, 1.7760f,
                 1.7613f, 1.7625f, 1.7560f, 1.7577f, 1.7783f, 1.7671f, 1.7810f, 1.7799f,
                 1.7201f, 1.7068f, 1.7265f, 1.7091f, 1.7793f, 1.7578f, 1.7502f, 1.7455f,
                 1.7587f, 1.7500f, 1.7525f, 1.7362f, 1.7616f, 1.7572f, 1.7444f, 1.7430f,
                 1.7509f, 1.7610f, 1.7634f, 1.7612f, 1.7254f, 1.7135f, 1.7321f, 1.7226f,
                 1.7664f, 1.7624f, 1.7718f, 1.7664f, 1.7457f, 1.7441f, 1.7569f, 1.7530f};
        }
    }

    void process_latent_in(ggml_tensor* latent) {
        if (sd_version_is_wan(version) || sd_version_is_qwen_image(version) || sd_version_is_flux2(version)) {
            int channel_dim = sd_version_is_flux2(version) ? 2 : 3;
            std::vector<float> latents_mean_vec;
            std::vector<float> latents_std_vec;
            get_latents_mean_std_vec(latent, channel_dim, latents_mean_vec, latents_std_vec);

            float mean;
            float std_;
            for (int i = 0; i < latent->ne[3]; i++) {
                if (channel_dim == 3) {
                    mean = latents_mean_vec[i];
                    std_ = latents_std_vec[i];
                }
                for (int j = 0; j < latent->ne[2]; j++) {
                    if (channel_dim == 2) {
                        mean = latents_mean_vec[i];
                        std_ = latents_std_vec[i];
                    }
                    for (int k = 0; k < latent->ne[1]; k++) {
                        for (int l = 0; l < latent->ne[0]; l++) {
                            float value = ggml_ext_tensor_get_f32(latent, l, k, j, i);
                            value       = (value - mean) * scale_factor / std_;
                            ggml_ext_tensor_set_f32(latent, value, l, k, j, i);
                        }
                    }
                }
            }
        } else if (version == VERSION_CHROMA_RADIANCE) {
            // pass
        } else {
            ggml_ext_tensor_iter(latent, [&](ggml_tensor* latent, int64_t i0, int64_t i1, int64_t i2, int64_t i3) {
                float value = ggml_ext_tensor_get_f32(latent, i0, i1, i2, i3);
                value       = (value - shift_factor) * scale_factor;
                ggml_ext_tensor_set_f32(latent, value, i0, i1, i2, i3);
            });
        }
    }

    void process_latent_out(ggml_tensor* latent) {
        if (sd_version_is_wan(version) || sd_version_is_qwen_image(version) || sd_version_is_flux2(version)) {
            int channel_dim = sd_version_is_flux2(version) ? 2 : 3;
            std::vector<float> latents_mean_vec;
            std::vector<float> latents_std_vec;
            get_latents_mean_std_vec(latent, channel_dim, latents_mean_vec, latents_std_vec);

            float mean;
            float std_;
            for (int i = 0; i < latent->ne[3]; i++) {
                if (channel_dim == 3) {
                    mean = latents_mean_vec[i];
                    std_ = latents_std_vec[i];
                }
                for (int j = 0; j < latent->ne[2]; j++) {
                    if (channel_dim == 2) {
                        mean = latents_mean_vec[i];
                        std_ = latents_std_vec[i];
                    }
                    for (int k = 0; k < latent->ne[1]; k++) {
                        for (int l = 0; l < latent->ne[0]; l++) {
                            float value = ggml_ext_tensor_get_f32(latent, l, k, j, i);
                            value       = value * std_ / scale_factor + mean;
                            ggml_ext_tensor_set_f32(latent, value, l, k, j, i);
                        }
                    }
                }
            }
        } else if (version == VERSION_CHROMA_RADIANCE) {
            // pass
        } else {
            ggml_ext_tensor_iter(latent, [&](ggml_tensor* latent, int64_t i0, int64_t i1, int64_t i2, int64_t i3) {
                float value = ggml_ext_tensor_get_f32(latent, i0, i1, i2, i3);
                value       = (value / scale_factor) + shift_factor;
                ggml_ext_tensor_set_f32(latent, value, i0, i1, i2, i3);
            });
        }
    }

    void get_tile_sizes(int& tile_size_x,
                        int& tile_size_y,
                        float& tile_overlap,
                        const sd_tiling_params_t& params,
                        int latent_x,
                        int latent_y,
                        float encoding_factor = 1.0f) {
        tile_overlap       = std::max(std::min(params.target_overlap, 0.5f), 0.0f);
        auto get_tile_size = [&](int requested_size, float factor, int latent_size) {
            const int default_tile_size  = 32;
            const int min_tile_dimension = 4;
            int tile_size                = default_tile_size;
            // factor <= 1 means simple fraction of the latent dimension
            // factor > 1 means number of tiles across that dimension
            if (factor > 0.f) {
                if (factor > 1.0)
                    factor = 1 / (factor - factor * tile_overlap + tile_overlap);
                tile_size = std::round(latent_size * factor);
            } else if (requested_size >= min_tile_dimension) {
                tile_size = requested_size;
            }
            tile_size *= encoding_factor;
            return std::max(std::min(tile_size, latent_size), min_tile_dimension);
        };

        tile_size_x = get_tile_size(params.tile_size_x, params.rel_size_x, latent_x);
        tile_size_y = get_tile_size(params.tile_size_y, params.rel_size_y, latent_y);
    }

    ggml_tensor* vae_encode(ggml_context* work_ctx, ggml_tensor* x, bool encode_video = false) {
        int64_t t0                 = ggml_time_ms();
        ggml_tensor* result        = nullptr;
        const int vae_scale_factor = get_vae_scale_factor();
        int W                      = x->ne[0] / vae_scale_factor;
        int H                      = x->ne[1] / vae_scale_factor;
        int C                      = get_latent_channel();
        if (vae_tiling_params.enabled && !encode_video) {
            // TODO wan2.2 vae support?
            int ne2;
            int ne3;
            if (sd_version_is_qwen_image(version)) {
                ne2 = 1;
                ne3 = C * x->ne[3];
            } else {
                if (!use_tiny_autoencoder) {
                    C *= 2;
                }
                ne2 = C;
                ne3 = x->ne[3];
            }
            result = ggml_new_tensor_4d(work_ctx, GGML_TYPE_F32, W, H, ne2, ne3);
        }

        if (sd_version_is_qwen_image(version)) {
            x = ggml_reshape_4d(work_ctx, x, x->ne[0], x->ne[1], 1, x->ne[2] * x->ne[3]);
        }

        if (!use_tiny_autoencoder) {
            process_vae_input_tensor(x);
            if (vae_tiling_params.enabled && !encode_video) {
                float tile_overlap;
                int tile_size_x, tile_size_y;
                // multiply tile size for encode to keep the compute buffer size consistent
                get_tile_sizes(tile_size_x, tile_size_y, tile_overlap, vae_tiling_params, W, H, 1.30539f);

                LOG_DEBUG("VAE Tile size: %dx%d", tile_size_x, tile_size_y);

                auto on_tiling = [&](ggml_tensor* in, ggml_tensor* out, bool init) {
                    first_stage_model->compute(n_threads, in, false, &out, work_ctx);
                };
                sd_tiling_non_square(x, result, vae_scale_factor, tile_size_x, tile_size_y, tile_overlap, on_tiling);
            } else {
                first_stage_model->compute(n_threads, x, false, &result, work_ctx);
            }
            first_stage_model->free_compute_buffer();
        } else {
            if (vae_tiling_params.enabled && !encode_video) {
                // split latent in 32x32 tiles and compute in several steps
                auto on_tiling = [&](ggml_tensor* in, ggml_tensor* out, bool init) {
                    tae_first_stage->compute(n_threads, in, false, &out, nullptr);
                };
                sd_tiling(x, result, vae_scale_factor, 64, 0.5f, on_tiling);
            } else {
                tae_first_stage->compute(n_threads, x, false, &result, work_ctx);
            }
            tae_first_stage->free_compute_buffer();
        }

        int64_t t1 = ggml_time_ms();
        LOG_DEBUG("computing vae encode graph completed, taking %.2fs", (t1 - t0) * 1.0f / 1000);
        return result;
    }

    ggml_tensor* gaussian_latent_sample(ggml_context* work_ctx, ggml_tensor* moments) {
        // ldm.modules.distributions.distributions.DiagonalGaussianDistribution.sample
        ggml_tensor* latent       = ggml_new_tensor_4d(work_ctx, moments->type, moments->ne[0], moments->ne[1], moments->ne[2] / 2, moments->ne[3]);
        struct ggml_tensor* noise = ggml_dup_tensor(work_ctx, latent);
        ggml_ext_im_set_randn_f32(noise, rng);
        {
            float mean   = 0;
            float logvar = 0;
            float value  = 0;
            float std_   = 0;
            for (int i = 0; i < latent->ne[3]; i++) {
                for (int j = 0; j < latent->ne[2]; j++) {
                    for (int k = 0; k < latent->ne[1]; k++) {
                        for (int l = 0; l < latent->ne[0]; l++) {
                            mean   = ggml_ext_tensor_get_f32(moments, l, k, j, i);
                            logvar = ggml_ext_tensor_get_f32(moments, l, k, j + (int)latent->ne[2], i);
                            logvar = std::max(-30.0f, std::min(logvar, 20.0f));
                            std_   = std::exp(0.5f * logvar);
                            value  = mean + std_ * ggml_ext_tensor_get_f32(noise, l, k, j, i);
                            // printf("%d %d %d %d -> %f\n", i, j, k, l, value);
                            ggml_ext_tensor_set_f32(latent, value, l, k, j, i);
                        }
                    }
                }
            }
        }
        return latent;
    }

    ggml_tensor* get_first_stage_encoding(ggml_context* work_ctx, ggml_tensor* vae_output) {
        ggml_tensor* latent;
        if (use_tiny_autoencoder ||
            sd_version_is_qwen_image(version) ||
            sd_version_is_wan(version) ||
            sd_version_is_flux2(version) ||
            version == VERSION_CHROMA_RADIANCE) {
            latent = vae_output;
        } else if (version == VERSION_SD1_PIX2PIX) {
            latent = ggml_view_3d(work_ctx,
                                  vae_output,
                                  vae_output->ne[0],
                                  vae_output->ne[1],
                                  vae_output->ne[2] / 2,
                                  vae_output->nb[1],
                                  vae_output->nb[2],
                                  0);
        } else {
            latent = gaussian_latent_sample(work_ctx, vae_output);
        }
        if (!use_tiny_autoencoder) {
            process_latent_in(latent);
        }
        if (sd_version_is_qwen_image(version)) {
            latent = ggml_reshape_4d(work_ctx, latent, latent->ne[0], latent->ne[1], latent->ne[3], 1);
        }
        return latent;
    }

    ggml_tensor* encode_first_stage(ggml_context* work_ctx, ggml_tensor* x, bool encode_video = false) {
        ggml_tensor* vae_output = vae_encode(work_ctx, x, encode_video);
        return get_first_stage_encoding(work_ctx, vae_output);
    }

    ggml_tensor* decode_first_stage(ggml_context* work_ctx, ggml_tensor* x, bool decode_video = false) {
        const int vae_scale_factor = get_vae_scale_factor();
        int64_t W                  = x->ne[0] * vae_scale_factor;
        int64_t H                  = x->ne[1] * vae_scale_factor;
        int64_t C                  = 3;
        ggml_tensor* result        = nullptr;
        if (decode_video) {
            int T = x->ne[2];
            if (sd_version_is_wan(version)) {
                T = ((T - 1) * 4) + 1;
            }
            result = ggml_new_tensor_4d(work_ctx,
                                        GGML_TYPE_F32,
                                        W,
                                        H,
                                        T,
                                        3);
        } else {
            result = ggml_new_tensor_4d(work_ctx,
                                        GGML_TYPE_F32,
                                        W,
                                        H,
                                        C,
                                        x->ne[3]);
        }
        int64_t t0 = ggml_time_ms();
        if (!use_tiny_autoencoder) {
            if (sd_version_is_qwen_image(version)) {
                x = ggml_reshape_4d(work_ctx, x, x->ne[0], x->ne[1], 1, x->ne[2] * x->ne[3]);
            }
            process_latent_out(x);
            // x = load_tensor_from_file(work_ctx, "wan_vae_z.bin");
            if (vae_tiling_params.enabled && !decode_video) {
                float tile_overlap;
                int tile_size_x, tile_size_y;
                get_tile_sizes(tile_size_x, tile_size_y, tile_overlap, vae_tiling_params, x->ne[0], x->ne[1]);

                LOG_DEBUG("VAE Tile size: %dx%d", tile_size_x, tile_size_y);

                // split latent in 32x32 tiles and compute in several steps
                auto on_tiling = [&](ggml_tensor* in, ggml_tensor* out, bool init) {
                    first_stage_model->compute(n_threads, in, true, &out, nullptr);
                };
                sd_tiling_non_square(x, result, vae_scale_factor, tile_size_x, tile_size_y, tile_overlap, on_tiling);
            } else {
                first_stage_model->compute(n_threads, x, true, &result, work_ctx);
            }
            first_stage_model->free_compute_buffer();
            process_vae_output_tensor(result);
        } else {
            if (vae_tiling_params.enabled && !decode_video) {
                // split latent in 64x64 tiles and compute in several steps
                auto on_tiling = [&](ggml_tensor* in, ggml_tensor* out, bool init) {
                    tae_first_stage->compute(n_threads, in, true, &out);
                };
                sd_tiling(x, result, vae_scale_factor, 64, 0.5f, on_tiling);
            } else {
                tae_first_stage->compute(n_threads, x, true, &result);
            }
            tae_first_stage->free_compute_buffer();
        }

        int64_t t1 = ggml_time_ms();
        LOG_DEBUG("computing vae decode graph completed, taking %.2fs", (t1 - t0) * 1.0f / 1000);
        ggml_ext_tensor_clamp_inplace(result, 0.0f, 1.0f);
        return result;
    }
};

/*================================================= SD API ==================================================*/

#define NONE_STR "NONE"

const char* sd_type_name(enum sd_type_t type) {
    if ((int)type < std::min<int>(SD_TYPE_COUNT, GGML_TYPE_COUNT)) {
        return ggml_type_name((ggml_type)type);
    }
    return NONE_STR;
}

enum sd_type_t str_to_sd_type(const char* str) {
    for (int i = 0; i < std::min<int>(SD_TYPE_COUNT, GGML_TYPE_COUNT); i++) {
        auto trait = ggml_get_type_traits((ggml_type)i);
        if (!strcmp(str, trait->type_name)) {
            return (enum sd_type_t)i;
        }
    }
    return SD_TYPE_COUNT;
}

const char* rng_type_to_str[] = {
    "std_default",
    "cuda",
    "cpu",
};

const char* sd_rng_type_name(enum rng_type_t rng_type) {
    if (rng_type < RNG_TYPE_COUNT) {
        return rng_type_to_str[rng_type];
    }
    return NONE_STR;
}

enum rng_type_t str_to_rng_type(const char* str) {
    for (int i = 0; i < RNG_TYPE_COUNT; i++) {
        if (!strcmp(str, rng_type_to_str[i])) {
            return (enum rng_type_t)i;
        }
    }
    return RNG_TYPE_COUNT;
}

const char* sample_method_to_str[] = {
    "euler",
    "euler_a",
    "heun",
    "dpm2",
    "dpm++2s_a",
    "dpm++2m",
    "dpm++2mv2",
    "ipndm",
    "ipndm_v",
    "lcm",
    "ddim_trailing",
    "tcd",
};

const char* sd_sample_method_name(enum sample_method_t sample_method) {
    if (sample_method < SAMPLE_METHOD_COUNT) {
        return sample_method_to_str[sample_method];
    }
    return NONE_STR;
}

enum sample_method_t str_to_sample_method(const char* str) {
    for (int i = 0; i < SAMPLE_METHOD_COUNT; i++) {
        if (!strcmp(str, sample_method_to_str[i])) {
            return (enum sample_method_t)i;
        }
    }
    return SAMPLE_METHOD_COUNT;
}

const char* scheduler_to_str[] = {
    "discrete",
    "karras",
    "exponential",
    "ays",
    "gits",
    "sgm_uniform",
    "simple",
    "smoothstep",
    "kl_optimal",
    "lcm",
};

const char* sd_scheduler_name(enum scheduler_t scheduler) {
    if (scheduler < SCHEDULER_COUNT) {
        return scheduler_to_str[scheduler];
    }
    return NONE_STR;
}

enum scheduler_t str_to_scheduler(const char* str) {
    for (int i = 0; i < SCHEDULER_COUNT; i++) {
        if (!strcmp(str, scheduler_to_str[i])) {
            return (enum scheduler_t)i;
        }
    }
    return SCHEDULER_COUNT;
}

const char* prediction_to_str[] = {
    "eps",
    "v",
    "edm_v",
    "sd3_flow",
    "flux_flow",
    "flux2_flow",
};

const char* sd_prediction_name(enum prediction_t prediction) {
    if (prediction < PREDICTION_COUNT) {
        return prediction_to_str[prediction];
    }
    return NONE_STR;
}

enum prediction_t str_to_prediction(const char* str) {
    for (int i = 0; i < PREDICTION_COUNT; i++) {
        if (!strcmp(str, prediction_to_str[i])) {
            return (enum prediction_t)i;
        }
    }
    return PREDICTION_COUNT;
}

const char* preview_to_str[] = {
    "none",
    "proj",
    "tae",
    "vae",
};

const char* sd_preview_name(enum preview_t preview) {
    if (preview < PREVIEW_COUNT) {
        return preview_to_str[preview];
    }
    return NONE_STR;
}

enum preview_t str_to_preview(const char* str) {
    for (int i = 0; i < PREVIEW_COUNT; i++) {
        if (!strcmp(str, preview_to_str[i])) {
            return (enum preview_t)i;
        }
    }
    return PREVIEW_COUNT;
}

const char* lora_apply_mode_to_str[] = {
    "auto",
    "immediately",
    "at_runtime",
};

const char* sd_lora_apply_mode_name(enum lora_apply_mode_t mode) {
    if (mode < LORA_APPLY_MODE_COUNT) {
        return lora_apply_mode_to_str[mode];
    }
    return NONE_STR;
}

enum lora_apply_mode_t str_to_lora_apply_mode(const char* str) {
    for (int i = 0; i < LORA_APPLY_MODE_COUNT; i++) {
        if (!strcmp(str, lora_apply_mode_to_str[i])) {
            return (enum lora_apply_mode_t)i;
        }
    }
    return LORA_APPLY_MODE_COUNT;
}

void sd_easycache_params_init(sd_easycache_params_t* easycache_params) {
    *easycache_params                 = {};
    easycache_params->enabled         = false;
    easycache_params->reuse_threshold = 0.2f;
    easycache_params->start_percent   = 0.15f;
    easycache_params->end_percent     = 0.95f;
}

void sd_ctx_params_init(sd_ctx_params_t* sd_ctx_params) {
    *sd_ctx_params                         = {};
    sd_ctx_params->vae_decode_only         = true;
    sd_ctx_params->free_params_immediately = true;
    sd_ctx_params->n_threads               = sd_get_num_physical_cores();
    sd_ctx_params->wtype                   = SD_TYPE_COUNT;
    sd_ctx_params->rng_type                = CUDA_RNG;
    sd_ctx_params->sampler_rng_type        = RNG_TYPE_COUNT;
    sd_ctx_params->prediction              = PREDICTION_COUNT;
    sd_ctx_params->lora_apply_mode         = LORA_APPLY_AUTO;
    sd_ctx_params->offload_params_to_cpu   = false;
    sd_ctx_params->keep_clip_on_cpu        = false;
    sd_ctx_params->keep_control_net_on_cpu = false;
    sd_ctx_params->keep_vae_on_cpu         = false;
    sd_ctx_params->diffusion_flash_attn    = false;
    sd_ctx_params->circular                = false;
    sd_ctx_params->circular_x              = false;
    sd_ctx_params->circular_y              = false;
    sd_ctx_params->chroma_use_dit_mask     = true;
    sd_ctx_params->chroma_use_t5_mask      = false;
    sd_ctx_params->chroma_t5_mask_pad      = 1;
    sd_ctx_params->flow_shift              = INFINITY;
}

char* sd_ctx_params_to_str(const sd_ctx_params_t* sd_ctx_params) {
    char* buf = (char*)malloc(4096);
    if (!buf)
        return nullptr;
    buf[0] = '\0';

    snprintf(buf + strlen(buf), 4096 - strlen(buf),
             "model_path: %s\n"
             "clip_l_path: %s\n"
             "clip_g_path: %s\n"
             "clip_vision_path: %s\n"
             "t5xxl_path: %s\n"
             "llm_path: %s\n"
             "llm_vision_path: %s\n"
             "diffusion_model_path: %s\n"
             "high_noise_diffusion_model_path: %s\n"
             "vae_path: %s\n"
             "taesd_path: %s\n"
             "control_net_path: %s\n"
             "photo_maker_path: %s\n"
             "tensor_type_rules: %s\n"
             "vae_decode_only: %s\n"
             "free_params_immediately: %s\n"
             "n_threads: %d\n"
             "wtype: %s\n"
             "rng_type: %s\n"
             "sampler_rng_type: %s\n"
             "prediction: %s\n"
             "offload_params_to_cpu: %s\n"
             "keep_clip_on_cpu: %s\n"
             "keep_control_net_on_cpu: %s\n"
             "keep_vae_on_cpu: %s\n"
             "diffusion_flash_attn: %s\n"
             "circular: %s\n"
             "circular_x: %s\n"
             "circular_y: %s\n"
             "chroma_use_dit_mask: %s\n"
             "chroma_use_t5_mask: %s\n"
             "chroma_t5_mask_pad: %d\n",
             SAFE_STR(sd_ctx_params->model_path),
             SAFE_STR(sd_ctx_params->clip_l_path),
             SAFE_STR(sd_ctx_params->clip_g_path),
             SAFE_STR(sd_ctx_params->clip_vision_path),
             SAFE_STR(sd_ctx_params->t5xxl_path),
             SAFE_STR(sd_ctx_params->llm_path),
             SAFE_STR(sd_ctx_params->llm_vision_path),
             SAFE_STR(sd_ctx_params->diffusion_model_path),
             SAFE_STR(sd_ctx_params->high_noise_diffusion_model_path),
             SAFE_STR(sd_ctx_params->vae_path),
             SAFE_STR(sd_ctx_params->taesd_path),
             SAFE_STR(sd_ctx_params->control_net_path),
             SAFE_STR(sd_ctx_params->photo_maker_path),
             SAFE_STR(sd_ctx_params->tensor_type_rules),
             BOOL_STR(sd_ctx_params->vae_decode_only),
             BOOL_STR(sd_ctx_params->free_params_immediately),
             sd_ctx_params->n_threads,
             sd_type_name(sd_ctx_params->wtype),
             sd_rng_type_name(sd_ctx_params->rng_type),
             sd_rng_type_name(sd_ctx_params->sampler_rng_type),
             sd_prediction_name(sd_ctx_params->prediction),
             BOOL_STR(sd_ctx_params->offload_params_to_cpu),
             BOOL_STR(sd_ctx_params->keep_clip_on_cpu),
             BOOL_STR(sd_ctx_params->keep_control_net_on_cpu),
             BOOL_STR(sd_ctx_params->keep_vae_on_cpu),
             BOOL_STR(sd_ctx_params->diffusion_flash_attn),
             BOOL_STR(sd_ctx_params->circular),
             BOOL_STR(sd_ctx_params->circular_x),
             BOOL_STR(sd_ctx_params->circular_y),
             BOOL_STR(sd_ctx_params->chroma_use_dit_mask),
             BOOL_STR(sd_ctx_params->chroma_use_t5_mask),
             sd_ctx_params->chroma_t5_mask_pad);

    return buf;
}

void sd_sample_params_init(sd_sample_params_t* sample_params) {
    *sample_params                             = {};
    sample_params->guidance.txt_cfg            = 7.0f;
    sample_params->guidance.img_cfg            = INFINITY;
    sample_params->guidance.distilled_guidance = 3.5f;
    sample_params->guidance.slg.layer_count    = 0;
    sample_params->guidance.slg.layer_start    = 0.01f;
    sample_params->guidance.slg.layer_end      = 0.2f;
    sample_params->guidance.slg.scale          = 0.f;
    sample_params->scheduler                   = SCHEDULER_COUNT;
    sample_params->sample_method               = SAMPLE_METHOD_COUNT;
    sample_params->sample_steps                = 20;
    sample_params->custom_sigmas               = nullptr;
    sample_params->custom_sigmas_count         = 0;
}

char* sd_sample_params_to_str(const sd_sample_params_t* sample_params) {
    char* buf = (char*)malloc(4096);
    if (!buf)
        return nullptr;
    buf[0] = '\0';

    snprintf(buf + strlen(buf), 4096 - strlen(buf),
             "(txt_cfg: %.2f, "
             "img_cfg: %.2f, "
             "distilled_guidance: %.2f, "
             "slg.layer_count: %zu, "
             "slg.layer_start: %.2f, "
             "slg.layer_end: %.2f, "
             "slg.scale: %.2f, "
             "scheduler: %s, "
             "sample_method: %s, "
             "sample_steps: %d, "
             "eta: %.2f, "
             "shifted_timestep: %d)",
             sample_params->guidance.txt_cfg,
             std::isfinite(sample_params->guidance.img_cfg)
                 ? sample_params->guidance.img_cfg
                 : sample_params->guidance.txt_cfg,
             sample_params->guidance.distilled_guidance,
             sample_params->guidance.slg.layer_count,
             sample_params->guidance.slg.layer_start,
             sample_params->guidance.slg.layer_end,
             sample_params->guidance.slg.scale,
             sd_scheduler_name(sample_params->scheduler),
             sd_sample_method_name(sample_params->sample_method),
             sample_params->sample_steps,
             sample_params->eta,
             sample_params->shifted_timestep);

    return buf;
}

void sd_img_gen_params_init(sd_img_gen_params_t* sd_img_gen_params) {
    *sd_img_gen_params = {};
    sd_sample_params_init(&sd_img_gen_params->sample_params);
    sd_img_gen_params->clip_skip         = -1;
    sd_img_gen_params->ref_images_count  = 0;
    sd_img_gen_params->width             = 512;
    sd_img_gen_params->height            = 512;
    sd_img_gen_params->strength          = 0.75f;
    sd_img_gen_params->seed              = -1;
    sd_img_gen_params->batch_count       = 1;
    sd_img_gen_params->control_strength  = 0.9f;
    sd_img_gen_params->pm_params         = {nullptr, 0, nullptr, 20.f};
    sd_img_gen_params->vae_tiling_params = {false, 0, 0, 0.5f, 0.0f, 0.0f};
    sd_easycache_params_init(&sd_img_gen_params->easycache);
}

char* sd_img_gen_params_to_str(const sd_img_gen_params_t* sd_img_gen_params) {
    char* buf = (char*)malloc(4096);
    if (!buf)
        return nullptr;
    buf[0] = '\0';

    char* sample_params_str = sd_sample_params_to_str(&sd_img_gen_params->sample_params);

    snprintf(buf + strlen(buf), 4096 - strlen(buf),
             "prompt: %s\n"
             "negative_prompt: %s\n"
             "clip_skip: %d\n"
             "width: %d\n"
             "height: %d\n"
             "sample_params: %s\n"
             "strength: %.2f\n"
             "seed: %" PRId64
             "batch_count: %d\n"
             "ref_images_count: %d\n"
             "auto_resize_ref_image: %s\n"
             "increase_ref_index: %s\n"
             "control_strength: %.2f\n"
             "photo maker: {style_strength = %.2f, id_images_count = %d, id_embed_path = %s}\n"
             "VAE tiling: %s\n",
             SAFE_STR(sd_img_gen_params->prompt),
             SAFE_STR(sd_img_gen_params->negative_prompt),
             sd_img_gen_params->clip_skip,
             sd_img_gen_params->width,
             sd_img_gen_params->height,
             SAFE_STR(sample_params_str),
             sd_img_gen_params->strength,
             sd_img_gen_params->seed,
             sd_img_gen_params->batch_count,
             sd_img_gen_params->ref_images_count,
             BOOL_STR(sd_img_gen_params->auto_resize_ref_image),
             BOOL_STR(sd_img_gen_params->increase_ref_index),
             sd_img_gen_params->control_strength,
             sd_img_gen_params->pm_params.style_strength,
             sd_img_gen_params->pm_params.id_images_count,
             SAFE_STR(sd_img_gen_params->pm_params.id_embed_path),
             BOOL_STR(sd_img_gen_params->vae_tiling_params.enabled));
    snprintf(buf + strlen(buf), 4096 - strlen(buf),
             "easycache: %s (threshold=%.3f, start=%.2f, end=%.2f)\n",
             sd_img_gen_params->easycache.enabled ? "enabled" : "disabled",
             sd_img_gen_params->easycache.reuse_threshold,
             sd_img_gen_params->easycache.start_percent,
             sd_img_gen_params->easycache.end_percent);
    free(sample_params_str);
    return buf;
}

void sd_vid_gen_params_init(sd_vid_gen_params_t* sd_vid_gen_params) {
    *sd_vid_gen_params = {};
    sd_sample_params_init(&sd_vid_gen_params->sample_params);
    sd_sample_params_init(&sd_vid_gen_params->high_noise_sample_params);
    sd_vid_gen_params->high_noise_sample_params.sample_steps = -1;
    sd_vid_gen_params->width                                 = 512;
    sd_vid_gen_params->height                                = 512;
    sd_vid_gen_params->strength                              = 0.75f;
    sd_vid_gen_params->seed                                  = -1;
    sd_vid_gen_params->video_frames                          = 6;
    sd_vid_gen_params->moe_boundary                          = 0.875f;
    sd_vid_gen_params->vace_strength                         = 1.f;
    sd_easycache_params_init(&sd_vid_gen_params->easycache);
}

struct sd_ctx_t {
    StableDiffusionGGML* sd = nullptr;
};

sd_ctx_t* new_sd_ctx(const sd_ctx_params_t* sd_ctx_params) {
    sd_ctx_t* sd_ctx = (sd_ctx_t*)malloc(sizeof(sd_ctx_t));
    if (sd_ctx == nullptr) {
        return nullptr;
    }

    sd_ctx->sd = new StableDiffusionGGML();
    if (sd_ctx->sd == nullptr) {
        free(sd_ctx);
        return nullptr;
    }

    if (!sd_ctx->sd->init(sd_ctx_params)) {
        delete sd_ctx->sd;
        sd_ctx->sd = nullptr;
        free(sd_ctx);
        return nullptr;
    }
    return sd_ctx;
}

void free_sd_ctx(sd_ctx_t* sd_ctx) {
    if (sd_ctx->sd != nullptr) {
        delete sd_ctx->sd;
        sd_ctx->sd = nullptr;
    }
    free(sd_ctx);
}

enum sample_method_t sd_get_default_sample_method(const sd_ctx_t* sd_ctx) {
    if (sd_ctx != nullptr && sd_ctx->sd != nullptr) {
        if (sd_version_is_dit(sd_ctx->sd->version)) {
            return EULER_SAMPLE_METHOD;
        }
    }
    return EULER_A_SAMPLE_METHOD;
}

enum scheduler_t sd_get_default_scheduler(const sd_ctx_t* sd_ctx, enum sample_method_t sample_method) {
    if (sd_ctx != nullptr && sd_ctx->sd != nullptr) {
        auto edm_v_denoiser = std::dynamic_pointer_cast<EDMVDenoiser>(sd_ctx->sd->denoiser);
        if (edm_v_denoiser) {
            return EXPONENTIAL_SCHEDULER;
        }
    }
    if (sample_method == LCM_SAMPLE_METHOD) {
        return LCM_SCHEDULER;
    }
    return DISCRETE_SCHEDULER;
}

sd_image_t* generate_image_internal(sd_ctx_t* sd_ctx,
                                    struct ggml_context* work_ctx,
                                    ggml_tensor* init_latent,
                                    std::string prompt,
                                    std::string negative_prompt,
                                    int clip_skip,
                                    sd_guidance_params_t guidance,
                                    float eta,
                                    int shifted_timestep,
                                    int width,
                                    int height,
                                    enum sample_method_t sample_method,
                                    const std::vector<float>& sigmas,
                                    int64_t seed,
                                    int batch_count,
                                    sd_image_t control_image,
                                    float control_strength,
                                    sd_pm_params_t pm_params,
                                    std::vector<sd_image_t*> ref_images,
                                    std::vector<ggml_tensor*> ref_latents,
                                    bool increase_ref_index,
                                    ggml_tensor* concat_latent                    = nullptr,
                                    ggml_tensor* denoise_mask                     = nullptr,
                                    const sd_easycache_params_t* easycache_params = nullptr) {
    if (seed < 0) {
        // Generally, when using the provided command line, the seed is always >0.
        // However, to prevent potential issues if 'stable-diffusion.cpp' is invoked as a library
        // by a third party with a seed <0, let's incorporate randomization here.
        srand((int)time(nullptr));
        seed = rand();
    }

    if (!std::isfinite(guidance.img_cfg)) {
        guidance.img_cfg = guidance.txt_cfg;
    }

    // for (auto v : sigmas) {
    //     std::cout << v << " ";
    // }
    // std::cout << std::endl;

    int sample_steps = sigmas.size() - 1;

    int64_t t0 = ggml_time_ms();

    // Photo Maker
    std::string prompt_text_only;
    ggml_tensor* init_img = nullptr;
    SDCondition id_cond;
    std::vector<bool> class_tokens_mask;

    ConditionerParams condition_params;
    condition_params.clip_skip       = clip_skip;
    condition_params.width           = width;
    condition_params.height          = height;
    condition_params.ref_images      = ref_images;
    condition_params.adm_in_channels = sd_ctx->sd->diffusion_model->get_adm_in_channels();

    if (sd_ctx->sd->stacked_id) {
        if (!sd_ctx->sd->pmid_lora->applied) {
            int64_t t0 = ggml_time_ms();
            sd_ctx->sd->pmid_lora->apply(sd_ctx->sd->tensors, sd_ctx->sd->version, sd_ctx->sd->n_threads);
            int64_t t1                     = ggml_time_ms();
            sd_ctx->sd->pmid_lora->applied = true;
            LOG_INFO("pmid_lora apply completed, taking %.2fs", (t1 - t0) * 1.0f / 1000);
            if (sd_ctx->sd->free_params_immediately) {
                sd_ctx->sd->pmid_lora->free_params_buffer();
            }
        }
        // preprocess input id images
        bool pmv2 = sd_ctx->sd->pmid_model->get_version() == PM_VERSION_2;
        if (pm_params.id_images_count > 0) {
            int clip_image_size                    = 224;
            sd_ctx->sd->pmid_model->style_strength = pm_params.style_strength;

            init_img = ggml_new_tensor_4d(work_ctx, GGML_TYPE_F32, clip_image_size, clip_image_size, 3, pm_params.id_images_count);

            std::vector<sd_image_f32_t> processed_id_images;
            for (int i = 0; i < pm_params.id_images_count; i++) {
                sd_image_f32_t id_image           = sd_image_t_to_sd_image_f32_t(pm_params.id_images[i]);
                sd_image_f32_t processed_id_image = clip_preprocess(id_image, clip_image_size, clip_image_size);
                free(id_image.data);
                id_image.data = nullptr;
                processed_id_images.push_back(processed_id_image);
            }

            ggml_ext_tensor_iter(init_img, [&](ggml_tensor* init_img, int64_t i0, int64_t i1, int64_t i2, int64_t i3) {
                float value = sd_image_get_f32(processed_id_images[i3], i0, i1, i2, false);
                ggml_ext_tensor_set_f32(init_img, value, i0, i1, i2, i3);
            });

            for (auto& image : processed_id_images) {
                free(image.data);
                image.data = nullptr;
            }
            processed_id_images.clear();

            int64_t t0                      = ggml_time_ms();
            condition_params.text           = prompt;
            condition_params.num_input_imgs = pm_params.id_images_count;
            auto cond_tup                   = sd_ctx->sd->cond_stage_model->get_learned_condition_with_trigger(work_ctx,
                                                                                                               sd_ctx->sd->n_threads,
                                                                                                               condition_params);
            id_cond                         = std::get<0>(cond_tup);
            class_tokens_mask               = std::get<1>(cond_tup);  //
            struct ggml_tensor* id_embeds   = nullptr;
            if (pmv2 && pm_params.id_embed_path != nullptr) {
                id_embeds = load_tensor_from_file(work_ctx, pm_params.id_embed_path);
                // print_ggml_tensor(id_embeds, true, "id_embeds:");
            }
            if (pmv2 && id_embeds == nullptr) {
                LOG_WARN("Provided PhotoMaker images, but NO valid ID embeds file for PM v2");
                LOG_WARN("Turn off PhotoMaker");
                sd_ctx->sd->stacked_id = false;
            } else {
                if (pmv2 && pm_params.id_images_count != id_embeds->ne[1]) {
                    LOG_WARN("PhotoMaker image count (%d) does NOT match ID embeds (%d). You should run face_detect.py again.", pm_params.id_images_count, id_embeds->ne[1]);
                    LOG_WARN("Turn off PhotoMaker");
                    sd_ctx->sd->stacked_id = false;
                } else {
                    id_cond.c_crossattn = sd_ctx->sd->id_encoder(work_ctx, init_img, id_cond.c_crossattn, id_embeds, class_tokens_mask);
                    int64_t t1          = ggml_time_ms();
                    LOG_INFO("Photomaker ID Stacking, taking %" PRId64 " ms", t1 - t0);
                    if (sd_ctx->sd->free_params_immediately) {
                        sd_ctx->sd->pmid_model->free_params_buffer();
                    }
                    // Encode input prompt without the trigger word for delayed conditioning
                    prompt_text_only = sd_ctx->sd->cond_stage_model->remove_trigger_from_prompt(work_ctx, prompt);
                    // printf("%s || %s \n", prompt.c_str(), prompt_text_only.c_str());
                    prompt = prompt_text_only;  //
                    if (sample_steps < 50) {
                        LOG_WARN("It's recommended to use >= 50 steps for photo maker!");
                    }
                }
            }
        } else {
            LOG_WARN("Provided PhotoMaker model file, but NO input ID images");
            LOG_WARN("Turn off PhotoMaker");
            sd_ctx->sd->stacked_id = false;
        }
    }

    // Get learned condition
    condition_params.text            = prompt;
    condition_params.zero_out_masked = false;
    SDCondition cond                 = sd_ctx->sd->cond_stage_model->get_learned_condition(work_ctx,
                                                                                           sd_ctx->sd->n_threads,
                                                                                           condition_params);

    SDCondition uncond;
    if (guidance.txt_cfg != 1.0 ||
        (sd_version_is_inpaint_or_unet_edit(sd_ctx->sd->version) && guidance.txt_cfg != guidance.img_cfg)) {
        bool zero_out_masked = false;
        if (sd_version_is_sdxl(sd_ctx->sd->version) && negative_prompt.size() == 0 && !sd_ctx->sd->is_using_edm_v_parameterization) {
            zero_out_masked = true;
        }
        condition_params.text            = negative_prompt;
        condition_params.zero_out_masked = zero_out_masked;
        uncond                           = sd_ctx->sd->cond_stage_model->get_learned_condition(work_ctx,
                                                                                               sd_ctx->sd->n_threads,
                                                                                               condition_params);
    }
    int64_t t1 = ggml_time_ms();
    LOG_INFO("get_learned_condition completed, taking %" PRId64 " ms", t1 - t0);

    if (sd_ctx->sd->free_params_immediately) {
        sd_ctx->sd->cond_stage_model->free_params_buffer();
    }

    // Control net hint
    struct ggml_tensor* image_hint = nullptr;
    if (control_image.data != nullptr) {
        image_hint = ggml_new_tensor_4d(work_ctx, GGML_TYPE_F32, width, height, 3, 1);
        sd_image_to_ggml_tensor(control_image, image_hint);
    }

    // Sample
    std::vector<struct ggml_tensor*> final_latents;  // collect latents to decode
    int C = sd_ctx->sd->get_latent_channel();
    int W = width / sd_ctx->sd->get_vae_scale_factor();
    int H = height / sd_ctx->sd->get_vae_scale_factor();

    struct ggml_tensor* control_latent = nullptr;
    if (sd_version_is_control(sd_ctx->sd->version) && image_hint != nullptr) {
        control_latent = sd_ctx->sd->encode_first_stage(work_ctx, image_hint);
        ggml_ext_tensor_scale_inplace(control_latent, control_strength);
    }

    if (sd_version_is_inpaint(sd_ctx->sd->version)) {
        int64_t mask_channels = 1;
        if (sd_ctx->sd->version == VERSION_FLUX_FILL) {
            mask_channels = 8 * 8;  // flatten the whole mask
        } else if (sd_ctx->sd->version == VERSION_FLEX_2) {
            mask_channels = 1 + init_latent->ne[2];
        }
        auto empty_latent = ggml_new_tensor_4d(work_ctx, GGML_TYPE_F32, init_latent->ne[0], init_latent->ne[1], mask_channels + init_latent->ne[2], 1);
        // no mask, set the whole image as masked
        for (int64_t x = 0; x < empty_latent->ne[0]; x++) {
            for (int64_t y = 0; y < empty_latent->ne[1]; y++) {
                if (sd_ctx->sd->version == VERSION_FLUX_FILL) {
                    // TODO: this might be wrong
                    for (int64_t c = 0; c < init_latent->ne[2]; c++) {
                        ggml_ext_tensor_set_f32(empty_latent, 0, x, y, c);
                    }
                    for (int64_t c = init_latent->ne[2]; c < empty_latent->ne[2]; c++) {
                        ggml_ext_tensor_set_f32(empty_latent, 1, x, y, c);
                    }
                } else if (sd_ctx->sd->version == VERSION_FLEX_2) {
                    for (int64_t c = 0; c < empty_latent->ne[2]; c++) {
                        // 0x16,1x1,0x16
                        ggml_ext_tensor_set_f32(empty_latent, c == init_latent->ne[2], x, y, c);
                    }
                } else {
                    ggml_ext_tensor_set_f32(empty_latent, 1, x, y, 0);
                    for (int64_t c = 1; c < empty_latent->ne[2]; c++) {
                        ggml_ext_tensor_set_f32(empty_latent, 0, x, y, c);
                    }
                }
            }
        }

        if (sd_ctx->sd->version == VERSION_FLEX_2 && control_latent != nullptr && sd_ctx->sd->control_net == nullptr) {
            bool no_inpaint = concat_latent == nullptr;
            if (no_inpaint) {
                concat_latent = ggml_new_tensor_4d(work_ctx, GGML_TYPE_F32, init_latent->ne[0], init_latent->ne[1], mask_channels + init_latent->ne[2], 1);
            }
            // fill in the control image here
            for (int64_t x = 0; x < control_latent->ne[0]; x++) {
                for (int64_t y = 0; y < control_latent->ne[1]; y++) {
                    if (no_inpaint) {
                        for (int64_t c = 0; c < concat_latent->ne[2] - control_latent->ne[2]; c++) {
                            // 0x16,1x1,0x16
                            ggml_ext_tensor_set_f32(concat_latent, c == init_latent->ne[2], x, y, c);
                        }
                    }
                    for (int64_t c = 0; c < control_latent->ne[2]; c++) {
                        float v = ggml_ext_tensor_get_f32(control_latent, x, y, c);
                        ggml_ext_tensor_set_f32(concat_latent, v, x, y, concat_latent->ne[2] - control_latent->ne[2] + c);
                    }
                }
            }
        } else if (concat_latent == nullptr) {
            concat_latent = empty_latent;
        }
        cond.c_concat   = concat_latent;
        uncond.c_concat = empty_latent;
        denoise_mask    = nullptr;
    } else if (sd_version_is_unet_edit(sd_ctx->sd->version)) {
        auto empty_latent = ggml_dup_tensor(work_ctx, init_latent);
        ggml_set_f32(empty_latent, 0);
        uncond.c_concat = empty_latent;
        cond.c_concat   = ref_latents[0];
        if (cond.c_concat == nullptr) {
            cond.c_concat = empty_latent;
        }
    } else if (sd_version_is_control(sd_ctx->sd->version)) {
        auto empty_latent = ggml_dup_tensor(work_ctx, init_latent);
        ggml_set_f32(empty_latent, 0);
        uncond.c_concat = empty_latent;
        if (sd_ctx->sd->control_net == nullptr) {
            cond.c_concat = control_latent;
        }
        if (cond.c_concat == nullptr) {
            cond.c_concat = empty_latent;
        }
    }
    SDCondition img_cond;
    if (uncond.c_crossattn != nullptr &&
        (sd_version_is_inpaint_or_unet_edit(sd_ctx->sd->version) && guidance.txt_cfg != guidance.img_cfg)) {
        img_cond = SDCondition(uncond.c_crossattn, uncond.c_vector, cond.c_concat);
    }
    for (int b = 0; b < batch_count; b++) {
        int64_t sampling_start = ggml_time_ms();
        int64_t cur_seed       = seed + b;
        LOG_INFO("generating image: %i/%i - seed %" PRId64, b + 1, batch_count, cur_seed);

        sd_ctx->sd->rng->manual_seed(cur_seed);
        sd_ctx->sd->sampler_rng->manual_seed(cur_seed);
        struct ggml_tensor* x_t   = init_latent;
        struct ggml_tensor* noise = ggml_new_tensor_4d(work_ctx, GGML_TYPE_F32, W, H, C, 1);
        ggml_ext_im_set_randn_f32(noise, sd_ctx->sd->rng);

        int start_merge_step = -1;
        if (sd_ctx->sd->stacked_id) {
            start_merge_step = int(sd_ctx->sd->pmid_model->style_strength / 100.f * sample_steps);
            // if (start_merge_step > 30)
            //     start_merge_step = 30;
            LOG_INFO("PHOTOMAKER: start_merge_step: %d", start_merge_step);
        }

        struct ggml_tensor* x_0 = sd_ctx->sd->sample(work_ctx,
                                                     sd_ctx->sd->diffusion_model,
                                                     true,
                                                     x_t,
                                                     noise,
                                                     cond,
                                                     uncond,
                                                     img_cond,
                                                     image_hint,
                                                     control_strength,
                                                     guidance,
                                                     eta,
                                                     shifted_timestep,
                                                     sample_method,
                                                     sigmas,
                                                     start_merge_step,
                                                     id_cond,
                                                     ref_latents,
                                                     increase_ref_index,
                                                     denoise_mask,
                                                     nullptr,
                                                     1.0f,
                                                     easycache_params);
        int64_t sampling_end    = ggml_time_ms();
        if (x_0 != nullptr) {
            // print_ggml_tensor(x_0);
            LOG_INFO("sampling completed, taking %.2fs", (sampling_end - sampling_start) * 1.0f / 1000);
            final_latents.push_back(x_0);
        } else {
            LOG_ERROR("sampling for image %d/%d failed after %.2fs", b + 1, batch_count, (sampling_end - sampling_start) * 1.0f / 1000);
        }
    }

    if (sd_ctx->sd->free_params_immediately) {
        sd_ctx->sd->diffusion_model->free_params_buffer();
    }
    int64_t t3 = ggml_time_ms();
    LOG_INFO("generating %" PRId64 " latent images completed, taking %.2fs", final_latents.size(), (t3 - t1) * 1.0f / 1000);

    // Decode to image
    LOG_INFO("decoding %zu latents", final_latents.size());
    std::vector<struct ggml_tensor*> decoded_images;  // collect decoded images
    for (size_t i = 0; i < final_latents.size(); i++) {
        t1                      = ggml_time_ms();
        struct ggml_tensor* img = sd_ctx->sd->decode_first_stage(work_ctx, final_latents[i] /* x_0 */);
        // print_ggml_tensor(img);
        if (img != nullptr) {
            decoded_images.push_back(img);
        }
        int64_t t2 = ggml_time_ms();
        LOG_INFO("latent %" PRId64 " decoded, taking %.2fs", i + 1, (t2 - t1) * 1.0f / 1000);
    }

    int64_t t4 = ggml_time_ms();
    LOG_INFO("decode_first_stage completed, taking %.2fs", (t4 - t3) * 1.0f / 1000);
    if (sd_ctx->sd->free_params_immediately && !sd_ctx->sd->use_tiny_autoencoder) {
        sd_ctx->sd->first_stage_model->free_params_buffer();
    }

    sd_ctx->sd->lora_stat();

    sd_image_t* result_images = (sd_image_t*)calloc(batch_count, sizeof(sd_image_t));
    if (result_images == nullptr) {
        ggml_free(work_ctx);
        return nullptr;
    }

    for (size_t i = 0; i < decoded_images.size(); i++) {
        result_images[i].width   = width;
        result_images[i].height  = height;
        result_images[i].channel = 3;
        result_images[i].data    = ggml_tensor_to_sd_image(decoded_images[i]);
    }
    ggml_free(work_ctx);

    return result_images;
}

sd_image_t* generate_image(sd_ctx_t* sd_ctx, const sd_img_gen_params_t* sd_img_gen_params) {
    sd_ctx->sd->vae_tiling_params = sd_img_gen_params->vae_tiling_params;
    int width                     = sd_img_gen_params->width;
    int height                    = sd_img_gen_params->height;

    int vae_scale_factor            = sd_ctx->sd->get_vae_scale_factor();
    int diffusion_model_down_factor = sd_ctx->sd->get_diffusion_model_down_factor();
    int spatial_multiple            = vae_scale_factor * diffusion_model_down_factor;

    int width_offset  = align_up_offset(width, spatial_multiple);
    int height_offset = align_up_offset(height, spatial_multiple);
    if (width_offset > 0 || height_offset > 0) {
        width += width_offset;
        height += height_offset;
        LOG_WARN("align up %dx%d to %dx%d (multiple=%d)", sd_img_gen_params->width, sd_img_gen_params->height, width, height, spatial_multiple);
    }

    LOG_DEBUG("generate_image %dx%d", width, height);
    if (sd_ctx == nullptr || sd_img_gen_params == nullptr) {
        return nullptr;
    }

    struct ggml_init_params params;
    params.mem_size   = static_cast<size_t>(1024 * 1024) * 1024;  // 1G
    params.mem_buffer = nullptr;
    params.no_alloc   = false;
    // LOG_DEBUG("mem_size %u ", params.mem_size);

    struct ggml_context* work_ctx = ggml_init(params);
    if (!work_ctx) {
        LOG_ERROR("ggml_init() failed");
        return nullptr;
    }

    int64_t seed = sd_img_gen_params->seed;
    if (seed < 0) {
        srand((int)time(nullptr));
        seed = rand();
    }
    sd_ctx->sd->rng->manual_seed(seed);
    sd_ctx->sd->sampler_rng->manual_seed(seed);

    size_t t0 = ggml_time_ms();

    // Apply lora
    sd_ctx->sd->apply_loras(sd_img_gen_params->loras, sd_img_gen_params->lora_count);

    enum sample_method_t sample_method = sd_img_gen_params->sample_params.sample_method;
    if (sample_method == SAMPLE_METHOD_COUNT) {
        sample_method = sd_get_default_sample_method(sd_ctx);
    }
    LOG_INFO("sampling using %s method", sampling_methods_str[sample_method]);

    int sample_steps = sd_img_gen_params->sample_params.sample_steps;
    std::vector<float> sigmas;
    if (sd_img_gen_params->sample_params.custom_sigmas_count > 0) {
        sigmas = std::vector<float>(sd_img_gen_params->sample_params.custom_sigmas,
                                    sd_img_gen_params->sample_params.custom_sigmas + sd_img_gen_params->sample_params.custom_sigmas_count);
        if (sample_steps != sigmas.size() - 1) {
            sample_steps = static_cast<int>(sigmas.size()) - 1;
            LOG_WARN("sample_steps != custom_sigmas_count - 1, set sample_steps to %d", sample_steps);
        }
    } else {
        scheduler_t scheduler = sd_img_gen_params->sample_params.scheduler;
        if (scheduler == SCHEDULER_COUNT) {
            scheduler = sd_get_default_scheduler(sd_ctx, sample_method);
        }
        sigmas = sd_ctx->sd->denoiser->get_sigmas(sample_steps,
                                                  sd_ctx->sd->get_image_seq_len(height, width),
                                                  scheduler,
                                                  sd_ctx->sd->version);
    }

    ggml_tensor* init_latent   = nullptr;
    ggml_tensor* concat_latent = nullptr;
    ggml_tensor* denoise_mask  = nullptr;
    if (sd_img_gen_params->init_image.data) {
        LOG_INFO("IMG2IMG");

        size_t t_enc = static_cast<size_t>(sample_steps * sd_img_gen_params->strength);
        if (t_enc == sample_steps)
            t_enc--;
        LOG_INFO("target t_enc is %zu steps", t_enc);
        std::vector<float> sigma_sched;
        sigma_sched.assign(sigmas.begin() + sample_steps - t_enc - 1, sigmas.end());
        sigmas = sigma_sched;

        ggml_tensor* init_img = ggml_new_tensor_4d(work_ctx, GGML_TYPE_F32, width, height, 3, 1);
        ggml_tensor* mask_img = ggml_new_tensor_4d(work_ctx, GGML_TYPE_F32, width, height, 1, 1);

        sd_image_to_ggml_tensor(sd_img_gen_params->mask_image, mask_img);
        sd_image_to_ggml_tensor(sd_img_gen_params->init_image, init_img);

        if (sd_version_is_inpaint(sd_ctx->sd->version)) {
            int64_t mask_channels = 1;
            if (sd_ctx->sd->version == VERSION_FLUX_FILL) {
                mask_channels = vae_scale_factor * vae_scale_factor;  // flatten the whole mask
            } else if (sd_ctx->sd->version == VERSION_FLEX_2) {
                mask_channels = 1 + sd_ctx->sd->get_latent_channel();
            }
            ggml_tensor* masked_latent = nullptr;

            if (sd_ctx->sd->version != VERSION_FLEX_2) {
                // most inpaint models mask before vae
                ggml_tensor* masked_img = ggml_new_tensor_4d(work_ctx, GGML_TYPE_F32, width, height, 3, 1);
                ggml_ext_tensor_apply_mask(init_img, mask_img, masked_img);
                masked_latent = sd_ctx->sd->encode_first_stage(work_ctx, masked_img);
                init_latent   = sd_ctx->sd->encode_first_stage(work_ctx, init_img);
            } else {
                // mask after vae
                init_latent   = sd_ctx->sd->encode_first_stage(work_ctx, init_img);
                masked_latent = ggml_new_tensor_4d(work_ctx, GGML_TYPE_F32, init_latent->ne[0], init_latent->ne[1], init_latent->ne[2], 1);
                ggml_ext_tensor_apply_mask(init_latent, mask_img, masked_latent, 0.);
            }
            concat_latent = ggml_new_tensor_4d(work_ctx,
                                               GGML_TYPE_F32,
                                               masked_latent->ne[0],
                                               masked_latent->ne[1],
                                               mask_channels + masked_latent->ne[2],
                                               1);
            for (int ix = 0; ix < masked_latent->ne[0]; ix++) {
                for (int iy = 0; iy < masked_latent->ne[1]; iy++) {
                    int mx = ix * vae_scale_factor;
                    int my = iy * vae_scale_factor;
                    if (sd_ctx->sd->version == VERSION_FLUX_FILL) {
                        for (int k = 0; k < masked_latent->ne[2]; k++) {
                            float v = ggml_ext_tensor_get_f32(masked_latent, ix, iy, k);
                            ggml_ext_tensor_set_f32(concat_latent, v, ix, iy, k);
                        }
                        // "Encode" 8x8 mask chunks into a flattened 1x64 vector, and concatenate to masked image
                        for (int x = 0; x < vae_scale_factor; x++) {
                            for (int y = 0; y < vae_scale_factor; y++) {
                                float m = ggml_ext_tensor_get_f32(mask_img, mx + x, my + y);
                                // TODO: check if the way the mask is flattened is correct (is it supposed to be x*vae_scale_factor+y or x+vae_scale_factor*y?)
                                // python code was using "b (h vae_scale_factor) (w vae_scale_factor) -> b (vae_scale_factor vae_scale_factor) h w"
                                ggml_ext_tensor_set_f32(concat_latent, m, ix, iy, masked_latent->ne[2] + x * vae_scale_factor + y);
                            }
                        }
                    } else if (sd_ctx->sd->version == VERSION_FLEX_2) {
                        float m = ggml_ext_tensor_get_f32(mask_img, mx, my);
                        // masked image
                        for (int k = 0; k < masked_latent->ne[2]; k++) {
                            float v = ggml_ext_tensor_get_f32(masked_latent, ix, iy, k);
                            ggml_ext_tensor_set_f32(concat_latent, v, ix, iy, k);
                        }
                        // downsampled mask
                        ggml_ext_tensor_set_f32(concat_latent, m, ix, iy, masked_latent->ne[2]);
                        // control (todo: support this)
                        for (int k = 0; k < masked_latent->ne[2]; k++) {
                            ggml_ext_tensor_set_f32(concat_latent, 0, ix, iy, masked_latent->ne[2] + 1 + k);
                        }
                    } else {
                        float m = ggml_ext_tensor_get_f32(mask_img, mx, my);
                        ggml_ext_tensor_set_f32(concat_latent, m, ix, iy, 0);
                        for (int k = 0; k < masked_latent->ne[2]; k++) {
                            float v = ggml_ext_tensor_get_f32(masked_latent, ix, iy, k);
                            ggml_ext_tensor_set_f32(concat_latent, v, ix, iy, k + mask_channels);
                        }
                    }
                }
            }
        } else {
            init_latent = sd_ctx->sd->encode_first_stage(work_ctx, init_img);
        }

        {
            // LOG_WARN("Inpainting with a base model is not great");
            denoise_mask = ggml_new_tensor_4d(work_ctx, GGML_TYPE_F32, width / vae_scale_factor, height / vae_scale_factor, 1, 1);
            for (int ix = 0; ix < denoise_mask->ne[0]; ix++) {
                for (int iy = 0; iy < denoise_mask->ne[1]; iy++) {
                    int mx  = ix * vae_scale_factor;
                    int my  = iy * vae_scale_factor;
                    float m = ggml_ext_tensor_get_f32(mask_img, mx, my);
                    ggml_ext_tensor_set_f32(denoise_mask, m, ix, iy);
                }
            }
        }
    } else {
        LOG_INFO("TXT2IMG");
        if (sd_version_is_inpaint(sd_ctx->sd->version)) {
            LOG_WARN("This is an inpainting model, this should only be used in img2img mode with a mask");
        }
        init_latent = sd_ctx->sd->generate_init_latent(work_ctx, width, height);
    }

    sd_guidance_params_t guidance = sd_img_gen_params->sample_params.guidance;
    std::vector<sd_image_t*> ref_images;
    for (int i = 0; i < sd_img_gen_params->ref_images_count; i++) {
        ref_images.push_back(&sd_img_gen_params->ref_images[i]);
    }

    std::vector<uint8_t> empty_image_data;
    sd_image_t empty_image = {(uint32_t)width, (uint32_t)height, 3, nullptr};
    if (ref_images.empty() && sd_version_is_unet_edit(sd_ctx->sd->version)) {
        LOG_WARN("This model needs at least one reference image; using an empty reference");
        empty_image_data.resize(width * height * 3);
        ref_images.push_back(&empty_image);
        empty_image.data = empty_image_data.data();
        guidance.img_cfg = 0.f;
    }

    if (ref_images.size() > 0) {
        LOG_INFO("EDIT mode");
    }

    std::vector<ggml_tensor*> ref_latents;
    for (int i = 0; i < ref_images.size(); i++) {
        ggml_tensor* img;
        if (sd_img_gen_params->auto_resize_ref_image) {
            LOG_DEBUG("auto resize ref images");
            sd_image_f32_t ref_image = sd_image_t_to_sd_image_f32_t(*ref_images[i]);
            int VAE_IMAGE_SIZE       = std::min(1024 * 1024, width * height);
            double vae_width         = sqrt(VAE_IMAGE_SIZE * ref_image.width / ref_image.height);
            double vae_height        = vae_width * ref_image.height / ref_image.width;

            int factor = 16;
            if (sd_version_is_qwen_image(sd_ctx->sd->version)) {
                factor = 32;
            }

            vae_height = round(vae_height / factor) * factor;
            vae_width  = round(vae_width / factor) * factor;

            sd_image_f32_t resized_image = resize_sd_image_f32_t(ref_image, static_cast<int>(vae_width), static_cast<int>(vae_height));
            free(ref_image.data);
            ref_image.data = nullptr;

            LOG_DEBUG("resize vae ref image %d from %dx%d to %dx%d", i, ref_image.height, ref_image.width, resized_image.height, resized_image.width);

            img = ggml_new_tensor_4d(work_ctx,
                                     GGML_TYPE_F32,
                                     resized_image.width,
                                     resized_image.height,
                                     3,
                                     1);
            sd_image_f32_to_ggml_tensor(resized_image, img);
            free(resized_image.data);
            resized_image.data = nullptr;
        } else {
            img = ggml_new_tensor_4d(work_ctx,
                                     GGML_TYPE_F32,
                                     ref_images[i]->width,
                                     ref_images[i]->height,
                                     3,
                                     1);
            sd_image_to_ggml_tensor(*ref_images[i], img);
        }

        // print_ggml_tensor(img, false, "img");

        ggml_tensor* latent = sd_ctx->sd->encode_first_stage(work_ctx, img);
        ref_latents.push_back(latent);
    }

    if (sd_img_gen_params->init_image.data != nullptr || sd_img_gen_params->ref_images_count > 0) {
        size_t t1 = ggml_time_ms();
        LOG_INFO("encode_first_stage completed, taking %.2fs", (t1 - t0) * 1.0f / 1000);
    }

    sd_image_t* result_images = generate_image_internal(sd_ctx,
                                                        work_ctx,
                                                        init_latent,
                                                        SAFE_STR(sd_img_gen_params->prompt),
                                                        SAFE_STR(sd_img_gen_params->negative_prompt),
                                                        sd_img_gen_params->clip_skip,
                                                        guidance,
                                                        sd_img_gen_params->sample_params.eta,
                                                        sd_img_gen_params->sample_params.shifted_timestep,
                                                        width,
                                                        height,
                                                        sample_method,
                                                        sigmas,
                                                        seed,
                                                        sd_img_gen_params->batch_count,
                                                        sd_img_gen_params->control_image,
                                                        sd_img_gen_params->control_strength,
                                                        sd_img_gen_params->pm_params,
                                                        ref_images,
                                                        ref_latents,
                                                        sd_img_gen_params->increase_ref_index,
                                                        concat_latent,
                                                        denoise_mask,
                                                        &sd_img_gen_params->easycache);

    size_t t2 = ggml_time_ms();

    LOG_INFO("generate_image completed in %.2fs", (t2 - t0) * 1.0f / 1000);

    return result_images;
}

SD_API sd_image_t* generate_video(sd_ctx_t* sd_ctx, const sd_vid_gen_params_t* sd_vid_gen_params, int* num_frames_out) {
    if (sd_ctx == nullptr || sd_vid_gen_params == nullptr) {
        return nullptr;
    }

    std::string prompt          = SAFE_STR(sd_vid_gen_params->prompt);
    std::string negative_prompt = SAFE_STR(sd_vid_gen_params->negative_prompt);

    int width        = sd_vid_gen_params->width;
    int height       = sd_vid_gen_params->height;
    int frames       = sd_vid_gen_params->video_frames;
    frames           = (frames - 1) / 4 * 4 + 1;
    int sample_steps = sd_vid_gen_params->sample_params.sample_steps;

    int vae_scale_factor            = sd_ctx->sd->get_vae_scale_factor();
    int diffusion_model_down_factor = sd_ctx->sd->get_diffusion_model_down_factor();
    int spatial_multiple            = vae_scale_factor * diffusion_model_down_factor;

    int width_offset  = align_up_offset(width, spatial_multiple);
    int height_offset = align_up_offset(height, spatial_multiple);
    if (width_offset > 0 || height_offset > 0) {
        width += width_offset;
        height += height_offset;
        LOG_WARN("align up %dx%d to %dx%d (multiple=%d)", sd_vid_gen_params->width, sd_vid_gen_params->height, width, height, spatial_multiple);
    }
    LOG_INFO("generate_video %dx%dx%d", width, height, frames);

    enum sample_method_t sample_method = sd_vid_gen_params->sample_params.sample_method;
    if (sample_method == SAMPLE_METHOD_COUNT) {
        sample_method = sd_get_default_sample_method(sd_ctx);
    }
    LOG_INFO("sampling using %s method", sampling_methods_str[sample_method]);

    int high_noise_sample_steps = 0;
    if (sd_ctx->sd->high_noise_diffusion_model) {
        high_noise_sample_steps = sd_vid_gen_params->high_noise_sample_params.sample_steps;
    }

    int total_steps = sample_steps;

    if (high_noise_sample_steps > 0) {
        total_steps += high_noise_sample_steps;
    }

    std::vector<float> sigmas;
    if (sd_vid_gen_params->sample_params.custom_sigmas_count > 0) {
        sigmas = std::vector<float>(sd_vid_gen_params->sample_params.custom_sigmas,
                                    sd_vid_gen_params->sample_params.custom_sigmas + sd_vid_gen_params->sample_params.custom_sigmas_count);
        if (total_steps != sigmas.size() - 1) {
            total_steps = static_cast<int>(sigmas.size()) - 1;
            LOG_WARN("total_steps != custom_sigmas_count - 1, set total_steps to %d", total_steps);
            if (sample_steps >= total_steps) {
                sample_steps = total_steps;
                LOG_WARN("total_steps != custom_sigmas_count - 1, set sample_steps to %d", sample_steps);
            }
            if (high_noise_sample_steps > 0) {
                high_noise_sample_steps = total_steps - sample_steps;
                LOG_WARN("total_steps != custom_sigmas_count - 1, set high_noise_sample_steps to %d", high_noise_sample_steps);
            }
        }
    } else {
        scheduler_t scheduler = sd_vid_gen_params->sample_params.scheduler;
        if (scheduler == SCHEDULER_COUNT) {
            scheduler = sd_get_default_scheduler(sd_ctx, sample_method);
        }
        sigmas = sd_ctx->sd->denoiser->get_sigmas(total_steps,
                                                  0,
                                                  scheduler,
                                                  sd_ctx->sd->version);
    }

    if (high_noise_sample_steps < 0) {
        // timesteps ∝ sigmas for Flow models (like wan2.2 a14b)
        for (size_t i = 0; i < sigmas.size(); ++i) {
            if (sigmas[i] < sd_vid_gen_params->moe_boundary) {
                high_noise_sample_steps = i;
                break;
            }
        }
        LOG_DEBUG("switching from high noise model at step %d", high_noise_sample_steps);
    }

    struct ggml_init_params params;
    params.mem_size   = static_cast<size_t>(1024 * 1024) * 1024;  // 1G
    params.mem_buffer = nullptr;
    params.no_alloc   = false;
    // LOG_DEBUG("mem_size %u ", params.mem_size);

    struct ggml_context* work_ctx = ggml_init(params);
    if (!work_ctx) {
        LOG_ERROR("ggml_init() failed");
        return nullptr;
    }

    int64_t seed = sd_vid_gen_params->seed;
    if (seed < 0) {
        seed = (int)time(nullptr);
    }

    sd_ctx->sd->rng->manual_seed(seed);
    sd_ctx->sd->sampler_rng->manual_seed(seed);

    int64_t t0 = ggml_time_ms();

    // Apply lora
    sd_ctx->sd->apply_loras(sd_vid_gen_params->loras, sd_vid_gen_params->lora_count);

    ggml_tensor* init_latent        = nullptr;
    ggml_tensor* clip_vision_output = nullptr;
    ggml_tensor* concat_latent      = nullptr;
    ggml_tensor* denoise_mask       = nullptr;
    ggml_tensor* vace_context       = nullptr;
    int64_t ref_image_num           = 0;  // for vace
    if (sd_ctx->sd->diffusion_model->get_desc() == "Wan2.1-I2V-14B" ||
        sd_ctx->sd->diffusion_model->get_desc() == "Wan2.2-I2V-14B" ||
        sd_ctx->sd->diffusion_model->get_desc() == "Wan2.1-I2V-1.3B" ||
        sd_ctx->sd->diffusion_model->get_desc() == "Wan2.1-FLF2V-14B") {
        LOG_INFO("IMG2VID");

        if (sd_ctx->sd->diffusion_model->get_desc() == "Wan2.1-I2V-14B" ||
            sd_ctx->sd->diffusion_model->get_desc() == "Wan2.1-I2V-1.3B" ||
            sd_ctx->sd->diffusion_model->get_desc() == "Wan2.1-FLF2V-14B") {
            if (sd_vid_gen_params->init_image.data) {
                clip_vision_output = sd_ctx->sd->get_clip_vision_output(work_ctx, sd_vid_gen_params->init_image, false, -2);
            } else {
                clip_vision_output = sd_ctx->sd->get_clip_vision_output(work_ctx, sd_vid_gen_params->init_image, false, -2, true);
            }

            if (sd_ctx->sd->diffusion_model->get_desc() == "Wan2.1-FLF2V-14B") {
                ggml_tensor* end_image_clip_vision_output = nullptr;
                if (sd_vid_gen_params->end_image.data) {
                    end_image_clip_vision_output = sd_ctx->sd->get_clip_vision_output(work_ctx, sd_vid_gen_params->end_image, false, -2);
                } else {
                    end_image_clip_vision_output = sd_ctx->sd->get_clip_vision_output(work_ctx, sd_vid_gen_params->end_image, false, -2, true);
                }
                clip_vision_output = ggml_ext_tensor_concat(work_ctx, clip_vision_output, end_image_clip_vision_output, 1);
            }

            int64_t t1 = ggml_time_ms();
            LOG_INFO("get_clip_vision_output completed, taking %" PRId64 " ms", t1 - t0);
        }

        int64_t t1         = ggml_time_ms();
        ggml_tensor* image = ggml_new_tensor_4d(work_ctx, GGML_TYPE_F32, width, height, frames, 3);
        ggml_ext_tensor_iter(image, [&](ggml_tensor* image, int64_t i0, int64_t i1, int64_t i2, int64_t i3) {
            float value = 0.5f;
            if (i2 == 0 && sd_vid_gen_params->init_image.data) {  // start image
                value = *(sd_vid_gen_params->init_image.data + i1 * width * 3 + i0 * 3 + i3);
                value /= 255.f;
            } else if (i2 == frames - 1 && sd_vid_gen_params->end_image.data) {
                value = *(sd_vid_gen_params->end_image.data + i1 * width * 3 + i0 * 3 + i3);
                value /= 255.f;
            }
            ggml_ext_tensor_set_f32(image, value, i0, i1, i2, i3);
        });

        concat_latent = sd_ctx->sd->encode_first_stage(work_ctx, image);  // [b*c, t, h/vae_scale_factor, w/vae_scale_factor]

        int64_t t2 = ggml_time_ms();
        LOG_INFO("encode_first_stage completed, taking %" PRId64 " ms", t2 - t1);

        ggml_tensor* concat_mask = ggml_new_tensor_4d(work_ctx,
                                                      GGML_TYPE_F32,
                                                      concat_latent->ne[0],
                                                      concat_latent->ne[1],
                                                      concat_latent->ne[2],
                                                      4);  // [b*4, t, w/vae_scale_factor, h/vae_scale_factor]
        ggml_ext_tensor_iter(concat_mask, [&](ggml_tensor* concat_mask, int64_t i0, int64_t i1, int64_t i2, int64_t i3) {
            float value = 0.0f;
            if (i2 == 0 && sd_vid_gen_params->init_image.data) {  // start image
                value = 1.0f;
            } else if (i2 == frames - 1 && sd_vid_gen_params->end_image.data && i3 == 3) {
                value = 1.0f;
            }
            ggml_ext_tensor_set_f32(concat_mask, value, i0, i1, i2, i3);
        });

        concat_latent = ggml_ext_tensor_concat(work_ctx, concat_mask, concat_latent, 3);  // [b*(c+4), t, h/vae_scale_factor, w/vae_scale_factor]
    } else if (sd_ctx->sd->diffusion_model->get_desc() == "Wan2.2-TI2V-5B" && sd_vid_gen_params->init_image.data) {
        LOG_INFO("IMG2VID");

        int64_t t1            = ggml_time_ms();
        ggml_tensor* init_img = ggml_new_tensor_4d(work_ctx, GGML_TYPE_F32, width, height, 3, 1);
        sd_image_to_ggml_tensor(sd_vid_gen_params->init_image, init_img);
        init_img = ggml_reshape_4d(work_ctx, init_img, width, height, 1, 3);

        auto init_image_latent = sd_ctx->sd->vae_encode(work_ctx, init_img);  // [b*c, 1, h/16, w/16]

        init_latent  = sd_ctx->sd->generate_init_latent(work_ctx, width, height, frames, true);
        denoise_mask = ggml_new_tensor_4d(work_ctx, GGML_TYPE_F32, init_latent->ne[0], init_latent->ne[1], init_latent->ne[2], 1);
        ggml_set_f32(denoise_mask, 1.f);

        if (!sd_ctx->sd->use_tiny_autoencoder)
            sd_ctx->sd->process_latent_out(init_latent);

        ggml_ext_tensor_iter(init_image_latent, [&](ggml_tensor* t, int64_t i0, int64_t i1, int64_t i2, int64_t i3) {
            float value = ggml_ext_tensor_get_f32(t, i0, i1, i2, i3);
            ggml_ext_tensor_set_f32(init_latent, value, i0, i1, i2, i3);
            if (i3 == 0) {
                ggml_ext_tensor_set_f32(denoise_mask, 0.f, i0, i1, i2, i3);
            }
        });

        if (!sd_ctx->sd->use_tiny_autoencoder)
            sd_ctx->sd->process_latent_in(init_latent);

        int64_t t2 = ggml_time_ms();
        LOG_INFO("encode_first_stage completed, taking %" PRId64 " ms", t2 - t1);
    } else if (sd_ctx->sd->diffusion_model->get_desc() == "Wan2.1-VACE-1.3B" ||
               sd_ctx->sd->diffusion_model->get_desc() == "Wan2.x-VACE-14B") {
        LOG_INFO("VACE");
        int64_t t1                    = ggml_time_ms();
        ggml_tensor* ref_image_latent = nullptr;
        if (sd_vid_gen_params->init_image.data) {
            ggml_tensor* ref_img = ggml_new_tensor_4d(work_ctx, GGML_TYPE_F32, width, height, 3, 1);
            sd_image_to_ggml_tensor(sd_vid_gen_params->init_image, ref_img);
            ref_img = ggml_reshape_4d(work_ctx, ref_img, width, height, 1, 3);

            ref_image_latent = sd_ctx->sd->encode_first_stage(work_ctx, ref_img);  // [b*c, 1, h/16, w/16]
            auto zero_latent = ggml_dup_tensor(work_ctx, ref_image_latent);
            ggml_set_f32(zero_latent, 0.f);
            ref_image_latent = ggml_ext_tensor_concat(work_ctx, ref_image_latent, zero_latent, 3);  // [b*2*c, 1, h/16, w/16]
        }

        ggml_tensor* control_video = ggml_new_tensor_4d(work_ctx, GGML_TYPE_F32, width, height, frames, 3);
        ggml_ext_tensor_iter(control_video, [&](ggml_tensor* control_video, int64_t i0, int64_t i1, int64_t i2, int64_t i3) {
            float value = 0.5f;
            if (i2 < sd_vid_gen_params->control_frames_size) {
                value = sd_image_get_f32(sd_vid_gen_params->control_frames[i2], i0, i1, i3);
            }
            ggml_ext_tensor_set_f32(control_video, value, i0, i1, i2, i3);
        });
        ggml_tensor* mask = ggml_new_tensor_4d(work_ctx, GGML_TYPE_F32, width, height, frames, 1);
        ggml_set_f32(mask, 1.0f);
        ggml_tensor* inactive = ggml_dup_tensor(work_ctx, control_video);
        ggml_tensor* reactive = ggml_dup_tensor(work_ctx, control_video);

        ggml_ext_tensor_iter(control_video, [&](ggml_tensor* t, int64_t i0, int64_t i1, int64_t i2, int64_t i3) {
            float control_video_value = ggml_ext_tensor_get_f32(t, i0, i1, i2, i3) - 0.5f;
            float mask_value          = ggml_ext_tensor_get_f32(mask, i0, i1, i2, 0);
            float inactive_value      = (control_video_value * (1.f - mask_value)) + 0.5f;
            float reactive_value      = (control_video_value * mask_value) + 0.5f;

            ggml_ext_tensor_set_f32(inactive, inactive_value, i0, i1, i2, i3);
            ggml_ext_tensor_set_f32(reactive, reactive_value, i0, i1, i2, i3);
        });

        inactive = sd_ctx->sd->encode_first_stage(work_ctx, inactive);  // [b*c, t, h/vae_scale_factor, w/vae_scale_factor]
        reactive = sd_ctx->sd->encode_first_stage(work_ctx, reactive);  // [b*c, t, h/vae_scale_factor, w/vae_scale_factor]

        int64_t length = inactive->ne[2];
        if (ref_image_latent) {
            length += 1;
            frames        = (length - 1) * 4 + 1;
            ref_image_num = 1;
        }
        vace_context = ggml_new_tensor_4d(work_ctx, GGML_TYPE_F32, inactive->ne[0], inactive->ne[1], length, 96);  // [b*96, t, h/vae_scale_factor, w/vae_scale_factor]
        ggml_ext_tensor_iter(vace_context, [&](ggml_tensor* vace_context, int64_t i0, int64_t i1, int64_t i2, int64_t i3) {
            float value;
            if (i3 < 32) {
                if (ref_image_latent && i2 == 0) {
                    value = ggml_ext_tensor_get_f32(ref_image_latent, i0, i1, 0, i3);
                } else {
                    if (i3 < 16) {
                        value = ggml_ext_tensor_get_f32(inactive, i0, i1, i2 - ref_image_num, i3);
                    } else {
                        value = ggml_ext_tensor_get_f32(reactive, i0, i1, i2 - ref_image_num, i3 - 16);
                    }
                }
            } else {  // mask
                if (ref_image_latent && i2 == 0) {
                    value = 0.f;
                } else {
                    int64_t vae_stride        = vae_scale_factor;
                    int64_t mask_height_index = i1 * vae_stride + (i3 - 32) / vae_stride;
                    int64_t mask_width_index  = i0 * vae_stride + (i3 - 32) % vae_stride;
                    value                     = ggml_ext_tensor_get_f32(mask, mask_width_index, mask_height_index, i2 - ref_image_num, 0);
                }
            }
            ggml_ext_tensor_set_f32(vace_context, value, i0, i1, i2, i3);
        });
        int64_t t2 = ggml_time_ms();
        LOG_INFO("encode_first_stage completed, taking %" PRId64 " ms", t2 - t1);
    }

    if (init_latent == nullptr) {
        init_latent = sd_ctx->sd->generate_init_latent(work_ctx, width, height, frames, true);
    }

    // Get learned condition
    ConditionerParams condition_params;
    condition_params.clip_skip       = sd_vid_gen_params->clip_skip;
    condition_params.zero_out_masked = true;
    condition_params.text            = prompt;

    int64_t t1       = ggml_time_ms();
    SDCondition cond = sd_ctx->sd->cond_stage_model->get_learned_condition(work_ctx,
                                                                           sd_ctx->sd->n_threads,
                                                                           condition_params);
    cond.c_concat    = concat_latent;
    cond.c_vector    = clip_vision_output;
    SDCondition uncond;
    if (sd_vid_gen_params->sample_params.guidance.txt_cfg != 1.0 || sd_vid_gen_params->high_noise_sample_params.guidance.txt_cfg != 1.0) {
        condition_params.text = negative_prompt;
        uncond                = sd_ctx->sd->cond_stage_model->get_learned_condition(work_ctx,
                                                                                    sd_ctx->sd->n_threads,
                                                                                    condition_params);
        uncond.c_concat       = concat_latent;
        uncond.c_vector       = clip_vision_output;
    }
    int64_t t2 = ggml_time_ms();
    LOG_INFO("get_learned_condition completed, taking %" PRId64 " ms", t2 - t1);

    if (sd_ctx->sd->free_params_immediately) {
        sd_ctx->sd->cond_stage_model->free_params_buffer();
    }

    int W = width / vae_scale_factor;
    int H = height / vae_scale_factor;
    int T = init_latent->ne[2];
    int C = sd_ctx->sd->get_latent_channel();

    struct ggml_tensor* final_latent;
    struct ggml_tensor* x_t   = init_latent;
    struct ggml_tensor* noise = ggml_new_tensor_4d(work_ctx, GGML_TYPE_F32, W, H, T, C);
    ggml_ext_im_set_randn_f32(noise, sd_ctx->sd->rng);
    // High Noise Sample
    if (high_noise_sample_steps > 0) {
        LOG_DEBUG("sample(high noise) %dx%dx%d", W, H, T);
        enum sample_method_t high_noise_sample_method = sd_vid_gen_params->high_noise_sample_params.sample_method;
        if (high_noise_sample_method == SAMPLE_METHOD_COUNT) {
            high_noise_sample_method = sd_get_default_sample_method(sd_ctx);
        }
        LOG_INFO("sampling(high noise) using %s method", sampling_methods_str[high_noise_sample_method]);

        int64_t sampling_start = ggml_time_ms();

        std::vector<float> high_noise_sigmas = std::vector<float>(sigmas.begin(), sigmas.begin() + high_noise_sample_steps + 1);
        sigmas                               = std::vector<float>(sigmas.begin() + high_noise_sample_steps, sigmas.end());

        x_t = sd_ctx->sd->sample(work_ctx,
                                 sd_ctx->sd->high_noise_diffusion_model,
                                 false,
                                 x_t,
                                 noise,
                                 cond,
                                 uncond,
                                 {},
                                 nullptr,
                                 0,
                                 sd_vid_gen_params->high_noise_sample_params.guidance,
                                 sd_vid_gen_params->high_noise_sample_params.eta,
                                 sd_vid_gen_params->high_noise_sample_params.shifted_timestep,
                                 high_noise_sample_method,
                                 high_noise_sigmas,
                                 -1,
                                 {},
                                 {},
                                 false,
                                 denoise_mask,
                                 vace_context,
                                 sd_vid_gen_params->vace_strength,
                                 &sd_vid_gen_params->easycache);

        int64_t sampling_end = ggml_time_ms();
        LOG_INFO("sampling(high noise) completed, taking %.2fs", (sampling_end - sampling_start) * 1.0f / 1000);
        if (sd_ctx->sd->free_params_immediately) {
            sd_ctx->sd->high_noise_diffusion_model->free_params_buffer();
        }
        noise = nullptr;
    }

    // Sample
    {
        LOG_DEBUG("sample %dx%dx%d", W, H, T);
        int64_t sampling_start = ggml_time_ms();

        final_latent = sd_ctx->sd->sample(work_ctx,
                                          sd_ctx->sd->diffusion_model,
                                          true,
                                          x_t,
                                          noise,
                                          cond,
                                          uncond,
                                          {},
                                          nullptr,
                                          0,
                                          sd_vid_gen_params->sample_params.guidance,
                                          sd_vid_gen_params->sample_params.eta,
                                          sd_vid_gen_params->sample_params.shifted_timestep,
                                          sample_method,
                                          sigmas,
                                          -1,
                                          {},
                                          {},
                                          false,
                                          denoise_mask,
                                          vace_context,
                                          sd_vid_gen_params->vace_strength,
                                          &sd_vid_gen_params->easycache);

        int64_t sampling_end = ggml_time_ms();
        LOG_INFO("sampling completed, taking %.2fs", (sampling_end - sampling_start) * 1.0f / 1000);
        if (sd_ctx->sd->free_params_immediately) {
            sd_ctx->sd->diffusion_model->free_params_buffer();
        }
    }

    if (ref_image_num > 0) {
        ggml_tensor* trim_latent = ggml_new_tensor_4d(work_ctx,
                                                      GGML_TYPE_F32,
                                                      final_latent->ne[0],
                                                      final_latent->ne[1],
                                                      final_latent->ne[2] - ref_image_num,
                                                      final_latent->ne[3]);
        ggml_ext_tensor_iter(trim_latent, [&](ggml_tensor* trim_latent, int64_t i0, int64_t i1, int64_t i2, int64_t i3) {
            float value = ggml_ext_tensor_get_f32(final_latent, i0, i1, i2 + ref_image_num, i3);
            ggml_ext_tensor_set_f32(trim_latent, value, i0, i1, i2, i3);
        });
        final_latent = trim_latent;
    }

    int64_t t4 = ggml_time_ms();
    LOG_INFO("generating latent video completed, taking %.2fs", (t4 - t2) * 1.0f / 1000);
    struct ggml_tensor* vid = sd_ctx->sd->decode_first_stage(work_ctx, final_latent, true);
    int64_t t5              = ggml_time_ms();
    LOG_INFO("decode_first_stage completed, taking %.2fs", (t5 - t4) * 1.0f / 1000);
    if (sd_ctx->sd->free_params_immediately && !sd_ctx->sd->use_tiny_autoencoder) {
        sd_ctx->sd->first_stage_model->free_params_buffer();
    }

    sd_ctx->sd->lora_stat();

    sd_image_t* result_images = (sd_image_t*)calloc(vid->ne[2], sizeof(sd_image_t));
    if (result_images == nullptr) {
        ggml_free(work_ctx);
        return nullptr;
    }
    *num_frames_out = vid->ne[2];

    for (size_t i = 0; i < vid->ne[2]; i++) {
        result_images[i].width   = vid->ne[0];
        result_images[i].height  = vid->ne[1];
        result_images[i].channel = 3;
        result_images[i].data    = ggml_tensor_to_sd_image(vid, i, true);
    }
    ggml_free(work_ctx);

    LOG_INFO("generate_video completed in %.2fs", (t5 - t0) * 1.0f / 1000);

    return result_images;
}<|MERGE_RESOLUTION|>--- conflicted
+++ resolved
@@ -605,17 +605,6 @@
             }
 
             if (sd_version_is_wan(version) || sd_version_is_qwen_image(version)) {
-<<<<<<< HEAD
-                first_stage_model = std::make_shared<WAN::WanVAERunner>(vae_backend,
-                                                                        offload_params_to_cpu,
-                                                                        tensor_storage_map,
-                                                                        "first_stage_model",
-                                                                        vae_decode_only,
-                                                                        version);
-                first_stage_model->set_circular_axes(circular_x, circular_y);
-                first_stage_model->alloc_params_buffer();
-                first_stage_model->get_param_tensors(tensors, "first_stage_model");
-=======
                 if (!use_tiny_autoencoder) {
                     first_stage_model = std::make_shared<WAN::WanVAERunner>(vae_backend,
                                                                             offload_params_to_cpu,
@@ -625,6 +614,7 @@
                                                                             version);
                     first_stage_model->alloc_params_buffer();
                     first_stage_model->get_param_tensors(tensors, "first_stage_model");
+                    first_stage_model->set_circular_axes(circular_x, circular_y);
                 } else {
                     tae_first_stage = std::make_shared<TinyVideoAutoEncoder>(vae_backend,
                                                                              offload_params_to_cpu,
@@ -637,7 +627,6 @@
                         tae_first_stage->set_conv2d_direct_enabled(true);
                     }
                 }
->>>>>>> 88ec9d30
             } else if (version == VERSION_CHROMA_RADIANCE) {
                 first_stage_model = std::make_shared<FakeVAE>(vae_backend,
                                                               offload_params_to_cpu);
