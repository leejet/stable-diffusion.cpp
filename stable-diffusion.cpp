--- conflicted
+++ resolved
@@ -700,10 +700,6 @@
                 ggml_backend_is_cpu(clip_backend) ? "RAM" : "VRAM");
         }
 
-<<<<<<< HEAD
-        int64_t t1 = ggml_time_ms();
-        LOG_INFO("loading model from '%s' completed, taking %.2fs", SAFE_STR(sd_ctx_params->model_path), (t1 - t0) * 1.0f / 1000);
-
         if (sd_ctx_params->prediction != DEFAULT_PRED) {
             switch (sd_ctx_params->prediction) {
                 case EPS_PRED:
@@ -717,43 +713,32 @@
                     LOG_INFO("running in v-prediction EDM mode");
                     denoiser = std::make_shared<EDMVDenoiser>();
                     break;
-                case SD3_FLOW_PRED:
+                case SD3_FLOW_PRED: {
                     LOG_INFO("running in FLOW mode");
-                    denoiser = std::make_shared<DiscreteFlowDenoiser>();
+                    float shift = sd_ctx_params->flow_shift;
+                    if (shift == INFINITY) {
+                        shift = 3.0;
+                    }
+                    denoiser = std::make_shared<DiscreteFlowDenoiser>(shift);
                     break;
-                case FLUX_FLOW_PRED:
-                    {
+                }
+                case FLUX_FLOW_PRED: {
                     LOG_INFO("running in Flux FLOW mode");
-                    float shift = 1.0f;  // TODO: validate
-                    for (auto pair : model_loader.tensor_storages_types) {
-                        if (pair.first.find("model.diffusion_model.guidance_in.in_layer.weight") != std::string::npos) {
-                            shift = 1.15f;
-                            break;
-                        }
+                    float shift = sd_ctx_params->flow_shift;
+                    if (shift == INFINITY) {
+                        shift = 3.0;
                     }
-                    denoiser = std::make_shared<FluxFlowDenoiser>(shift); 
+                    denoiser = std::make_shared<FluxFlowDenoiser>(shift);
                     break;
-                    }
-                default:
+                }
+                default: {
                     LOG_ERROR("Unknown parametrization %i", sd_ctx_params->prediction);
-                    abort();
-=======
-        // check is_using_v_parameterization_for_sd2
-        if (sd_version_is_sd2(version)) {
-            if (is_using_v_parameterization_for_sd2(ctx, sd_version_is_inpaint(version))) {
-                is_using_v_parameterization = true;
-            }
-        } else if (sd_version_is_sdxl(version)) {
-            if (model_loader.tensor_storages_types.find("edm_vpred.sigma_max") != model_loader.tensor_storages_types.end()) {
-                // CosXL models
-                // TODO: get sigma_min and sigma_max values from file
-                is_using_edm_v_parameterization = true;
->>>>>>> a7d6d296
+                    return false;
+                }
             }
         } else {
-            // check is_using_v_parameterization_for_sd2
-
             if (sd_version_is_sd2(version)) {
+                // check is_using_v_parameterization_for_sd2
                 if (is_using_v_parameterization_for_sd2(ctx, sd_version_is_inpaint(version))) {
                     is_using_v_parameterization = true;
                 }
@@ -771,10 +756,13 @@
                 is_using_v_parameterization = true;
             }
 
-<<<<<<< HEAD
             if (sd_version_is_sd3(version)) {
                 LOG_INFO("running in FLOW mode");
-                denoiser = std::make_shared<DiscreteFlowDenoiser>();
+                float shift = sd_ctx_params->flow_shift;
+                if (shift == INFINITY) {
+                    shift = 3.0;
+                }
+                denoiser = std::make_shared<DiscreteFlowDenoiser>(shift);
             } else if (sd_version_is_flux(version)) {
                 LOG_INFO("running in Flux FLOW mode");
                 float shift = 1.0f;  // TODO: validate
@@ -783,24 +771,22 @@
                         shift = 1.15f;
                         break;
                     }
-=======
-        if (sd_version_is_sd3(version)) {
-            LOG_INFO("running in FLOW mode");
-            float shift = sd_ctx_params->flow_shift;
-            if (shift == INFINITY) {
-                shift = 3.0;
-            }
-            denoiser = std::make_shared<DiscreteFlowDenoiser>(shift);
-        } else if (sd_version_is_flux(version)) {
-            LOG_INFO("running in Flux FLOW mode");
-            float shift = 1.0f;  // TODO: validate
-            for (auto pair : model_loader.tensor_storages_types) {
-                if (pair.first.find("model.diffusion_model.guidance_in.in_layer.weight") != std::string::npos) {
-                    shift = 1.15f;
-                    break;
->>>>>>> a7d6d296
                 }
                 denoiser = std::make_shared<FluxFlowDenoiser>(shift);
+            } else if (sd_version_is_wan(version)) {
+                LOG_INFO("running in FLOW mode");
+                float shift = sd_ctx_params->flow_shift;
+                if (shift == INFINITY) {
+                    shift = 5.0;
+                }
+                denoiser = std::make_shared<DiscreteFlowDenoiser>(shift);
+            } else if (sd_version_is_qwen_image(version)) {
+                LOG_INFO("running in FLOW mode");
+                float shift = sd_ctx_params->flow_shift;
+                if (shift == INFINITY) {
+                    shift = 3.0;
+                }
+                denoiser = std::make_shared<DiscreteFlowDenoiser>(shift);
             } else if (is_using_v_parameterization) {
                 LOG_INFO("running in v-prediction mode");
                 denoiser = std::make_shared<CompVisVDenoiser>();
@@ -810,32 +796,6 @@
             } else {
                 LOG_INFO("running in eps-prediction mode");
             }
-<<<<<<< HEAD
-=======
-            denoiser = std::make_shared<FluxFlowDenoiser>(shift);
-        } else if (sd_version_is_wan(version)) {
-            LOG_INFO("running in FLOW mode");
-            float shift = sd_ctx_params->flow_shift;
-            if (shift == INFINITY) {
-                shift = 5.0;
-            }
-            denoiser = std::make_shared<DiscreteFlowDenoiser>(shift);
-        } else if (sd_version_is_qwen_image(version)) {
-            LOG_INFO("running in FLOW mode");
-            float shift = sd_ctx_params->flow_shift;
-            if (shift == INFINITY) {
-                shift = 3.0;
-            }
-            denoiser = std::make_shared<DiscreteFlowDenoiser>(shift);
-        } else if (is_using_v_parameterization) {
-            LOG_INFO("running in v-prediction mode");
-            denoiser = std::make_shared<CompVisVDenoiser>();
-        } else if (is_using_edm_v_parameterization) {
-            LOG_INFO("running in v-prediction EDM mode");
-            denoiser = std::make_shared<EDMVDenoiser>();
-        } else {
-            LOG_INFO("running in eps-prediction mode");
->>>>>>> a7d6d296
         }
 
         auto comp_vis_denoiser = std::dynamic_pointer_cast<CompVisDenoiser>(denoiser);
@@ -1852,12 +1812,8 @@
     sd_ctx_params->n_threads               = get_num_physical_cores();
     sd_ctx_params->wtype                   = SD_TYPE_COUNT;
     sd_ctx_params->rng_type                = CUDA_RNG;
-<<<<<<< HEAD
-    sd_ctx_params->schedule                = DEFAULT;
     sd_ctx_params->prediction              = DEFAULT_PRED;
-=======
     sd_ctx_params->offload_params_to_cpu   = false;
->>>>>>> a7d6d296
     sd_ctx_params->keep_clip_on_cpu        = false;
     sd_ctx_params->keep_control_net_on_cpu = false;
     sd_ctx_params->keep_vae_on_cpu         = false;
@@ -1896,12 +1852,8 @@
              "n_threads: %d\n"
              "wtype: %s\n"
              "rng_type: %s\n"
-<<<<<<< HEAD
-             "schedule: %s\n"
              "prediction: %s\n"
-=======
              "offload_params_to_cpu: %s\n"
->>>>>>> a7d6d296
              "keep_clip_on_cpu: %s\n"
              "keep_control_net_on_cpu: %s\n"
              "keep_vae_on_cpu: %s\n"
@@ -1929,12 +1881,8 @@
              sd_ctx_params->n_threads,
              sd_type_name(sd_ctx_params->wtype),
              sd_rng_type_name(sd_ctx_params->rng_type),
-<<<<<<< HEAD
-             sd_schedule_name(sd_ctx_params->schedule),
              sd_prediction_name(sd_ctx_params->prediction),
-=======
              BOOL_STR(sd_ctx_params->offload_params_to_cpu),
->>>>>>> a7d6d296
              BOOL_STR(sd_ctx_params->keep_clip_on_cpu),
              BOOL_STR(sd_ctx_params->keep_control_net_on_cpu),
              BOOL_STR(sd_ctx_params->keep_vae_on_cpu),
