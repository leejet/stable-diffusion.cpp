--- conflicted
+++ resolved
@@ -338,21 +338,7 @@
         bool clip_on_cpu = sd_ctx_params->keep_clip_on_cpu;
 
         {
-<<<<<<< HEAD
             clip_backend = backend;
-=======
-            clip_backend   = backend;
-            bool use_t5xxl = false;
-            if (sd_version_is_dit(version) && !sd_version_is_qwen_image(version)) {
-                use_t5xxl = true;
-            }
-            if (!clip_on_cpu && !ggml_backend_is_cpu(backend) && use_t5xxl) {
-                LOG_WARN(
-                    "!!!It appears that you are using the T5 model. Some backends may encounter issues with it."
-                    "If you notice that the generated images are completely black,"
-                    "try running the T5 model on the CPU using the --clip-on-cpu parameter.");
-            }
->>>>>>> 9727c6bb
             if (clip_on_cpu && !ggml_backend_is_cpu(backend)) {
                 LOG_INFO("CLIP: Using CPU backend");
                 clip_backend = ggml_backend_cpu_init();
@@ -2015,13 +2001,9 @@
         seed = rand();
     }
 
-<<<<<<< HEAD
-    print_ggml_tensor(init_latent, true, "init");
-=======
     if (!isfinite(guidance.img_cfg)) {
         guidance.img_cfg = guidance.txt_cfg;
     }
->>>>>>> 9727c6bb
 
     // for (auto v : sigmas) {
     //     std::cout << v << " ";
