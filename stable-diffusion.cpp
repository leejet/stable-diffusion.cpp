#include "ggml_extend.hpp"

#include "model.h"
#include "rng.hpp"
#include "rng_mt19937.hpp"
#include "rng_philox.hpp"
#include "stable-diffusion.h"
#include "util.h"

#include "conditioner.hpp"
#include "control.hpp"
#include "denoiser.hpp"
#include "diffusion_model.hpp"
#include "easycache.hpp"
#include "esrgan.hpp"
#include "lora.hpp"
#include "pmid.hpp"
#include "tae.hpp"
#include "vae.hpp"

#include "latent-preview.h"
#include "name_conversion.h"

const char* model_version_to_str[] = {
    "SD 1.x",
    "SD 1.x Inpaint",
    "Instruct-Pix2Pix",
    "SD 1.x Tiny UNet",
    "SD 2.x",
    "SD 2.x Inpaint",
    "SD 2.x Tiny UNet",
    "SDXL",
    "SDXL Inpaint",
    "SDXL Instruct-Pix2Pix",
    "SDXL (SSD1B)",
    "SVD",
    "SD3.x",
    "Flux",
    "Flux Fill",
    "Flux Control",
    "Flex.2",
    "Chroma Radiance",
    "Wan 2.x",
    "Wan 2.2 I2V",
    "Wan 2.2 TI2V",
    "Qwen Image",
    "Flux.2",
<<<<<<< HEAD
    "Z Image",
=======
>>>>>>> bc802253
};

const char* sampling_methods_str[] = {
    "Euler",
    "Euler A",
    "Heun",
    "DPM2",
    "DPM++ (2s)",
    "DPM++ (2M)",
    "modified DPM++ (2M)",
    "iPNDM",
    "iPNDM_v",
    "LCM",
    "DDIM \"trailing\"",
    "TCD",
};

/*================================================== Helper Functions ================================================*/

void calculate_alphas_cumprod(float* alphas_cumprod,
                              float linear_start = 0.00085f,
                              float linear_end   = 0.0120,
                              int timesteps      = TIMESTEPS) {
    float ls_sqrt = sqrtf(linear_start);
    float le_sqrt = sqrtf(linear_end);
    float amount  = le_sqrt - ls_sqrt;
    float product = 1.0f;
    for (int i = 0; i < timesteps; i++) {
        float beta = ls_sqrt + amount * ((float)i / (timesteps - 1));
        product *= 1.0f - powf(beta, 2.0f);
        alphas_cumprod[i] = product;
    }
}

void suppress_pp(int step, int steps, float time, void* data) {
    (void)step;
    (void)steps;
    (void)time;
    (void)data;
    return;
}

/*=============================================== StableDiffusionGGML ================================================*/

class StableDiffusionGGML {
public:
    ggml_backend_t backend             = nullptr;  // general backend
    ggml_backend_t clip_backend        = nullptr;
    ggml_backend_t control_net_backend = nullptr;
    ggml_backend_t vae_backend         = nullptr;

    SDVersion version;
    bool vae_decode_only         = false;
    bool free_params_immediately = false;

    std::shared_ptr<RNG> rng         = std::make_shared<PhiloxRNG>();
    std::shared_ptr<RNG> sampler_rng = nullptr;
    int n_threads                    = -1;
    float scale_factor               = 0.18215f;
    float shift_factor               = 0.f;

    std::shared_ptr<Conditioner> cond_stage_model;
    std::shared_ptr<FrozenCLIPVisionEmbedder> clip_vision;  // for svd or wan2.1 i2v
    std::shared_ptr<DiffusionModel> diffusion_model;
    std::shared_ptr<DiffusionModel> high_noise_diffusion_model;
    std::shared_ptr<VAE> first_stage_model;
    std::shared_ptr<TinyAutoEncoder> tae_first_stage;
    std::shared_ptr<ControlNet> control_net;
    std::shared_ptr<PhotoMakerIDEncoder> pmid_model;
    std::shared_ptr<LoraModel> pmid_lora;
    std::shared_ptr<PhotoMakerIDEmbed> pmid_id_embeds;
    std::vector<std::shared_ptr<LoraModel>> cond_stage_lora_models;
    std::vector<std::shared_ptr<LoraModel>> diffusion_lora_models;
    std::vector<std::shared_ptr<LoraModel>> first_stage_lora_models;
    bool apply_lora_immediately = false;

    std::string taesd_path;
    bool use_tiny_autoencoder            = false;
    sd_tiling_params_t vae_tiling_params = {false, 0, 0, 0.5f, 0, 0};
    bool offload_params_to_cpu           = false;
    bool stacked_id                      = false;

    bool is_using_v_parameterization     = false;
    bool is_using_edm_v_parameterization = false;

    std::map<std::string, struct ggml_tensor*> tensors;

    std::string lora_model_dir;
    // lora_name => multiplier
    std::unordered_map<std::string, float> curr_lora_state;

    std::shared_ptr<Denoiser> denoiser = std::make_shared<CompVisDenoiser>();

    StableDiffusionGGML() = default;

    ~StableDiffusionGGML() {
        if (clip_backend != backend) {
            ggml_backend_free(clip_backend);
        }
        if (control_net_backend != backend) {
            ggml_backend_free(control_net_backend);
        }
        if (vae_backend != backend) {
            ggml_backend_free(vae_backend);
        }
        ggml_backend_free(backend);
    }

    void init_backend() {
#ifdef SD_USE_CUDA
        LOG_DEBUG("Using CUDA backend");
        backend = ggml_backend_cuda_init(0);
#endif
#ifdef SD_USE_METAL
        LOG_DEBUG("Using Metal backend");
        backend = ggml_backend_metal_init();
#endif
#ifdef SD_USE_VULKAN
        LOG_DEBUG("Using Vulkan backend");
        for (int device = 0; device < ggml_backend_vk_get_device_count(); ++device) {
            backend = ggml_backend_vk_init(device);
        }
        if (!backend) {
            LOG_WARN("Failed to initialize Vulkan backend");
        }
#endif
#ifdef SD_USE_OPENCL
        LOG_DEBUG("Using OpenCL backend");
        // ggml_log_set(ggml_log_callback_default, nullptr); // Optional ggml logs
        backend = ggml_backend_opencl_init();
        if (!backend) {
            LOG_WARN("Failed to initialize OpenCL backend");
        }
#endif
#ifdef SD_USE_SYCL
        LOG_DEBUG("Using SYCL backend");
        backend = ggml_backend_sycl_init(0);
#endif

        if (!backend) {
            LOG_DEBUG("Using CPU backend");
            backend = ggml_backend_cpu_init();
        }
    }

    std::shared_ptr<RNG> get_rng(rng_type_t rng_type) {
        if (rng_type == STD_DEFAULT_RNG) {
            return std::make_shared<STDDefaultRNG>();
        } else if (rng_type == CPU_RNG) {
            return std::make_shared<MT19937RNG>();
        } else {  // default: CUDA_RNG
            return std::make_shared<PhiloxRNG>();
        }
    }

    bool init(const sd_ctx_params_t* sd_ctx_params) {
        n_threads               = sd_ctx_params->n_threads;
        vae_decode_only         = sd_ctx_params->vae_decode_only;
        free_params_immediately = sd_ctx_params->free_params_immediately;
        lora_model_dir          = SAFE_STR(sd_ctx_params->lora_model_dir);
        taesd_path              = SAFE_STR(sd_ctx_params->taesd_path);
        use_tiny_autoencoder    = taesd_path.size() > 0;
        offload_params_to_cpu   = sd_ctx_params->offload_params_to_cpu;

        rng = get_rng(sd_ctx_params->rng_type);
        if (sd_ctx_params->sampler_rng_type != RNG_TYPE_COUNT && sd_ctx_params->sampler_rng_type != sd_ctx_params->rng_type) {
            sampler_rng = get_rng(sd_ctx_params->sampler_rng_type);
        } else {
            sampler_rng = rng;
        }

        ggml_log_set(ggml_log_callback_default, nullptr);

        init_backend();

        ModelLoader model_loader;

        if (strlen(SAFE_STR(sd_ctx_params->model_path)) > 0) {
            LOG_INFO("loading model from '%s'", sd_ctx_params->model_path);
            if (!model_loader.init_from_file(sd_ctx_params->model_path)) {
                LOG_ERROR("init model loader from file failed: '%s'", sd_ctx_params->model_path);
            }
        }

        if (strlen(SAFE_STR(sd_ctx_params->diffusion_model_path)) > 0) {
            LOG_INFO("loading diffusion model from '%s'", sd_ctx_params->diffusion_model_path);
            if (!model_loader.init_from_file(sd_ctx_params->diffusion_model_path, "model.diffusion_model.")) {
                LOG_WARN("loading diffusion model from '%s' failed", sd_ctx_params->diffusion_model_path);
            }
        }

        if (strlen(SAFE_STR(sd_ctx_params->high_noise_diffusion_model_path)) > 0) {
            LOG_INFO("loading high noise diffusion model from '%s'", sd_ctx_params->high_noise_diffusion_model_path);
            if (!model_loader.init_from_file(sd_ctx_params->high_noise_diffusion_model_path, "model.high_noise_diffusion_model.")) {
                LOG_WARN("loading diffusion model from '%s' failed", sd_ctx_params->high_noise_diffusion_model_path);
            }
        }

        bool is_unet = sd_version_is_unet(model_loader.get_sd_version());

        if (strlen(SAFE_STR(sd_ctx_params->clip_l_path)) > 0) {
            LOG_INFO("loading clip_l from '%s'", sd_ctx_params->clip_l_path);
            std::string prefix = is_unet ? "cond_stage_model.transformer." : "text_encoders.clip_l.transformer.";
            if (!model_loader.init_from_file(sd_ctx_params->clip_l_path, prefix)) {
                LOG_WARN("loading clip_l from '%s' failed", sd_ctx_params->clip_l_path);
            }
        }

        if (strlen(SAFE_STR(sd_ctx_params->clip_g_path)) > 0) {
            LOG_INFO("loading clip_g from '%s'", sd_ctx_params->clip_g_path);
            std::string prefix = is_unet ? "cond_stage_model.1.transformer." : "text_encoders.clip_g.transformer.";
            if (!model_loader.init_from_file(sd_ctx_params->clip_g_path, prefix)) {
                LOG_WARN("loading clip_g from '%s' failed", sd_ctx_params->clip_g_path);
            }
        }

        if (strlen(SAFE_STR(sd_ctx_params->clip_vision_path)) > 0) {
            LOG_INFO("loading clip_vision from '%s'", sd_ctx_params->clip_vision_path);
            std::string prefix = "cond_stage_model.transformer.";
            if (!model_loader.init_from_file(sd_ctx_params->clip_vision_path, prefix)) {
                LOG_WARN("loading clip_vision from '%s' failed", sd_ctx_params->clip_vision_path);
            }
        }

        if (strlen(SAFE_STR(sd_ctx_params->t5xxl_path)) > 0) {
            LOG_INFO("loading t5xxl from '%s'", sd_ctx_params->t5xxl_path);
            if (!model_loader.init_from_file(sd_ctx_params->t5xxl_path, "text_encoders.t5xxl.transformer.")) {
                LOG_WARN("loading t5xxl from '%s' failed", sd_ctx_params->t5xxl_path);
            }
        }

        if (strlen(SAFE_STR(sd_ctx_params->llm_path)) > 0) {
            LOG_INFO("loading llm from '%s'", sd_ctx_params->llm_path);
            if (!model_loader.init_from_file(sd_ctx_params->llm_path, "text_encoders.llm.")) {
                LOG_WARN("loading llm from '%s' failed", sd_ctx_params->llm_path);
            }
        }

        if (strlen(SAFE_STR(sd_ctx_params->llm_vision_path)) > 0) {
            LOG_INFO("loading llm vision from '%s'", sd_ctx_params->llm_vision_path);
            if (!model_loader.init_from_file(sd_ctx_params->llm_vision_path, "text_encoders.llm.visual.")) {
                LOG_WARN("loading llm vision from '%s' failed", sd_ctx_params->llm_vision_path);
            }
        }

        if (strlen(SAFE_STR(sd_ctx_params->vae_path)) > 0) {
            LOG_INFO("loading vae from '%s'", sd_ctx_params->vae_path);
            if (!model_loader.init_from_file(sd_ctx_params->vae_path, "vae.")) {
                LOG_WARN("loading vae from '%s' failed", sd_ctx_params->vae_path);
            }
        }

        model_loader.convert_tensors_name();

        version = model_loader.get_sd_version();
        if (version == VERSION_COUNT) {
            LOG_ERROR("get sd version from file failed: '%s'", SAFE_STR(sd_ctx_params->model_path));
            return false;
        }

        auto& tensor_storage_map = model_loader.get_tensor_storage_map();
        for (auto& [name, tensor_storage] : tensor_storage_map) {
            if (contains(name, "llm") &&
                ends_with(name, "weight") &&
                (tensor_storage.type == GGML_TYPE_F32 || tensor_storage.type == GGML_TYPE_BF16)) {
                tensor_storage.expected_type = GGML_TYPE_F16;
            }
        }

        LOG_INFO("Version: %s ", model_version_to_str[version]);
        ggml_type wtype               = (int)sd_ctx_params->wtype < std::min<int>(SD_TYPE_COUNT, GGML_TYPE_COUNT)
                                            ? (ggml_type)sd_ctx_params->wtype
                                            : GGML_TYPE_COUNT;
        std::string tensor_type_rules = SAFE_STR(sd_ctx_params->tensor_type_rules);
        if (wtype != GGML_TYPE_COUNT || tensor_type_rules.size() > 0) {
            model_loader.set_wtype_override(wtype, tensor_type_rules);
        }

        std::map<ggml_type, uint32_t> wtype_stat                 = model_loader.get_wtype_stat();
        std::map<ggml_type, uint32_t> conditioner_wtype_stat     = model_loader.get_conditioner_wtype_stat();
        std::map<ggml_type, uint32_t> diffusion_model_wtype_stat = model_loader.get_diffusion_model_wtype_stat();
        std::map<ggml_type, uint32_t> vae_wtype_stat             = model_loader.get_vae_wtype_stat();

        auto wtype_stat_to_str = [](const std::map<ggml_type, uint32_t>& m, int key_width = 8, int value_width = 5) -> std::string {
            std::ostringstream oss;
            bool first = true;
            for (const auto& [type, count] : m) {
                if (!first)
                    oss << "|";
                first = false;
                oss << std::right << std::setw(key_width) << ggml_type_name(type)
                    << ": "
                    << std::left << std::setw(value_width) << count;
            }
            return oss.str();
        };

        LOG_INFO("Weight type stat:                 %s", wtype_stat_to_str(wtype_stat).c_str());
        LOG_INFO("Conditioner weight type stat:     %s", wtype_stat_to_str(conditioner_wtype_stat).c_str());
        LOG_INFO("Diffusion model weight type stat: %s", wtype_stat_to_str(diffusion_model_wtype_stat).c_str());
        LOG_INFO("VAE weight type stat:             %s", wtype_stat_to_str(vae_wtype_stat).c_str());

        LOG_DEBUG("ggml tensor size = %d bytes", (int)sizeof(ggml_tensor));

        if (sd_ctx_params->lora_apply_mode == LORA_APPLY_AUTO) {
            bool have_quantized_weight = false;
            if (wtype != GGML_TYPE_COUNT && ggml_is_quantized(wtype)) {
                have_quantized_weight = true;
            } else {
                for (const auto& [type, _] : wtype_stat) {
                    if (ggml_is_quantized(type)) {
                        have_quantized_weight = true;
                        break;
                    }
                }
            }
            if (have_quantized_weight) {
                apply_lora_immediately = false;
            } else {
                apply_lora_immediately = true;
            }
        } else if (sd_ctx_params->lora_apply_mode == LORA_APPLY_IMMEDIATELY) {
            apply_lora_immediately = true;
        } else {
            apply_lora_immediately = false;
        }

        if (sd_version_is_sdxl(version)) {
            scale_factor = 0.13025f;
        } else if (sd_version_is_sd3(version)) {
            scale_factor = 1.5305f;
            shift_factor = 0.0609f;
        } else if (sd_version_is_flux(version) || sd_version_is_z_image(version)) {
            scale_factor = 0.3611f;
            shift_factor = 0.1159f;
        } else if (sd_version_is_wan(version) ||
                   sd_version_is_qwen_image(version) ||
                   sd_version_is_flux2(version)) {
            scale_factor = 1.0f;
            shift_factor = 0.f;
        }

        if (sd_version_is_control(version)) {
            // Might need vae encode for control cond
            vae_decode_only = false;
        }

        bool clip_on_cpu = sd_ctx_params->keep_clip_on_cpu;

        {
            clip_backend = backend;
            if (clip_on_cpu && !ggml_backend_is_cpu(backend)) {
                LOG_INFO("CLIP: Using CPU backend");
                clip_backend = ggml_backend_cpu_init();
            }
            if (sd_version_is_sd3(version)) {
                cond_stage_model = std::make_shared<SD3CLIPEmbedder>(clip_backend,
                                                                     offload_params_to_cpu,
                                                                     tensor_storage_map);
                diffusion_model  = std::make_shared<MMDiTModel>(backend,
                                                               offload_params_to_cpu,
                                                               tensor_storage_map);
            } else if (sd_version_is_flux(version)) {
                bool is_chroma = false;
                for (auto pair : tensor_storage_map) {
                    if (pair.first.find("distilled_guidance_layer.in_proj.weight") != std::string::npos) {
                        is_chroma = true;
                        break;
                    }
                }
                if (is_chroma) {
                    if (sd_ctx_params->diffusion_flash_attn && sd_ctx_params->chroma_use_dit_mask) {
                        LOG_WARN(
                            "!!!It looks like you are using Chroma with flash attention. "
                            "This is currently unsupported. "
                            "If you find that the generated images are broken, "
                            "try either disabling flash attention or specifying "
                            "--chroma-disable-dit-mask as a workaround.");
                    }

                    cond_stage_model = std::make_shared<T5CLIPEmbedder>(clip_backend,
                                                                        offload_params_to_cpu,
                                                                        tensor_storage_map,
                                                                        sd_ctx_params->chroma_use_t5_mask,
                                                                        sd_ctx_params->chroma_t5_mask_pad);
                } else {
                    cond_stage_model = std::make_shared<FluxCLIPEmbedder>(clip_backend,
                                                                          offload_params_to_cpu,
                                                                          tensor_storage_map);
                }
                diffusion_model = std::make_shared<FluxModel>(backend,
                                                              offload_params_to_cpu,
                                                              tensor_storage_map,
                                                              version,
                                                              sd_ctx_params->chroma_use_dit_mask);
            } else if (sd_version_is_flux2(version)) {
                bool is_chroma   = false;
                cond_stage_model = std::make_shared<LLMEmbedder>(clip_backend,
                                                                 offload_params_to_cpu,
                                                                 tensor_storage_map,
                                                                 version);
                diffusion_model  = std::make_shared<FluxModel>(backend,
                                                              offload_params_to_cpu,
                                                              tensor_storage_map,
                                                              version,
                                                              sd_ctx_params->chroma_use_dit_mask);
            } else if (sd_version_is_wan(version)) {
                cond_stage_model = std::make_shared<T5CLIPEmbedder>(clip_backend,
                                                                    offload_params_to_cpu,
                                                                    tensor_storage_map,
                                                                    true,
                                                                    1,
                                                                    true);
                diffusion_model  = std::make_shared<WanModel>(backend,
                                                             offload_params_to_cpu,
                                                             tensor_storage_map,
                                                             "model.diffusion_model",
                                                             version);
                if (strlen(SAFE_STR(sd_ctx_params->high_noise_diffusion_model_path)) > 0) {
                    high_noise_diffusion_model = std::make_shared<WanModel>(backend,
                                                                            offload_params_to_cpu,
                                                                            tensor_storage_map,
                                                                            "model.high_noise_diffusion_model",
                                                                            version);
                }
                if (diffusion_model->get_desc() == "Wan2.1-I2V-14B" ||
                    diffusion_model->get_desc() == "Wan2.1-FLF2V-14B" ||
                    diffusion_model->get_desc() == "Wan2.1-I2V-1.3B") {
                    clip_vision = std::make_shared<FrozenCLIPVisionEmbedder>(backend,
                                                                             offload_params_to_cpu,
                                                                             tensor_storage_map);
                    clip_vision->alloc_params_buffer();
                    clip_vision->get_param_tensors(tensors);
                }
            } else if (sd_version_is_qwen_image(version)) {
                bool enable_vision = false;
                if (!vae_decode_only) {
                    enable_vision = true;
                }
                cond_stage_model = std::make_shared<LLMEmbedder>(clip_backend,
                                                                 offload_params_to_cpu,
                                                                 tensor_storage_map,
                                                                 version,
                                                                 "",
                                                                 enable_vision);
                diffusion_model  = std::make_shared<QwenImageModel>(backend,
                                                                   offload_params_to_cpu,
                                                                   tensor_storage_map,
                                                                   "model.diffusion_model",
                                                                   version);
            } else if (sd_version_is_z_image(version)) {
                cond_stage_model = std::make_shared<LLMEmbedder>(clip_backend,
                                                                 offload_params_to_cpu,
                                                                 tensor_storage_map,
                                                                 version);
                diffusion_model  = std::make_shared<ZImageModel>(backend,
                                                                offload_params_to_cpu,
                                                                tensor_storage_map,
                                                                "model.diffusion_model",
                                                                version);
            } else {  // SD1.x SD2.x SDXL
                if (strstr(SAFE_STR(sd_ctx_params->photo_maker_path), "v2")) {
                    cond_stage_model = std::make_shared<FrozenCLIPEmbedderWithCustomWords>(clip_backend,
                                                                                           offload_params_to_cpu,
                                                                                           tensor_storage_map,
                                                                                           SAFE_STR(sd_ctx_params->embedding_dir),
                                                                                           version,
                                                                                           PM_VERSION_2);
                } else {
                    cond_stage_model = std::make_shared<FrozenCLIPEmbedderWithCustomWords>(clip_backend,
                                                                                           offload_params_to_cpu,
                                                                                           tensor_storage_map,
                                                                                           SAFE_STR(sd_ctx_params->embedding_dir),
                                                                                           version);
                }
                diffusion_model = std::make_shared<UNetModel>(backend,
                                                              offload_params_to_cpu,
                                                              tensor_storage_map,
                                                              version);
                if (sd_ctx_params->diffusion_conv_direct) {
                    LOG_INFO("Using Conv2d direct in the diffusion model");
                    std::dynamic_pointer_cast<UNetModel>(diffusion_model)->unet.set_conv2d_direct_enabled(true);
                }
            }

            if (sd_ctx_params->diffusion_flash_attn) {
                LOG_INFO("Using flash attention in the diffusion model");
                diffusion_model->set_flash_attn_enabled(true);
            }

            cond_stage_model->alloc_params_buffer();
            cond_stage_model->get_param_tensors(tensors);

            diffusion_model->alloc_params_buffer();
            diffusion_model->get_param_tensors(tensors);

            if (sd_version_is_unet_edit(version)) {
                vae_decode_only = false;
            }

            if (high_noise_diffusion_model) {
                high_noise_diffusion_model->alloc_params_buffer();
                high_noise_diffusion_model->get_param_tensors(tensors);
            }

            if (sd_ctx_params->keep_vae_on_cpu && !ggml_backend_is_cpu(backend)) {
                LOG_INFO("VAE Autoencoder: Using CPU backend");
                vae_backend = ggml_backend_cpu_init();
            } else {
                vae_backend = backend;
            }

            if (sd_version_is_wan(version) || sd_version_is_qwen_image(version)) {
                first_stage_model = std::make_shared<WAN::WanVAERunner>(vae_backend,
                                                                        offload_params_to_cpu,
                                                                        tensor_storage_map,
                                                                        "first_stage_model",
                                                                        vae_decode_only,
                                                                        version);
                first_stage_model->alloc_params_buffer();
                first_stage_model->get_param_tensors(tensors, "first_stage_model");
            } else if (version == VERSION_CHROMA_RADIANCE) {
                first_stage_model = std::make_shared<FakeVAE>(vae_backend,
                                                              offload_params_to_cpu);
            } else if (!use_tiny_autoencoder || sd_ctx_params->tae_preview_only) {
                first_stage_model = std::make_shared<AutoEncoderKL>(vae_backend,
                                                                    offload_params_to_cpu,
                                                                    tensor_storage_map,
                                                                    "first_stage_model",
                                                                    vae_decode_only,
                                                                    false,
                                                                    version);
                if (sd_ctx_params->vae_conv_direct) {
                    LOG_INFO("Using Conv2d direct in the vae model");
                    first_stage_model->set_conv2d_direct_enabled(true);
                }
                if (version == VERSION_SDXL &&
                    (strlen(SAFE_STR(sd_ctx_params->vae_path)) == 0 || sd_ctx_params->force_sdxl_vae_conv_scale)) {
                    float vae_conv_2d_scale = 1.f / 32.f;
                    LOG_WARN(
                        "No VAE specified with --vae or --force-sdxl-vae-conv-scale flag set, "
                        "using Conv2D scale %.3f",
                        vae_conv_2d_scale);
                    first_stage_model->set_conv2d_scale(vae_conv_2d_scale);
                }
                first_stage_model->alloc_params_buffer();
                first_stage_model->get_param_tensors(tensors, "first_stage_model");
            }
            if (use_tiny_autoencoder) {
                tae_first_stage = std::make_shared<TinyAutoEncoder>(vae_backend,
                                                                    offload_params_to_cpu,
                                                                    tensor_storage_map,
                                                                    "decoder.layers",
                                                                    vae_decode_only,
                                                                    version);
                if (sd_ctx_params->vae_conv_direct) {
                    LOG_INFO("Using Conv2d direct in the tae model");
                    tae_first_stage->set_conv2d_direct_enabled(true);
                }
            }
            // first_stage_model->get_param_tensors(tensors, "first_stage_model.");

            if (strlen(SAFE_STR(sd_ctx_params->control_net_path)) > 0) {
                ggml_backend_t controlnet_backend = nullptr;
                if (sd_ctx_params->keep_control_net_on_cpu && !ggml_backend_is_cpu(backend)) {
                    LOG_DEBUG("ControlNet: Using CPU backend");
                    controlnet_backend = ggml_backend_cpu_init();
                } else {
                    controlnet_backend = backend;
                }
                control_net = std::make_shared<ControlNet>(controlnet_backend,
                                                           offload_params_to_cpu,
                                                           tensor_storage_map,
                                                           version);
                if (sd_ctx_params->diffusion_conv_direct) {
                    LOG_INFO("Using Conv2d direct in the control net");
                    control_net->set_conv2d_direct_enabled(true);
                }
            }

            if (strstr(SAFE_STR(sd_ctx_params->photo_maker_path), "v2")) {
                pmid_model = std::make_shared<PhotoMakerIDEncoder>(backend,
                                                                   offload_params_to_cpu,
                                                                   tensor_storage_map,
                                                                   "pmid",
                                                                   version,
                                                                   PM_VERSION_2);
                LOG_INFO("using PhotoMaker Version 2");
            } else {
                pmid_model = std::make_shared<PhotoMakerIDEncoder>(backend,
                                                                   offload_params_to_cpu,
                                                                   tensor_storage_map,
                                                                   "pmid",
                                                                   version);
            }
            if (strlen(SAFE_STR(sd_ctx_params->photo_maker_path)) > 0) {
                pmid_lora               = std::make_shared<LoraModel>("pmid", backend, sd_ctx_params->photo_maker_path, "", version);
                auto lora_tensor_filter = [&](const std::string& tensor_name) {
                    if (starts_with(tensor_name, "lora.model")) {
                        return true;
                    }
                    return false;
                };
                if (!pmid_lora->load_from_file(n_threads, lora_tensor_filter)) {
                    LOG_WARN("load photomaker lora tensors from %s failed", sd_ctx_params->photo_maker_path);
                    return false;
                }
                LOG_INFO("loading stacked ID embedding (PHOTOMAKER) model file from '%s'", sd_ctx_params->photo_maker_path);
                if (!model_loader.init_from_file_and_convert_name(sd_ctx_params->photo_maker_path, "pmid.")) {
                    LOG_WARN("loading stacked ID embedding from '%s' failed", sd_ctx_params->photo_maker_path);
                } else {
                    stacked_id = true;
                }
            }
            if (stacked_id) {
                if (!pmid_model->alloc_params_buffer()) {
                    LOG_ERROR(" pmid model params buffer allocation failed");
                    return false;
                }
                pmid_model->get_param_tensors(tensors, "pmid");
            }
        }

        struct ggml_init_params params;
        params.mem_size   = static_cast<size_t>(10 * 1024) * 1024;  // 10M
        params.mem_buffer = nullptr;
        params.no_alloc   = false;
        // LOG_DEBUG("mem_size %u ", params.mem_size);
        struct ggml_context* ctx = ggml_init(params);  // for  alphas_cumprod and is_using_v_parameterization check
        GGML_ASSERT(ctx != nullptr);
        ggml_tensor* alphas_cumprod_tensor = ggml_new_tensor_1d(ctx, GGML_TYPE_F32, TIMESTEPS);
        calculate_alphas_cumprod((float*)alphas_cumprod_tensor->data);

        // load weights
        LOG_DEBUG("loading weights");

        std::set<std::string> ignore_tensors;
        tensors["alphas_cumprod"] = alphas_cumprod_tensor;
        if (use_tiny_autoencoder) {
            ignore_tensors.insert("first_stage_model.");
        }
        if (stacked_id) {
            ignore_tensors.insert("pmid.unet.");
        }

        if (vae_decode_only) {
            ignore_tensors.insert("first_stage_model.encoder");
            ignore_tensors.insert("first_stage_model.conv1");
            ignore_tensors.insert("first_stage_model.quant");
            ignore_tensors.insert("text_encoders.llm.visual.");
        }
        if (version == VERSION_SVD) {
            ignore_tensors.insert("conditioner.embedders.3");
        }
        bool success = model_loader.load_tensors(tensors, ignore_tensors, n_threads);
        if (!success) {
            LOG_ERROR("load tensors from model loader failed");
            ggml_free(ctx);
            return false;
        }

        // LOG_DEBUG("model size = %.2fMB", total_size / 1024.0 / 1024.0);

        {
            size_t clip_params_mem_size = cond_stage_model->get_params_buffer_size();
            size_t unet_params_mem_size = diffusion_model->get_params_buffer_size();
            if (high_noise_diffusion_model) {
                unet_params_mem_size += high_noise_diffusion_model->get_params_buffer_size();
            }
            size_t vae_params_mem_size = 0;
            if (!use_tiny_autoencoder || sd_ctx_params->tae_preview_only) {
                vae_params_mem_size = first_stage_model->get_params_buffer_size();
            }
            if (use_tiny_autoencoder) {
                if (!tae_first_stage->load_from_file(taesd_path, n_threads)) {
                    return false;
                }
                vae_params_mem_size = tae_first_stage->get_params_buffer_size();
            }
            size_t control_net_params_mem_size = 0;
            if (control_net) {
                if (!control_net->load_from_file(SAFE_STR(sd_ctx_params->control_net_path), n_threads)) {
                    return false;
                }
                control_net_params_mem_size = control_net->get_params_buffer_size();
            }
            size_t pmid_params_mem_size = 0;
            if (stacked_id) {
                pmid_params_mem_size = pmid_model->get_params_buffer_size();
            }

            size_t total_params_ram_size  = 0;
            size_t total_params_vram_size = 0;
            if (ggml_backend_is_cpu(clip_backend)) {
                total_params_ram_size += clip_params_mem_size + pmid_params_mem_size;
            } else {
                total_params_vram_size += clip_params_mem_size + pmid_params_mem_size;
            }

            if (ggml_backend_is_cpu(backend)) {
                total_params_ram_size += unet_params_mem_size;
            } else {
                total_params_vram_size += unet_params_mem_size;
            }

            if (ggml_backend_is_cpu(vae_backend)) {
                total_params_ram_size += vae_params_mem_size;
            } else {
                total_params_vram_size += vae_params_mem_size;
            }

            if (ggml_backend_is_cpu(control_net_backend)) {
                total_params_ram_size += control_net_params_mem_size;
            } else {
                total_params_vram_size += control_net_params_mem_size;
            }

            size_t total_params_size = total_params_ram_size + total_params_vram_size;
            LOG_INFO(
                "total params memory size = %.2fMB (VRAM %.2fMB, RAM %.2fMB): "
                "text_encoders %.2fMB(%s), diffusion_model %.2fMB(%s), vae %.2fMB(%s), controlnet %.2fMB(%s), pmid %.2fMB(%s)",
                total_params_size / 1024.0 / 1024.0,
                total_params_vram_size / 1024.0 / 1024.0,
                total_params_ram_size / 1024.0 / 1024.0,
                clip_params_mem_size / 1024.0 / 1024.0,
                ggml_backend_is_cpu(clip_backend) ? "RAM" : "VRAM",
                unet_params_mem_size / 1024.0 / 1024.0,
                ggml_backend_is_cpu(backend) ? "RAM" : "VRAM",
                vae_params_mem_size / 1024.0 / 1024.0,
                ggml_backend_is_cpu(vae_backend) ? "RAM" : "VRAM",
                control_net_params_mem_size / 1024.0 / 1024.0,
                ggml_backend_is_cpu(control_net_backend) ? "RAM" : "VRAM",
                pmid_params_mem_size / 1024.0 / 1024.0,
                ggml_backend_is_cpu(clip_backend) ? "RAM" : "VRAM");
        }

        if (sd_ctx_params->prediction != DEFAULT_PRED) {
            switch (sd_ctx_params->prediction) {
                case EPS_PRED:
                    LOG_INFO("running in eps-prediction mode");
                    break;
                case V_PRED:
                    LOG_INFO("running in v-prediction mode");
                    denoiser = std::make_shared<CompVisVDenoiser>();
                    break;
                case EDM_V_PRED:
                    LOG_INFO("running in v-prediction EDM mode");
                    denoiser = std::make_shared<EDMVDenoiser>();
                    break;
                case SD3_FLOW_PRED: {
                    LOG_INFO("running in FLOW mode");
                    float shift = sd_ctx_params->flow_shift;
                    if (shift == INFINITY) {
                        shift = 3.0;
                    }
                    denoiser = std::make_shared<DiscreteFlowDenoiser>(shift);
                    break;
                }
                case FLUX_FLOW_PRED: {
                    LOG_INFO("running in Flux FLOW mode");
                    float shift = sd_ctx_params->flow_shift;
                    if (shift == INFINITY) {
                        shift = 3.0;
                    }
                    denoiser = std::make_shared<FluxFlowDenoiser>(shift);
                    break;
                }
                case FLUX2_FLOW_PRED: {
                    LOG_INFO("running in Flux2 FLOW mode");
                    denoiser = std::make_shared<Flux2FlowDenoiser>();
                    break;
                }
                default: {
                    LOG_ERROR("Unknown parametrization %i", sd_ctx_params->prediction);
                    return false;
                }
            }
        } else {
            if (sd_version_is_sd2(version)) {
                // check is_using_v_parameterization_for_sd2
                if (is_using_v_parameterization_for_sd2(ctx, sd_version_is_inpaint(version))) {
                    is_using_v_parameterization = true;
                }
            } else if (sd_version_is_sdxl(version)) {
                if (tensor_storage_map.find("edm_vpred.sigma_max") != tensor_storage_map.end()) {
                    // CosXL models
                    // TODO: get sigma_min and sigma_max values from file
                    is_using_edm_v_parameterization = true;
                }
                if (tensor_storage_map.find("v_pred") != tensor_storage_map.end()) {
                    is_using_v_parameterization = true;
                }
            } else if (version == VERSION_SVD) {
                // TODO: V_PREDICTION_EDM
                is_using_v_parameterization = true;
            }

            if (sd_version_is_sd3(version)) {
                LOG_INFO("running in FLOW mode");
                float shift = sd_ctx_params->flow_shift;
                if (shift == INFINITY) {
                    shift = 3.0;
                }
                denoiser = std::make_shared<DiscreteFlowDenoiser>(shift);
            } else if (sd_version_is_flux(version)) {
                LOG_INFO("running in Flux FLOW mode");
                float shift = sd_ctx_params->flow_shift;
                if (shift == INFINITY) {
                    shift = 1.0f;  // TODO: validate
                    for (const auto& [name, tensor_storage] : tensor_storage_map) {
                        if (starts_with(name, "model.diffusion_model.guidance_in.in_layer.weight")) {
                            shift = 1.15f;
                        }
                    }
                }
                denoiser = std::make_shared<FluxFlowDenoiser>(shift);
            } else if (sd_version_is_flux2(version)) {
                LOG_INFO("running in Flux2 FLOW mode");
                denoiser = std::make_shared<Flux2FlowDenoiser>();
            } else if (sd_version_is_wan(version)) {
                LOG_INFO("running in FLOW mode");
                float shift = sd_ctx_params->flow_shift;
                if (shift == INFINITY) {
                    shift = 5.0;
                }
                denoiser = std::make_shared<DiscreteFlowDenoiser>(shift);
            } else if (sd_version_is_qwen_image(version)) {
                LOG_INFO("running in FLOW mode");
                float shift = sd_ctx_params->flow_shift;
                if (shift == INFINITY) {
                    shift = 3.0;
                }
                denoiser = std::make_shared<DiscreteFlowDenoiser>(shift);
            } else if (sd_version_is_z_image(version)) {
                LOG_INFO("running in FLOW mode");
                float shift = sd_ctx_params->flow_shift;
                if (shift == INFINITY) {
                    shift = 3.0f;
                }
                denoiser = std::make_shared<DiscreteFlowDenoiser>(shift);
            } else if (is_using_v_parameterization) {
                LOG_INFO("running in v-prediction mode");
                denoiser = std::make_shared<CompVisVDenoiser>();
            } else if (is_using_edm_v_parameterization) {
                LOG_INFO("running in v-prediction EDM mode");
                denoiser = std::make_shared<EDMVDenoiser>();
            } else {
                LOG_INFO("running in eps-prediction mode");
            }
        }

        auto comp_vis_denoiser = std::dynamic_pointer_cast<CompVisDenoiser>(denoiser);
        if (comp_vis_denoiser) {
            for (int i = 0; i < TIMESTEPS; i++) {
                comp_vis_denoiser->sigmas[i]     = std::sqrt((1 - ((float*)alphas_cumprod_tensor->data)[i]) / ((float*)alphas_cumprod_tensor->data)[i]);
                comp_vis_denoiser->log_sigmas[i] = std::log(comp_vis_denoiser->sigmas[i]);
            }
        }

        LOG_DEBUG("finished loaded file");
        ggml_free(ctx);
        use_tiny_autoencoder = use_tiny_autoencoder && !sd_ctx_params->tae_preview_only;
        return true;
    }

    bool is_using_v_parameterization_for_sd2(ggml_context* work_ctx, bool is_inpaint = false) {
        struct ggml_tensor* x_t = ggml_new_tensor_4d(work_ctx, GGML_TYPE_F32, 8, 8, 4, 1);
        ggml_set_f32(x_t, 0.5);
        struct ggml_tensor* c = ggml_new_tensor_4d(work_ctx, GGML_TYPE_F32, 1024, 2, 1, 1);
        ggml_set_f32(c, 0.5);

        struct ggml_tensor* timesteps = ggml_new_tensor_1d(work_ctx, GGML_TYPE_F32, 1);
        ggml_set_f32(timesteps, 999);

        struct ggml_tensor* concat = is_inpaint ? ggml_new_tensor_4d(work_ctx, GGML_TYPE_F32, 8, 8, 5, 1) : nullptr;
        if (concat != nullptr) {
            ggml_set_f32(concat, 0);
        }

        int64_t t0              = ggml_time_ms();
        struct ggml_tensor* out = ggml_dup_tensor(work_ctx, x_t);
        DiffusionParams diffusion_params;
        diffusion_params.x         = x_t;
        diffusion_params.timesteps = timesteps;
        diffusion_params.context   = c;
        diffusion_params.c_concat  = concat;
        diffusion_model->compute(n_threads, diffusion_params, &out);
        diffusion_model->free_compute_buffer();

        double result = 0.f;
        {
            float* vec_x   = (float*)x_t->data;
            float* vec_out = (float*)out->data;

            int64_t n = ggml_nelements(out);

            for (int i = 0; i < n; i++) {
                result += ((double)vec_out[i] - (double)vec_x[i]);
            }
            result /= n;
        }
        int64_t t1 = ggml_time_ms();
        LOG_DEBUG("check is_using_v_parameterization_for_sd2, taking %.2fs", (t1 - t0) * 1.0f / 1000);
        return result < -1;
    }

    std::shared_ptr<LoraModel> load_lora_model_from_file(const std::string& lora_id,
                                                         float multiplier,
                                                         ggml_backend_t backend,
                                                         LoraModel::filter_t lora_tensor_filter = nullptr) {
        std::string lora_name      = lora_id;
        std::string high_noise_tag = "|high_noise|";
        bool is_high_noise         = false;
        if (starts_with(lora_name, high_noise_tag)) {
            lora_name     = lora_name.substr(high_noise_tag.size());
            is_high_noise = true;
            LOG_DEBUG("high noise lora: %s", lora_name.c_str());
        }
        std::string st_file_path   = path_join(lora_model_dir, lora_name + ".safetensors");
        std::string ckpt_file_path = path_join(lora_model_dir, lora_name + ".ckpt");
        std::string file_path;
        if (file_exists(st_file_path)) {
            file_path = st_file_path;
        } else if (file_exists(ckpt_file_path)) {
            file_path = ckpt_file_path;
        } else {
            LOG_WARN("can not find %s or %s for lora %s", st_file_path.c_str(), ckpt_file_path.c_str(), lora_name.c_str());
            return nullptr;
        }
        auto lora = std::make_shared<LoraModel>(lora_id, backend, file_path, is_high_noise ? "model.high_noise_" : "", version);
        if (!lora->load_from_file(n_threads, lora_tensor_filter)) {
            LOG_WARN("load lora tensors from %s failed", file_path.c_str());
            return nullptr;
        }

        lora->multiplier = multiplier;
        return lora;
    }

    void apply_loras_immediately(const std::unordered_map<std::string, float>& lora_state) {
        std::unordered_map<std::string, float> lora_state_diff;
        for (auto& kv : lora_state) {
            const std::string& lora_name = kv.first;
            float multiplier             = kv.second;
            lora_state_diff[lora_name] += multiplier;
        }
        for (auto& kv : curr_lora_state) {
            const std::string& lora_name = kv.first;
            float curr_multiplier        = kv.second;
            lora_state_diff[lora_name] -= curr_multiplier;
        }

        size_t rm = lora_state_diff.size() - lora_state.size();
        if (rm != 0) {
            LOG_INFO("attempting to apply %lu LoRAs (removing %lu applied LoRAs)", lora_state.size(), rm);
        } else {
            LOG_INFO("attempting to apply %lu LoRAs", lora_state.size());
        }

        for (auto& kv : lora_state_diff) {
            int64_t t0 = ggml_time_ms();

            auto lora = load_lora_model_from_file(kv.first, kv.second, backend);
            lora->apply(tensors, version, n_threads);
            lora->free_params_buffer();

            int64_t t1 = ggml_time_ms();

            LOG_INFO("lora '%s' applied, taking %.2fs", kv.first.c_str(), (t1 - t0) * 1.0f / 1000);
        }

        curr_lora_state = lora_state;
    }

    void apply_loras_at_runtime(const std::unordered_map<std::string, float>& lora_state) {
        cond_stage_lora_models.clear();
        diffusion_lora_models.clear();
        first_stage_lora_models.clear();
        if (cond_stage_model) {
            std::vector<std::shared_ptr<LoraModel>> lora_models;
            auto lora_state_diff = lora_state;
            for (auto& lora_model : cond_stage_lora_models) {
                auto iter = lora_state_diff.find(lora_model->lora_id);

                if (iter != lora_state_diff.end()) {
                    lora_model->multiplier = iter->second;
                    lora_models.push_back(lora_model);
                    lora_state_diff.erase(iter);
                }
            }
            cond_stage_lora_models  = lora_models;
            auto lora_tensor_filter = [&](const std::string& tensor_name) {
                if (is_cond_stage_model_name(tensor_name)) {
                    return true;
                }
                return false;
            };
            for (auto& kv : lora_state_diff) {
                const std::string& lora_id = kv.first;
                float multiplier           = kv.second;

                auto lora = load_lora_model_from_file(lora_id, multiplier, clip_backend, lora_tensor_filter);
                if (lora && !lora->lora_tensors.empty()) {
                    lora->preprocess_lora_tensors(tensors);
                    cond_stage_lora_models.push_back(lora);
                }
            }
            auto multi_lora_adapter = std::make_shared<MultiLoraAdapter>(cond_stage_lora_models);
            cond_stage_model->set_weight_adapter(multi_lora_adapter);
        }
        if (diffusion_model) {
            std::vector<std::shared_ptr<LoraModel>> lora_models;
            auto lora_state_diff = lora_state;
            for (auto& lora_model : diffusion_lora_models) {
                auto iter = lora_state_diff.find(lora_model->lora_id);

                if (iter != lora_state_diff.end()) {
                    lora_model->multiplier = iter->second;
                    lora_models.push_back(lora_model);
                    lora_state_diff.erase(iter);
                }
            }
            diffusion_lora_models   = lora_models;
            auto lora_tensor_filter = [&](const std::string& tensor_name) {
                if (is_diffusion_model_name(tensor_name)) {
                    return true;
                }
                return false;
            };
            for (auto& kv : lora_state_diff) {
                const std::string& lora_name = kv.first;
                float multiplier             = kv.second;

                auto lora = load_lora_model_from_file(lora_name, multiplier, backend, lora_tensor_filter);
                if (lora && !lora->lora_tensors.empty()) {
                    lora->preprocess_lora_tensors(tensors);
                    diffusion_lora_models.push_back(lora);
                }
            }
            auto multi_lora_adapter = std::make_shared<MultiLoraAdapter>(diffusion_lora_models);
            diffusion_model->set_weight_adapter(multi_lora_adapter);
            if (high_noise_diffusion_model) {
                high_noise_diffusion_model->set_weight_adapter(multi_lora_adapter);
            }
        }

        if (first_stage_model) {
            std::vector<std::shared_ptr<LoraModel>> lora_models;
            auto lora_state_diff = lora_state;
            for (auto& lora_model : first_stage_lora_models) {
                auto iter = lora_state_diff.find(lora_model->lora_id);

                if (iter != lora_state_diff.end()) {
                    lora_model->multiplier = iter->second;
                    lora_models.push_back(lora_model);
                    lora_state_diff.erase(iter);
                }
            }
            first_stage_lora_models = lora_models;
            auto lora_tensor_filter = [&](const std::string& tensor_name) {
                if (is_first_stage_model_name(tensor_name)) {
                    return true;
                }
                return false;
            };
            for (auto& kv : lora_state_diff) {
                const std::string& lora_name = kv.first;
                float multiplier             = kv.second;

                auto lora = load_lora_model_from_file(lora_name, multiplier, vae_backend, lora_tensor_filter);
                if (lora && !lora->lora_tensors.empty()) {
                    lora->preprocess_lora_tensors(tensors);
                    first_stage_lora_models.push_back(lora);
                }
            }
            auto multi_lora_adapter = std::make_shared<MultiLoraAdapter>(first_stage_lora_models);
            first_stage_model->set_weight_adapter(multi_lora_adapter);
        }
    }

    void lora_stat() {
        if (!cond_stage_lora_models.empty()) {
            LOG_INFO("cond_stage_lora_models:");
            for (auto& lora_model : cond_stage_lora_models) {
                lora_model->stat();
            }
        }

        if (!diffusion_lora_models.empty()) {
            LOG_INFO("diffusion_lora_models:");
            for (auto& lora_model : diffusion_lora_models) {
                lora_model->stat();
            }
        }

        if (!first_stage_lora_models.empty()) {
            LOG_INFO("first_stage_lora_models:");
            for (auto& lora_model : first_stage_lora_models) {
                lora_model->stat();
            }
        }
    }

    std::string apply_loras_from_prompt(const std::string& prompt) {
        auto result_pair                                = extract_and_remove_lora(prompt);
        std::unordered_map<std::string, float> lora_f2m = result_pair.first;  // lora_name -> multiplier

        for (auto& kv : lora_f2m) {
            LOG_DEBUG("lora %s:%.2f", kv.first.c_str(), kv.second);
        }
        int64_t t0 = ggml_time_ms();
        if (apply_lora_immediately) {
            LOG_INFO("apply lora immediately");
            apply_loras_immediately(lora_f2m);
        } else {
            LOG_INFO("apply at runtime");
            apply_loras_at_runtime(lora_f2m);
        }
        int64_t t1 = ggml_time_ms();
        if (!lora_f2m.empty()) {
            LOG_INFO("apply_loras completed, taking %.2fs", (t1 - t0) * 1.0f / 1000);
            LOG_DEBUG("prompt after extract and remove lora: \"%s\"", result_pair.second.c_str());
        }
        return result_pair.second;
    }

    ggml_tensor* id_encoder(ggml_context* work_ctx,
                            ggml_tensor* init_img,
                            ggml_tensor* prompts_embeds,
                            ggml_tensor* id_embeds,
                            std::vector<bool>& class_tokens_mask) {
        ggml_tensor* res = nullptr;
        pmid_model->compute(n_threads, init_img, prompts_embeds, id_embeds, class_tokens_mask, &res, work_ctx);
        return res;
    }

    ggml_tensor* get_clip_vision_output(ggml_context* work_ctx,
                                        sd_image_t init_image,
                                        bool return_pooled   = true,
                                        int clip_skip        = -1,
                                        bool zero_out_masked = false) {
        ggml_tensor* output = nullptr;
        if (zero_out_masked) {
            if (return_pooled) {
                output = ggml_new_tensor_1d(work_ctx,
                                            GGML_TYPE_F32,
                                            clip_vision->vision_model.projection_dim);
            } else {
                output = ggml_new_tensor_2d(work_ctx,
                                            GGML_TYPE_F32,
                                            clip_vision->vision_model.hidden_size,
                                            257);
            }

            ggml_set_f32(output, 0.f);
        } else {
            sd_image_f32_t image         = sd_image_t_to_sd_image_f32_t(init_image);
            sd_image_f32_t resized_image = clip_preprocess(image, clip_vision->vision_model.image_size, clip_vision->vision_model.image_size);
            free(image.data);
            image.data = nullptr;

            ggml_tensor* pixel_values = ggml_new_tensor_4d(work_ctx, GGML_TYPE_F32, resized_image.width, resized_image.height, 3, 1);
            sd_image_f32_to_ggml_tensor(resized_image, pixel_values, false);
            free(resized_image.data);
            resized_image.data = nullptr;

            // print_ggml_tensor(pixel_values);
            clip_vision->compute(n_threads, pixel_values, return_pooled, clip_skip, &output, work_ctx);
            // print_ggml_tensor(c_crossattn);
        }
        return output;
    }

    SDCondition get_svd_condition(ggml_context* work_ctx,
                                  sd_image_t init_image,
                                  int width,
                                  int height,
                                  int fps                  = 6,
                                  int motion_bucket_id     = 127,
                                  float augmentation_level = 0.f,
                                  bool zero_out_masked     = false) {
        // c_crossattn
        int64_t t0                      = ggml_time_ms();
        struct ggml_tensor* c_crossattn = get_clip_vision_output(work_ctx, init_image, true, -1, zero_out_masked);

        // c_concat
        struct ggml_tensor* c_concat = nullptr;
        {
            if (zero_out_masked) {
                c_concat = ggml_new_tensor_4d(work_ctx, GGML_TYPE_F32, width / get_vae_scale_factor(), height / get_vae_scale_factor(), 4, 1);
                ggml_set_f32(c_concat, 0.f);
            } else {
                ggml_tensor* init_img = ggml_new_tensor_4d(work_ctx, GGML_TYPE_F32, width, height, 3, 1);

                if (width != init_image.width || height != init_image.height) {
                    sd_image_f32_t image         = sd_image_t_to_sd_image_f32_t(init_image);
                    sd_image_f32_t resized_image = resize_sd_image_f32_t(image, width, height);
                    free(image.data);
                    image.data = nullptr;
                    sd_image_f32_to_ggml_tensor(resized_image, init_img, false);
                    free(resized_image.data);
                    resized_image.data = nullptr;
                } else {
                    sd_image_to_ggml_tensor(init_image, init_img);
                }
                if (augmentation_level > 0.f) {
                    struct ggml_tensor* noise = ggml_dup_tensor(work_ctx, init_img);
                    ggml_ext_im_set_randn_f32(noise, rng);
                    // encode_pixels += torch.randn_like(pixels) * augmentation_level
                    ggml_ext_tensor_scale_inplace(noise, augmentation_level);
                    ggml_ext_tensor_add_inplace(init_img, noise);
                }
                ggml_tensor* moments = vae_encode(work_ctx, init_img);
                c_concat             = get_first_stage_encoding(work_ctx, moments);
            }
        }

        // y
        struct ggml_tensor* y = nullptr;
        {
            y                            = ggml_new_tensor_1d(work_ctx, GGML_TYPE_F32, diffusion_model->get_adm_in_channels());
            int out_dim                  = 256;
            int fps_id                   = fps - 1;
            std::vector<float> timesteps = {(float)fps_id, (float)motion_bucket_id, augmentation_level};
            set_timestep_embedding(timesteps, y, out_dim);
        }
        int64_t t1 = ggml_time_ms();
        LOG_DEBUG("computing svd condition graph completed, taking %" PRId64 " ms", t1 - t0);
        return {c_crossattn, y, c_concat};
    }

    std::vector<float> process_timesteps(const std::vector<float>& timesteps,
                                         ggml_tensor* init_latent,
                                         ggml_tensor* denoise_mask) {
        if (diffusion_model->get_desc() == "Wan2.2-TI2V-5B") {
            auto new_timesteps = std::vector<float>(init_latent->ne[2], timesteps[0]);

            if (denoise_mask != nullptr) {
                float value = ggml_ext_tensor_get_f32(denoise_mask, 0, 0, 0, 0);
                if (value == 0.f) {
                    new_timesteps[0] = 0.f;
                }
            }
            return new_timesteps;
        } else {
            return timesteps;
        }
    }

    // a = a * mask + b * (1 - mask)
    void apply_mask(ggml_tensor* a, ggml_tensor* b, ggml_tensor* mask) {
        for (int64_t i0 = 0; i0 < a->ne[0]; i0++) {
            for (int64_t i1 = 0; i1 < a->ne[1]; i1++) {
                for (int64_t i2 = 0; i2 < a->ne[2]; i2++) {
                    for (int64_t i3 = 0; i3 < a->ne[3]; i3++) {
                        float a_value    = ggml_ext_tensor_get_f32(a, i0, i1, i2, i3);
                        float b_value    = ggml_ext_tensor_get_f32(b, i0, i1, i2, i3);
                        float mask_value = ggml_ext_tensor_get_f32(mask, i0 % mask->ne[0], i1 % mask->ne[1], i2 % mask->ne[2], i3 % mask->ne[3]);
                        ggml_ext_tensor_set_f32(a, a_value * mask_value + b_value * (1 - mask_value), i0, i1, i2, i3);
                    }
                }
            }
        }
    }

    void silent_tiling(ggml_tensor* input, ggml_tensor* output, const int scale, const int tile_size, const float tile_overlap_factor, on_tile_process on_processing) {
        sd_progress_cb_t cb = sd_get_progress_callback();
        void* cbd           = sd_get_progress_callback_data();
        sd_set_progress_callback((sd_progress_cb_t)suppress_pp, nullptr);
        sd_tiling(input, output, scale, tile_size, tile_overlap_factor, on_processing);
        sd_set_progress_callback(cb, cbd);
    }

    void preview_image(ggml_context* work_ctx,
                       int step,
                       struct ggml_tensor* latents,
                       enum SDVersion version,
                       preview_t preview_mode,
                       ggml_tensor* result,
                       std::function<void(int, int, sd_image_t*, bool, void*)> step_callback,
                       void* step_callback_data,
                       bool is_noisy) {
        const uint32_t channel = 3;
        uint32_t width         = latents->ne[0];
        uint32_t height        = latents->ne[1];
        uint32_t dim           = latents->ne[ggml_n_dims(latents) - 1];

        if (preview_mode == PREVIEW_PROJ) {
            const float(*latent_rgb_proj)[channel] = nullptr;
            float* latent_rgb_bias                 = nullptr;

            if (dim == 48) {
                if (sd_version_is_wan(version)) {
                    latent_rgb_proj = wan_22_latent_rgb_proj;
                    latent_rgb_bias = wan_22_latent_rgb_bias;
                } else {
                    LOG_WARN("No latent to RGB projection known for this model");
                    // unknown model
                    return;
                }
            } else if (dim == 16) {
                // 16 channels VAE -> Flux or SD3

                if (sd_version_is_sd3(version)) {
                    latent_rgb_proj = sd3_latent_rgb_proj;
                    latent_rgb_bias = sd3_latent_rgb_bias;
                } else if (sd_version_is_flux(version) || sd_version_is_z_image(version)) {
                    latent_rgb_proj = flux_latent_rgb_proj;
                    latent_rgb_bias = flux_latent_rgb_bias;
                } else if (sd_version_is_wan(version) || sd_version_is_qwen_image(version)) {
                    latent_rgb_proj = wan_21_latent_rgb_proj;
                    latent_rgb_bias = wan_21_latent_rgb_bias;
                } else {
                    LOG_WARN("No latent to RGB projection known for this model");
                    // unknown model
                    return;
                }

            } else if (dim == 4) {
                // 4 channels VAE
                if (sd_version_is_sdxl(version)) {
                    latent_rgb_proj = sdxl_latent_rgb_proj;
                    latent_rgb_bias = sdxl_latent_rgb_bias;
                } else if (sd_version_is_sd1(version) || sd_version_is_sd2(version)) {
                    latent_rgb_proj = sd_latent_rgb_proj;
                    latent_rgb_bias = sd_latent_rgb_bias;
                } else {
                    // unknown model
                    LOG_WARN("No latent to RGB projection known for this model");
                    return;
                }
            } else if (dim == 3) {
                // Do nothing, assuming already RGB latents
            } else {
                LOG_WARN("No latent to RGB projection known for this model");
                // unknown latent space
                return;
            }

            uint32_t frames = 1;
            if (ggml_n_dims(latents) == 4) {
                frames = latents->ne[2];
            }

            uint8_t* data = (uint8_t*)malloc(frames * width * height * channel * sizeof(uint8_t));

            preview_latent_video(data, latents, latent_rgb_proj, latent_rgb_bias, width, height, frames, dim);
            sd_image_t* images = (sd_image_t*)malloc(frames * sizeof(sd_image_t));
            for (int i = 0; i < frames; i++) {
                images[i] = {width, height, channel, data + i * width * height * channel};
            }
            step_callback(step, frames, images, is_noisy, step_callback_data);
            free(data);
            free(images);
        } else {
            if (preview_mode == PREVIEW_VAE) {
                process_latent_out(latents);
                if (vae_tiling_params.enabled) {
                    // split latent in 32x32 tiles and compute in several steps
                    auto on_tiling = [&](ggml_tensor* in, ggml_tensor* out, bool init) {
                        first_stage_model->compute(n_threads, in, true, &out, nullptr);
                    };
                    silent_tiling(latents, result, get_vae_scale_factor(), 32, 0.5f, on_tiling);

                } else {
                    first_stage_model->compute(n_threads, latents, true, &result, work_ctx);
                }

                first_stage_model->free_compute_buffer();
                process_vae_output_tensor(result);
                process_latent_in(latents);
            } else if (preview_mode == PREVIEW_TAE) {
                if (tae_first_stage == nullptr) {
                    LOG_WARN("TAE not found for preview");
                    return;
                }
                if (vae_tiling_params.enabled) {
                    // split latent in 64x64 tiles and compute in several steps
                    auto on_tiling = [&](ggml_tensor* in, ggml_tensor* out, bool init) {
                        tae_first_stage->compute(n_threads, in, true, &out, nullptr);
                    };
                    silent_tiling(latents, result, get_vae_scale_factor(), 64, 0.5f, on_tiling);
                } else {
                    tae_first_stage->compute(n_threads, latents, true, &result, work_ctx);
                }
                tae_first_stage->free_compute_buffer();
            } else {
                return;
            }

            ggml_ext_tensor_clamp_inplace(result, 0.0f, 1.0f);
            uint32_t frames = 1;
            if (ggml_n_dims(latents) == 4) {
                frames = result->ne[2];
            }

            sd_image_t* images = (sd_image_t*)malloc(frames * sizeof(sd_image_t));
            // print_ggml_tensor(result,true);
            for (size_t i = 0; i < frames; i++) {
                images[i].width   = result->ne[0];
                images[i].height  = result->ne[1];
                images[i].channel = 3;
                images[i].data    = ggml_tensor_to_sd_image(result, i, ggml_n_dims(latents) == 4);
            }

            step_callback(step, frames, images, is_noisy, step_callback_data);

            ggml_ext_tensor_scale_inplace(result, 0);
            for (int i = 0; i < frames; i++) {
                free(images[i].data);
            }

            free(images);
        }
    }

    ggml_tensor* sample(ggml_context* work_ctx,
                        std::shared_ptr<DiffusionModel> work_diffusion_model,
                        bool inverse_noise_scaling,
                        ggml_tensor* init_latent,
                        ggml_tensor* noise,
                        SDCondition cond,
                        SDCondition uncond,
                        SDCondition img_cond,
                        ggml_tensor* control_hint,
                        float control_strength,
                        sd_guidance_params_t guidance,
                        float eta,
                        int shifted_timestep,
                        sample_method_t method,
                        const std::vector<float>& sigmas,
                        int start_merge_step,
                        SDCondition id_cond,
                        std::vector<ggml_tensor*> ref_latents         = {},
                        bool increase_ref_index                       = false,
                        ggml_tensor* denoise_mask                     = nullptr,
                        ggml_tensor* vace_context                     = nullptr,
                        float vace_strength                           = 1.f,
                        const sd_easycache_params_t* easycache_params = nullptr) {
        if (shifted_timestep > 0 && !sd_version_is_sdxl(version)) {
            LOG_WARN("timestep shifting is only supported for SDXL models!");
            shifted_timestep = 0;
        }
        std::vector<int> skip_layers(guidance.slg.layers, guidance.slg.layers + guidance.slg.layer_count);

        float cfg_scale     = guidance.txt_cfg;
        float img_cfg_scale = std::isfinite(guidance.img_cfg) ? guidance.img_cfg : guidance.txt_cfg;
        float slg_scale     = guidance.slg.scale;

        if (img_cfg_scale != cfg_scale && !sd_version_is_inpaint_or_unet_edit(version)) {
            LOG_WARN("2-conditioning CFG is not supported with this model, disabling it for better performance...");
            img_cfg_scale = cfg_scale;
        }

        EasyCacheState easycache_state;
        bool easycache_enabled = false;
        if (easycache_params != nullptr && easycache_params->enabled) {
            bool easycache_supported = sd_version_is_dit(version);
            if (!easycache_supported) {
                LOG_WARN("EasyCache requested but not supported for this model type");
            } else {
                EasyCacheConfig easycache_config;
                easycache_config.enabled         = true;
                easycache_config.reuse_threshold = std::max(0.0f, easycache_params->reuse_threshold);
                easycache_config.start_percent   = easycache_params->start_percent;
                easycache_config.end_percent     = easycache_params->end_percent;
                bool percent_valid               = easycache_config.start_percent >= 0.0f &&
                                     easycache_config.start_percent < 1.0f &&
                                     easycache_config.end_percent > 0.0f &&
                                     easycache_config.end_percent <= 1.0f &&
                                     easycache_config.start_percent < easycache_config.end_percent;
                if (!percent_valid) {
                    LOG_WARN("EasyCache disabled due to invalid percent range (start=%.3f, end=%.3f)",
                             easycache_config.start_percent,
                             easycache_config.end_percent);
                } else {
                    easycache_state.init(easycache_config, denoiser.get());
                    if (easycache_state.enabled()) {
                        easycache_enabled = true;
                        LOG_INFO("EasyCache enabled - threshold: %.3f, start_percent: %.2f, end_percent: %.2f",
                                 easycache_config.reuse_threshold,
                                 easycache_config.start_percent,
                                 easycache_config.end_percent);
                    } else {
                        LOG_WARN("EasyCache requested but could not be initialized for this run");
                    }
                }
            }
        }

        size_t steps          = sigmas.size() - 1;
        struct ggml_tensor* x = ggml_dup_tensor(work_ctx, init_latent);
        copy_ggml_tensor(x, init_latent);

        if (noise) {
            x = denoiser->noise_scaling(sigmas[0], noise, x);
        }

        struct ggml_tensor* noised_input = ggml_dup_tensor(work_ctx, x);

        bool has_unconditioned = img_cfg_scale != 1.0 && uncond.c_crossattn != nullptr;
        bool has_img_cond      = cfg_scale != img_cfg_scale && img_cond.c_crossattn != nullptr;
        bool has_skiplayer     = slg_scale != 0.0 && skip_layers.size() > 0;

        // denoise wrapper
        struct ggml_tensor* out_cond     = ggml_dup_tensor(work_ctx, x);
        struct ggml_tensor* out_uncond   = nullptr;
        struct ggml_tensor* out_skip     = nullptr;
        struct ggml_tensor* out_img_cond = nullptr;

        if (has_unconditioned) {
            out_uncond = ggml_dup_tensor(work_ctx, x);
        }
        if (has_skiplayer) {
            if (sd_version_is_dit(version)) {
                out_skip = ggml_dup_tensor(work_ctx, x);
            } else {
                has_skiplayer = false;
                LOG_WARN("SLG is incompatible with %s models", model_version_to_str[version]);
            }
        }
        if (has_img_cond) {
            out_img_cond = ggml_dup_tensor(work_ctx, x);
        }
        struct ggml_tensor* denoised = ggml_dup_tensor(work_ctx, x);

        int64_t t0 = ggml_time_us();

        struct ggml_tensor* preview_tensor = nullptr;
        auto sd_preview_mode               = sd_get_preview_mode();
        if (sd_preview_mode != PREVIEW_NONE && sd_preview_mode != PREVIEW_PROJ) {
            int64_t W = x->ne[0] * get_vae_scale_factor();
            int64_t H = x->ne[1] * get_vae_scale_factor();
            if (ggml_n_dims(x) == 4) {
                // assuming video mode (if batch processing gets implemented this will break)
                int T = x->ne[2];
                if (sd_version_is_wan(version)) {
                    T = ((T - 1) * 4) + 1;
                }
                preview_tensor = ggml_new_tensor_4d(work_ctx, GGML_TYPE_F32,
                                                    W,
                                                    H,
                                                    T,
                                                    3);
            } else {
                preview_tensor = ggml_new_tensor_4d(work_ctx, GGML_TYPE_F32,
                                                    W,
                                                    H,
                                                    3,
                                                    x->ne[3]);
            }
        }

        auto denoise = [&](ggml_tensor* input, float sigma, int step) -> ggml_tensor* {
            auto sd_preview_cb      = sd_get_preview_callback();
            auto sd_preview_cb_data = sd_get_preview_callback_data();
            auto sd_preview_mode    = sd_get_preview_mode();
            if (step == 1 || step == -1) {
                pretty_progress(0, (int)steps, 0);
            }

            DiffusionParams diffusion_params;

            const bool easycache_step_active = easycache_enabled && step > 0;
            int easycache_step_index         = easycache_step_active ? (step - 1) : -1;
            if (easycache_step_active) {
                easycache_state.begin_step(easycache_step_index, sigma);
            }

            auto easycache_before_condition = [&](const SDCondition* condition, struct ggml_tensor* output_tensor) -> bool {
                if (!easycache_step_active || condition == nullptr || output_tensor == nullptr) {
                    return false;
                }
                return easycache_state.before_condition(condition,
                                                        diffusion_params.x,
                                                        output_tensor,
                                                        sigma,
                                                        easycache_step_index);
            };

            auto easycache_after_condition = [&](const SDCondition* condition, struct ggml_tensor* output_tensor) {
                if (!easycache_step_active || condition == nullptr || output_tensor == nullptr) {
                    return;
                }
                easycache_state.after_condition(condition,
                                                diffusion_params.x,
                                                output_tensor);
            };

            auto easycache_step_is_skipped = [&]() {
                return easycache_step_active && easycache_state.is_step_skipped();
            };

            std::vector<float> scaling = denoiser->get_scalings(sigma);
            GGML_ASSERT(scaling.size() == 3);
            float c_skip = scaling[0];
            float c_out  = scaling[1];
            float c_in   = scaling[2];

            float t = denoiser->sigma_to_t(sigma);
            std::vector<float> timesteps_vec;
            if (shifted_timestep > 0 && sd_version_is_sdxl(version)) {
                float shifted_t_float = t * (float(shifted_timestep) / float(TIMESTEPS));
                int64_t shifted_t     = static_cast<int64_t>(roundf(shifted_t_float));
                shifted_t             = std::max((int64_t)0, std::min((int64_t)(TIMESTEPS - 1), shifted_t));
                LOG_DEBUG("shifting timestep from %.2f to %" PRId64 " (sigma: %.4f)", t, shifted_t, sigma);
                timesteps_vec.assign(1, (float)shifted_t);
            } else if (sd_version_is_z_image(version)) {
                timesteps_vec.assign(1, 1000.f - t);
            } else {
                timesteps_vec.assign(1, t);
            }

            timesteps_vec  = process_timesteps(timesteps_vec, init_latent, denoise_mask);
            auto timesteps = vector_to_ggml_tensor(work_ctx, timesteps_vec);
            std::vector<float> guidance_vec(1, guidance.distilled_guidance);
            auto guidance_tensor = vector_to_ggml_tensor(work_ctx, guidance_vec);

            copy_ggml_tensor(noised_input, input);
            // noised_input = noised_input * c_in
            ggml_ext_tensor_scale_inplace(noised_input, c_in);

            if (denoise_mask != nullptr && version == VERSION_WAN2_2_TI2V) {
                apply_mask(noised_input, init_latent, denoise_mask);
            }
            if (sd_preview_cb != nullptr && sd_should_preview_noisy()) {
                if (step % sd_get_preview_interval() == 0) {
                    preview_image(work_ctx, step, noised_input, version, sd_preview_mode, preview_tensor, sd_preview_cb, sd_preview_cb_data, true);
                }
            }

            std::vector<struct ggml_tensor*> controls;

            if (control_hint != nullptr && control_net != nullptr) {
                control_net->compute(n_threads, noised_input, control_hint, timesteps, cond.c_crossattn, cond.c_vector);
                controls = control_net->controls;
                // print_ggml_tensor(controls[12]);
                // GGML_ASSERT(0);
            }

            diffusion_params.x                  = noised_input;
            diffusion_params.timesteps          = timesteps;
            diffusion_params.guidance           = guidance_tensor;
            diffusion_params.ref_latents        = ref_latents;
            diffusion_params.increase_ref_index = increase_ref_index;
            diffusion_params.controls           = controls;
            diffusion_params.control_strength   = control_strength;
            diffusion_params.vace_context       = vace_context;
            diffusion_params.vace_strength      = vace_strength;

            const SDCondition* active_condition = nullptr;
            struct ggml_tensor** active_output  = &out_cond;
            if (start_merge_step == -1 || step <= start_merge_step) {
                // cond
                diffusion_params.context  = cond.c_crossattn;
                diffusion_params.c_concat = cond.c_concat;
                diffusion_params.y        = cond.c_vector;
                active_condition          = &cond;
            } else {
                diffusion_params.context  = id_cond.c_crossattn;
                diffusion_params.c_concat = cond.c_concat;
                diffusion_params.y        = id_cond.c_vector;
                active_condition          = &id_cond;
            }

            bool skip_model = easycache_before_condition(active_condition, *active_output);
            if (!skip_model) {
                work_diffusion_model->compute(n_threads,
                                              diffusion_params,
                                              active_output);
                easycache_after_condition(active_condition, *active_output);
            }

            bool current_step_skipped = easycache_step_is_skipped();

            float* negative_data = nullptr;
            if (has_unconditioned) {
                // uncond
                if (!current_step_skipped && control_hint != nullptr && control_net != nullptr) {
                    control_net->compute(n_threads, noised_input, control_hint, timesteps, uncond.c_crossattn, uncond.c_vector);
                    controls = control_net->controls;
                }
                current_step_skipped      = easycache_step_is_skipped();
                diffusion_params.controls = controls;
                diffusion_params.context  = uncond.c_crossattn;
                diffusion_params.c_concat = uncond.c_concat;
                diffusion_params.y        = uncond.c_vector;
                bool skip_uncond          = easycache_before_condition(&uncond, out_uncond);
                if (!skip_uncond) {
                    work_diffusion_model->compute(n_threads,
                                                  diffusion_params,
                                                  &out_uncond);
                    easycache_after_condition(&uncond, out_uncond);
                }
                negative_data = (float*)out_uncond->data;
            }

            float* img_cond_data = nullptr;
            if (has_img_cond) {
                diffusion_params.context  = img_cond.c_crossattn;
                diffusion_params.c_concat = img_cond.c_concat;
                diffusion_params.y        = img_cond.c_vector;
                bool skip_img_cond        = easycache_before_condition(&img_cond, out_img_cond);
                if (!skip_img_cond) {
                    work_diffusion_model->compute(n_threads,
                                                  diffusion_params,
                                                  &out_img_cond);
                    easycache_after_condition(&img_cond, out_img_cond);
                }
                img_cond_data = (float*)out_img_cond->data;
            }

            int step_count         = sigmas.size();
            bool is_skiplayer_step = has_skiplayer && step > (int)(guidance.slg.layer_start * step_count) && step < (int)(guidance.slg.layer_end * step_count);
            float* skip_layer_data = has_skiplayer ? (float*)out_skip->data : nullptr;
            if (is_skiplayer_step) {
                LOG_DEBUG("Skipping layers at step %d\n", step);
                if (!easycache_step_is_skipped()) {
                    // skip layer (same as conditioned)
                    diffusion_params.context     = cond.c_crossattn;
                    diffusion_params.c_concat    = cond.c_concat;
                    diffusion_params.y           = cond.c_vector;
                    diffusion_params.skip_layers = skip_layers;
                    work_diffusion_model->compute(n_threads,
                                                  diffusion_params,
                                                  &out_skip);
                }
                skip_layer_data = (float*)out_skip->data;
            }
            float* vec_denoised  = (float*)denoised->data;
            float* vec_input     = (float*)input->data;
            float* positive_data = (float*)out_cond->data;
            int ne_elements      = (int)ggml_nelements(denoised);

            if (shifted_timestep > 0 && sd_version_is_sdxl(version)) {
                int64_t shifted_t_idx              = static_cast<int64_t>(roundf(timesteps_vec[0]));
                float shifted_sigma                = denoiser->t_to_sigma((float)shifted_t_idx);
                std::vector<float> shifted_scaling = denoiser->get_scalings(shifted_sigma);
                float shifted_c_skip               = shifted_scaling[0];
                float shifted_c_out                = shifted_scaling[1];
                float shifted_c_in                 = shifted_scaling[2];

                c_skip = shifted_c_skip * c_in / shifted_c_in;
                c_out  = shifted_c_out;
            }

            for (int i = 0; i < ne_elements; i++) {
                float latent_result = positive_data[i];
                if (has_unconditioned) {
                    // out_uncond + cfg_scale * (out_cond - out_uncond)
                    if (has_img_cond) {
                        // out_uncond + text_cfg_scale * (out_cond - out_img_cond) + image_cfg_scale * (out_img_cond - out_uncond)
                        latent_result = negative_data[i] + img_cfg_scale * (img_cond_data[i] - negative_data[i]) + cfg_scale * (positive_data[i] - img_cond_data[i]);
                    } else {
                        // img_cfg_scale == cfg_scale
                        latent_result = negative_data[i] + cfg_scale * (positive_data[i] - negative_data[i]);
                    }
                } else if (has_img_cond) {
                    // img_cfg_scale == 1
                    latent_result = img_cond_data[i] + cfg_scale * (positive_data[i] - img_cond_data[i]);
                }
                if (is_skiplayer_step) {
                    latent_result = latent_result + (positive_data[i] - skip_layer_data[i]) * slg_scale;
                }
                // v = latent_result, eps = latent_result
                // denoised = (v * c_out + input * c_skip) or (input + eps * c_out)
                vec_denoised[i] = latent_result * c_out + vec_input[i] * c_skip;
            }

            if (denoise_mask != nullptr) {
                apply_mask(denoised, init_latent, denoise_mask);
            }

            if (sd_preview_cb != nullptr && sd_should_preview_denoised()) {
                if (step % sd_get_preview_interval() == 0) {
                    preview_image(work_ctx, step, denoised, version, sd_preview_mode, preview_tensor, sd_preview_cb, sd_preview_cb_data, false);
                }
            }

            int64_t t1 = ggml_time_us();
            if (step > 0 || step == -(int)steps) {
                int showstep = std::abs(step);
                pretty_progress(showstep, (int)steps, (t1 - t0) / 1000000.f / showstep);
                // LOG_INFO("step %d sampling completed taking %.2fs", step, (t1 - t0) * 1.0f / 1000000);
            }
            return denoised;
        };

        sample_k_diffusion(method, denoise, work_ctx, x, sigmas, sampler_rng, eta);

        if (easycache_enabled) {
            size_t total_steps = sigmas.size() > 0 ? sigmas.size() - 1 : 0;
            if (easycache_state.total_steps_skipped > 0 && total_steps > 0) {
                if (easycache_state.total_steps_skipped < static_cast<int>(total_steps)) {
                    double speedup = static_cast<double>(total_steps) /
                                     static_cast<double>(total_steps - easycache_state.total_steps_skipped);
                    LOG_INFO("EasyCache skipped %d/%zu steps (%.2fx estimated speedup)",
                             easycache_state.total_steps_skipped,
                             total_steps,
                             speedup);
                } else {
                    LOG_INFO("EasyCache skipped %d/%zu steps",
                             easycache_state.total_steps_skipped,
                             total_steps);
                }
            } else if (total_steps > 0) {
                LOG_INFO("EasyCache completed without skipping steps");
            }
        }

        if (inverse_noise_scaling) {
            x = denoiser->inverse_noise_scaling(sigmas[sigmas.size() - 1], x);
        }

        if (control_net) {
            control_net->free_control_ctx();
            control_net->free_compute_buffer();
        }
        work_diffusion_model->free_compute_buffer();
        return x;
    }

    int get_vae_scale_factor() {
        int vae_scale_factor = 8;
        if (version == VERSION_WAN2_2_TI2V) {
            vae_scale_factor = 16;
        } else if (sd_version_is_flux2(version)) {
            vae_scale_factor = 16;
        } else if (version == VERSION_CHROMA_RADIANCE) {
            vae_scale_factor = 1;
        }
        return vae_scale_factor;
    }

    int get_latent_channel() {
        int latent_channel = 4;
        if (sd_version_is_dit(version)) {
            if (version == VERSION_WAN2_2_TI2V) {
                latent_channel = 48;
            } else if (version == VERSION_CHROMA_RADIANCE) {
                latent_channel = 3;
            } else if (sd_version_is_flux2(version)) {
                latent_channel = 128;
            } else {
                latent_channel = 16;
            }
        }
        return latent_channel;
    }

    int get_image_seq_len(int h, int w) {
        int vae_scale_factor = get_vae_scale_factor();
        return (h / vae_scale_factor) * (w / vae_scale_factor);
    }

    ggml_tensor* generate_init_latent(ggml_context* work_ctx,
                                      int width,
                                      int height,
                                      int frames = 1,
                                      bool video = false) {
        int vae_scale_factor = get_vae_scale_factor();
        int W                = width / vae_scale_factor;
        int H                = height / vae_scale_factor;
        int T                = frames;
        if (sd_version_is_wan(version)) {
            T = ((T - 1) / 4) + 1;
        }
        int C = get_latent_channel();
        ggml_tensor* init_latent;
        if (video) {
            init_latent = ggml_new_tensor_4d(work_ctx, GGML_TYPE_F32, W, H, T, C);
        } else {
            init_latent = ggml_new_tensor_4d(work_ctx, GGML_TYPE_F32, W, H, C, 1);
        }
        ggml_set_f32(init_latent, shift_factor);
        return init_latent;
    }

    void get_latents_mean_std_vec(ggml_tensor* latent, int channel_dim, std::vector<float>& latents_mean_vec, std::vector<float>& latents_std_vec) {
        GGML_ASSERT(latent->ne[channel_dim] == 16 || latent->ne[channel_dim] == 48 || latent->ne[channel_dim] == 128);
        if (latent->ne[channel_dim] == 16) {
            latents_mean_vec = {-0.7571f, -0.7089f, -0.9113f, 0.1075f, -0.1745f, 0.9653f, -0.1517f, 1.5508f,
                                0.4134f, -0.0715f, 0.5517f, -0.3632f, -0.1922f, -0.9497f, 0.2503f, -0.2921f};
            latents_std_vec  = {2.8184f, 1.4541f, 2.3275f, 2.6558f, 1.2196f, 1.7708f, 2.6052f, 2.0743f,
                                3.2687f, 2.1526f, 2.8652f, 1.5579f, 1.6382f, 1.1253f, 2.8251f, 1.9160f};
        } else if (latent->ne[channel_dim] == 48) {
            latents_mean_vec = {-0.2289f, -0.0052f, -0.1323f, -0.2339f, -0.2799f, 0.0174f, 0.1838f, 0.1557f,
                                -0.1382f, 0.0542f, 0.2813f, 0.0891f, 0.1570f, -0.0098f, 0.0375f, -0.1825f,
                                -0.2246f, -0.1207f, -0.0698f, 0.5109f, 0.2665f, -0.2108f, -0.2158f, 0.2502f,
                                -0.2055f, -0.0322f, 0.1109f, 0.1567f, -0.0729f, 0.0899f, -0.2799f, -0.1230f,
                                -0.0313f, -0.1649f, 0.0117f, 0.0723f, -0.2839f, -0.2083f, -0.0520f, 0.3748f,
                                0.0152f, 0.1957f, 0.1433f, -0.2944f, 0.3573f, -0.0548f, -0.1681f, -0.0667f};
            latents_std_vec  = {
                 0.4765f, 1.0364f, 0.4514f, 1.1677f, 0.5313f, 0.4990f, 0.4818f, 0.5013f,
                 0.8158f, 1.0344f, 0.5894f, 1.0901f, 0.6885f, 0.6165f, 0.8454f, 0.4978f,
                 0.5759f, 0.3523f, 0.7135f, 0.6804f, 0.5833f, 1.4146f, 0.8986f, 0.5659f,
                 0.7069f, 0.5338f, 0.4889f, 0.4917f, 0.4069f, 0.4999f, 0.6866f, 0.4093f,
                 0.5709f, 0.6065f, 0.6415f, 0.4944f, 0.5726f, 1.2042f, 0.5458f, 1.6887f,
                 0.3971f, 1.0600f, 0.3943f, 0.5537f, 0.5444f, 0.4089f, 0.7468f, 0.7744f};
        } else if (latent->ne[channel_dim] == 128) {
            // flux2
            latents_mean_vec = {-0.0676f, -0.0715f, -0.0753f, -0.0745f, 0.0223f, 0.0180f, 0.0142f, 0.0184f,
                                -0.0001f, -0.0063f, -0.0002f, -0.0031f, -0.0272f, -0.0281f, -0.0276f, -0.0290f,
                                -0.0769f, -0.0672f, -0.0902f, -0.0892f, 0.0168f, 0.0152f, 0.0079f, 0.0086f,
                                0.0083f, 0.0015f, 0.0003f, -0.0043f, -0.0439f, -0.0419f, -0.0438f, -0.0431f,
                                -0.0102f, -0.0132f, -0.0066f, -0.0048f, -0.0311f, -0.0306f, -0.0279f, -0.0180f,
                                0.0030f, 0.0015f, 0.0126f, 0.0145f, 0.0347f, 0.0338f, 0.0337f, 0.0283f,
                                0.0020f, 0.0047f, 0.0047f, 0.0050f, 0.0123f, 0.0081f, 0.0081f, 0.0146f,
                                0.0681f, 0.0679f, 0.0767f, 0.0732f, -0.0462f, -0.0474f, -0.0392f, -0.0511f,
                                -0.0528f, -0.0477f, -0.0470f, -0.0517f, -0.0317f, -0.0316f, -0.0345f, -0.0283f,
                                0.0510f, 0.0445f, 0.0578f, 0.0458f, -0.0412f, -0.0458f, -0.0487f, -0.0467f,
                                -0.0088f, -0.0106f, -0.0088f, -0.0046f, -0.0376f, -0.0432f, -0.0436f, -0.0499f,
                                0.0118f, 0.0166f, 0.0203f, 0.0279f, 0.0113f, 0.0129f, 0.0016f, 0.0072f,
                                -0.0118f, -0.0018f, -0.0141f, -0.0054f, -0.0091f, -0.0138f, -0.0145f, -0.0187f,
                                0.0323f, 0.0305f, 0.0259f, 0.0300f, 0.0540f, 0.0614f, 0.0495f, 0.0590f,
                                -0.0511f, -0.0603f, -0.0478f, -0.0524f, -0.0227f, -0.0274f, -0.0154f, -0.0255f,
                                -0.0572f, -0.0565f, -0.0518f, -0.0496f, 0.0116f, 0.0054f, 0.0163f, 0.0104f};
            latents_std_vec  = {
                 1.8029f, 1.7786f, 1.7868f, 1.7837f, 1.7717f, 1.7590f, 1.7610f, 1.7479f,
                 1.7336f, 1.7373f, 1.7340f, 1.7343f, 1.8626f, 1.8527f, 1.8629f, 1.8589f,
                 1.7593f, 1.7526f, 1.7556f, 1.7583f, 1.7363f, 1.7400f, 1.7355f, 1.7394f,
                 1.7342f, 1.7246f, 1.7392f, 1.7304f, 1.7551f, 1.7513f, 1.7559f, 1.7488f,
                 1.8449f, 1.8454f, 1.8550f, 1.8535f, 1.8240f, 1.7813f, 1.7854f, 1.7945f,
                 1.8047f, 1.7876f, 1.7695f, 1.7676f, 1.7782f, 1.7667f, 1.7925f, 1.7848f,
                 1.7579f, 1.7407f, 1.7483f, 1.7368f, 1.7961f, 1.7998f, 1.7920f, 1.7925f,
                 1.7780f, 1.7747f, 1.7727f, 1.7749f, 1.7526f, 1.7447f, 1.7657f, 1.7495f,
                 1.7775f, 1.7720f, 1.7813f, 1.7813f, 1.8162f, 1.8013f, 1.8023f, 1.8033f,
                 1.7527f, 1.7331f, 1.7563f, 1.7482f, 1.7610f, 1.7507f, 1.7681f, 1.7613f,
                 1.7665f, 1.7545f, 1.7828f, 1.7726f, 1.7896f, 1.7999f, 1.7864f, 1.7760f,
                 1.7613f, 1.7625f, 1.7560f, 1.7577f, 1.7783f, 1.7671f, 1.7810f, 1.7799f,
                 1.7201f, 1.7068f, 1.7265f, 1.7091f, 1.7793f, 1.7578f, 1.7502f, 1.7455f,
                 1.7587f, 1.7500f, 1.7525f, 1.7362f, 1.7616f, 1.7572f, 1.7444f, 1.7430f,
                 1.7509f, 1.7610f, 1.7634f, 1.7612f, 1.7254f, 1.7135f, 1.7321f, 1.7226f,
                 1.7664f, 1.7624f, 1.7718f, 1.7664f, 1.7457f, 1.7441f, 1.7569f, 1.7530f};
        }
    }

    void process_latent_in(ggml_tensor* latent) {
        if (sd_version_is_wan(version) || sd_version_is_qwen_image(version) || sd_version_is_flux2(version)) {
            int channel_dim = sd_version_is_flux2(version) ? 2 : 3;
            std::vector<float> latents_mean_vec;
            std::vector<float> latents_std_vec;
            get_latents_mean_std_vec(latent, channel_dim, latents_mean_vec, latents_std_vec);

            float mean;
            float std_;
            for (int i = 0; i < latent->ne[3]; i++) {
                if (channel_dim == 3) {
                    mean = latents_mean_vec[i];
                    std_ = latents_std_vec[i];
                }
                for (int j = 0; j < latent->ne[2]; j++) {
                    if (channel_dim == 2) {
                        mean = latents_mean_vec[i];
                        std_ = latents_std_vec[i];
                    }
                    for (int k = 0; k < latent->ne[1]; k++) {
                        for (int l = 0; l < latent->ne[0]; l++) {
                            float value = ggml_ext_tensor_get_f32(latent, l, k, j, i);
                            value       = (value - mean) * scale_factor / std_;
                            ggml_ext_tensor_set_f32(latent, value, l, k, j, i);
                        }
                    }
                }
            }
        } else if (version == VERSION_CHROMA_RADIANCE) {
            // pass
        } else {
            ggml_ext_tensor_iter(latent, [&](ggml_tensor* latent, int64_t i0, int64_t i1, int64_t i2, int64_t i3) {
                float value = ggml_ext_tensor_get_f32(latent, i0, i1, i2, i3);
                value       = (value - shift_factor) * scale_factor;
                ggml_ext_tensor_set_f32(latent, value, i0, i1, i2, i3);
            });
        }
    }

    void process_latent_out(ggml_tensor* latent) {
        if (sd_version_is_wan(version) || sd_version_is_qwen_image(version) || sd_version_is_flux2(version)) {
            int channel_dim = sd_version_is_flux2(version) ? 2 : 3;
            std::vector<float> latents_mean_vec;
            std::vector<float> latents_std_vec;
            get_latents_mean_std_vec(latent, channel_dim, latents_mean_vec, latents_std_vec);

            float mean;
            float std_;
            for (int i = 0; i < latent->ne[3]; i++) {
                if (channel_dim == 3) {
                    mean = latents_mean_vec[i];
                    std_ = latents_std_vec[i];
                }
                for (int j = 0; j < latent->ne[2]; j++) {
                    if (channel_dim == 2) {
                        mean = latents_mean_vec[i];
                        std_ = latents_std_vec[i];
                    }
                    for (int k = 0; k < latent->ne[1]; k++) {
                        for (int l = 0; l < latent->ne[0]; l++) {
                            float value = ggml_ext_tensor_get_f32(latent, l, k, j, i);
                            value       = value * std_ / scale_factor + mean;
                            ggml_ext_tensor_set_f32(latent, value, l, k, j, i);
                        }
                    }
                }
            }
        } else if (version == VERSION_CHROMA_RADIANCE) {
            // pass
        } else {
            ggml_ext_tensor_iter(latent, [&](ggml_tensor* latent, int64_t i0, int64_t i1, int64_t i2, int64_t i3) {
                float value = ggml_ext_tensor_get_f32(latent, i0, i1, i2, i3);
                value       = (value / scale_factor) + shift_factor;
                ggml_ext_tensor_set_f32(latent, value, i0, i1, i2, i3);
            });
        }
    }

    void get_tile_sizes(int& tile_size_x,
                        int& tile_size_y,
                        float& tile_overlap,
                        const sd_tiling_params_t& params,
                        int latent_x,
                        int latent_y,
                        float encoding_factor = 1.0f) {
        tile_overlap       = std::max(std::min(params.target_overlap, 0.5f), 0.0f);
        auto get_tile_size = [&](int requested_size, float factor, int latent_size) {
            const int default_tile_size  = 32;
            const int min_tile_dimension = 4;
            int tile_size                = default_tile_size;
            // factor <= 1 means simple fraction of the latent dimension
            // factor > 1 means number of tiles across that dimension
            if (factor > 0.f) {
                if (factor > 1.0)
                    factor = 1 / (factor - factor * tile_overlap + tile_overlap);
                tile_size = std::round(latent_size * factor);
            } else if (requested_size >= min_tile_dimension) {
                tile_size = requested_size;
            }
            tile_size *= encoding_factor;
            return std::max(std::min(tile_size, latent_size), min_tile_dimension);
        };

        tile_size_x = get_tile_size(params.tile_size_x, params.rel_size_x, latent_x);
        tile_size_y = get_tile_size(params.tile_size_y, params.rel_size_y, latent_y);
    }

    ggml_tensor* vae_encode(ggml_context* work_ctx, ggml_tensor* x, bool encode_video = false) {
        int64_t t0          = ggml_time_ms();
        ggml_tensor* result = nullptr;
        int W               = x->ne[0] / get_vae_scale_factor();
        int H               = x->ne[1] / get_vae_scale_factor();
        int C               = get_latent_channel();
        if (vae_tiling_params.enabled && !encode_video) {
            // TODO wan2.2 vae support?
            int ne2;
            int ne3;
            if (sd_version_is_qwen_image(version)) {
                ne2 = 1;
                ne3 = C * x->ne[3];
            } else {
                if (!use_tiny_autoencoder) {
                    C *= 2;
                }
                ne2 = C;
                ne3 = x->ne[3];
            }
            result = ggml_new_tensor_4d(work_ctx, GGML_TYPE_F32, W, H, ne2, ne3);
        }

        if (sd_version_is_qwen_image(version)) {
            x = ggml_reshape_4d(work_ctx, x, x->ne[0], x->ne[1], 1, x->ne[2] * x->ne[3]);
        }

        if (!use_tiny_autoencoder) {
            process_vae_input_tensor(x);
            if (vae_tiling_params.enabled && !encode_video) {
                float tile_overlap;
                int tile_size_x, tile_size_y;
                // multiply tile size for encode to keep the compute buffer size consistent
                get_tile_sizes(tile_size_x, tile_size_y, tile_overlap, vae_tiling_params, W, H, 1.30539f);

                LOG_DEBUG("VAE Tile size: %dx%d", tile_size_x, tile_size_y);

                auto on_tiling = [&](ggml_tensor* in, ggml_tensor* out, bool init) {
                    first_stage_model->compute(n_threads, in, false, &out, work_ctx);
                };
                sd_tiling_non_square(x, result, 8, tile_size_x, tile_size_y, tile_overlap, on_tiling);
            } else {
                first_stage_model->compute(n_threads, x, false, &result, work_ctx);
            }
            first_stage_model->free_compute_buffer();
        } else {
            if (vae_tiling_params.enabled && !encode_video) {
                // split latent in 32x32 tiles and compute in several steps
                auto on_tiling = [&](ggml_tensor* in, ggml_tensor* out, bool init) {
                    tae_first_stage->compute(n_threads, in, false, &out, nullptr);
                };
                sd_tiling(x, result, 8, 64, 0.5f, on_tiling);
            } else {
                tae_first_stage->compute(n_threads, x, false, &result, work_ctx);
            }
            tae_first_stage->free_compute_buffer();
        }

        int64_t t1 = ggml_time_ms();
        LOG_DEBUG("computing vae encode graph completed, taking %.2fs", (t1 - t0) * 1.0f / 1000);
        return result;
    }

    ggml_tensor* gaussian_latent_sample(ggml_context* work_ctx, ggml_tensor* moments) {
        // ldm.modules.distributions.distributions.DiagonalGaussianDistribution.sample
        ggml_tensor* latent       = ggml_new_tensor_4d(work_ctx, moments->type, moments->ne[0], moments->ne[1], moments->ne[2] / 2, moments->ne[3]);
        struct ggml_tensor* noise = ggml_dup_tensor(work_ctx, latent);
        ggml_ext_im_set_randn_f32(noise, rng);
        {
            float mean   = 0;
            float logvar = 0;
            float value  = 0;
            float std_   = 0;
            for (int i = 0; i < latent->ne[3]; i++) {
                for (int j = 0; j < latent->ne[2]; j++) {
                    for (int k = 0; k < latent->ne[1]; k++) {
                        for (int l = 0; l < latent->ne[0]; l++) {
                            mean   = ggml_ext_tensor_get_f32(moments, l, k, j, i);
                            logvar = ggml_ext_tensor_get_f32(moments, l, k, j + (int)latent->ne[2], i);
                            logvar = std::max(-30.0f, std::min(logvar, 20.0f));
                            std_   = std::exp(0.5f * logvar);
                            value  = mean + std_ * ggml_ext_tensor_get_f32(noise, l, k, j, i);
                            // printf("%d %d %d %d -> %f\n", i, j, k, l, value);
                            ggml_ext_tensor_set_f32(latent, value, l, k, j, i);
                        }
                    }
                }
            }
        }
        return latent;
    }

    ggml_tensor* get_first_stage_encoding(ggml_context* work_ctx, ggml_tensor* vae_output) {
        ggml_tensor* latent;
        if (use_tiny_autoencoder ||
            sd_version_is_qwen_image(version) ||
            sd_version_is_wan(version) ||
            sd_version_is_flux2(version) ||
            version == VERSION_CHROMA_RADIANCE) {
            latent = vae_output;
        } else if (version == VERSION_SD1_PIX2PIX) {
            latent = ggml_view_3d(work_ctx,
                                  vae_output,
                                  vae_output->ne[0],
                                  vae_output->ne[1],
                                  vae_output->ne[2] / 2,
                                  vae_output->nb[1],
                                  vae_output->nb[2],
                                  0);
        } else {
            latent = gaussian_latent_sample(work_ctx, vae_output);
        }
        if (!use_tiny_autoencoder) {
            process_latent_in(latent);
        }
        if (sd_version_is_qwen_image(version)) {
            latent = ggml_reshape_4d(work_ctx, latent, latent->ne[0], latent->ne[1], latent->ne[3], 1);
        }
        return latent;
    }

    ggml_tensor* encode_first_stage(ggml_context* work_ctx, ggml_tensor* x, bool encode_video = false) {
        ggml_tensor* vae_output = vae_encode(work_ctx, x, encode_video);
        return get_first_stage_encoding(work_ctx, vae_output);
    }

    ggml_tensor* decode_first_stage(ggml_context* work_ctx, ggml_tensor* x, bool decode_video = false) {
        int64_t W           = x->ne[0] * get_vae_scale_factor();
        int64_t H           = x->ne[1] * get_vae_scale_factor();
        int64_t C           = 3;
        ggml_tensor* result = nullptr;
        if (decode_video) {
            int T = x->ne[2];
            if (sd_version_is_wan(version)) {
                T = ((T - 1) * 4) + 1;
            }
            result = ggml_new_tensor_4d(work_ctx,
                                        GGML_TYPE_F32,
                                        W,
                                        H,
                                        T,
                                        3);
        } else {
            result = ggml_new_tensor_4d(work_ctx,
                                        GGML_TYPE_F32,
                                        W,
                                        H,
                                        C,
                                        x->ne[3]);
        }
        int64_t t0 = ggml_time_ms();
        if (!use_tiny_autoencoder) {
            if (sd_version_is_qwen_image(version)) {
                x = ggml_reshape_4d(work_ctx, x, x->ne[0], x->ne[1], 1, x->ne[2] * x->ne[3]);
            }
            process_latent_out(x);
            // x = load_tensor_from_file(work_ctx, "wan_vae_z.bin");
            if (vae_tiling_params.enabled && !decode_video) {
                float tile_overlap;
                int tile_size_x, tile_size_y;
                get_tile_sizes(tile_size_x, tile_size_y, tile_overlap, vae_tiling_params, x->ne[0], x->ne[1]);

                LOG_DEBUG("VAE Tile size: %dx%d", tile_size_x, tile_size_y);

                // split latent in 32x32 tiles and compute in several steps
                auto on_tiling = [&](ggml_tensor* in, ggml_tensor* out, bool init) {
                    first_stage_model->compute(n_threads, in, true, &out, nullptr);
                };
                sd_tiling_non_square(x, result, 8, tile_size_x, tile_size_y, tile_overlap, on_tiling);
            } else {
                first_stage_model->compute(n_threads, x, true, &result, work_ctx);
            }
            first_stage_model->free_compute_buffer();
            process_vae_output_tensor(result);
        } else {
            if (vae_tiling_params.enabled && !decode_video) {
                // split latent in 64x64 tiles and compute in several steps
                auto on_tiling = [&](ggml_tensor* in, ggml_tensor* out, bool init) {
                    tae_first_stage->compute(n_threads, in, true, &out);
                };
                sd_tiling(x, result, 8, 64, 0.5f, on_tiling);
            } else {
                tae_first_stage->compute(n_threads, x, true, &result);
            }
            tae_first_stage->free_compute_buffer();
        }

        int64_t t1 = ggml_time_ms();
        LOG_DEBUG("computing vae decode graph completed, taking %.2fs", (t1 - t0) * 1.0f / 1000);
        ggml_ext_tensor_clamp_inplace(result, 0.0f, 1.0f);
        return result;
    }
};

/*================================================= SD API ==================================================*/

#define NONE_STR "NONE"

const char* sd_type_name(enum sd_type_t type) {
    if ((int)type < std::min<int>(SD_TYPE_COUNT, GGML_TYPE_COUNT)) {
        return ggml_type_name((ggml_type)type);
    }
    return NONE_STR;
}

enum sd_type_t str_to_sd_type(const char* str) {
    for (int i = 0; i < std::min<int>(SD_TYPE_COUNT, GGML_TYPE_COUNT); i++) {
        auto trait = ggml_get_type_traits((ggml_type)i);
        if (!strcmp(str, trait->type_name)) {
            return (enum sd_type_t)i;
        }
    }
    return SD_TYPE_COUNT;
}

const char* rng_type_to_str[] = {
    "std_default",
    "cuda",
    "cpu",
};

const char* sd_rng_type_name(enum rng_type_t rng_type) {
    if (rng_type < RNG_TYPE_COUNT) {
        return rng_type_to_str[rng_type];
    }
    return NONE_STR;
}

enum rng_type_t str_to_rng_type(const char* str) {
    for (int i = 0; i < RNG_TYPE_COUNT; i++) {
        if (!strcmp(str, rng_type_to_str[i])) {
            return (enum rng_type_t)i;
        }
    }
    return RNG_TYPE_COUNT;
}

const char* sample_method_to_str[] = {
    "euler",
    "euler_a",
    "heun",
    "dpm2",
    "dpm++2s_a",
    "dpm++2m",
    "dpm++2mv2",
    "ipndm",
    "ipndm_v",
    "lcm",
    "ddim_trailing",
    "tcd",
};

const char* sd_sample_method_name(enum sample_method_t sample_method) {
    if (sample_method < SAMPLE_METHOD_COUNT) {
        return sample_method_to_str[sample_method];
    }
    return NONE_STR;
}

enum sample_method_t str_to_sample_method(const char* str) {
    for (int i = 0; i < SAMPLE_METHOD_COUNT; i++) {
        if (!strcmp(str, sample_method_to_str[i])) {
            return (enum sample_method_t)i;
        }
    }
    return SAMPLE_METHOD_COUNT;
}

const char* scheduler_to_str[] = {
    "discrete",
    "karras",
    "exponential",
    "ays",
    "gits",
    "sgm_uniform",
    "simple",
    "smoothstep",
    "lcm",
};

const char* sd_scheduler_name(enum scheduler_t scheduler) {
    if (scheduler < SCHEDULER_COUNT) {
        return scheduler_to_str[scheduler];
    }
    return NONE_STR;
}

enum scheduler_t str_to_scheduler(const char* str) {
    for (int i = 0; i < SCHEDULER_COUNT; i++) {
        if (!strcmp(str, scheduler_to_str[i])) {
            return (enum scheduler_t)i;
        }
    }
    return SCHEDULER_COUNT;
}

const char* prediction_to_str[] = {
    "default",
    "eps",
    "v",
    "edm_v",
    "sd3_flow",
    "flux_flow",
    "flux2_flow",
};

const char* sd_prediction_name(enum prediction_t prediction) {
    if (prediction < PREDICTION_COUNT) {
        return prediction_to_str[prediction];
    }
    return NONE_STR;
}

enum prediction_t str_to_prediction(const char* str) {
    for (int i = 0; i < PREDICTION_COUNT; i++) {
        if (!strcmp(str, prediction_to_str[i])) {
            return (enum prediction_t)i;
        }
    }
    return PREDICTION_COUNT;
}

const char* preview_to_str[] = {
    "none",
    "proj",
    "tae",
    "vae",
};

const char* sd_preview_name(enum preview_t preview) {
    if (preview < PREVIEW_COUNT) {
        return preview_to_str[preview];
    }
    return NONE_STR;
}

enum preview_t str_to_preview(const char* str) {
    for (int i = 0; i < PREVIEW_COUNT; i++) {
        if (!strcmp(str, preview_to_str[i])) {
            return (enum preview_t)i;
        }
    }
    return PREVIEW_COUNT;
}

const char* lora_apply_mode_to_str[] = {
    "auto",
    "immediately",
    "at_runtime",
};

const char* sd_lora_apply_mode_name(enum lora_apply_mode_t mode) {
    if (mode < LORA_APPLY_MODE_COUNT) {
        return lora_apply_mode_to_str[mode];
    }
    return NONE_STR;
}

enum lora_apply_mode_t str_to_lora_apply_mode(const char* str) {
    for (int i = 0; i < LORA_APPLY_MODE_COUNT; i++) {
        if (!strcmp(str, lora_apply_mode_to_str[i])) {
            return (enum lora_apply_mode_t)i;
        }
    }
    return LORA_APPLY_MODE_COUNT;
}

void sd_easycache_params_init(sd_easycache_params_t* easycache_params) {
    *easycache_params                 = {};
    easycache_params->enabled         = false;
    easycache_params->reuse_threshold = 0.2f;
    easycache_params->start_percent   = 0.15f;
    easycache_params->end_percent     = 0.95f;
}

void sd_ctx_params_init(sd_ctx_params_t* sd_ctx_params) {
    *sd_ctx_params                         = {};
    sd_ctx_params->vae_decode_only         = true;
    sd_ctx_params->free_params_immediately = true;
    sd_ctx_params->n_threads               = get_num_physical_cores();
    sd_ctx_params->wtype                   = SD_TYPE_COUNT;
    sd_ctx_params->rng_type                = CUDA_RNG;
    sd_ctx_params->sampler_rng_type        = RNG_TYPE_COUNT;
    sd_ctx_params->prediction              = DEFAULT_PRED;
    sd_ctx_params->lora_apply_mode         = LORA_APPLY_AUTO;
    sd_ctx_params->offload_params_to_cpu   = false;
    sd_ctx_params->keep_clip_on_cpu        = false;
    sd_ctx_params->keep_control_net_on_cpu = false;
    sd_ctx_params->keep_vae_on_cpu         = false;
    sd_ctx_params->diffusion_flash_attn    = false;
    sd_ctx_params->chroma_use_dit_mask     = true;
    sd_ctx_params->chroma_use_t5_mask      = false;
    sd_ctx_params->chroma_t5_mask_pad      = 1;
    sd_ctx_params->flow_shift              = INFINITY;
}

char* sd_ctx_params_to_str(const sd_ctx_params_t* sd_ctx_params) {
    char* buf = (char*)malloc(4096);
    if (!buf)
        return nullptr;
    buf[0] = '\0';

    snprintf(buf + strlen(buf), 4096 - strlen(buf),
             "model_path: %s\n"
             "clip_l_path: %s\n"
             "clip_g_path: %s\n"
             "clip_vision_path: %s\n"
             "t5xxl_path: %s\n"
             "llm_path: %s\n"
             "llm_vision_path: %s\n"
             "diffusion_model_path: %s\n"
             "high_noise_diffusion_model_path: %s\n"
             "vae_path: %s\n"
             "taesd_path: %s\n"
             "control_net_path: %s\n"
             "lora_model_dir: %s\n"
             "embedding_dir: %s\n"
             "photo_maker_path: %s\n"
             "tensor_type_rules: %s\n"
             "vae_decode_only: %s\n"
             "free_params_immediately: %s\n"
             "n_threads: %d\n"
             "wtype: %s\n"
             "rng_type: %s\n"
             "sampler_rng_type: %s\n"
             "prediction: %s\n"
             "offload_params_to_cpu: %s\n"
             "keep_clip_on_cpu: %s\n"
             "keep_control_net_on_cpu: %s\n"
             "keep_vae_on_cpu: %s\n"
             "diffusion_flash_attn: %s\n"
             "chroma_use_dit_mask: %s\n"
             "chroma_use_t5_mask: %s\n"
             "chroma_t5_mask_pad: %d\n",
             SAFE_STR(sd_ctx_params->model_path),
             SAFE_STR(sd_ctx_params->clip_l_path),
             SAFE_STR(sd_ctx_params->clip_g_path),
             SAFE_STR(sd_ctx_params->clip_vision_path),
             SAFE_STR(sd_ctx_params->t5xxl_path),
             SAFE_STR(sd_ctx_params->llm_path),
             SAFE_STR(sd_ctx_params->llm_vision_path),
             SAFE_STR(sd_ctx_params->diffusion_model_path),
             SAFE_STR(sd_ctx_params->high_noise_diffusion_model_path),
             SAFE_STR(sd_ctx_params->vae_path),
             SAFE_STR(sd_ctx_params->taesd_path),
             SAFE_STR(sd_ctx_params->control_net_path),
             SAFE_STR(sd_ctx_params->lora_model_dir),
             SAFE_STR(sd_ctx_params->embedding_dir),
             SAFE_STR(sd_ctx_params->photo_maker_path),
             SAFE_STR(sd_ctx_params->tensor_type_rules),
             BOOL_STR(sd_ctx_params->vae_decode_only),
             BOOL_STR(sd_ctx_params->free_params_immediately),
             sd_ctx_params->n_threads,
             sd_type_name(sd_ctx_params->wtype),
             sd_rng_type_name(sd_ctx_params->rng_type),
             sd_rng_type_name(sd_ctx_params->sampler_rng_type),
             sd_prediction_name(sd_ctx_params->prediction),
             BOOL_STR(sd_ctx_params->offload_params_to_cpu),
             BOOL_STR(sd_ctx_params->keep_clip_on_cpu),
             BOOL_STR(sd_ctx_params->keep_control_net_on_cpu),
             BOOL_STR(sd_ctx_params->keep_vae_on_cpu),
             BOOL_STR(sd_ctx_params->diffusion_flash_attn),
             BOOL_STR(sd_ctx_params->chroma_use_dit_mask),
             BOOL_STR(sd_ctx_params->chroma_use_t5_mask),
             sd_ctx_params->chroma_t5_mask_pad);

    return buf;
}

void sd_sample_params_init(sd_sample_params_t* sample_params) {
    *sample_params                             = {};
    sample_params->guidance.txt_cfg            = 7.0f;
    sample_params->guidance.img_cfg            = INFINITY;
    sample_params->guidance.distilled_guidance = 3.5f;
    sample_params->guidance.slg.layer_count    = 0;
    sample_params->guidance.slg.layer_start    = 0.01f;
    sample_params->guidance.slg.layer_end      = 0.2f;
    sample_params->guidance.slg.scale          = 0.f;
    sample_params->scheduler                   = SCHEDULER_COUNT;
    sample_params->sample_method               = SAMPLE_METHOD_COUNT;
    sample_params->sample_steps                = 20;
}

char* sd_sample_params_to_str(const sd_sample_params_t* sample_params) {
    char* buf = (char*)malloc(4096);
    if (!buf)
        return nullptr;
    buf[0] = '\0';

    snprintf(buf + strlen(buf), 4096 - strlen(buf),
             "(txt_cfg: %.2f, "
             "img_cfg: %.2f, "
             "distilled_guidance: %.2f, "
             "slg.layer_count: %zu, "
             "slg.layer_start: %.2f, "
             "slg.layer_end: %.2f, "
             "slg.scale: %.2f, "
             "scheduler: %s, "
             "sample_method: %s, "
             "sample_steps: %d, "
             "eta: %.2f, "
             "shifted_timestep: %d)",
             sample_params->guidance.txt_cfg,
             std::isfinite(sample_params->guidance.img_cfg)
                 ? sample_params->guidance.img_cfg
                 : sample_params->guidance.txt_cfg,
             sample_params->guidance.distilled_guidance,
             sample_params->guidance.slg.layer_count,
             sample_params->guidance.slg.layer_start,
             sample_params->guidance.slg.layer_end,
             sample_params->guidance.slg.scale,
             sd_scheduler_name(sample_params->scheduler),
             sd_sample_method_name(sample_params->sample_method),
             sample_params->sample_steps,
             sample_params->eta,
             sample_params->shifted_timestep);

    return buf;
}

void sd_img_gen_params_init(sd_img_gen_params_t* sd_img_gen_params) {
    *sd_img_gen_params = {};
    sd_sample_params_init(&sd_img_gen_params->sample_params);
    sd_img_gen_params->clip_skip         = -1;
    sd_img_gen_params->ref_images_count  = 0;
    sd_img_gen_params->width             = 512;
    sd_img_gen_params->height            = 512;
    sd_img_gen_params->strength          = 0.75f;
    sd_img_gen_params->seed              = -1;
    sd_img_gen_params->batch_count       = 1;
    sd_img_gen_params->control_strength  = 0.9f;
    sd_img_gen_params->pm_params         = {nullptr, 0, nullptr, 20.f};
    sd_img_gen_params->vae_tiling_params = {false, 0, 0, 0.5f, 0.0f, 0.0f};
    sd_easycache_params_init(&sd_img_gen_params->easycache);
}

char* sd_img_gen_params_to_str(const sd_img_gen_params_t* sd_img_gen_params) {
    char* buf = (char*)malloc(4096);
    if (!buf)
        return nullptr;
    buf[0] = '\0';

    char* sample_params_str = sd_sample_params_to_str(&sd_img_gen_params->sample_params);

    snprintf(buf + strlen(buf), 4096 - strlen(buf),
             "prompt: %s\n"
             "negative_prompt: %s\n"
             "clip_skip: %d\n"
             "width: %d\n"
             "height: %d\n"
             "sample_params: %s\n"
             "strength: %.2f\n"
             "seed: %" PRId64
             "batch_count: %d\n"
             "ref_images_count: %d\n"
             "auto_resize_ref_image: %s\n"
             "increase_ref_index: %s\n"
             "control_strength: %.2f\n"
             "photo maker: {style_strength = %.2f, id_images_count = %d, id_embed_path = %s}\n"
             "VAE tiling: %s\n",
             SAFE_STR(sd_img_gen_params->prompt),
             SAFE_STR(sd_img_gen_params->negative_prompt),
             sd_img_gen_params->clip_skip,
             sd_img_gen_params->width,
             sd_img_gen_params->height,
             SAFE_STR(sample_params_str),
             sd_img_gen_params->strength,
             sd_img_gen_params->seed,
             sd_img_gen_params->batch_count,
             sd_img_gen_params->ref_images_count,
             BOOL_STR(sd_img_gen_params->auto_resize_ref_image),
             BOOL_STR(sd_img_gen_params->increase_ref_index),
             sd_img_gen_params->control_strength,
             sd_img_gen_params->pm_params.style_strength,
             sd_img_gen_params->pm_params.id_images_count,
             SAFE_STR(sd_img_gen_params->pm_params.id_embed_path),
             BOOL_STR(sd_img_gen_params->vae_tiling_params.enabled));
    snprintf(buf + strlen(buf), 4096 - strlen(buf),
             "easycache: %s (threshold=%.3f, start=%.2f, end=%.2f)\n",
             sd_img_gen_params->easycache.enabled ? "enabled" : "disabled",
             sd_img_gen_params->easycache.reuse_threshold,
             sd_img_gen_params->easycache.start_percent,
             sd_img_gen_params->easycache.end_percent);
    free(sample_params_str);
    return buf;
}

void sd_vid_gen_params_init(sd_vid_gen_params_t* sd_vid_gen_params) {
    *sd_vid_gen_params = {};
    sd_sample_params_init(&sd_vid_gen_params->sample_params);
    sd_sample_params_init(&sd_vid_gen_params->high_noise_sample_params);
    sd_vid_gen_params->high_noise_sample_params.sample_steps = -1;
    sd_vid_gen_params->width                                 = 512;
    sd_vid_gen_params->height                                = 512;
    sd_vid_gen_params->strength                              = 0.75f;
    sd_vid_gen_params->seed                                  = -1;
    sd_vid_gen_params->video_frames                          = 6;
    sd_vid_gen_params->moe_boundary                          = 0.875f;
    sd_vid_gen_params->vace_strength                         = 1.f;
    sd_easycache_params_init(&sd_vid_gen_params->easycache);
}

struct sd_ctx_t {
    StableDiffusionGGML* sd = nullptr;
};

sd_ctx_t* new_sd_ctx(const sd_ctx_params_t* sd_ctx_params) {
    sd_ctx_t* sd_ctx = (sd_ctx_t*)malloc(sizeof(sd_ctx_t));
    if (sd_ctx == nullptr) {
        return nullptr;
    }

    sd_ctx->sd = new StableDiffusionGGML();
    if (sd_ctx->sd == nullptr) {
        free(sd_ctx);
        return nullptr;
    }

    if (!sd_ctx->sd->init(sd_ctx_params)) {
        delete sd_ctx->sd;
        sd_ctx->sd = nullptr;
        free(sd_ctx);
        return nullptr;
    }
    return sd_ctx;
}

void free_sd_ctx(sd_ctx_t* sd_ctx) {
    if (sd_ctx->sd != nullptr) {
        delete sd_ctx->sd;
        sd_ctx->sd = nullptr;
    }
    free(sd_ctx);
}

enum sample_method_t sd_get_default_sample_method(const sd_ctx_t* sd_ctx) {
    if (sd_ctx != nullptr && sd_ctx->sd != nullptr) {
        if (sd_version_is_dit(sd_ctx->sd->version)) {
            return EULER_SAMPLE_METHOD;
        }
    }
    return EULER_A_SAMPLE_METHOD;
}

enum scheduler_t sd_get_default_scheduler(const sd_ctx_t* sd_ctx) {
    if (sd_ctx != nullptr && sd_ctx->sd != nullptr) {
        auto edm_v_denoiser = std::dynamic_pointer_cast<EDMVDenoiser>(sd_ctx->sd->denoiser);
        if (edm_v_denoiser) {
            return EXPONENTIAL_SCHEDULER;
        }
    }
    return DISCRETE_SCHEDULER;
}

sd_image_t* generate_image_internal(sd_ctx_t* sd_ctx,
                                    struct ggml_context* work_ctx,
                                    ggml_tensor* init_latent,
                                    std::string prompt,
                                    std::string negative_prompt,
                                    int clip_skip,
                                    sd_guidance_params_t guidance,
                                    float eta,
                                    int shifted_timestep,
                                    int width,
                                    int height,
                                    enum sample_method_t sample_method,
                                    const std::vector<float>& sigmas,
                                    int64_t seed,
                                    int batch_count,
                                    sd_image_t control_image,
                                    float control_strength,
                                    sd_pm_params_t pm_params,
                                    std::vector<sd_image_t*> ref_images,
                                    std::vector<ggml_tensor*> ref_latents,
                                    bool increase_ref_index,
                                    ggml_tensor* concat_latent                    = nullptr,
                                    ggml_tensor* denoise_mask                     = nullptr,
                                    const sd_easycache_params_t* easycache_params = nullptr) {
    if (seed < 0) {
        // Generally, when using the provided command line, the seed is always >0.
        // However, to prevent potential issues if 'stable-diffusion.cpp' is invoked as a library
        // by a third party with a seed <0, let's incorporate randomization here.
        srand((int)time(nullptr));
        seed = rand();
    }

    if (!std::isfinite(guidance.img_cfg)) {
        guidance.img_cfg = guidance.txt_cfg;
    }

    // for (auto v : sigmas) {
    //     std::cout << v << " ";
    // }
    // std::cout << std::endl;

    int sample_steps = sigmas.size() - 1;

    int64_t t0 = ggml_time_ms();
    // Apply lora
    prompt = sd_ctx->sd->apply_loras_from_prompt(prompt);

    // Photo Maker
    std::string prompt_text_only;
    ggml_tensor* init_img = nullptr;
    SDCondition id_cond;
    std::vector<bool> class_tokens_mask;

    ConditionerParams condition_params;
    condition_params.clip_skip       = clip_skip;
    condition_params.width           = width;
    condition_params.height          = height;
    condition_params.ref_images      = ref_images;
    condition_params.adm_in_channels = sd_ctx->sd->diffusion_model->get_adm_in_channels();

    if (sd_ctx->sd->stacked_id) {
        if (!sd_ctx->sd->pmid_lora->applied) {
            int64_t t0 = ggml_time_ms();
            sd_ctx->sd->pmid_lora->apply(sd_ctx->sd->tensors, sd_ctx->sd->version, sd_ctx->sd->n_threads);
            int64_t t1                     = ggml_time_ms();
            sd_ctx->sd->pmid_lora->applied = true;
            LOG_INFO("pmid_lora apply completed, taking %.2fs", (t1 - t0) * 1.0f / 1000);
            if (sd_ctx->sd->free_params_immediately) {
                sd_ctx->sd->pmid_lora->free_params_buffer();
            }
        }
        // preprocess input id images
        bool pmv2 = sd_ctx->sd->pmid_model->get_version() == PM_VERSION_2;
        if (pm_params.id_images_count > 0) {
            int clip_image_size                    = 224;
            sd_ctx->sd->pmid_model->style_strength = pm_params.style_strength;

            init_img = ggml_new_tensor_4d(work_ctx, GGML_TYPE_F32, clip_image_size, clip_image_size, 3, pm_params.id_images_count);

            std::vector<sd_image_f32_t> processed_id_images;
            for (int i = 0; i < pm_params.id_images_count; i++) {
                sd_image_f32_t id_image           = sd_image_t_to_sd_image_f32_t(pm_params.id_images[i]);
                sd_image_f32_t processed_id_image = clip_preprocess(id_image, clip_image_size, clip_image_size);
                free(id_image.data);
                id_image.data = nullptr;
                processed_id_images.push_back(processed_id_image);
            }

            ggml_ext_tensor_iter(init_img, [&](ggml_tensor* init_img, int64_t i0, int64_t i1, int64_t i2, int64_t i3) {
                float value = sd_image_get_f32(processed_id_images[i3], i0, i1, i2, false);
                ggml_ext_tensor_set_f32(init_img, value, i0, i1, i2, i3);
            });

            for (auto& image : processed_id_images) {
                free(image.data);
                image.data = nullptr;
            }
            processed_id_images.clear();

            int64_t t0                      = ggml_time_ms();
            condition_params.text           = prompt;
            condition_params.num_input_imgs = pm_params.id_images_count;
            auto cond_tup                   = sd_ctx->sd->cond_stage_model->get_learned_condition_with_trigger(work_ctx,
                                                                                                               sd_ctx->sd->n_threads,
                                                                                                               condition_params);
            id_cond                         = std::get<0>(cond_tup);
            class_tokens_mask               = std::get<1>(cond_tup);  //
            struct ggml_tensor* id_embeds   = nullptr;
            if (pmv2 && pm_params.id_embed_path != nullptr) {
                id_embeds = load_tensor_from_file(work_ctx, pm_params.id_embed_path);
                // print_ggml_tensor(id_embeds, true, "id_embeds:");
            }
            if (pmv2 && id_embeds == nullptr) {
                LOG_WARN("Provided PhotoMaker images, but NO valid ID embeds file for PM v2");
                LOG_WARN("Turn off PhotoMaker");
                sd_ctx->sd->stacked_id = false;
            } else {
                if (pmv2 && pm_params.id_images_count != id_embeds->ne[1]) {
                    LOG_WARN("PhotoMaker image count (%d) does NOT match ID embeds (%d). You should run face_detect.py again.", pm_params.id_images_count, id_embeds->ne[1]);
                    LOG_WARN("Turn off PhotoMaker");
                    sd_ctx->sd->stacked_id = false;
                } else {
                    id_cond.c_crossattn = sd_ctx->sd->id_encoder(work_ctx, init_img, id_cond.c_crossattn, id_embeds, class_tokens_mask);
                    int64_t t1          = ggml_time_ms();
                    LOG_INFO("Photomaker ID Stacking, taking %" PRId64 " ms", t1 - t0);
                    if (sd_ctx->sd->free_params_immediately) {
                        sd_ctx->sd->pmid_model->free_params_buffer();
                    }
                    // Encode input prompt without the trigger word for delayed conditioning
                    prompt_text_only = sd_ctx->sd->cond_stage_model->remove_trigger_from_prompt(work_ctx, prompt);
                    // printf("%s || %s \n", prompt.c_str(), prompt_text_only.c_str());
                    prompt = prompt_text_only;  //
                    if (sample_steps < 50) {
                        LOG_WARN("It's recommended to use >= 50 steps for photo maker!");
                    }
                }
            }
        } else {
            LOG_WARN("Provided PhotoMaker model file, but NO input ID images");
            LOG_WARN("Turn off PhotoMaker");
            sd_ctx->sd->stacked_id = false;
        }
    }

    // Get learned condition
    condition_params.text            = prompt;
    condition_params.zero_out_masked = false;
    SDCondition cond                 = sd_ctx->sd->cond_stage_model->get_learned_condition(work_ctx,
                                                                                           sd_ctx->sd->n_threads,
                                                                                           condition_params);

    SDCondition uncond;
    if (guidance.txt_cfg != 1.0 ||
        (sd_version_is_inpaint_or_unet_edit(sd_ctx->sd->version) && guidance.txt_cfg != guidance.img_cfg)) {
        bool zero_out_masked = false;
        if (sd_version_is_sdxl(sd_ctx->sd->version) && negative_prompt.size() == 0 && !sd_ctx->sd->is_using_edm_v_parameterization) {
            zero_out_masked = true;
        }
        condition_params.text            = negative_prompt;
        condition_params.zero_out_masked = zero_out_masked;
        uncond                           = sd_ctx->sd->cond_stage_model->get_learned_condition(work_ctx,
                                                                                               sd_ctx->sd->n_threads,
                                                                                               condition_params);
    }
    int64_t t1 = ggml_time_ms();
    LOG_INFO("get_learned_condition completed, taking %" PRId64 " ms", t1 - t0);

    if (sd_ctx->sd->free_params_immediately) {
        sd_ctx->sd->cond_stage_model->free_params_buffer();
    }

    // Control net hint
    struct ggml_tensor* image_hint = nullptr;
    if (control_image.data != nullptr) {
        image_hint = ggml_new_tensor_4d(work_ctx, GGML_TYPE_F32, width, height, 3, 1);
        sd_image_to_ggml_tensor(control_image, image_hint);
    }

    // Sample
    std::vector<struct ggml_tensor*> final_latents;  // collect latents to decode
    int C = sd_ctx->sd->get_latent_channel();
    int W = width / sd_ctx->sd->get_vae_scale_factor();
    int H = height / sd_ctx->sd->get_vae_scale_factor();

    struct ggml_tensor* control_latent = nullptr;
    if (sd_version_is_control(sd_ctx->sd->version) && image_hint != nullptr) {
        control_latent = sd_ctx->sd->encode_first_stage(work_ctx, image_hint);
        ggml_ext_tensor_scale_inplace(control_latent, control_strength);
    }

    if (sd_version_is_inpaint(sd_ctx->sd->version)) {
        int64_t mask_channels = 1;
        if (sd_ctx->sd->version == VERSION_FLUX_FILL) {
            mask_channels = 8 * 8;  // flatten the whole mask
        } else if (sd_ctx->sd->version == VERSION_FLEX_2) {
            mask_channels = 1 + init_latent->ne[2];
        }
        auto empty_latent = ggml_new_tensor_4d(work_ctx, GGML_TYPE_F32, init_latent->ne[0], init_latent->ne[1], mask_channels + init_latent->ne[2], 1);
        // no mask, set the whole image as masked
        for (int64_t x = 0; x < empty_latent->ne[0]; x++) {
            for (int64_t y = 0; y < empty_latent->ne[1]; y++) {
                if (sd_ctx->sd->version == VERSION_FLUX_FILL) {
                    // TODO: this might be wrong
                    for (int64_t c = 0; c < init_latent->ne[2]; c++) {
                        ggml_ext_tensor_set_f32(empty_latent, 0, x, y, c);
                    }
                    for (int64_t c = init_latent->ne[2]; c < empty_latent->ne[2]; c++) {
                        ggml_ext_tensor_set_f32(empty_latent, 1, x, y, c);
                    }
                } else if (sd_ctx->sd->version == VERSION_FLEX_2) {
                    for (int64_t c = 0; c < empty_latent->ne[2]; c++) {
                        // 0x16,1x1,0x16
                        ggml_ext_tensor_set_f32(empty_latent, c == init_latent->ne[2], x, y, c);
                    }
                } else {
                    ggml_ext_tensor_set_f32(empty_latent, 1, x, y, 0);
                    for (int64_t c = 1; c < empty_latent->ne[2]; c++) {
                        ggml_ext_tensor_set_f32(empty_latent, 0, x, y, c);
                    }
                }
            }
        }

        if (sd_ctx->sd->version == VERSION_FLEX_2 && control_latent != nullptr && sd_ctx->sd->control_net == nullptr) {
            bool no_inpaint = concat_latent == nullptr;
            if (no_inpaint) {
                concat_latent = ggml_new_tensor_4d(work_ctx, GGML_TYPE_F32, init_latent->ne[0], init_latent->ne[1], mask_channels + init_latent->ne[2], 1);
            }
            // fill in the control image here
            for (int64_t x = 0; x < control_latent->ne[0]; x++) {
                for (int64_t y = 0; y < control_latent->ne[1]; y++) {
                    if (no_inpaint) {
                        for (int64_t c = 0; c < concat_latent->ne[2] - control_latent->ne[2]; c++) {
                            // 0x16,1x1,0x16
                            ggml_ext_tensor_set_f32(concat_latent, c == init_latent->ne[2], x, y, c);
                        }
                    }
                    for (int64_t c = 0; c < control_latent->ne[2]; c++) {
                        float v = ggml_ext_tensor_get_f32(control_latent, x, y, c);
                        ggml_ext_tensor_set_f32(concat_latent, v, x, y, concat_latent->ne[2] - control_latent->ne[2] + c);
                    }
                }
            }
        } else if (concat_latent == nullptr) {
            concat_latent = empty_latent;
        }
        cond.c_concat   = concat_latent;
        uncond.c_concat = empty_latent;
        denoise_mask    = nullptr;
    } else if (sd_version_is_unet_edit(sd_ctx->sd->version)) {
        auto empty_latent = ggml_dup_tensor(work_ctx, init_latent);
        ggml_set_f32(empty_latent, 0);
        uncond.c_concat = empty_latent;
        cond.c_concat   = ref_latents[0];
        if (cond.c_concat == nullptr) {
            cond.c_concat = empty_latent;
        }
    } else if (sd_version_is_control(sd_ctx->sd->version)) {
        auto empty_latent = ggml_dup_tensor(work_ctx, init_latent);
        ggml_set_f32(empty_latent, 0);
        uncond.c_concat = empty_latent;
        if (sd_ctx->sd->control_net == nullptr) {
            cond.c_concat = control_latent;
        }
        if (cond.c_concat == nullptr) {
            cond.c_concat = empty_latent;
        }
    }
    SDCondition img_cond;
    if (uncond.c_crossattn != nullptr &&
        (sd_version_is_inpaint_or_unet_edit(sd_ctx->sd->version) && guidance.txt_cfg != guidance.img_cfg)) {
        img_cond = SDCondition(uncond.c_crossattn, uncond.c_vector, cond.c_concat);
    }
    for (int b = 0; b < batch_count; b++) {
        int64_t sampling_start = ggml_time_ms();
        int64_t cur_seed       = seed + b;
        LOG_INFO("generating image: %i/%i - seed %" PRId64, b + 1, batch_count, cur_seed);

        sd_ctx->sd->rng->manual_seed(cur_seed);
        sd_ctx->sd->sampler_rng->manual_seed(cur_seed);
        struct ggml_tensor* x_t   = init_latent;
        struct ggml_tensor* noise = ggml_new_tensor_4d(work_ctx, GGML_TYPE_F32, W, H, C, 1);
        ggml_ext_im_set_randn_f32(noise, sd_ctx->sd->rng);

        int start_merge_step = -1;
        if (sd_ctx->sd->stacked_id) {
            start_merge_step = int(sd_ctx->sd->pmid_model->style_strength / 100.f * sample_steps);
            // if (start_merge_step > 30)
            //     start_merge_step = 30;
            LOG_INFO("PHOTOMAKER: start_merge_step: %d", start_merge_step);
        }

        struct ggml_tensor* x_0 = sd_ctx->sd->sample(work_ctx,
                                                     sd_ctx->sd->diffusion_model,
                                                     true,
                                                     x_t,
                                                     noise,
                                                     cond,
                                                     uncond,
                                                     img_cond,
                                                     image_hint,
                                                     control_strength,
                                                     guidance,
                                                     eta,
                                                     shifted_timestep,
                                                     sample_method,
                                                     sigmas,
                                                     start_merge_step,
                                                     id_cond,
                                                     ref_latents,
                                                     increase_ref_index,
                                                     denoise_mask,
                                                     nullptr,
                                                     1.0f,
                                                     easycache_params);
        // print_ggml_tensor(x_0);
        int64_t sampling_end = ggml_time_ms();
        LOG_INFO("sampling completed, taking %.2fs", (sampling_end - sampling_start) * 1.0f / 1000);
        final_latents.push_back(x_0);
    }

    if (sd_ctx->sd->free_params_immediately) {
        sd_ctx->sd->diffusion_model->free_params_buffer();
    }
    int64_t t3 = ggml_time_ms();
    LOG_INFO("generating %" PRId64 " latent images completed, taking %.2fs", final_latents.size(), (t3 - t1) * 1.0f / 1000);

    // Decode to image
    LOG_INFO("decoding %zu latents", final_latents.size());
    std::vector<struct ggml_tensor*> decoded_images;  // collect decoded images
    for (size_t i = 0; i < final_latents.size(); i++) {
        t1                      = ggml_time_ms();
        struct ggml_tensor* img = sd_ctx->sd->decode_first_stage(work_ctx, final_latents[i] /* x_0 */);
        // print_ggml_tensor(img);
        if (img != nullptr) {
            decoded_images.push_back(img);
        }
        int64_t t2 = ggml_time_ms();
        LOG_INFO("latent %" PRId64 " decoded, taking %.2fs", i + 1, (t2 - t1) * 1.0f / 1000);
    }

    int64_t t4 = ggml_time_ms();
    LOG_INFO("decode_first_stage completed, taking %.2fs", (t4 - t3) * 1.0f / 1000);
    if (sd_ctx->sd->free_params_immediately && !sd_ctx->sd->use_tiny_autoencoder) {
        sd_ctx->sd->first_stage_model->free_params_buffer();
    }

    sd_ctx->sd->lora_stat();

    sd_image_t* result_images = (sd_image_t*)calloc(batch_count, sizeof(sd_image_t));
    if (result_images == nullptr) {
        ggml_free(work_ctx);
        return nullptr;
    }

    for (size_t i = 0; i < decoded_images.size(); i++) {
        result_images[i].width   = width;
        result_images[i].height  = height;
        result_images[i].channel = 3;
        result_images[i].data    = ggml_tensor_to_sd_image(decoded_images[i]);
    }
    ggml_free(work_ctx);

    return result_images;
}

sd_image_t* generate_image(sd_ctx_t* sd_ctx, const sd_img_gen_params_t* sd_img_gen_params) {
    sd_ctx->sd->vae_tiling_params = sd_img_gen_params->vae_tiling_params;
    int width                     = sd_img_gen_params->width;
    int height                    = sd_img_gen_params->height;
    int vae_scale_factor          = sd_ctx->sd->get_vae_scale_factor();
    if (sd_version_is_dit(sd_ctx->sd->version)) {
        if (width % 16 || height % 16) {
            LOG_ERROR("Image dimensions must be must be a multiple of 16 on each axis for %s models. (Got %dx%d)",
                      model_version_to_str[sd_ctx->sd->version],
                      width,
                      height);
            return nullptr;
        }
    } else if (width % 64 || height % 64) {
        LOG_ERROR("Image dimensions must be must be a multiple of 64 on each axis for %s models. (Got %dx%d)",
                  model_version_to_str[sd_ctx->sd->version],
                  width,
                  height);
        return nullptr;
    }
    LOG_DEBUG("generate_image %dx%d", width, height);
    if (sd_ctx == nullptr || sd_img_gen_params == nullptr) {
        return nullptr;
    }

    struct ggml_init_params params;
    params.mem_size   = static_cast<size_t>(1024 * 1024) * 1024;  // 1G
    params.mem_buffer = nullptr;
    params.no_alloc   = false;
    // LOG_DEBUG("mem_size %u ", params.mem_size);

    struct ggml_context* work_ctx = ggml_init(params);
    if (!work_ctx) {
        LOG_ERROR("ggml_init() failed");
        return nullptr;
    }

    int64_t seed = sd_img_gen_params->seed;
    if (seed < 0) {
        srand((int)time(nullptr));
        seed = rand();
    }
    sd_ctx->sd->rng->manual_seed(seed);
    sd_ctx->sd->sampler_rng->manual_seed(seed);

    size_t t0 = ggml_time_ms();

    enum sample_method_t sample_method = sd_img_gen_params->sample_params.sample_method;
    if (sample_method == SAMPLE_METHOD_COUNT) {
        sample_method = sd_get_default_sample_method(sd_ctx);
    }
    LOG_INFO("sampling using %s method", sampling_methods_str[sample_method]);

    int sample_steps          = sd_img_gen_params->sample_params.sample_steps;
    std::vector<float> sigmas = sd_ctx->sd->denoiser->get_sigmas(sample_steps,
                                                                 sd_ctx->sd->get_image_seq_len(height, width),
                                                                 sd_img_gen_params->sample_params.scheduler,
                                                                 sd_ctx->sd->version);

    ggml_tensor* init_latent   = nullptr;
    ggml_tensor* concat_latent = nullptr;
    ggml_tensor* denoise_mask  = nullptr;
    if (sd_img_gen_params->init_image.data) {
        LOG_INFO("IMG2IMG");

        size_t t_enc = static_cast<size_t>(sample_steps * sd_img_gen_params->strength);
        if (t_enc == sample_steps)
            t_enc--;
        LOG_INFO("target t_enc is %zu steps", t_enc);
        std::vector<float> sigma_sched;
        sigma_sched.assign(sigmas.begin() + sample_steps - t_enc - 1, sigmas.end());
        sigmas = sigma_sched;

        ggml_tensor* init_img = ggml_new_tensor_4d(work_ctx, GGML_TYPE_F32, width, height, 3, 1);
        ggml_tensor* mask_img = ggml_new_tensor_4d(work_ctx, GGML_TYPE_F32, width, height, 1, 1);

        sd_image_to_ggml_tensor(sd_img_gen_params->mask_image, mask_img);
        sd_image_to_ggml_tensor(sd_img_gen_params->init_image, init_img);

        if (sd_version_is_inpaint(sd_ctx->sd->version)) {
            int64_t mask_channels = 1;
            if (sd_ctx->sd->version == VERSION_FLUX_FILL) {
                mask_channels = vae_scale_factor * vae_scale_factor;  // flatten the whole mask
            } else if (sd_ctx->sd->version == VERSION_FLEX_2) {
                mask_channels = 1 + sd_ctx->sd->get_latent_channel();
            }
            ggml_tensor* masked_latent = nullptr;

            if (sd_ctx->sd->version != VERSION_FLEX_2) {
                // most inpaint models mask before vae
                ggml_tensor* masked_img = ggml_new_tensor_4d(work_ctx, GGML_TYPE_F32, width, height, 3, 1);
                ggml_ext_tensor_apply_mask(init_img, mask_img, masked_img);
                masked_latent = sd_ctx->sd->encode_first_stage(work_ctx, masked_img);
                init_latent   = sd_ctx->sd->encode_first_stage(work_ctx, init_img);
            } else {
                // mask after vae
                init_latent   = sd_ctx->sd->encode_first_stage(work_ctx, init_img);
                masked_latent = ggml_new_tensor_4d(work_ctx, GGML_TYPE_F32, init_latent->ne[0], init_latent->ne[1], init_latent->ne[2], 1);
                ggml_ext_tensor_apply_mask(init_latent, mask_img, masked_latent, 0.);
            }
            concat_latent = ggml_new_tensor_4d(work_ctx,
                                               GGML_TYPE_F32,
                                               masked_latent->ne[0],
                                               masked_latent->ne[1],
                                               mask_channels + masked_latent->ne[2],
                                               1);
            for (int ix = 0; ix < masked_latent->ne[0]; ix++) {
                for (int iy = 0; iy < masked_latent->ne[1]; iy++) {
                    int mx = ix * vae_scale_factor;
                    int my = iy * vae_scale_factor;
                    if (sd_ctx->sd->version == VERSION_FLUX_FILL) {
                        for (int k = 0; k < masked_latent->ne[2]; k++) {
                            float v = ggml_ext_tensor_get_f32(masked_latent, ix, iy, k);
                            ggml_ext_tensor_set_f32(concat_latent, v, ix, iy, k);
                        }
                        // "Encode" 8x8 mask chunks into a flattened 1x64 vector, and concatenate to masked image
                        for (int x = 0; x < vae_scale_factor; x++) {
                            for (int y = 0; y < vae_scale_factor; y++) {
                                float m = ggml_ext_tensor_get_f32(mask_img, mx + x, my + y);
                                // TODO: check if the way the mask is flattened is correct (is it supposed to be x*vae_scale_factor+y or x+vae_scale_factor*y?)
                                // python code was using "b (h vae_scale_factor) (w vae_scale_factor) -> b (vae_scale_factor vae_scale_factor) h w"
                                ggml_ext_tensor_set_f32(concat_latent, m, ix, iy, masked_latent->ne[2] + x * vae_scale_factor + y);
                            }
                        }
                    } else if (sd_ctx->sd->version == VERSION_FLEX_2) {
                        float m = ggml_ext_tensor_get_f32(mask_img, mx, my);
                        // masked image
                        for (int k = 0; k < masked_latent->ne[2]; k++) {
                            float v = ggml_ext_tensor_get_f32(masked_latent, ix, iy, k);
                            ggml_ext_tensor_set_f32(concat_latent, v, ix, iy, k);
                        }
                        // downsampled mask
                        ggml_ext_tensor_set_f32(concat_latent, m, ix, iy, masked_latent->ne[2]);
                        // control (todo: support this)
                        for (int k = 0; k < masked_latent->ne[2]; k++) {
                            ggml_ext_tensor_set_f32(concat_latent, 0, ix, iy, masked_latent->ne[2] + 1 + k);
                        }
                    } else {
                        float m = ggml_ext_tensor_get_f32(mask_img, mx, my);
                        ggml_ext_tensor_set_f32(concat_latent, m, ix, iy, 0);
                        for (int k = 0; k < masked_latent->ne[2]; k++) {
                            float v = ggml_ext_tensor_get_f32(masked_latent, ix, iy, k);
                            ggml_ext_tensor_set_f32(concat_latent, v, ix, iy, k + mask_channels);
                        }
                    }
                }
            }
        } else {
            init_latent = sd_ctx->sd->encode_first_stage(work_ctx, init_img);
        }

        {
            // LOG_WARN("Inpainting with a base model is not great");
            denoise_mask = ggml_new_tensor_4d(work_ctx, GGML_TYPE_F32, width / vae_scale_factor, height / vae_scale_factor, 1, 1);
            for (int ix = 0; ix < denoise_mask->ne[0]; ix++) {
                for (int iy = 0; iy < denoise_mask->ne[1]; iy++) {
                    int mx  = ix * vae_scale_factor;
                    int my  = iy * vae_scale_factor;
                    float m = ggml_ext_tensor_get_f32(mask_img, mx, my);
                    ggml_ext_tensor_set_f32(denoise_mask, m, ix, iy);
                }
            }
        }
    } else {
        LOG_INFO("TXT2IMG");
        if (sd_version_is_inpaint(sd_ctx->sd->version)) {
            LOG_WARN("This is an inpainting model, this should only be used in img2img mode with a mask");
        }
        init_latent = sd_ctx->sd->generate_init_latent(work_ctx, width, height);
    }

    sd_guidance_params_t guidance = sd_img_gen_params->sample_params.guidance;
    std::vector<sd_image_t*> ref_images;
    for (int i = 0; i < sd_img_gen_params->ref_images_count; i++) {
        ref_images.push_back(&sd_img_gen_params->ref_images[i]);
    }

    std::vector<uint8_t> empty_image_data;
    sd_image_t empty_image = {(uint32_t)width, (uint32_t)height, 3, nullptr};
    if (ref_images.empty() && sd_version_is_unet_edit(sd_ctx->sd->version)) {
        LOG_WARN("This model needs at least one reference image; using an empty reference");
        empty_image_data.resize(width * height * 3);
        ref_images.push_back(&empty_image);
        empty_image.data = empty_image_data.data();
        guidance.img_cfg = 0.f;
    }

    if (ref_images.size() > 0) {
        LOG_INFO("EDIT mode");
    }

    std::vector<ggml_tensor*> ref_latents;
    for (int i = 0; i < ref_images.size(); i++) {
        ggml_tensor* img;
        if (sd_img_gen_params->auto_resize_ref_image) {
            LOG_DEBUG("auto resize ref images");
            sd_image_f32_t ref_image = sd_image_t_to_sd_image_f32_t(*ref_images[i]);
            int VAE_IMAGE_SIZE       = std::min(1024 * 1024, width * height);
            double vae_width         = sqrt(VAE_IMAGE_SIZE * ref_image.width / ref_image.height);
            double vae_height        = vae_width * ref_image.height / ref_image.width;

            int factor = 16;
            if (sd_version_is_qwen_image(sd_ctx->sd->version)) {
                factor = 32;
            }

            vae_height = round(vae_height / factor) * factor;
            vae_width  = round(vae_width / factor) * factor;

            sd_image_f32_t resized_image = resize_sd_image_f32_t(ref_image, static_cast<int>(vae_width), static_cast<int>(vae_height));
            free(ref_image.data);
            ref_image.data = nullptr;

            LOG_DEBUG("resize vae ref image %d from %dx%d to %dx%d", i, ref_image.height, ref_image.width, resized_image.height, resized_image.width);

            img = ggml_new_tensor_4d(work_ctx,
                                     GGML_TYPE_F32,
                                     resized_image.width,
                                     resized_image.height,
                                     3,
                                     1);
            sd_image_f32_to_ggml_tensor(resized_image, img);
            free(resized_image.data);
            resized_image.data = nullptr;
        } else {
            img = ggml_new_tensor_4d(work_ctx,
                                     GGML_TYPE_F32,
                                     ref_images[i]->width,
                                     ref_images[i]->height,
                                     3,
                                     1);
            sd_image_to_ggml_tensor(*ref_images[i], img);
        }

        // print_ggml_tensor(img, false, "img");

        ggml_tensor* latent = sd_ctx->sd->encode_first_stage(work_ctx, img);
        ref_latents.push_back(latent);
    }

    if (sd_img_gen_params->init_image.data != nullptr || sd_img_gen_params->ref_images_count > 0) {
        size_t t1 = ggml_time_ms();
        LOG_INFO("encode_first_stage completed, taking %.2fs", (t1 - t0) * 1.0f / 1000);
    }

    sd_image_t* result_images = generate_image_internal(sd_ctx,
                                                        work_ctx,
                                                        init_latent,
                                                        SAFE_STR(sd_img_gen_params->prompt),
                                                        SAFE_STR(sd_img_gen_params->negative_prompt),
                                                        sd_img_gen_params->clip_skip,
                                                        guidance,
                                                        sd_img_gen_params->sample_params.eta,
                                                        sd_img_gen_params->sample_params.shifted_timestep,
                                                        width,
                                                        height,
                                                        sample_method,
                                                        sigmas,
                                                        seed,
                                                        sd_img_gen_params->batch_count,
                                                        sd_img_gen_params->control_image,
                                                        sd_img_gen_params->control_strength,
                                                        sd_img_gen_params->pm_params,
                                                        ref_images,
                                                        ref_latents,
                                                        sd_img_gen_params->increase_ref_index,
                                                        concat_latent,
                                                        denoise_mask,
                                                        &sd_img_gen_params->easycache);

    size_t t2 = ggml_time_ms();

    LOG_INFO("generate_image completed in %.2fs", (t2 - t0) * 1.0f / 1000);

    return result_images;
}

SD_API sd_image_t* generate_video(sd_ctx_t* sd_ctx, const sd_vid_gen_params_t* sd_vid_gen_params, int* num_frames_out) {
    if (sd_ctx == nullptr || sd_vid_gen_params == nullptr) {
        return nullptr;
    }

    std::string prompt          = SAFE_STR(sd_vid_gen_params->prompt);
    std::string negative_prompt = SAFE_STR(sd_vid_gen_params->negative_prompt);

    int width        = sd_vid_gen_params->width;
    int height       = sd_vid_gen_params->height;
    int frames       = sd_vid_gen_params->video_frames;
    frames           = (frames - 1) / 4 * 4 + 1;
    int sample_steps = sd_vid_gen_params->sample_params.sample_steps;
    LOG_INFO("generate_video %dx%dx%d", width, height, frames);

    int vae_scale_factor = sd_ctx->sd->get_vae_scale_factor();

    enum sample_method_t sample_method = sd_vid_gen_params->sample_params.sample_method;
    if (sample_method == SAMPLE_METHOD_COUNT) {
        sample_method = sd_get_default_sample_method(sd_ctx);
    }
    LOG_INFO("sampling using %s method", sampling_methods_str[sample_method]);

    int high_noise_sample_steps = 0;
    if (sd_ctx->sd->high_noise_diffusion_model) {
        high_noise_sample_steps = sd_vid_gen_params->high_noise_sample_params.sample_steps;
    }

    int total_steps = sample_steps;

    if (high_noise_sample_steps > 0) {
        total_steps += high_noise_sample_steps;
    }
    std::vector<float> sigmas = sd_ctx->sd->denoiser->get_sigmas(total_steps, 0, sd_vid_gen_params->sample_params.scheduler, sd_ctx->sd->version);

    if (high_noise_sample_steps < 0) {
        // timesteps ∝ sigmas for Flow models (like wan2.2 a14b)
        for (size_t i = 0; i < sigmas.size(); ++i) {
            if (sigmas[i] < sd_vid_gen_params->moe_boundary) {
                high_noise_sample_steps = i;
                break;
            }
        }
        LOG_DEBUG("switching from high noise model at step %d", high_noise_sample_steps);
    }

    struct ggml_init_params params;
    params.mem_size   = static_cast<size_t>(1024 * 1024) * 1024;  // 1G
    params.mem_buffer = nullptr;
    params.no_alloc   = false;
    // LOG_DEBUG("mem_size %u ", params.mem_size);

    struct ggml_context* work_ctx = ggml_init(params);
    if (!work_ctx) {
        LOG_ERROR("ggml_init() failed");
        return nullptr;
    }

    int64_t seed = sd_vid_gen_params->seed;
    if (seed < 0) {
        seed = (int)time(nullptr);
    }

    sd_ctx->sd->rng->manual_seed(seed);
    sd_ctx->sd->sampler_rng->manual_seed(seed);

    int64_t t0 = ggml_time_ms();

    // Apply lora
    prompt = sd_ctx->sd->apply_loras_from_prompt(prompt);

    ggml_tensor* init_latent        = nullptr;
    ggml_tensor* clip_vision_output = nullptr;
    ggml_tensor* concat_latent      = nullptr;
    ggml_tensor* denoise_mask       = nullptr;
    ggml_tensor* vace_context       = nullptr;
    int64_t ref_image_num           = 0;  // for vace
    if (sd_ctx->sd->diffusion_model->get_desc() == "Wan2.1-I2V-14B" ||
        sd_ctx->sd->diffusion_model->get_desc() == "Wan2.2-I2V-14B" ||
        sd_ctx->sd->diffusion_model->get_desc() == "Wan2.1-I2V-1.3B" ||
        sd_ctx->sd->diffusion_model->get_desc() == "Wan2.1-FLF2V-14B") {
        LOG_INFO("IMG2VID");

        if (sd_ctx->sd->diffusion_model->get_desc() == "Wan2.1-I2V-14B" ||
            sd_ctx->sd->diffusion_model->get_desc() == "Wan2.1-I2V-1.3B" ||
            sd_ctx->sd->diffusion_model->get_desc() == "Wan2.1-FLF2V-14B") {
            if (sd_vid_gen_params->init_image.data) {
                clip_vision_output = sd_ctx->sd->get_clip_vision_output(work_ctx, sd_vid_gen_params->init_image, false, -2);
            } else {
                clip_vision_output = sd_ctx->sd->get_clip_vision_output(work_ctx, sd_vid_gen_params->init_image, false, -2, true);
            }

            if (sd_ctx->sd->diffusion_model->get_desc() == "Wan2.1-FLF2V-14B") {
                ggml_tensor* end_image_clip_vision_output = nullptr;
                if (sd_vid_gen_params->end_image.data) {
                    end_image_clip_vision_output = sd_ctx->sd->get_clip_vision_output(work_ctx, sd_vid_gen_params->end_image, false, -2);
                } else {
                    end_image_clip_vision_output = sd_ctx->sd->get_clip_vision_output(work_ctx, sd_vid_gen_params->end_image, false, -2, true);
                }
                clip_vision_output = ggml_ext_tensor_concat(work_ctx, clip_vision_output, end_image_clip_vision_output, 1);
            }

            int64_t t1 = ggml_time_ms();
            LOG_INFO("get_clip_vision_output completed, taking %" PRId64 " ms", t1 - t0);
        }

        int64_t t1         = ggml_time_ms();
        ggml_tensor* image = ggml_new_tensor_4d(work_ctx, GGML_TYPE_F32, width, height, frames, 3);
        ggml_ext_tensor_iter(image, [&](ggml_tensor* image, int64_t i0, int64_t i1, int64_t i2, int64_t i3) {
            float value = 0.5f;
            if (i2 == 0 && sd_vid_gen_params->init_image.data) {  // start image
                value = *(sd_vid_gen_params->init_image.data + i1 * width * 3 + i0 * 3 + i3);
                value /= 255.f;
            } else if (i2 == frames - 1 && sd_vid_gen_params->end_image.data) {
                value = *(sd_vid_gen_params->end_image.data + i1 * width * 3 + i0 * 3 + i3);
                value /= 255.f;
            }
            ggml_ext_tensor_set_f32(image, value, i0, i1, i2, i3);
        });

        concat_latent = sd_ctx->sd->encode_first_stage(work_ctx, image);  // [b*c, t, h/vae_scale_factor, w/vae_scale_factor]

        int64_t t2 = ggml_time_ms();
        LOG_INFO("encode_first_stage completed, taking %" PRId64 " ms", t2 - t1);

        ggml_tensor* concat_mask = ggml_new_tensor_4d(work_ctx,
                                                      GGML_TYPE_F32,
                                                      concat_latent->ne[0],
                                                      concat_latent->ne[1],
                                                      concat_latent->ne[2],
                                                      4);  // [b*4, t, w/vae_scale_factor, h/vae_scale_factor]
        ggml_ext_tensor_iter(concat_mask, [&](ggml_tensor* concat_mask, int64_t i0, int64_t i1, int64_t i2, int64_t i3) {
            float value = 0.0f;
            if (i2 == 0 && sd_vid_gen_params->init_image.data) {  // start image
                value = 1.0f;
            } else if (i2 == frames - 1 && sd_vid_gen_params->end_image.data && i3 == 3) {
                value = 1.0f;
            }
            ggml_ext_tensor_set_f32(concat_mask, value, i0, i1, i2, i3);
        });

        concat_latent = ggml_ext_tensor_concat(work_ctx, concat_mask, concat_latent, 3);  // [b*(c+4), t, h/vae_scale_factor, w/vae_scale_factor]
    } else if (sd_ctx->sd->diffusion_model->get_desc() == "Wan2.2-TI2V-5B" && sd_vid_gen_params->init_image.data) {
        LOG_INFO("IMG2VID");

        int64_t t1            = ggml_time_ms();
        ggml_tensor* init_img = ggml_new_tensor_4d(work_ctx, GGML_TYPE_F32, width, height, 3, 1);
        sd_image_to_ggml_tensor(sd_vid_gen_params->init_image, init_img);
        init_img = ggml_reshape_4d(work_ctx, init_img, width, height, 1, 3);

        auto init_image_latent = sd_ctx->sd->vae_encode(work_ctx, init_img);  // [b*c, 1, h/16, w/16]

        init_latent  = sd_ctx->sd->generate_init_latent(work_ctx, width, height, frames, true);
        denoise_mask = ggml_new_tensor_4d(work_ctx, GGML_TYPE_F32, init_latent->ne[0], init_latent->ne[1], init_latent->ne[2], 1);
        ggml_set_f32(denoise_mask, 1.f);

        sd_ctx->sd->process_latent_out(init_latent);

        ggml_ext_tensor_iter(init_image_latent, [&](ggml_tensor* t, int64_t i0, int64_t i1, int64_t i2, int64_t i3) {
            float value = ggml_ext_tensor_get_f32(t, i0, i1, i2, i3);
            ggml_ext_tensor_set_f32(init_latent, value, i0, i1, i2, i3);
            if (i3 == 0) {
                ggml_ext_tensor_set_f32(denoise_mask, 0.f, i0, i1, i2, i3);
            }
        });

        sd_ctx->sd->process_latent_in(init_latent);

        int64_t t2 = ggml_time_ms();
        LOG_INFO("encode_first_stage completed, taking %" PRId64 " ms", t2 - t1);
    } else if (sd_ctx->sd->diffusion_model->get_desc() == "Wan2.1-VACE-1.3B" ||
               sd_ctx->sd->diffusion_model->get_desc() == "Wan2.x-VACE-14B") {
        LOG_INFO("VACE");
        int64_t t1                    = ggml_time_ms();
        ggml_tensor* ref_image_latent = nullptr;
        if (sd_vid_gen_params->init_image.data) {
            ggml_tensor* ref_img = ggml_new_tensor_4d(work_ctx, GGML_TYPE_F32, width, height, 3, 1);
            sd_image_to_ggml_tensor(sd_vid_gen_params->init_image, ref_img);
            ref_img = ggml_reshape_4d(work_ctx, ref_img, width, height, 1, 3);

            ref_image_latent = sd_ctx->sd->encode_first_stage(work_ctx, ref_img);  // [b*c, 1, h/16, w/16]
            auto zero_latent = ggml_dup_tensor(work_ctx, ref_image_latent);
            ggml_set_f32(zero_latent, 0.f);
            ref_image_latent = ggml_ext_tensor_concat(work_ctx, ref_image_latent, zero_latent, 3);  // [b*2*c, 1, h/16, w/16]
        }

        ggml_tensor* control_video = ggml_new_tensor_4d(work_ctx, GGML_TYPE_F32, width, height, frames, 3);
        ggml_ext_tensor_iter(control_video, [&](ggml_tensor* control_video, int64_t i0, int64_t i1, int64_t i2, int64_t i3) {
            float value = 0.5f;
            if (i2 < sd_vid_gen_params->control_frames_size) {
                value = sd_image_get_f32(sd_vid_gen_params->control_frames[i2], i0, i1, i3);
            }
            ggml_ext_tensor_set_f32(control_video, value, i0, i1, i2, i3);
        });
        ggml_tensor* mask = ggml_new_tensor_4d(work_ctx, GGML_TYPE_F32, width, height, frames, 1);
        ggml_set_f32(mask, 1.0f);
        ggml_tensor* inactive = ggml_dup_tensor(work_ctx, control_video);
        ggml_tensor* reactive = ggml_dup_tensor(work_ctx, control_video);

        ggml_ext_tensor_iter(control_video, [&](ggml_tensor* t, int64_t i0, int64_t i1, int64_t i2, int64_t i3) {
            float control_video_value = ggml_ext_tensor_get_f32(t, i0, i1, i2, i3) - 0.5f;
            float mask_value          = ggml_ext_tensor_get_f32(mask, i0, i1, i2, 0);
            float inactive_value      = (control_video_value * (1.f - mask_value)) + 0.5f;
            float reactive_value      = (control_video_value * mask_value) + 0.5f;

            ggml_ext_tensor_set_f32(inactive, inactive_value, i0, i1, i2, i3);
            ggml_ext_tensor_set_f32(reactive, reactive_value, i0, i1, i2, i3);
        });

        inactive = sd_ctx->sd->encode_first_stage(work_ctx, inactive);  // [b*c, t, h/vae_scale_factor, w/vae_scale_factor]
        reactive = sd_ctx->sd->encode_first_stage(work_ctx, reactive);  // [b*c, t, h/vae_scale_factor, w/vae_scale_factor]

        int64_t length = inactive->ne[2];
        if (ref_image_latent) {
            length += 1;
            frames        = (length - 1) * 4 + 1;
            ref_image_num = 1;
        }
        vace_context = ggml_new_tensor_4d(work_ctx, GGML_TYPE_F32, inactive->ne[0], inactive->ne[1], length, 96);  // [b*96, t, h/vae_scale_factor, w/vae_scale_factor]
        ggml_ext_tensor_iter(vace_context, [&](ggml_tensor* vace_context, int64_t i0, int64_t i1, int64_t i2, int64_t i3) {
            float value;
            if (i3 < 32) {
                if (ref_image_latent && i2 == 0) {
                    value = ggml_ext_tensor_get_f32(ref_image_latent, i0, i1, 0, i3);
                } else {
                    if (i3 < 16) {
                        value = ggml_ext_tensor_get_f32(inactive, i0, i1, i2 - ref_image_num, i3);
                    } else {
                        value = ggml_ext_tensor_get_f32(reactive, i0, i1, i2 - ref_image_num, i3 - 16);
                    }
                }
            } else {  // mask
                if (ref_image_latent && i2 == 0) {
                    value = 0.f;
                } else {
                    int64_t vae_stride        = vae_scale_factor;
                    int64_t mask_height_index = i1 * vae_stride + (i3 - 32) / vae_stride;
                    int64_t mask_width_index  = i0 * vae_stride + (i3 - 32) % vae_stride;
                    value                     = ggml_ext_tensor_get_f32(mask, mask_width_index, mask_height_index, i2 - ref_image_num, 0);
                }
            }
            ggml_ext_tensor_set_f32(vace_context, value, i0, i1, i2, i3);
        });
        int64_t t2 = ggml_time_ms();
        LOG_INFO("encode_first_stage completed, taking %" PRId64 " ms", t2 - t1);
    }

    if (init_latent == nullptr) {
        init_latent = sd_ctx->sd->generate_init_latent(work_ctx, width, height, frames, true);
    }

    // Get learned condition
    ConditionerParams condition_params;
    condition_params.clip_skip       = sd_vid_gen_params->clip_skip;
    condition_params.zero_out_masked = true;
    condition_params.text            = prompt;

    int64_t t1       = ggml_time_ms();
    SDCondition cond = sd_ctx->sd->cond_stage_model->get_learned_condition(work_ctx,
                                                                           sd_ctx->sd->n_threads,
                                                                           condition_params);
    cond.c_concat    = concat_latent;
    cond.c_vector    = clip_vision_output;
    SDCondition uncond;
    if (sd_vid_gen_params->sample_params.guidance.txt_cfg != 1.0 || sd_vid_gen_params->high_noise_sample_params.guidance.txt_cfg != 1.0) {
        condition_params.text = negative_prompt;
        uncond                = sd_ctx->sd->cond_stage_model->get_learned_condition(work_ctx,
                                                                                    sd_ctx->sd->n_threads,
                                                                                    condition_params);
        uncond.c_concat       = concat_latent;
        uncond.c_vector       = clip_vision_output;
    }
    int64_t t2 = ggml_time_ms();
    LOG_INFO("get_learned_condition completed, taking %" PRId64 " ms", t2 - t1);

    if (sd_ctx->sd->free_params_immediately) {
        sd_ctx->sd->cond_stage_model->free_params_buffer();
    }

    int W = width / vae_scale_factor;
    int H = height / vae_scale_factor;
    int T = init_latent->ne[2];
    int C = sd_ctx->sd->get_latent_channel();

    struct ggml_tensor* final_latent;
    struct ggml_tensor* x_t   = init_latent;
    struct ggml_tensor* noise = ggml_new_tensor_4d(work_ctx, GGML_TYPE_F32, W, H, T, C);
    ggml_ext_im_set_randn_f32(noise, sd_ctx->sd->rng);
    // High Noise Sample
    if (high_noise_sample_steps > 0) {
        LOG_DEBUG("sample(high noise) %dx%dx%d", W, H, T);
        enum sample_method_t high_noise_sample_method = sd_vid_gen_params->high_noise_sample_params.sample_method;
        if (high_noise_sample_method == SAMPLE_METHOD_COUNT) {
            high_noise_sample_method = sd_get_default_sample_method(sd_ctx);
        }
        LOG_INFO("sampling(high noise) using %s method", sampling_methods_str[high_noise_sample_method]);

        int64_t sampling_start = ggml_time_ms();

        std::vector<float> high_noise_sigmas = std::vector<float>(sigmas.begin(), sigmas.begin() + high_noise_sample_steps + 1);
        sigmas                               = std::vector<float>(sigmas.begin() + high_noise_sample_steps, sigmas.end());

        x_t = sd_ctx->sd->sample(work_ctx,
                                 sd_ctx->sd->high_noise_diffusion_model,
                                 false,
                                 x_t,
                                 noise,
                                 cond,
                                 uncond,
                                 {},
                                 nullptr,
                                 0,
                                 sd_vid_gen_params->high_noise_sample_params.guidance,
                                 sd_vid_gen_params->high_noise_sample_params.eta,
                                 sd_vid_gen_params->high_noise_sample_params.shifted_timestep,
                                 high_noise_sample_method,
                                 high_noise_sigmas,
                                 -1,
                                 {},
                                 {},
                                 false,
                                 denoise_mask,
                                 vace_context,
                                 sd_vid_gen_params->vace_strength,
                                 &sd_vid_gen_params->easycache);

        int64_t sampling_end = ggml_time_ms();
        LOG_INFO("sampling(high noise) completed, taking %.2fs", (sampling_end - sampling_start) * 1.0f / 1000);
        if (sd_ctx->sd->free_params_immediately) {
            sd_ctx->sd->high_noise_diffusion_model->free_params_buffer();
        }
        noise = nullptr;
    }

    // Sample
    {
        LOG_DEBUG("sample %dx%dx%d", W, H, T);
        int64_t sampling_start = ggml_time_ms();

        final_latent = sd_ctx->sd->sample(work_ctx,
                                          sd_ctx->sd->diffusion_model,
                                          true,
                                          x_t,
                                          noise,
                                          cond,
                                          uncond,
                                          {},
                                          nullptr,
                                          0,
                                          sd_vid_gen_params->sample_params.guidance,
                                          sd_vid_gen_params->sample_params.eta,
                                          sd_vid_gen_params->sample_params.shifted_timestep,
                                          sample_method,
                                          sigmas,
                                          -1,
                                          {},
                                          {},
                                          false,
                                          denoise_mask,
                                          vace_context,
                                          sd_vid_gen_params->vace_strength,
                                          &sd_vid_gen_params->easycache);

        int64_t sampling_end = ggml_time_ms();
        LOG_INFO("sampling completed, taking %.2fs", (sampling_end - sampling_start) * 1.0f / 1000);
        if (sd_ctx->sd->free_params_immediately) {
            sd_ctx->sd->diffusion_model->free_params_buffer();
        }
    }

    if (ref_image_num > 0) {
        ggml_tensor* trim_latent = ggml_new_tensor_4d(work_ctx,
                                                      GGML_TYPE_F32,
                                                      final_latent->ne[0],
                                                      final_latent->ne[1],
                                                      final_latent->ne[2] - ref_image_num,
                                                      final_latent->ne[3]);
        ggml_ext_tensor_iter(trim_latent, [&](ggml_tensor* trim_latent, int64_t i0, int64_t i1, int64_t i2, int64_t i3) {
            float value = ggml_ext_tensor_get_f32(final_latent, i0, i1, i2 + ref_image_num, i3);
            ggml_ext_tensor_set_f32(trim_latent, value, i0, i1, i2, i3);
        });
        final_latent = trim_latent;
    }

    int64_t t4 = ggml_time_ms();
    LOG_INFO("generating latent video completed, taking %.2fs", (t4 - t2) * 1.0f / 1000);
    struct ggml_tensor* vid = sd_ctx->sd->decode_first_stage(work_ctx, final_latent, true);
    int64_t t5              = ggml_time_ms();
    LOG_INFO("decode_first_stage completed, taking %.2fs", (t5 - t4) * 1.0f / 1000);
    if (sd_ctx->sd->free_params_immediately) {
        sd_ctx->sd->first_stage_model->free_params_buffer();
    }

    sd_ctx->sd->lora_stat();

    sd_image_t* result_images = (sd_image_t*)calloc(vid->ne[2], sizeof(sd_image_t));
    if (result_images == nullptr) {
        ggml_free(work_ctx);
        return nullptr;
    }
    *num_frames_out = vid->ne[2];

    for (size_t i = 0; i < vid->ne[2]; i++) {
        result_images[i].width   = vid->ne[0];
        result_images[i].height  = vid->ne[1];
        result_images[i].channel = 3;
        result_images[i].data    = ggml_tensor_to_sd_image(vid, i, true);
    }
    ggml_free(work_ctx);

    LOG_INFO("generate_video completed in %.2fs", (t5 - t0) * 1.0f / 1000);

    return result_images;
}<|MERGE_RESOLUTION|>--- conflicted
+++ resolved
@@ -45,10 +45,7 @@
     "Wan 2.2 TI2V",
     "Qwen Image",
     "Flux.2",
-<<<<<<< HEAD
-    "Z Image",
-=======
->>>>>>> bc802253
+    "Z-Image",
 };
 
 const char* sampling_methods_str[] = {
