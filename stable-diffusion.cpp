--- conflicted
+++ resolved
@@ -179,11 +179,7 @@
             backend = ggml_backend_cpu_init();
         }
 #ifdef SD_USE_FLASH_ATTENTION
-<<<<<<< HEAD
 #if defined(SD_USE_CUBLAS) || defined(SD_USE_METAL) || defined (SD_USE_SYCL) || defined(SD_USE_VULKAN)
-=======
-#if defined(SD_USE_CUBLAS) || defined(SD_USE_METAL) || defined(SD_USE_SYCL)
->>>>>>> 8847114a
         LOG_WARN("Flash Attention not supported with GPU Backend");
 #else
         LOG_INFO("Flash Attention enabled");
