--- conflicted
+++ resolved
@@ -873,20 +873,11 @@
     }
 
     // tiling
-<<<<<<< HEAD
-    ggml_tensor* input_tile  = ggml_new_tensor_4d(tiles_ctx, GGML_TYPE_F32, tile_size, tile_size, input->ne[2], 1);
-    ggml_tensor* output_tile = ggml_new_tensor_4d(tiles_ctx, GGML_TYPE_F32, tile_size * scale, tile_size * scale, output->ne[2], 1);
-    on_processing(input_tile, NULL, true);
-    int num_tiles = ceil((float)input_width / non_tile_overlap) * ceil((float)input_height / non_tile_overlap);
-    LOG_DEBUG("processing %i tiles", num_tiles);
-    pretty_progress(1, num_tiles, 0.0f);
-=======
     ggml_tensor* input_tile  = ggml_new_tensor_4d(tiles_ctx, GGML_TYPE_F32, input_tile_size_x, input_tile_size_y, input->ne[2], input->ne[3]);
     ggml_tensor* output_tile = ggml_new_tensor_4d(tiles_ctx, GGML_TYPE_F32, output_tile_size_x, output_tile_size_y, output->ne[2], output->ne[3]);
     int num_tiles            = num_tiles_x * num_tiles_y;
-    LOG_INFO("processing %i tiles", num_tiles);
+    LOG_DEBUG("processing %i tiles", num_tiles);
     pretty_progress(0, num_tiles, 0.0f);
->>>>>>> 2e9242e3
     int tile_count = 1;
     bool last_y = false, last_x = false;
     float last_time = 0.0f;
