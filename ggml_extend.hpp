--- conflicted
+++ resolved
@@ -950,25 +950,18 @@
                                                      struct ggml_tensor* x,
                                                      struct ggml_tensor* w,
                                                      struct ggml_tensor* b,
-<<<<<<< HEAD
-                                                     bool force_prec_f32 = false) {
-=======
                                                      bool force_prec_f32 = false,
                                                      float scale         = 1.f) {
     if (scale != 1.f) {
         x = ggml_scale(ctx, x, scale);
     }
->>>>>>> beb99a2d
     x = ggml_mul_mat(ctx, w, x);
     if (force_prec_f32) {
         ggml_mul_mat_set_prec(x, GGML_PREC_F32);
     }
-<<<<<<< HEAD
-=======
     if (scale != 1.f) {
         x = ggml_scale(ctx, x, 1.f / scale);
     }
->>>>>>> beb99a2d
     if (b != NULL) {
         x = ggml_add_inplace(ctx, x, b);
     }
@@ -1982,10 +1975,7 @@
     bool bias;
     bool force_f32;
     bool force_prec_f32;
-<<<<<<< HEAD
-=======
     float scale;
->>>>>>> beb99a2d
 
     void init_params(struct ggml_context* ctx, const String2GGMLType& tensor_types = {}, const std::string prefix = "") {
         enum ggml_type wtype = get_type(prefix + "weight", tensor_types, GGML_TYPE_F32);
@@ -2004,22 +1994,14 @@
            int64_t out_features,
            bool bias           = true,
            bool force_f32      = false,
-<<<<<<< HEAD
-           bool force_prec_f32 = false)
-=======
            bool force_prec_f32 = false,
            float scale         = 1.f)
->>>>>>> beb99a2d
         : in_features(in_features),
           out_features(out_features),
           bias(bias),
           force_f32(force_f32),
-<<<<<<< HEAD
-          force_prec_f32(force_prec_f32) {}
-=======
           force_prec_f32(force_prec_f32),
           scale(scale) {}
->>>>>>> beb99a2d
 
     struct ggml_tensor* forward(struct ggml_context* ctx, struct ggml_tensor* x) {
         struct ggml_tensor* w = params["weight"];
@@ -2027,11 +2009,7 @@
         if (bias) {
             b = params["bias"];
         }
-<<<<<<< HEAD
-        return ggml_nn_linear(ctx, x, w, b, force_prec_f32);
-=======
         return ggml_nn_linear(ctx, x, w, b, force_prec_f32, scale);
->>>>>>> beb99a2d
     }
 };
 
