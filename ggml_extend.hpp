--- conflicted
+++ resolved
@@ -386,11 +386,7 @@
             m       = round(m);  // inpaint models need binary masks
             ggml_tensor_set_f32(mask, m, ix, iy);
             for (int k = 0; k < channels; k++) {
-<<<<<<< HEAD
                 float value = (1 - m) * (ggml_tensor_get_f32(image_data, ix, iy, k) - .5) + .5;
-=======
-                float value = ((float)(m < 254.5 / 255)) * (ggml_tensor_get_f32(image_data, ix, iy, k) - .5) + .5;
->>>>>>> 838beb9b
                 ggml_tensor_set_f32(output, value, ix, iy, k);
             }
         }
