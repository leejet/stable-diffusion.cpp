#ifndef __GGML_EXTEND_HPP__
#define __GGML_EXTEND_HPP__

#include <assert.h>
#include <inttypes.h>
#include <stdarg.h>
#include <algorithm>
#include <cstring>
#include <fstream>
#include <functional>
#include <iostream>
#include <iterator>
#include <map>
#include <memory>
#include <random>
#include <regex>
#include <set>
#include <sstream>
#include <string>
#include <unordered_map>
#include <vector>

#include "ggml/ggml-alloc.h"
#include "ggml/ggml-backend.h"
#include "ggml/ggml.h"

#ifdef SD_USE_CUBLAS
#include "ggml-cuda.h"
#endif

#ifdef SD_USE_METAL
#include "ggml-metal.h"
#endif

#include "rng.hpp"
#include "util.h"

#define EPS 1e-05f

#ifndef __STATIC_INLINE__
#define __STATIC_INLINE__ static inline
#endif

__STATIC_INLINE__ void ggml_log_callback_default(ggml_log_level level, const char* text, void* user_data) {
    (void)level;
    (void)user_data;
    fputs(text, stderr);
    fflush(stderr);
}

__STATIC_INLINE__ void ggml_tensor_set_f32_randn(struct ggml_tensor* tensor, std::shared_ptr<RNG> rng) {
    uint32_t n                        = (uint32_t)ggml_nelements(tensor);
    std::vector<float> random_numbers = rng->randn(n);
    for (uint32_t i = 0; i < n; i++) {
        ggml_set_f32_1d(tensor, i, random_numbers[i]);
    }
}

// set tensor[i, j, k, l]
// set tensor[l]
// set tensor[k, l]
// set tensor[j, k, l]
__STATIC_INLINE__ void ggml_tensor_set_f32(struct ggml_tensor* tensor, float value, int l, int k = 0, int j = 0, int i = 0) {
    GGML_ASSERT(tensor->nb[0] == sizeof(float));
    *(float*)((char*)(tensor->data) + i * tensor->nb[3] + j * tensor->nb[2] + k * tensor->nb[1] + l * tensor->nb[0]) = value;
}

__STATIC_INLINE__ float ggml_tensor_get_f32(const ggml_tensor* tensor, int l, int k = 0, int j = 0, int i = 0) {
    if (tensor->buffer != NULL) {
        float value;
        ggml_backend_tensor_get(tensor, &value, i * tensor->nb[3] + j * tensor->nb[2] + k * tensor->nb[1] + l * tensor->nb[0], sizeof(float));
        return value;
    }
    GGML_ASSERT(tensor->nb[0] == sizeof(float));
    return *(float*)((char*)(tensor->data) + i * tensor->nb[3] + j * tensor->nb[2] + k * tensor->nb[1] + l * tensor->nb[0]);
}

__STATIC_INLINE__ ggml_fp16_t ggml_tensor_get_f16(const ggml_tensor* tensor, int l, int k = 0, int j = 0, int i = 0) {
    GGML_ASSERT(tensor->nb[0] == sizeof(ggml_fp16_t));
    return *(ggml_fp16_t*)((char*)(tensor->data) + i * tensor->nb[3] + j * tensor->nb[2] + k * tensor->nb[1] + l * tensor->nb[0]);
}

static struct ggml_tensor * get_tensor_from_graph(struct ggml_cgraph * gf, const char *name){

    struct ggml_tensor * res = NULL;
    for(int i = 0; i < gf->n_nodes; i++) {
        // printf("%d, %s \n", i, gf->nodes[i]->name);
        if(strcmp(ggml_get_name(gf->nodes[i]), name) == 0) {
            res = gf->nodes[i];
            break;
        } 
    }
    for(int i = 0; i < gf->n_leafs; i++) {
        // printf("%d, %s \n", i, gf->leafs[i]->name);
        if(strcmp(ggml_get_name(gf->leafs[i]), name) == 0) {
            res = gf->leafs[i];
            break;
        } 
    }
    return res;
}



__STATIC_INLINE__ void print_ggml_tensor(struct ggml_tensor* tensor, bool shape_only = false, const char *mark = "") {
    printf("%s (%s): shape(%zu, %zu, %zu, %zu)\n", mark, ggml_type_name(tensor->type), tensor->ne[0], tensor->ne[1], tensor->ne[2], tensor->ne[3]);
    fflush(stdout);
    if (shape_only) {
        return;
    }
    int range = 3;
    for (int i = 0; i < tensor->ne[3]; i++) {
        if (i >= range && i + range < tensor->ne[3]) {
            continue;
        }
        for (int j = 0; j < tensor->ne[2]; j++) {
            if (j >= range && j + range < tensor->ne[2]) {
                continue;
            }
            for (int k = 0; k < tensor->ne[1]; k++) {
                if (k >= range && k + range < tensor->ne[1]) {
                    continue;
                }
                for (int l = 0; l < tensor->ne[0]; l++) {
                    if (l >= range && l + range < tensor->ne[0]) {
                        continue;
                    }
                    if (tensor->type == GGML_TYPE_F32) {
                        printf("  [%d, %d, %d, %d] = %f\n", i, j, k, l, ggml_tensor_get_f32(tensor, l, k, j, i));
                    } else if (tensor->type == GGML_TYPE_F16) {
                        printf("  [%d, %d, %d, %d] = %i\n", i, j, k, l, ggml_tensor_get_f16(tensor, l, k, j, i));
                    }
                    fflush(stdout);
                }
            }
        }
    }
}

__STATIC_INLINE__ ggml_tensor* load_tensor_from_file(ggml_context* ctx, const std::string& file_path) {
    std::ifstream file(file_path, std::ios::binary);
    if (!file.is_open()) {
        LOG_ERROR("failed to open '%s'", file_path.c_str());
        return NULL;
    }
    int32_t n_dims;
    int32_t length;
    int32_t ttype;

    file.read(reinterpret_cast<char*>(&n_dims), sizeof(n_dims));
    file.read(reinterpret_cast<char*>(&length), sizeof(length));
    file.read(reinterpret_cast<char*>(&ttype), sizeof(ttype));

    if (file.eof()) {
        LOG_ERROR("incomplete file '%s'", file_path.c_str());
        return NULL;
    }

    int32_t nelements = 1;
    int32_t ne[4]     = {1, 1, 1, 1};
    for (int i = 0; i < n_dims; ++i) {
        file.read(reinterpret_cast<char*>(&ne[i]), sizeof(ne[i]));
        nelements *= ne[i];
    }
    std::string name(length, 0);
    file.read(&name[0], length);
    ggml_tensor* tensor = ggml_new_tensor_4d(ctx, (ggml_type)ttype, ne[0], ne[1], ne[2], ne[3]);
    const size_t bpe    = ggml_type_size(ggml_type(ttype));
    file.read(reinterpret_cast<char*>(tensor->data), ggml_nbytes(tensor));
    return tensor;
}

// __STATIC_INLINE__ void save_tensor_to_file(const std::string& file_name, ggml_tensor* tensor, const std::string & name) {
//     std::string file_name_ = file_name + ".tensor";
//     std::string name_ = name;
//     std::ofstream file("./" + file_name_, std::ios::binary);
//     file.write(reinterpret_cast<char*>(&tensor->n_dims), sizeof(tensor->n_dims));
//     int len = (int)name_.size();
//     file.write(reinterpret_cast<char*>(&len), sizeof(len));
//     int ttype = (int)tensor->type;
//     file.write(reinterpret_cast<char*>(&ttype), sizeof(ttype));
//     for (int i = 0; i < tensor->n_dims; ++i) {
//         int ne_ = (int) tensor->ne[i];
//         file.write(reinterpret_cast<char*>(&ne_), sizeof(ne_));
//     }
//     file.write(&name_[0], len);
//     char* data = nullptr;
//     file.write((char*)tensor->data, ggml_nbytes(tensor));
//     file.close();
// }

__STATIC_INLINE__ void copy_ggml_tensor(struct ggml_tensor* dst, struct ggml_tensor* src) {
    if (dst->type == src->type) {
        dst->nb[0] = src->nb[0];
        dst->nb[1] = src->nb[1];
        dst->nb[2] = src->nb[2];
        dst->nb[3] = src->nb[3];

        memcpy(((char*)dst->data), ((char*)src->data), ggml_nbytes(dst));
        return;
    }
    struct ggml_init_params params;
    params.mem_size          = 10 * 1024 * 1024;  // for padding
    params.mem_buffer        = NULL;
    params.no_alloc          = false;
    struct ggml_context* ctx = ggml_init(params);
    if (!ctx) {
        LOG_ERROR("ggml_init() failed");
        return;
    }
    ggml_tensor* final = ggml_cpy(ctx, src, dst);

    struct ggml_cgraph* graph = ggml_new_graph(ctx);
    ggml_build_forward_expand(graph, final);
    ggml_graph_compute_with_ctx(ctx, graph, 1);
    ggml_free(ctx);
}

__STATIC_INLINE__ float sigmoid(float x) {
    return 1 / (1.0f + expf(-x));
}

// SPECIAL OPERATIONS WITH TENSORS

__STATIC_INLINE__ uint8_t* sd_tensor_to_image(struct ggml_tensor* input) {
    int64_t width    = input->ne[0];
    int64_t height   = input->ne[1];
    int64_t channels = input->ne[2];
    GGML_ASSERT(channels == 3 && input->type == GGML_TYPE_F32);
    uint8_t* image_data = (uint8_t*)malloc(width * height * channels);
    for (int iy = 0; iy < height; iy++) {
        for (int ix = 0; ix < width; ix++) {
            for (int k = 0; k < channels; k++) {
                float value                                               = ggml_tensor_get_f32(input, ix, iy, k);
                *(image_data + iy * width * channels + ix * channels + k) = (uint8_t)(value * 255.0f);
            }
        }
    }
    return image_data;
}

__STATIC_INLINE__ uint8_t* sd_tensor_to_mul_image(struct ggml_tensor* input, int idx) {
    int64_t width    = input->ne[0];
    int64_t height   = input->ne[1];
    int64_t channels = input->ne[2];
    GGML_ASSERT(channels == 3 && input->type == GGML_TYPE_F32);
    uint8_t* image_data = (uint8_t*)malloc(width * height * channels);
    for (int iy = 0; iy < height; iy++) {
        for (int ix = 0; ix < width; ix++) {
            for (int k = 0; k < channels; k++) {
                float value                                               = ggml_tensor_get_f32(input, ix, iy, k, idx);
                *(image_data + iy * width * channels + ix * channels + k) = (uint8_t)(value * 255.0f);
            }
        }
    }
    return image_data;
}

__STATIC_INLINE__ void sd_image_to_tensor(const uint8_t* image_data,
                                          struct ggml_tensor* output,
<<<<<<< HEAD
                                          float *mean = NULL, float *std = NULL) {
=======
                                          bool scale = true) {
    int64_t width    = output->ne[0];
    int64_t height   = output->ne[1];
    int64_t channels = output->ne[2];
    GGML_ASSERT(channels == 3 && output->type == GGML_TYPE_F32);
    for (int iy = 0; iy < height; iy++) {
        for (int ix = 0; ix < width; ix++) {
            for (int k = 0; k < channels; k++) {
                float value = *(image_data + iy * width * channels + ix * channels + k);
                if (scale) {
                    value /= 255.f;
                }
                ggml_tensor_set_f32(output, value, ix, iy, k);
            }
        }
    }
}

__STATIC_INLINE__ void sd_image_f32_to_tensor(const float* image_data,
                                              struct ggml_tensor* output,
                                              bool scale = true) {
>>>>>>> 193fb620
    int64_t width    = output->ne[0];
    int64_t height   = output->ne[1];
    int64_t channels = output->ne[2];
    GGML_ASSERT(channels == 3 && output->type == GGML_TYPE_F32);
    for (int iy = 0; iy < height; iy++) {
        for (int ix = 0; ix < width; ix++) {
            for (int k = 0; k < channels; k++) {
<<<<<<< HEAD
                int value = *(image_data + iy * width * channels + ix * channels + k);
                float pixel_val = value / 255.0f;
                if(mean != NULL && std != NULL)
                    pixel_val = (pixel_val - mean[k]) / std[k];
                ggml_tensor_set_f32(output, pixel_val, ix, iy, k);
            }
        }
       
    }
}

__STATIC_INLINE__ void sd_mul_images_to_tensor(const uint8_t* image_data,
                                              struct ggml_tensor* output,
                                              int idx,
                                              float *mean = NULL, float *std = NULL) {
    int64_t width    = output->ne[0];
    int64_t height   = output->ne[1];
    int64_t channels = output->ne[2];
    GGML_ASSERT(channels == 3 && output->type == GGML_TYPE_F32);
    for (int iy = 0; iy < height; iy++) {
        for (int ix = 0; ix < width; ix++) {
            for (int k = 0; k < channels; k++) {
                int value = *(image_data + iy * width * channels + ix * channels + k);
                float pixel_val = value / 255.0f;
                if(mean != NULL && std != NULL)
                    pixel_val = (pixel_val - mean[k]) / std[k];
                ggml_tensor_set_f32(output, pixel_val, ix, iy, k, idx);
=======
                float value = *(image_data + iy * width * channels + ix * channels + k);
                if (scale) {
                    value /= 255.f;
                }
                ggml_tensor_set_f32(output, value, ix, iy, k);
>>>>>>> 193fb620
            }
        }
    }
}

__STATIC_INLINE__ void ggml_split_tensor_2d(struct ggml_tensor* input,
                                            struct ggml_tensor* output,
                                            int x,
                                            int y) {
    int64_t width    = output->ne[0];
    int64_t height   = output->ne[1];
    int64_t channels = output->ne[2];
    GGML_ASSERT(input->type == GGML_TYPE_F32 && output->type == GGML_TYPE_F32);
    for (int iy = 0; iy < height; iy++) {
        for (int ix = 0; ix < width; ix++) {
            for (int k = 0; k < channels; k++) {
                float value = ggml_tensor_get_f32(input, ix + x, iy + y, k);
                ggml_tensor_set_f32(output, value, ix, iy, k);
            }
        }
    }
}

__STATIC_INLINE__ void ggml_merge_tensor_2d(struct ggml_tensor* input,
                                            struct ggml_tensor* output,
                                            int x,
                                            int y,
                                            int overlap) {
    int64_t width    = input->ne[0];
    int64_t height   = input->ne[1];
    int64_t channels = input->ne[2];
    GGML_ASSERT(input->type == GGML_TYPE_F32 && output->type == GGML_TYPE_F32);
    for (int iy = 0; iy < height; iy++) {
        for (int ix = 0; ix < width; ix++) {
            for (int k = 0; k < channels; k++) {
                float new_value = ggml_tensor_get_f32(input, ix, iy, k);
                if (overlap > 0) {  // blend colors in overlapped area
                    float old_value = ggml_tensor_get_f32(output, x + ix, y + iy, k);
                    if (x > 0 && ix < overlap) {  // in overlapped horizontal
                        ggml_tensor_set_f32(output, old_value + (new_value - old_value) * (ix / (1.0f * overlap)), x + ix, y + iy, k);
                        continue;
                    }
                    if (y > 0 && iy < overlap) {  // in overlapped vertical
                        ggml_tensor_set_f32(output, old_value + (new_value - old_value) * (iy / (1.0f * overlap)), x + ix, y + iy, k);
                        continue;
                    }
                }
                ggml_tensor_set_f32(output, new_value, x + ix, y + iy, k);
            }
        }
    }
}

__STATIC_INLINE__ float ggml_tensor_mean(struct ggml_tensor* src) {
    float mean        = 0.0f;
    int64_t nelements = ggml_nelements(src);
    float* data       = (float*)src->data;
    for (int i = 0; i < nelements; i++) {
        mean += data[i] / nelements * 1.0f;
    }
    return mean;
}

// a = a+b
__STATIC_INLINE__ void ggml_tensor_add(struct ggml_tensor* a, struct ggml_tensor* b) {
    GGML_ASSERT(ggml_nelements(a) == ggml_nelements(b));
    int64_t nelements = ggml_nelements(a);
    float* vec_a      = (float*)a->data;
    float* vec_b      = (float*)b->data;
    for (int i = 0; i < nelements; i++) {
        vec_a[i] = vec_a[i] + vec_b[i];
    }
}

__STATIC_INLINE__ void ggml_tensor_scale(struct ggml_tensor* src, float scale) {
    int64_t nelements = ggml_nelements(src);
    float* data       = (float*)src->data;
    for (int i = 0; i < nelements; i++) {
        data[i] = data[i] * scale;
    }
}

__STATIC_INLINE__ void ggml_tensor_clamp(struct ggml_tensor* src, float min, float max) {
    int64_t nelements = ggml_nelements(src);
    float* data       = (float*)src->data;
    for (int i = 0; i < nelements; i++) {
        float val = data[i];
        data[i]   = val < min ? min : (val > max ? max : val);
    }
}

// convert values from [0, 1] to [-1, 1]
__STATIC_INLINE__ void ggml_tensor_scale_input(struct ggml_tensor* src) {
    int64_t nelements = ggml_nelements(src);
    float* data       = (float*)src->data;
    for (int i = 0; i < nelements; i++) {
        float val = data[i];
        data[i]   = val * 2.0f - 1.0f;
    }
}

// convert values from [-1, 1] to [0, 1]
__STATIC_INLINE__ void ggml_tensor_scale_output(struct ggml_tensor* src) {
    int64_t nelements = ggml_nelements(src);
    float* data       = (float*)src->data;
    for (int i = 0; i < nelements; i++) {
        float val = data[i];
        data[i]   = (val + 1.0f) * 0.5f;
    }
}

typedef std::function<void(ggml_tensor*, ggml_tensor*, bool)> on_tile_process;

// Tiling
__STATIC_INLINE__ void sd_tiling(ggml_tensor* input, ggml_tensor* output, const int scale, const int tile_size, const float tile_overlap_factor, on_tile_process on_processing) {
    int input_width   = (int)input->ne[0];
    int input_height  = (int)input->ne[1];
    int output_width  = (int)output->ne[0];
    int output_height = (int)output->ne[1];
    GGML_ASSERT(input_width % 2 == 0 && input_height % 2 == 0 && output_width % 2 == 0 && output_height % 2 == 0);  // should be multiple of 2

    int tile_overlap     = (int32_t)(tile_size * tile_overlap_factor);
    int non_tile_overlap = tile_size - tile_overlap;

    struct ggml_init_params params = {};
    params.mem_size += tile_size * tile_size * input->ne[2] * sizeof(float);                       // input chunk
    params.mem_size += (tile_size * scale) * (tile_size * scale) * output->ne[2] * sizeof(float);  // output chunk
    params.mem_size += 3 * ggml_tensor_overhead();
    params.mem_buffer = NULL;
    params.no_alloc   = false;

    LOG_DEBUG("tile work buffer size: %.2f MB", params.mem_size / 1024.f / 1024.f);

    // draft context
    struct ggml_context* tiles_ctx = ggml_init(params);
    if (!tiles_ctx) {
        LOG_ERROR("ggml_init() failed");
        return;
    }

    // tiling
    ggml_tensor* input_tile  = ggml_new_tensor_4d(tiles_ctx, GGML_TYPE_F32, tile_size, tile_size, input->ne[2], 1);
    ggml_tensor* output_tile = ggml_new_tensor_4d(tiles_ctx, GGML_TYPE_F32, tile_size * scale, tile_size * scale, output->ne[2], 1);
    on_processing(input_tile, NULL, true);
    int num_tiles = (input_width * input_height) / (non_tile_overlap * non_tile_overlap);
    LOG_INFO("processing %i tiles", num_tiles);
    pretty_progress(1, num_tiles, 0.0f);
    int tile_count = 1;
    bool last_y = false, last_x = false;
    float last_time = 0.0f;
    for (int y = 0; y < input_height && !last_y; y += non_tile_overlap) {
        if (y + tile_size >= input_height) {
            y      = input_height - tile_size;
            last_y = true;
        }
        for (int x = 0; x < input_width && !last_x; x += non_tile_overlap) {
            if (x + tile_size >= input_width) {
                x      = input_width - tile_size;
                last_x = true;
            }
            int64_t t1 = ggml_time_ms();
            ggml_split_tensor_2d(input, input_tile, x, y);
            on_processing(input_tile, output_tile, false);
            ggml_merge_tensor_2d(output_tile, output, x * scale, y * scale, tile_overlap * scale);
            int64_t t2 = ggml_time_ms();
            last_time  = (t2 - t1) / 1000.0f;
            pretty_progress(tile_count, num_tiles, last_time);
            tile_count++;
        }
        last_x = false;
    }
    if (tile_count < num_tiles) {
        pretty_progress(num_tiles, num_tiles, last_time);
    }
}

__STATIC_INLINE__ struct ggml_tensor* ggml_group_norm_32(struct ggml_context* ctx,
                                                         struct ggml_tensor* a) {
    return ggml_group_norm(ctx, a, 32);
}

__STATIC_INLINE__ struct ggml_tensor* ggml_nn_linear(struct ggml_context* ctx,
                                                     struct ggml_tensor* x,
                                                     struct ggml_tensor* w,
                                                     struct ggml_tensor* b) {
    x = ggml_mul_mat(ctx, w, x);
    if (b != NULL) {
        x = ggml_add(ctx, x, b);
    }
    return x;
}

// w: [OC，IC, KH, KW]
// x: [N, IC, IH, IW]
// b: [OC,]
// result: [N, OC, OH, OW]
__STATIC_INLINE__ struct ggml_tensor* ggml_nn_conv_2d(struct ggml_context* ctx,
                                                      struct ggml_tensor* x,
                                                      struct ggml_tensor* w,
                                                      struct ggml_tensor* b,
                                                      int s0 = 1,
                                                      int s1 = 1,
                                                      int p0 = 0,
                                                      int p1 = 0,
                                                      int d0 = 1,
                                                      int d1 = 1) {
    x = ggml_conv_2d(ctx, w, x, s0, s1, p0, p1, d0, d1);
    if (b != NULL) {
        b = ggml_reshape_4d(ctx, b, 1, 1, b->ne[0], 1);
        // b = ggml_repeat(ctx, b, x);
        x = ggml_add(ctx, x, b);
    }
    return x;
}

// w: [OC，IC, KD, 1 * 1]
// x: [N, IC, IH, IW]
// b: [OC,]
// result: [N, OC, OH, OW]
__STATIC_INLINE__ struct ggml_tensor* ggml_nn_conv_3d_nx1x1_bak(struct ggml_context* ctx,
                                                                struct ggml_tensor* x,
                                                                struct ggml_tensor* w,
                                                                struct ggml_tensor* b,
                                                                int s2 = 1,
                                                                int p2 = 1,
                                                                int d2 = 1) {
    GGML_ASSERT(w->ne[0] == 1);
    // timesteps = x.shape[0]
    // x = rearrange(x, "(b t) c h w -> b c t h w", t=timesteps)
    // x = conv3d(x)
    // return rearrange(x, "b c t h w -> (b t) c h w")
    int64_t T = x->ne[3];
    int64_t B = x->ne[3] / T;
    int64_t C = x->ne[2];
    int64_t H = x->ne[1];
    int64_t W = x->ne[0];

    x = ggml_reshape_4d(ctx, x, W * H, C, T, B);           // (b t) c h w -> b t c (h w)
    x = ggml_cont(ctx, ggml_permute(ctx, x, 0, 2, 1, 3));  // b t c (h w) -> b c t (h w)
    x = ggml_conv_2d(ctx, w, x, 1, s2, 0, p2, 1, d2);      // [B, OC, T, OH * OW]
    if (b != NULL) {
        b = ggml_reshape_4d(ctx, b, 1, 1, b->ne[0], 1);
        x = ggml_add(ctx, x, b);
    }
    x = ggml_cont(ctx, ggml_permute(ctx, x, 0, 2, 1, 3));  // b c t (h w) -> b t c (h w)
    x = ggml_reshape_4d(ctx, x, W, H, C, T * B);           // b t c (h w) -> (b t) c h w
    return x;                                              // [B*T, OC, OH, OW]
}

// w: [OC，IC, KD, 1 * 1]
// x: [N, IC, ID, IH*IW]
// b: [OC,]
// result: [N, OC, OD, OH*OW]
__STATIC_INLINE__ struct ggml_tensor* ggml_nn_conv_3d_nx1x1(struct ggml_context* ctx,
                                                            struct ggml_tensor* x,
                                                            struct ggml_tensor* w,
                                                            struct ggml_tensor* b,
                                                            int s2 = 1,
                                                            int p2 = 1,
                                                            int d2 = 1) {
    x = ggml_conv_2d(ctx, w, x, 1, s2, 0, p2, 1, d2);  // [N, OC, T, OH * OW]
    if (b != NULL) {
        b = ggml_reshape_4d(ctx, b, 1, 1, b->ne[0], 1);
        x = ggml_add(ctx, x, b);
    }
    return x;  // [N, OC, T, OH * OW]
}

// q: [N * n_head, n_token, d_head]
// k: [N * n_head, n_k, d_head]
// v: [N * n_head, d_head, n_k]
// return: [N * n_head, n_token, d_head]
__STATIC_INLINE__ struct ggml_tensor* ggml_nn_attention(struct ggml_context* ctx,
                                                        struct ggml_tensor* q,
                                                        struct ggml_tensor* k,
                                                        struct ggml_tensor* v,
                                                        bool mask = false) {
#if defined(SD_USE_FLASH_ATTENTION) && !defined(SD_USE_CUBLAS) && !defined(SD_USE_METAL)
    struct ggml_tensor* kqv = ggml_flash_attn(ctx, q, k, v, false);  // [N * n_head, n_token, d_head]
#else
    float d_head = (float)q->ne[0];

    struct ggml_tensor* kq = ggml_mul_mat(ctx, k, q);  // [N * n_head, n_token, n_k]
    kq                     = ggml_scale_inplace(ctx, kq, 1.0f / sqrt(d_head));
    if (mask) {
        kq = ggml_diag_mask_inf_inplace(ctx, kq, 0);
    }
    kq = ggml_soft_max_inplace(ctx, kq);

    struct ggml_tensor* kqv = ggml_mul_mat(ctx, v, kq);  // [N * n_head, n_token, d_head]
#endif
    return kqv;
}

__STATIC_INLINE__ struct ggml_tensor* ggml_nn_layer_norm(struct ggml_context* ctx,
                                                         struct ggml_tensor* x,
                                                         struct ggml_tensor* w,
                                                         struct ggml_tensor* b,
                                                         float eps = EPS) {
    x = ggml_norm(ctx, x, eps);
    if (w != NULL) {
        x = ggml_mul(ctx, x, w);
        if (b != NULL) {
            x = ggml_add(ctx, x, b);
        }
    }
    return x;
}

__STATIC_INLINE__ struct ggml_tensor* ggml_nn_group_norm(struct ggml_context* ctx,
                                                         struct ggml_tensor* x,
                                                         struct ggml_tensor* w,
                                                         struct ggml_tensor* b,
                                                         int num_groups = 32) {
    if (ggml_n_dims(x) >= 3 && w != NULL && b != NULL) {
        w = ggml_reshape_4d(ctx, w, 1, 1, w->ne[0], 1);
        b = ggml_reshape_4d(ctx, b, 1, 1, b->ne[0], 1);
    }

    x = ggml_group_norm(ctx, x, num_groups);
    if (w != NULL && b != NULL) {
        x = ggml_mul(ctx, x, w);
        // b = ggml_repeat(ctx, b, x);
        x = ggml_add(ctx, x, b);
    }
    return x;
}

__STATIC_INLINE__ void ggml_backend_tensor_get_and_sync(ggml_backend_t backend, const struct ggml_tensor* tensor, void* data, size_t offset, size_t size) {
#ifdef SD_USE_CUBLAS
    if (!ggml_backend_is_cpu(backend)) {
        ggml_backend_tensor_get_async(backend, tensor, data, offset, size);
        ggml_backend_synchronize(backend);
    } else {
        ggml_backend_tensor_get(tensor, data, offset, size);
    }
#else
    ggml_backend_tensor_get(tensor, data, offset, size);
#endif
}

__STATIC_INLINE__ float ggml_backend_tensor_get_f32(ggml_tensor* tensor) {
    GGML_ASSERT(tensor->type == GGML_TYPE_F32 || tensor->type == GGML_TYPE_F16);
    float value;
    if (tensor->type == GGML_TYPE_F32) {
        ggml_backend_tensor_get(tensor, &value, 0, sizeof(value));
    } else {  // GGML_TYPE_F16
        ggml_fp16_t f16_value;
        ggml_backend_tensor_get(tensor, &f16_value, 0, sizeof(f16_value));
        value = ggml_fp16_to_fp32(f16_value);
    }
    return value;
}

__STATIC_INLINE__ std::vector<float> arange(float start, float end, float step = 1.f) {
    std::vector<float> result;

    for (float value = start; value < end; value += step) {
        result.push_back(value);
    }

    return result;
}

// Ref: https://github.com/CompVis/stable-diffusion/blob/main/ldm/modules/diffusionmodules/util.py#L151
__STATIC_INLINE__ std::vector<float> timestep_embedding(std::vector<float> timesteps,
                                                        int dim,
                                                        int max_period = 10000) {
    // timesteps: [N,]
    // embedding: [N, dim]
    size_t N        = timesteps.size();
    int acutual_dim = dim;
    if (dim % 2 != 0) {
        acutual_dim = dim + 1;
    }
    std::vector<float> embedding(N * acutual_dim, 0.f);
    int half = dim / 2;
    std::vector<float> freqs(half);
    for (int i = 0; i < half; ++i) {
        freqs[i] = (float)std::exp(-std::log(max_period) * i / half);
    }
    for (int i = 0; i < N; ++i) {
        for (int j = 0; j < half; ++j) {
            float arg                             = timesteps[i] * freqs[j];
            embedding[i * acutual_dim + j]        = std::cos(arg);
            embedding[i * acutual_dim + j + half] = std::sin(arg);
        }
    }
    return embedding;
}

__STATIC_INLINE__ void set_timestep_embedding(std::vector<float> timesteps,
                                              struct ggml_tensor* embedding,
                                              int dim,
                                              int max_period = 10000) {
    std::vector<float> embedding_vec = timestep_embedding(timesteps, dim, max_period);
    memcpy(((char*)embedding->data), ((char*)embedding_vec.data()), ggml_nbytes(embedding));
}

__STATIC_INLINE__ struct ggml_tensor* new_timestep_embedding(struct ggml_context* ctx,
                                                             struct ggml_allocr* allocr,
                                                             std::vector<float> timesteps,
                                                             int dim,
                                                             int max_period = 10000) {
    // timesteps: [N,]
    // embedding: [N, dim]
    std::vector<float> embedding_vec = timestep_embedding(timesteps, dim, max_period);
    int acutual_dim                  = dim;
    if (dim % 2 != 0) {
        acutual_dim = dim + 1;
    }
    struct ggml_tensor* embedding = ggml_new_tensor_2d(ctx, GGML_TYPE_F32, acutual_dim, timesteps.size());
    if (allocr != NULL) {
        ggml_allocr_alloc(allocr, embedding);
        if (!ggml_allocr_is_measure(allocr)) {
            ggml_backend_tensor_set(embedding, embedding_vec.data(), 0, ggml_nbytes(embedding));
        }
    } else {
        memcpy(((char*)embedding->data), ((char*)embedding_vec.data()), ggml_nbytes(embedding));
    }
    return embedding;
}

// struct GGMLComputeGraph {
//     virtual void init(struct ggml_context* ctx, ggml_type wtype) = 0;
//     virtual std::string get_desc() = 0;
//     virtual size_t get_params_mem_size()   = 0;
//     virtual size_t get_params_num() = 0;
//     virtual struct ggml_cgraph* get_ggml_cgraph() = 0;
// };

#define MAX_PARAMS_TENSOR_NUM 10240
#define MAX_GRAPH_SIZE 10240

struct GGMLModule {
protected:
    typedef std::function<struct ggml_cgraph*()> get_graph_cb_t;

    struct ggml_context* params_ctx     = NULL;
    ggml_backend_buffer_t params_buffer = NULL;

    struct ggml_context* compute_ctx     = NULL;
    ggml_backend_buffer_t compute_buffer = NULL;  // for compute
    struct ggml_allocr* compute_allocr   = NULL;

    ggml_type wtype        = GGML_TYPE_F32;
    ggml_backend_t backend = NULL;

    void alloc_params_ctx() {
        struct ggml_init_params params;
        params.mem_size   = static_cast<size_t>(MAX_PARAMS_TENSOR_NUM * ggml_tensor_overhead());
        params.mem_buffer = NULL;
        params.no_alloc   = true;

        params_ctx = ggml_init(params);
        GGML_ASSERT(params_ctx != NULL);
    }

    void free_params_ctx() {
        if (params_ctx != NULL) {
            ggml_free(params_ctx);
            params_ctx = NULL;
        }
    }

    void alloc_compute_ctx() {
        struct ggml_init_params params;
        params.mem_size   = static_cast<size_t>(ggml_tensor_overhead() * MAX_GRAPH_SIZE + ggml_graph_overhead());
        params.mem_buffer = NULL;
        params.no_alloc   = true;

        compute_ctx = ggml_init(params);
        GGML_ASSERT(compute_ctx != NULL);
    }

    void free_compute_ctx() {
        if (compute_ctx != NULL) {
            ggml_free(compute_ctx);
            compute_ctx = NULL;
        }
    }

    void alloc_compute_buffer(get_graph_cb_t get_graph) {
        // alignment required by the backend
        compute_allocr = ggml_allocr_new_measure_from_backend(backend);

        reset_compute_ctx();
        struct ggml_cgraph* gf = get_graph();

        // compute the required memory
        size_t compute_buffer_size = ggml_allocr_alloc_graph(compute_allocr, gf) + 1024 * 1024;

        // recreate the allocator with the required memory
        ggml_allocr_free(compute_allocr);

        LOG_DEBUG("%s compute buffer size: %.2f MB", get_desc().c_str(), compute_buffer_size / 1024.0 / 1024.0);

        compute_buffer = ggml_backend_alloc_buffer(backend, compute_buffer_size);
        compute_allocr = ggml_allocr_new_from_buffer(compute_buffer);
    }

public:
    virtual size_t get_params_mem_size() = 0;
    virtual size_t get_params_num()      = 0;
    virtual std::string get_desc()       = 0;

    GGMLModule(ggml_backend_t backend, ggml_type wtype = GGML_TYPE_F32)
        : backend(backend), wtype(wtype) {
        alloc_params_ctx();
    }

    virtual ~GGMLModule() {
        free_params_buffer();
        free_compute_buffer();
        free_params_ctx();
        free_compute_ctx();
    }

    void reset_compute_ctx() {
        free_compute_ctx();
        alloc_compute_ctx();
    }

    void reset_compute_allocr(get_graph_cb_t get_graph) {
        if (compute_allocr != NULL) {
            ggml_allocr_reset(compute_allocr);
        } else {
            alloc_compute_buffer(get_graph);
        }
    }

    bool alloc_params_buffer() {
        size_t params_buffer_size = 10 * 1024 * 1024;  // 10 MB, for padding
        params_buffer_size += get_params_mem_size();
        size_t num_tensors = get_params_num();

        LOG_DEBUG("%s params backend buffer size = % 6.2f MB (%i tensors)",
                  get_desc().c_str(), params_buffer_size / (1024.0 * 1024.0), num_tensors);
        params_buffer = ggml_backend_alloc_buffer(backend, params_buffer_size);

        ggml_allocr* alloc = ggml_allocr_new_from_buffer(params_buffer);
        // alloc all tensors linked to params_ctx
        for (struct ggml_tensor* t = ggml_get_first_tensor(params_ctx); t != NULL; t = ggml_get_next_tensor(params_ctx, t)) {
            if (t->data == NULL) {
                ggml_allocr_alloc(alloc, t);
            }
        }
        ggml_allocr_free(alloc);
        return true;
    }

    void free_params_buffer() {
        if (params_buffer != NULL) {
            ggml_backend_buffer_free(params_buffer);
            params_buffer = NULL;
        }
    }

    void free_compute_buffer() {
        if (compute_allocr != NULL) {
            ggml_allocr_free(compute_allocr);
            compute_allocr = NULL;
        }
        if (compute_buffer != NULL) {
            ggml_backend_buffer_free(compute_buffer);
            compute_buffer = NULL;
        }
    }

    struct ggml_tensor* to_backend(struct ggml_tensor* tensor) {
        GGML_ASSERT(compute_ctx != NULL);
        if (tensor == NULL) {
            return NULL;
        }
        // it's performing a compute, check if backend isn't cpu
        if (!ggml_backend_is_cpu(backend)) {
            // pass input tensors to gpu memory
            auto backend_tensor = ggml_dup_tensor(compute_ctx, tensor);
            ggml_allocr_alloc(compute_allocr, backend_tensor);

            // pass data to device backend
            if (!ggml_allocr_is_measure(compute_allocr)) {
                ggml_backend_tensor_set(backend_tensor, tensor->data, 0, ggml_nbytes(tensor));
            }
            return backend_tensor;
        } else {
            return tensor;
        }
    }

    void compute(get_graph_cb_t get_graph,
                 int n_threads,
                 bool free_compute_buffer_immediately = true,
                 struct ggml_tensor** output          = NULL,
                 struct ggml_context* output_ctx      = NULL) {
        reset_compute_allocr(get_graph);
        reset_compute_ctx();
        struct ggml_cgraph* gf = get_graph();

        ggml_allocr_alloc_graph(compute_allocr, gf);

        if (ggml_backend_is_cpu(backend)) {
            ggml_backend_cpu_set_n_threads(backend, n_threads);
        }

#ifdef SD_USE_METAL
        if (ggml_backend_is_metal(backend)) {
            ggml_backend_metal_set_n_cb(backend, n_threads);
        }
#endif
        ggml_backend_graph_compute(backend, gf);

#ifdef GGML_PERF
        ggml_graph_print(gf);
#endif
        if (output != NULL) {
            auto result = gf->nodes[gf->n_nodes - 1];
            if (*output == NULL && output_ctx != NULL) {
                *output = ggml_dup_tensor(output_ctx, result);
            }
            if (*output != NULL) {
                ggml_backend_tensor_get_and_sync(backend, result, (*output)->data, 0, ggml_nbytes(*output));
            }
        }

        if (free_compute_buffer_immediately) {
            free_compute_buffer();
        }
        
    }
};

class GGMLBlock {
private:
    static char temp_buffer[1024 * 1024 * 10];
    ggml_context* get_temp_ctx() {
        struct ggml_init_params params;
        params.mem_size   = sizeof(temp_buffer);
        params.mem_buffer = temp_buffer;
        params.no_alloc   = true;

        ggml_context* temp_ctx = ggml_init(params);
        GGML_ASSERT(temp_ctx != NULL);
        return temp_ctx;
    }

protected:
    typedef std::unordered_map<std::string, struct ggml_tensor*> ParameterMap;
    typedef std::unordered_map<std::string, std::shared_ptr<GGMLBlock>> GGMLBlockMap;
    GGMLBlockMap blocks;
    ParameterMap params;

    void init_blocks(struct ggml_context* ctx, ggml_type wtype) {
        for (auto& pair : blocks) {
            auto& block = pair.second;

            block->init(ctx, wtype);
        }
    }

    virtual void init_params(struct ggml_context* ctx, ggml_type wtype) {}

public:
    void init(struct ggml_context* ctx, ggml_type wtype) {
        init_blocks(ctx, wtype);
        init_params(ctx, wtype);
    }

    std::tuple<size_t, size_t> get_params_info(ggml_type wtype) {
        ggml_context* temp_ctx = get_temp_ctx();
        init(temp_ctx, wtype);
        size_t num_tensors = get_params_num();
        size_t mem_size    = get_params_mem_size();
        return {num_tensors, mem_size};
    }

    size_t get_params_num() {
        size_t num_tensors = params.size();
        for (auto& pair : blocks) {
            auto& block = pair.second;

            num_tensors += block->get_params_num();
        }
        return num_tensors;
    };

    size_t get_params_mem_size() {
        size_t mem_size = 0;
        for (auto& pair : blocks) {
            auto& block = pair.second;

            mem_size += block->get_params_mem_size();
        }

        for (auto& pair : params) {
            mem_size += ggml_nbytes(pair.second);
        }

        return mem_size;
    }

    void get_param_tensors(std::map<std::string, struct ggml_tensor*>& tensors, std::string prefix = "") {
        if (prefix.size() > 0) {
            prefix = prefix + ".";
        }
        for (auto& pair : blocks) {
            auto& block = pair.second;

            block->get_param_tensors(tensors, prefix + pair.first);
        }

        for (auto& pair : params) {
            struct ggml_tensor* param = pair.second;

            tensors[prefix + pair.first] = pair.second;
        }
    }
};

class UnaryBlock : public GGMLBlock {
public:
    virtual struct ggml_tensor* forward(struct ggml_context* ctx, struct ggml_tensor* x) = 0;
};

class Linear : public UnaryBlock {
protected:
    int64_t in_features;
    int64_t out_features;
    bool bias;

    void init_params(struct ggml_context* ctx, ggml_type wtype) {
        params["weight"] = ggml_new_tensor_2d(ctx, wtype, in_features, out_features);
        if (bias) {
            params["bias"] = ggml_new_tensor_1d(ctx, GGML_TYPE_F32, out_features);
        }
    }

public:
    Linear(int64_t in_features,
           int64_t out_features,
           bool bias = true)
        : in_features(in_features),
          out_features(out_features),
          bias(bias) {}

    struct ggml_tensor* forward(struct ggml_context* ctx, struct ggml_tensor* x) {
        struct ggml_tensor* w = params["weight"];
        struct ggml_tensor* b = NULL;
        if (bias) {
            b = params["bias"];
        }
        return ggml_nn_linear(ctx, x, w, b);
    }
};

class Conv2d : public UnaryBlock {
protected:
    int64_t in_channels;
    int64_t out_channels;
    std::pair<int, int> kernel_size;
    std::pair<int, int> stride;
    std::pair<int, int> padding;
    std::pair<int, int> dilation;
    bool bias;

    void init_params(struct ggml_context* ctx, ggml_type wtype) {
        params["weight"] = ggml_new_tensor_4d(ctx, GGML_TYPE_F16, kernel_size.second, kernel_size.first, in_channels, out_channels);
        if (bias) {
            params["bias"] = ggml_new_tensor_1d(ctx, GGML_TYPE_F32, out_channels);
        }
    }

public:
    Conv2d(int64_t in_channels,
           int64_t out_channels,
           std::pair<int, int> kernel_size,
           std::pair<int, int> stride   = {1, 1},
           std::pair<int, int> padding  = {0, 0},
           std::pair<int, int> dilation = {1, 1},
           bool bias                    = true)
        : in_channels(in_channels),
          out_channels(out_channels),
          kernel_size(kernel_size),
          stride(stride),
          padding(padding),
          dilation(dilation),
          bias(bias) {}

    struct ggml_tensor* forward(struct ggml_context* ctx, struct ggml_tensor* x) {
        struct ggml_tensor* w = params["weight"];
        struct ggml_tensor* b = NULL;
        if (bias) {
            b = params["bias"];
        }
        return ggml_nn_conv_2d(ctx, x, w, b, stride.second, stride.first, padding.second, padding.first, dilation.second, dilation.first);
    }
};

class Conv3dnx1x1 : public UnaryBlock {
protected:
    int64_t in_channels;
    int64_t out_channels;
    int64_t kernel_size;
    int64_t stride;
    int64_t padding;
    int64_t dilation;
    bool bias;

    void init_params(struct ggml_context* ctx, ggml_type wtype) {
        params["weight"] = ggml_new_tensor_4d(ctx, GGML_TYPE_F16, 1, kernel_size, in_channels, out_channels);  // 5d => 4d
        if (bias) {
            params["bias"] = ggml_new_tensor_1d(ctx, GGML_TYPE_F32, out_channels);
        }
    }

public:
    Conv3dnx1x1(int64_t in_channels,
                int64_t out_channels,
                int64_t kernel_size,
                int64_t stride   = 1,
                int64_t padding  = 0,
                int64_t dilation = 1,
                bool bias        = true)
        : in_channels(in_channels),
          out_channels(out_channels),
          kernel_size(kernel_size),
          stride(stride),
          padding(padding),
          dilation(dilation),
          bias(bias) {}

    // x: [N, IC, ID, IH*IW]
    // result: [N, OC, OD, OH*OW]
    struct ggml_tensor* forward(struct ggml_context* ctx, struct ggml_tensor* x) {
        struct ggml_tensor* w = params["weight"];
        struct ggml_tensor* b = NULL;
        if (bias) {
            b = params["bias"];
        }
        return ggml_nn_conv_3d_nx1x1(ctx, x, w, b, stride, padding, dilation);
    }
};

class LayerNorm : public UnaryBlock {
protected:
    int64_t normalized_shape;
    float eps;
    bool elementwise_affine;
    bool bias;

    void init_params(struct ggml_context* ctx, ggml_type wtype) {
        if (elementwise_affine) {
            params["weight"] = ggml_new_tensor_1d(ctx, GGML_TYPE_F32, normalized_shape);
            if (bias) {
                params["bias"] = ggml_new_tensor_1d(ctx, GGML_TYPE_F32, normalized_shape);
            }
        }
    }

public:
    LayerNorm(int64_t normalized_shape,
              float eps               = 1e-05f,
              bool elementwise_affine = true,
              bool bias               = true)
        : normalized_shape(normalized_shape),
          eps(eps),
          elementwise_affine(elementwise_affine),
          bias(bias) {}

    struct ggml_tensor* forward(struct ggml_context* ctx, struct ggml_tensor* x) {
        struct ggml_tensor* w = NULL;
        struct ggml_tensor* b = NULL;

        if (elementwise_affine) {
            w = params["weight"];
            if (bias) {
                b = params["bias"];
            }
        }
        return ggml_nn_layer_norm(ctx, x, w, b, eps);
    }
};

class GroupNorm : public GGMLBlock {
protected:
    int64_t num_groups;
    int64_t num_channels;
    float eps;
    bool affine;

    void init_params(struct ggml_context* ctx, ggml_type wtype) {
        if (affine) {
            params["weight"] = ggml_new_tensor_1d(ctx, GGML_TYPE_F32, num_channels);
            params["bias"]   = ggml_new_tensor_1d(ctx, GGML_TYPE_F32, num_channels);
        }
    }

public:
    GroupNorm(int64_t num_groups,
              int64_t num_channels,
              float eps   = 1e-05f,
              bool affine = true)
        : num_groups(num_groups),
          num_channels(num_channels),
          eps(eps),
          affine(affine) {}

    struct ggml_tensor* forward(struct ggml_context* ctx, struct ggml_tensor* x) {
        struct ggml_tensor* w = NULL;
        struct ggml_tensor* b = NULL;
        if (affine) {
            w = params["weight"];
            b = params["bias"];
        }
        return ggml_nn_group_norm(ctx, x, w, b, num_groups);
    }
};

class GroupNorm32 : public GroupNorm {
public:
    GroupNorm32(int64_t num_channels)
        : GroupNorm(32, num_channels, 1e-06f) {}
};

class MultiheadAttention : public GGMLBlock {
protected:
    int64_t embed_dim;
    int64_t n_head;
    bool bias;
    bool mask;

public:
    MultiheadAttention(int64_t embed_dim,
                       int64_t n_head,
                       bool bias = true)
        : embed_dim(embed_dim),
          n_head(n_head),
          bias(bias) {
        blocks["q_proj"]   = std::shared_ptr<GGMLBlock>(new Linear(embed_dim, embed_dim, bias));
        blocks["k_proj"]   = std::shared_ptr<GGMLBlock>(new Linear(embed_dim, embed_dim, bias));
        blocks["v_proj"]   = std::shared_ptr<GGMLBlock>(new Linear(embed_dim, embed_dim, bias));
        blocks["out_proj"] = std::shared_ptr<GGMLBlock>(new Linear(embed_dim, embed_dim, bias));
    }

    // x: [N, n_token, embed_dim]
    struct ggml_tensor* forward(struct ggml_context* ctx, struct ggml_tensor* x, bool mask = false) {
        auto q_proj   = std::dynamic_pointer_cast<Linear>(blocks["q_proj"]);
        auto k_proj   = std::dynamic_pointer_cast<Linear>(blocks["k_proj"]);
        auto v_proj   = std::dynamic_pointer_cast<Linear>(blocks["v_proj"]);
        auto out_proj = std::dynamic_pointer_cast<Linear>(blocks["out_proj"]);

        int64_t N       = x->ne[2];
        int64_t n_token = x->ne[1];
        int64_t d_head  = embed_dim / n_head;

        struct ggml_tensor* q = q_proj->forward(ctx, x);
        q                     = ggml_reshape_4d(ctx, q, d_head, n_head, n_token, N);   // [N, n_token, n_head, d_head]
        q                     = ggml_cont(ctx, ggml_permute(ctx, q, 0, 2, 1, 3));      // [N, n_head, n_token, d_head]
        q                     = ggml_reshape_3d(ctx, q, d_head, n_token, n_head * N);  // [N * n_head, n_token, d_head]

        struct ggml_tensor* k = k_proj->forward(ctx, x);
        k                     = ggml_reshape_4d(ctx, k, d_head, n_head, n_token, N);  // [N, n_token, n_head, d_head]
        k                     = ggml_cont(ctx, ggml_permute(ctx, k, 0, 2, 1, 3));     // [N, n_head, n_token, d_head]
        k                     = ggml_reshape_3d(ctx, k, d_head, n_token, n_head);     // [N * n_head, n_token, d_head]

        struct ggml_tensor* v = v_proj->forward(ctx, x);
        v                     = ggml_reshape_4d(ctx, v, d_head, n_head, n_token, N);   // [N, n_token, n_head, d_head]
        v                     = ggml_cont(ctx, ggml_permute(ctx, v, 1, 2, 0, 3));      // [N, n_head, d_head, n_token]
        v                     = ggml_reshape_3d(ctx, v, n_token, d_head, n_head * N);  // [N * n_head, d_head, n_token]

        struct ggml_tensor* kqv = ggml_nn_attention(ctx, q, k, v, mask);  // [N * n_head, n_token, d_head]

        kqv = ggml_reshape_4d(ctx, kqv, d_head, n_token, n_head, N);
        kqv = ggml_cont(ctx, ggml_permute(ctx, kqv, 0, 2, 1, 3));  // [N, n_token, n_head, d_head]

        x = ggml_reshape_2d(ctx, kqv, d_head * n_head, n_token * N);  // [N * n_token, d_head * n_head]

        x = out_proj->forward(ctx, x);
        return x;
    }
};

#endif  // __GGML_EXTEND__HPP__<|MERGE_RESOLUTION|>--- conflicted
+++ resolved
@@ -258,9 +258,6 @@
 
 __STATIC_INLINE__ void sd_image_to_tensor(const uint8_t* image_data,
                                           struct ggml_tensor* output,
-<<<<<<< HEAD
-                                          float *mean = NULL, float *std = NULL) {
-=======
                                           bool scale = true) {
     int64_t width    = output->ne[0];
     int64_t height   = output->ne[1];
@@ -279,28 +276,6 @@
     }
 }
 
-__STATIC_INLINE__ void sd_image_f32_to_tensor(const float* image_data,
-                                              struct ggml_tensor* output,
-                                              bool scale = true) {
->>>>>>> 193fb620
-    int64_t width    = output->ne[0];
-    int64_t height   = output->ne[1];
-    int64_t channels = output->ne[2];
-    GGML_ASSERT(channels == 3 && output->type == GGML_TYPE_F32);
-    for (int iy = 0; iy < height; iy++) {
-        for (int ix = 0; ix < width; ix++) {
-            for (int k = 0; k < channels; k++) {
-<<<<<<< HEAD
-                int value = *(image_data + iy * width * channels + ix * channels + k);
-                float pixel_val = value / 255.0f;
-                if(mean != NULL && std != NULL)
-                    pixel_val = (pixel_val - mean[k]) / std[k];
-                ggml_tensor_set_f32(output, pixel_val, ix, iy, k);
-            }
-        }
-       
-    }
-}
 
 __STATIC_INLINE__ void sd_mul_images_to_tensor(const uint8_t* image_data,
                                               struct ggml_tensor* output,
@@ -318,13 +293,26 @@
                 if(mean != NULL && std != NULL)
                     pixel_val = (pixel_val - mean[k]) / std[k];
                 ggml_tensor_set_f32(output, pixel_val, ix, iy, k, idx);
-=======
-                float value = *(image_data + iy * width * channels + ix * channels + k);
+            }
+        }
+    }
+}
+
+__STATIC_INLINE__ void sd_image_f32_to_tensor(const float* image_data,
+                                              struct ggml_tensor* output,
+                                              bool scale = true) {
+    int64_t width    = output->ne[0];
+    int64_t height   = output->ne[1];
+    int64_t channels = output->ne[2];
+    GGML_ASSERT(channels == 3 && output->type == GGML_TYPE_F32);
+    for (int iy = 0; iy < height; iy++) {
+        for (int ix = 0; ix < width; ix++) {
+            for (int k = 0; k < channels; k++) {
+                int value = *(image_data + iy * width * channels + ix * channels + k);                
                 if (scale) {
                     value /= 255.f;
                 }
                 ggml_tensor_set_f32(output, value, ix, iy, k);
->>>>>>> 193fb620
             }
         }
     }
@@ -953,7 +941,6 @@
         if (free_compute_buffer_immediately) {
             free_compute_buffer();
         }
-        
     }
 };
 
@@ -983,6 +970,7 @@
 
             block->init(ctx, wtype);
         }
+        
     }
 
     virtual void init_params(struct ggml_context* ctx, ggml_type wtype) {}
@@ -1288,7 +1276,8 @@
         struct ggml_tensor* k = k_proj->forward(ctx, x);
         k                     = ggml_reshape_4d(ctx, k, d_head, n_head, n_token, N);  // [N, n_token, n_head, d_head]
         k                     = ggml_cont(ctx, ggml_permute(ctx, k, 0, 2, 1, 3));     // [N, n_head, n_token, d_head]
-        k                     = ggml_reshape_3d(ctx, k, d_head, n_token, n_head);     // [N * n_head, n_token, d_head]
+        // k                     = ggml_reshape_3d(ctx, k, d_head, n_token, n_head);     // [N * n_head, n_token, d_head] !!BUG!!
+        k                     = ggml_reshape_3d(ctx, k, d_head, n_token, n_head * N);     // [N * n_head, n_token, d_head]
 
         struct ggml_tensor* v = v_proj->forward(ctx, x);
         v                     = ggml_reshape_4d(ctx, v, d_head, n_head, n_token, N);   // [N, n_token, n_head, d_head]
