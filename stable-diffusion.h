#ifndef __STABLE_DIFFUSION_H__
#define __STABLE_DIFFUSION_H__

#if defined(_WIN32) || defined(__CYGWIN__)
#ifndef SD_BUILD_SHARED_LIB
#define SD_API
#else
#ifdef SD_BUILD_DLL
#define SD_API __declspec(dllexport)
#else
#define SD_API __declspec(dllimport)
#endif
#endif
#else
#if __GNUC__ >= 4
#define SD_API __attribute__((visibility("default")))
#else
#define SD_API
#endif
#endif

#ifdef __cplusplus
extern "C" {
#endif

#include <stdbool.h>
#include <stddef.h>
#include <stdint.h>
#include <string.h>

enum rng_type_t {
    STD_DEFAULT_RNG,
    CUDA_RNG
};

enum sample_method_t {
    EULER_A,
    EULER,
    HEUN,
    DPM2,
    DPMPP2S_A,
    DPMPP2M,
    DPMPP2Mv2,
    LCM,
    N_SAMPLE_METHODS
};

enum schedule_t {
    DEFAULT,
    DISCRETE,
    KARRAS,
    N_SCHEDULES
};

<<<<<<< HEAD
class StableDiffusionGGML;

class StableDiffusion {
private:
    std::shared_ptr<StableDiffusionGGML> sd;

public:
    StableDiffusion(int n_threads                = -1,
                    bool vae_decode_only         = false,
                    std::string taesd_path       = "",
                    std::string esrgan_path      = "",
                    bool free_params_immediately = false,
                    bool vae_tiling              = false,
                    std::string lora_model_dir   = "",
                    RNGType rng_type             = STD_DEFAULT_RNG);

    bool load_from_file(const std::string& model_path,
                        const std::string& vae_path,
                        const std::string control_net_path,
                        ggml_type wtype,
                        Schedule d = DEFAULT,
                        int clip_skip = -1,
                        bool control_net_cpu = false);

    std::vector<uint8_t*> txt2img(
        std::string prompt,
        std::string negative_prompt,
        float cfg_scale,
        int width,
        int height,
        SampleMethod sample_method,
        int sample_steps,
        int64_t seed,
        int batch_count,
        const uint8_t* control_cond,
        float control_strength);

    std::vector<uint8_t*> img2img(
        const uint8_t* init_img_data,
        std::string prompt,
        std::string negative_prompt,
        float cfg_scale,
        int width,
        int height,
        SampleMethod sample_method,
        int sample_steps,
        float strength,
        int64_t seed);
=======
// same as enum ggml_type
enum sd_type_t {
    SD_TYPE_F32  = 0,
    SD_TYPE_F16  = 1,
    SD_TYPE_Q4_0 = 2,
    SD_TYPE_Q4_1 = 3,
    // SD_TYPE_Q4_2 = 4, support has been removed
    // SD_TYPE_Q4_3 (5) support has been removed
    SD_TYPE_Q5_0 = 6,
    SD_TYPE_Q5_1 = 7,
    SD_TYPE_Q8_0 = 8,
    SD_TYPE_Q8_1 = 9,
    // k-quantizations
    SD_TYPE_Q2_K = 10,
    SD_TYPE_Q3_K = 11,
    SD_TYPE_Q4_K = 12,
    SD_TYPE_Q5_K = 13,
    SD_TYPE_Q6_K = 14,
    SD_TYPE_Q8_K = 15,
    SD_TYPE_I8,
    SD_TYPE_I16,
    SD_TYPE_I32,
    SD_TYPE_COUNT,
};

SD_API const char* sd_type_name(enum sd_type_t type);

enum sd_log_level_t {
    SD_LOG_DEBUG,
    SD_LOG_INFO,
    SD_LOG_WARN,
    SD_LOG_ERROR
>>>>>>> 7cb41b19
};

typedef void (*sd_log_cb_t)(enum sd_log_level_t level, const char* text, void* data);

SD_API void sd_set_log_callback(sd_log_cb_t sd_log_cb, void* data);
SD_API int32_t get_num_physical_cores();
SD_API const char* sd_get_system_info();

typedef struct {
    uint32_t width;
    uint32_t height;
    uint32_t channel;
    uint8_t* data;
} sd_image_t;

typedef struct sd_ctx_t sd_ctx_t;

SD_API sd_ctx_t* new_sd_ctx(const char* model_path,
                            const char* vae_path,
                            const char* taesd_path,
                            const char* lora_model_dir,
                            bool vae_decode_only,
                            bool vae_tiling,
                            bool free_params_immediately,
                            int n_threads,
                            enum sd_type_t wtype,
                            enum rng_type_t rng_type,
                            enum schedule_t s);

SD_API void free_sd_ctx(sd_ctx_t* sd_ctx);

SD_API sd_image_t* txt2img(sd_ctx_t* sd_ctx,
                           const char* prompt,
                           const char* negative_prompt,
                           int clip_skip,
                           float cfg_scale,
                           int width,
                           int height,
                           enum sample_method_t sample_method,
                           int sample_steps,
                           int64_t seed,
                           int batch_count);

SD_API sd_image_t* img2img(sd_ctx_t* sd_ctx,
                           sd_image_t init_image,
                           const char* prompt,
                           const char* negative_prompt,
                           int clip_skip,
                           float cfg_scale,
                           int width,
                           int height,
                           enum sample_method_t sample_method,
                           int sample_steps,
                           float strength,
                           int64_t seed,
                           int batch_count);

typedef struct upscaler_ctx_t upscaler_ctx_t;

SD_API upscaler_ctx_t* new_upscaler_ctx(const char* esrgan_path,
                                        int n_threads,
                                        enum sd_type_t wtype);
SD_API void free_upscaler_ctx(upscaler_ctx_t* upscaler_ctx);

SD_API sd_image_t upscale(upscaler_ctx_t*, sd_image_t input_image, uint32_t upscale_factor);

#ifdef __cplusplus
}
#endif

#endif  // __STABLE_DIFFUSION_H__<|MERGE_RESOLUTION|>--- conflicted
+++ resolved
@@ -52,56 +52,6 @@
     N_SCHEDULES
 };
 
-<<<<<<< HEAD
-class StableDiffusionGGML;
-
-class StableDiffusion {
-private:
-    std::shared_ptr<StableDiffusionGGML> sd;
-
-public:
-    StableDiffusion(int n_threads                = -1,
-                    bool vae_decode_only         = false,
-                    std::string taesd_path       = "",
-                    std::string esrgan_path      = "",
-                    bool free_params_immediately = false,
-                    bool vae_tiling              = false,
-                    std::string lora_model_dir   = "",
-                    RNGType rng_type             = STD_DEFAULT_RNG);
-
-    bool load_from_file(const std::string& model_path,
-                        const std::string& vae_path,
-                        const std::string control_net_path,
-                        ggml_type wtype,
-                        Schedule d = DEFAULT,
-                        int clip_skip = -1,
-                        bool control_net_cpu = false);
-
-    std::vector<uint8_t*> txt2img(
-        std::string prompt,
-        std::string negative_prompt,
-        float cfg_scale,
-        int width,
-        int height,
-        SampleMethod sample_method,
-        int sample_steps,
-        int64_t seed,
-        int batch_count,
-        const uint8_t* control_cond,
-        float control_strength);
-
-    std::vector<uint8_t*> img2img(
-        const uint8_t* init_img_data,
-        std::string prompt,
-        std::string negative_prompt,
-        float cfg_scale,
-        int width,
-        int height,
-        SampleMethod sample_method,
-        int sample_steps,
-        float strength,
-        int64_t seed);
-=======
 // same as enum ggml_type
 enum sd_type_t {
     SD_TYPE_F32  = 0,
@@ -134,7 +84,6 @@
     SD_LOG_INFO,
     SD_LOG_WARN,
     SD_LOG_ERROR
->>>>>>> 7cb41b19
 };
 
 typedef void (*sd_log_cb_t)(enum sd_log_level_t level, const char* text, void* data);
