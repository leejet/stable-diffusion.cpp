--- conflicted
+++ resolved
@@ -163,14 +163,10 @@
                            int64_t seed,
                            int batch_count,
                            const sd_image_t* control_cond,
-<<<<<<< HEAD
-                           float control_strength);
-=======
                            float control_strength,
                            float style_strength,
                            bool normalize_input,
                            const char* input_id_images_path);
->>>>>>> 036ba9e6
 
 SD_API sd_image_t* img2vid(sd_ctx_t* sd_ctx,
                            sd_image_t* init_image,
