--- conflicted
+++ resolved
@@ -65,12 +65,12 @@
     SD_TYPE_Q8_0 = 8,
     SD_TYPE_Q8_1 = 9,
     // k-quantizations
-    SD_TYPE_Q2_K    = 10,
-    SD_TYPE_Q3_K    = 11,
-    SD_TYPE_Q4_K    = 12,
-    SD_TYPE_Q5_K    = 13,
-    SD_TYPE_Q6_K    = 14,
-    SD_TYPE_Q8_K    = 15,
+    SD_TYPE_Q2_K = 10,
+    SD_TYPE_Q3_K = 11,
+    SD_TYPE_Q4_K = 12,
+    SD_TYPE_Q5_K = 13,
+    SD_TYPE_Q6_K = 14,
+    SD_TYPE_Q8_K = 15,
     SD_TYPE_IQ2_XXS = 16,
     SD_TYPE_I8,
     SD_TYPE_I16,
@@ -102,29 +102,19 @@
 
 typedef struct sd_ctx_t sd_ctx_t;
 
-<<<<<<< HEAD
-SD_API sd_ctx_t* new_sd_ctx(int n_threads,
-=======
 SD_API sd_ctx_t* new_sd_ctx(const char* model_path,
                             const char* vae_path,
                             const char* taesd_path,
                             const char* control_net_path_c_str,
                             const char* lora_model_dir,
                             const char* embed_dir_c_str,
->>>>>>> 349439f2
                             bool vae_decode_only,
+                            bool vae_tiling,
                             bool free_params_immediately,
-                            const char* lora_model_dir_c_str,
-                            enum rng_type_t rng_type,
-<<<<<<< HEAD
-                            bool vae_tiling,
+                            int n_threads,
                             enum sd_type_t wtype,
                             enum schedule_t s,
                             bool init_backend_immediately = true);
-=======
-                            enum schedule_t s,
-                            bool keep_control_net_cpu);
->>>>>>> 349439f2
 
 SD_API void free_sd_ctx(sd_ctx_t* sd_ctx);
 
