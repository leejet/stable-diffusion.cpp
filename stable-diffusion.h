--- conflicted
+++ resolved
@@ -246,13 +246,9 @@
 typedef struct upscaler_ctx_t upscaler_ctx_t;
 
 SD_API upscaler_ctx_t* new_upscaler_ctx(const char* esrgan_path,
-<<<<<<< HEAD
                                         bool offload_params_to_cpu,
+                                        bool direct,
                                         int n_threads);
-=======
-                                        int n_threads,
-                                        bool direct);
->>>>>>> 5900ef66
 SD_API void free_upscaler_ctx(upscaler_ctx_t* upscaler_ctx);
 
 SD_API sd_image_t upscale(upscaler_ctx_t* upscaler_ctx,
