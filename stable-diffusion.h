--- conflicted
+++ resolved
@@ -156,12 +156,8 @@
     int n_threads;
     enum sd_type_t wtype;
     enum rng_type_t rng_type;
-<<<<<<< HEAD
-    enum schedule_t schedule;
     enum prediction_t prediction;
-=======
     bool offload_params_to_cpu;
->>>>>>> a7d6d296
     bool keep_clip_on_cpu;
     bool keep_control_net_on_cpu;
     bool keep_vae_on_cpu;
@@ -268,15 +264,10 @@
 SD_API enum rng_type_t str_to_rng_type(const char* str);
 SD_API const char* sd_sample_method_name(enum sample_method_t sample_method);
 SD_API enum sample_method_t str_to_sample_method(const char* str);
-<<<<<<< HEAD
-SD_API const char* sd_schedule_name(enum schedule_t schedule);
-SD_API enum schedule_t str_to_schedule(const char* str);
+SD_API const char* sd_schedule_name(enum scheduler_t scheduler);
+SD_API enum scheduler_t str_to_schedule(const char* str);
 SD_API const char* sd_prediction_name(enum prediction_t prediction);
 SD_API enum prediction_t str_to_prediction(const char* str);
-=======
-SD_API const char* sd_schedule_name(enum scheduler_t scheduler);
-SD_API enum scheduler_t str_to_schedule(const char* str);
->>>>>>> a7d6d296
 
 SD_API void sd_ctx_params_init(sd_ctx_params_t* sd_ctx_params);
 SD_API char* sd_ctx_params_to_str(const sd_ctx_params_t* sd_ctx_params);
