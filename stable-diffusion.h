#ifndef __STABLE_DIFFUSION_H__
#define __STABLE_DIFFUSION_H__

#include <memory>
#include <string>
#include <vector>
#include "ggml/ggml.h"

#include "ggml/ggml.h"

enum RNGType {
    STD_DEFAULT_RNG,
    CUDA_RNG
};

enum SampleMethod {
    EULER_A,
    EULER,
    HEUN,
    DPM2,
    DPMPP2S_A,
    DPMPP2M,
    DPMPP2Mv2,
    LCM,
    N_SAMPLE_METHODS
};

enum Schedule {
    DEFAULT,
    DISCRETE,
    KARRAS,
    N_SCHEDULES
};

class StableDiffusionGGML;

class StableDiffusion {
private:
    std::shared_ptr<StableDiffusionGGML> sd;

public:
    StableDiffusion(int n_threads                = -1,
                    bool vae_decode_only         = false,
                    std::string taesd_path       = "",
                    std::string esrgan_path      = "",
                    bool free_params_immediately = false,
                    bool vae_tiling              = false,
                    std::string lora_model_dir   = "",
                    RNGType rng_type             = STD_DEFAULT_RNG);

    bool load_from_file(const std::string& model_path,
                        const std::string& vae_path,
                        ggml_type wtype,
<<<<<<< HEAD
                        Schedule d = DEFAULT,
                        int clip_skip = -1);
=======
                        Schedule d = DEFAULT);

>>>>>>> 0e64238e
    std::vector<uint8_t*> txt2img(
        std::string prompt,
        std::string negative_prompt,
        float cfg_scale,
        int width,
        int height,
        SampleMethod sample_method,
        int sample_steps,
        int64_t seed,
        int batch_count);

    std::vector<uint8_t*> img2img(
        const uint8_t* init_img_data,
        std::string prompt,
        std::string negative_prompt,
        float cfg_scale,
        int width,
        int height,
        SampleMethod sample_method,
        int sample_steps,
        float strength,
        int64_t seed);
};

std::string sd_get_system_info();

#endif  // __STABLE_DIFFUSION_H__<|MERGE_RESOLUTION|>--- conflicted
+++ resolved
@@ -51,13 +51,9 @@
     bool load_from_file(const std::string& model_path,
                         const std::string& vae_path,
                         ggml_type wtype,
-<<<<<<< HEAD
                         Schedule d = DEFAULT,
                         int clip_skip = -1);
-=======
-                        Schedule d = DEFAULT);
 
->>>>>>> 0e64238e
     std::vector<uint8_t*> txt2img(
         std::string prompt,
         std::string negative_prompt,
