#ifndef __STABLE_DIFFUSION_H__
#define __STABLE_DIFFUSION_H__

#if defined(_WIN32) || defined(__CYGWIN__)
#ifndef SD_BUILD_SHARED_LIB
#define SD_API
#else
#ifdef SD_BUILD_DLL
#define SD_API __declspec(dllexport)
#else
#define SD_API __declspec(dllimport)
#endif
#endif
#else
#if __GNUC__ >= 4
#define SD_API __attribute__((visibility("default")))
#else
#define SD_API
#endif
#endif

#ifdef __cplusplus
extern "C" {
#endif

#include <stdbool.h>
#include <stddef.h>
#include <stdint.h>
#include <string.h>

enum rng_type_t {
    STD_DEFAULT_RNG,
    CUDA_RNG,
    CPU_RNG,
    RNG_TYPE_COUNT
};

enum sample_method_t {
    EULER_SAMPLE_METHOD,
    EULER_A_SAMPLE_METHOD,
    HEUN_SAMPLE_METHOD,
    DPM2_SAMPLE_METHOD,
    DPMPP2S_A_SAMPLE_METHOD,
    DPMPP2M_SAMPLE_METHOD,
    DPMPP2Mv2_SAMPLE_METHOD,
    IPNDM_SAMPLE_METHOD,
    IPNDM_V_SAMPLE_METHOD,
    LCM_SAMPLE_METHOD,
    DDIM_TRAILING_SAMPLE_METHOD,
    TCD_SAMPLE_METHOD,
    SAMPLE_METHOD_COUNT
};

enum scheduler_t {
    DISCRETE_SCHEDULER,
    KARRAS_SCHEDULER,
    EXPONENTIAL_SCHEDULER,
    AYS_SCHEDULER,
    GITS_SCHEDULER,
    SGM_UNIFORM_SCHEDULER,
    SIMPLE_SCHEDULER,
    SMOOTHSTEP_SCHEDULER,
    LCM_SCHEDULER,
    SCHEDULER_COUNT
};

enum prediction_t {
    EPS_PRED,
    V_PRED,
    EDM_V_PRED,
    FLOW_PRED,
    FLUX_FLOW_PRED,
    FLUX2_FLOW_PRED,
    PREDICTION_COUNT
};

// same as enum ggml_type
enum sd_type_t {
    SD_TYPE_F32  = 0,
    SD_TYPE_F16  = 1,
    SD_TYPE_Q4_0 = 2,
    SD_TYPE_Q4_1 = 3,
    // SD_TYPE_Q4_2 = 4, support has been removed
    // SD_TYPE_Q4_3 = 5, support has been removed
    SD_TYPE_Q5_0    = 6,
    SD_TYPE_Q5_1    = 7,
    SD_TYPE_Q8_0    = 8,
    SD_TYPE_Q8_1    = 9,
    SD_TYPE_Q2_K    = 10,
    SD_TYPE_Q3_K    = 11,
    SD_TYPE_Q4_K    = 12,
    SD_TYPE_Q5_K    = 13,
    SD_TYPE_Q6_K    = 14,
    SD_TYPE_Q8_K    = 15,
    SD_TYPE_IQ2_XXS = 16,
    SD_TYPE_IQ2_XS  = 17,
    SD_TYPE_IQ3_XXS = 18,
    SD_TYPE_IQ1_S   = 19,
    SD_TYPE_IQ4_NL  = 20,
    SD_TYPE_IQ3_S   = 21,
    SD_TYPE_IQ2_S   = 22,
    SD_TYPE_IQ4_XS  = 23,
    SD_TYPE_I8      = 24,
    SD_TYPE_I16     = 25,
    SD_TYPE_I32     = 26,
    SD_TYPE_I64     = 27,
    SD_TYPE_F64     = 28,
    SD_TYPE_IQ1_M   = 29,
    SD_TYPE_BF16    = 30,
    // SD_TYPE_Q4_0_4_4 = 31, support has been removed from gguf files
    // SD_TYPE_Q4_0_4_8 = 32,
    // SD_TYPE_Q4_0_8_8 = 33,
    SD_TYPE_TQ1_0 = 34,
    SD_TYPE_TQ2_0 = 35,
    // SD_TYPE_IQ4_NL_4_4 = 36,
    // SD_TYPE_IQ4_NL_4_8 = 37,
    // SD_TYPE_IQ4_NL_8_8 = 38,
    SD_TYPE_MXFP4 = 39,  // MXFP4 (1 block)
    SD_TYPE_COUNT = 40,
};

enum sd_log_level_t {
    SD_LOG_DEBUG,
    SD_LOG_INFO,
    SD_LOG_WARN,
    SD_LOG_ERROR
};

enum preview_t {
    PREVIEW_NONE,
    PREVIEW_PROJ,
    PREVIEW_TAE,
    PREVIEW_VAE,
    PREVIEW_COUNT
};

enum lora_apply_mode_t {
    LORA_APPLY_AUTO,
    LORA_APPLY_IMMEDIATELY,
    LORA_APPLY_AT_RUNTIME,
    LORA_APPLY_MODE_COUNT,
};

typedef struct {
    bool enabled;
    int tile_size_x;
    int tile_size_y;
    float target_overlap;
    float rel_size_x;
    float rel_size_y;
} sd_tiling_params_t;

typedef struct {
    const char* name;
    const char* path;
} sd_embedding_t;

typedef struct {
    const char* model_path;
    const char* clip_l_path;
    const char* clip_g_path;
    const char* clip_vision_path;
    const char* t5xxl_path;
    const char* llm_path;
    const char* llm_vision_path;
    const char* diffusion_model_path;
    const char* high_noise_diffusion_model_path;
    const char* vae_path;
    const char* taesd_path;
    const char* control_net_path;
    const char* lora_model_dir;
    const sd_embedding_t* embeddings;
    uint32_t embedding_count;
    const char* photo_maker_path;
    const char* tensor_type_rules;
    bool vae_decode_only;
    bool free_params_immediately;
    int n_threads;
    enum sd_type_t wtype;
    enum rng_type_t rng_type;
    enum rng_type_t sampler_rng_type;
    enum prediction_t prediction;
    enum lora_apply_mode_t lora_apply_mode;
    bool offload_params_to_cpu;
    bool keep_clip_on_cpu;
    bool keep_control_net_on_cpu;
    bool keep_vae_on_cpu;
    bool diffusion_flash_attn;
    bool tae_preview_only;
    bool diffusion_conv_direct;
    bool vae_conv_direct;
    bool force_sdxl_vae_conv_scale;
    bool chroma_use_dit_mask;
    bool chroma_use_t5_mask;
    int chroma_t5_mask_pad;
    float flow_shift;
} sd_ctx_params_t;

typedef struct {
    uint32_t width;
    uint32_t height;
    uint32_t channel;
    uint8_t* data;
} sd_image_t;

typedef struct {
    int* layers;
    size_t layer_count;
    float layer_start;
    float layer_end;
    float scale;
} sd_slg_params_t;

typedef struct {
    float txt_cfg;
    float img_cfg;
    float distilled_guidance;
    sd_slg_params_t slg;
} sd_guidance_params_t;

typedef struct {
    sd_guidance_params_t guidance;
    enum scheduler_t scheduler;
    enum sample_method_t sample_method;
    int sample_steps;
    float eta;
    int shifted_timestep;
} sd_sample_params_t;

typedef struct {
    sd_image_t* id_images;
    int id_images_count;
    const char* id_embed_path;
    float style_strength;
} sd_pm_params_t;  // photo maker

typedef struct {
    bool enabled;
    float reuse_threshold;
    float start_percent;
    float end_percent;
} sd_easycache_params_t;

typedef struct {
    bool is_high_noise;
    float multiplier;
    const char* path;
} sd_lora_t;

typedef struct {
    const sd_lora_t* loras;
    uint32_t lora_count;
    const char* prompt;
    const char* negative_prompt;
    int clip_skip;
    sd_image_t init_image;
    sd_image_t* ref_images;
    int ref_images_count;
    bool auto_resize_ref_image;
    bool increase_ref_index;
    sd_image_t mask_image;
    int width;
    int height;
    sd_sample_params_t sample_params;
    float strength;
    int64_t seed;
    int batch_count;
    sd_image_t control_image;
    float control_strength;
    sd_pm_params_t pm_params;
    sd_tiling_params_t vae_tiling_params;
    sd_easycache_params_t easycache;
} sd_img_gen_params_t;

typedef struct {
    const sd_lora_t* loras;
    uint32_t lora_count;
    const char* prompt;
    const char* negative_prompt;
    int clip_skip;
    sd_image_t init_image;
    sd_image_t end_image;
    sd_image_t* control_frames;
    int control_frames_size;
    int width;
    int height;
    sd_sample_params_t sample_params;
    sd_sample_params_t high_noise_sample_params;
    float moe_boundary;
    float strength;
    int64_t seed;
    int video_frames;
    float vace_strength;
    sd_easycache_params_t easycache;
} sd_vid_gen_params_t;

typedef struct sd_ctx_t sd_ctx_t;

typedef void (*sd_log_cb_t)(enum sd_log_level_t level, const char* text, void* data);
typedef void (*sd_progress_cb_t)(int step, int steps, float time, void* data);
typedef void (*sd_preview_cb_t)(int step, int frame_count, sd_image_t* frames, bool is_noisy, void* data);

SD_API void sd_set_log_callback(sd_log_cb_t sd_log_cb, void* data);
SD_API void sd_set_progress_callback(sd_progress_cb_t cb, void* data);
SD_API void sd_set_preview_callback(sd_preview_cb_t cb, enum preview_t mode, int interval, bool denoised, bool noisy, void* data);
SD_API int32_t sd_get_num_physical_cores();
SD_API const char* sd_get_system_info();

SD_API const char* sd_type_name(enum sd_type_t type);
SD_API enum sd_type_t str_to_sd_type(const char* str);
SD_API const char* sd_rng_type_name(enum rng_type_t rng_type);
SD_API enum rng_type_t str_to_rng_type(const char* str);
SD_API const char* sd_sample_method_name(enum sample_method_t sample_method);
SD_API enum sample_method_t str_to_sample_method(const char* str);
SD_API const char* sd_scheduler_name(enum scheduler_t scheduler);
SD_API enum scheduler_t str_to_scheduler(const char* str);
SD_API const char* sd_prediction_name(enum prediction_t prediction);
SD_API enum prediction_t str_to_prediction(const char* str);
SD_API const char* sd_preview_name(enum preview_t preview);
SD_API enum preview_t str_to_preview(const char* str);
SD_API const char* sd_lora_apply_mode_name(enum lora_apply_mode_t mode);
SD_API enum lora_apply_mode_t str_to_lora_apply_mode(const char* str);

SD_API void sd_easycache_params_init(sd_easycache_params_t* easycache_params);

SD_API void sd_ctx_params_init(sd_ctx_params_t* sd_ctx_params);
SD_API char* sd_ctx_params_to_str(const sd_ctx_params_t* sd_ctx_params);

SD_API sd_ctx_t* new_sd_ctx(const sd_ctx_params_t* sd_ctx_params);
SD_API void free_sd_ctx(sd_ctx_t* sd_ctx);

<<<<<<< HEAD
SD_API sd_image_t* txt2img(sd_ctx_t* sd_ctx,
                           const char* prompt,
                           const char* negative_prompt,
                           int clip_skip,
                           float cfg_scale,
                           float guidance,
                           float eta,
                           int width,
                           int height,
                           enum sample_method_t sample_method,
                           int sample_steps,
                           int64_t seed,
                           int batch_count,
                           const sd_image_t* control_cond,
                           float control_strength,
                           float style_strength,
                           bool normalize_input,
                           const char* input_id_images_path,
                           const float* custom_sigmas,
                           int custom_sigmas_count,
                           int* skip_layers,
                           size_t skip_layers_count,
                           float slg_scale,
                           float skip_layer_start,
                           float skip_layer_end);

SD_API sd_image_t* img2img(sd_ctx_t* sd_ctx,
                           sd_image_t init_image,
                           sd_image_t mask_image,
                           const char* prompt,
                           const char* negative_prompt,
                           int clip_skip,
                           float cfg_scale,
                           float guidance,
                           float eta,
                           int width,
                           int height,
                           enum sample_method_t sample_method,
                           int sample_steps,
                           float strength,
                           int64_t seed,
                           int batch_count,
                           const sd_image_t* control_cond,
                           float control_strength,
                           float style_strength,
                           bool normalize_input,
                           const char* input_id_images_path,
                           const float* custom_sigmas,
                           int custom_sigmas_count,
                           int* skip_layers,
                           size_t skip_layers_count,
                           float slg_scale,
                           float skip_layer_start,
                           float skip_layer_end);

SD_API sd_image_t* img2vid(sd_ctx_t* sd_ctx,
                           sd_image_t init_image,
                           int width,
                           int height,
                           int video_frames,
                           int motion_bucket_id,
                           int fps,
                           float augmentation_level,
                           float min_cfg,
                           float cfg_scale,
                           enum sample_method_t sample_method,
                           int sample_steps,
                           float strength,
                           int64_t seed,
                           const float* custom_sigmas,
                           int custom_sigmas_count);
=======
SD_API void sd_sample_params_init(sd_sample_params_t* sample_params);
SD_API char* sd_sample_params_to_str(const sd_sample_params_t* sample_params);

SD_API enum sample_method_t sd_get_default_sample_method(const sd_ctx_t* sd_ctx);
SD_API enum scheduler_t sd_get_default_scheduler(const sd_ctx_t* sd_ctx);

SD_API void sd_img_gen_params_init(sd_img_gen_params_t* sd_img_gen_params);
SD_API char* sd_img_gen_params_to_str(const sd_img_gen_params_t* sd_img_gen_params);
SD_API sd_image_t* generate_image(sd_ctx_t* sd_ctx, const sd_img_gen_params_t* sd_img_gen_params);

SD_API void sd_vid_gen_params_init(sd_vid_gen_params_t* sd_vid_gen_params);
SD_API sd_image_t* generate_video(sd_ctx_t* sd_ctx, const sd_vid_gen_params_t* sd_vid_gen_params, int* num_frames_out);
>>>>>>> 6888fcb5

typedef struct upscaler_ctx_t upscaler_ctx_t;

SD_API upscaler_ctx_t* new_upscaler_ctx(const char* esrgan_path,
                                        bool offload_params_to_cpu,
                                        bool direct,
                                        int n_threads,
                                        int tile_size);
SD_API void free_upscaler_ctx(upscaler_ctx_t* upscaler_ctx);

SD_API sd_image_t upscale(upscaler_ctx_t* upscaler_ctx,
                          sd_image_t input_image,
                          uint32_t upscale_factor);

SD_API int get_upscale_factor(upscaler_ctx_t* upscaler_ctx);

SD_API bool convert(const char* input_path,
                    const char* vae_path,
                    const char* output_path,
                    enum sd_type_t output_type,
                    const char* tensor_type_rules);

SD_API bool preprocess_canny(sd_image_t image,
                             float high_threshold,
                             float low_threshold,
                             float weak,
                             float strong,
                             bool inverse);

SD_API const char* sd_commit(void);
SD_API const char* sd_version(void);

#ifdef __cplusplus
}
#endif

#endif  // __STABLE_DIFFUSION_H__<|MERGE_RESOLUTION|>--- conflicted
+++ resolved
@@ -225,6 +225,8 @@
     int sample_steps;
     float eta;
     int shifted_timestep;
+    float* custom_sigmas;
+    int custom_sigmas_count;
 } sd_sample_params_t;
 
 typedef struct {
@@ -329,79 +331,6 @@
 SD_API sd_ctx_t* new_sd_ctx(const sd_ctx_params_t* sd_ctx_params);
 SD_API void free_sd_ctx(sd_ctx_t* sd_ctx);
 
-<<<<<<< HEAD
-SD_API sd_image_t* txt2img(sd_ctx_t* sd_ctx,
-                           const char* prompt,
-                           const char* negative_prompt,
-                           int clip_skip,
-                           float cfg_scale,
-                           float guidance,
-                           float eta,
-                           int width,
-                           int height,
-                           enum sample_method_t sample_method,
-                           int sample_steps,
-                           int64_t seed,
-                           int batch_count,
-                           const sd_image_t* control_cond,
-                           float control_strength,
-                           float style_strength,
-                           bool normalize_input,
-                           const char* input_id_images_path,
-                           const float* custom_sigmas,
-                           int custom_sigmas_count,
-                           int* skip_layers,
-                           size_t skip_layers_count,
-                           float slg_scale,
-                           float skip_layer_start,
-                           float skip_layer_end);
-
-SD_API sd_image_t* img2img(sd_ctx_t* sd_ctx,
-                           sd_image_t init_image,
-                           sd_image_t mask_image,
-                           const char* prompt,
-                           const char* negative_prompt,
-                           int clip_skip,
-                           float cfg_scale,
-                           float guidance,
-                           float eta,
-                           int width,
-                           int height,
-                           enum sample_method_t sample_method,
-                           int sample_steps,
-                           float strength,
-                           int64_t seed,
-                           int batch_count,
-                           const sd_image_t* control_cond,
-                           float control_strength,
-                           float style_strength,
-                           bool normalize_input,
-                           const char* input_id_images_path,
-                           const float* custom_sigmas,
-                           int custom_sigmas_count,
-                           int* skip_layers,
-                           size_t skip_layers_count,
-                           float slg_scale,
-                           float skip_layer_start,
-                           float skip_layer_end);
-
-SD_API sd_image_t* img2vid(sd_ctx_t* sd_ctx,
-                           sd_image_t init_image,
-                           int width,
-                           int height,
-                           int video_frames,
-                           int motion_bucket_id,
-                           int fps,
-                           float augmentation_level,
-                           float min_cfg,
-                           float cfg_scale,
-                           enum sample_method_t sample_method,
-                           int sample_steps,
-                           float strength,
-                           int64_t seed,
-                           const float* custom_sigmas,
-                           int custom_sigmas_count);
-=======
 SD_API void sd_sample_params_init(sd_sample_params_t* sample_params);
 SD_API char* sd_sample_params_to_str(const sd_sample_params_t* sample_params);
 
@@ -414,7 +343,6 @@
 
 SD_API void sd_vid_gen_params_init(sd_vid_gen_params_t* sd_vid_gen_params);
 SD_API sd_image_t* generate_video(sd_ctx_t* sd_ctx, const sd_vid_gen_params_t* sd_vid_gen_params, int* num_frames_out);
->>>>>>> 6888fcb5
 
 typedef struct upscaler_ctx_t upscaler_ctx_t;
 
