--- conflicted
+++ resolved
@@ -44,12 +44,8 @@
 // ldm.modules.encoders.modules.FrozenCLIPEmbedder
 // Ref: https://github.com/AUTOMATIC1111/stable-diffusion-webui/blob/cad87bf4e3e0b0a759afa94e933527c3123d59bc/modules/sd_hijack_clip.py#L283
 struct FrozenCLIPEmbedderWithCustomWords : public Conditioner {
-<<<<<<< HEAD
-    SDVersion version = VERSION_1_x;
+    SDVersion version = VERSION_SD1;
     PMVersion pm_version = VERSION_1;
-=======
-    SDVersion version = VERSION_SD1;
->>>>>>> 58d54738
     CLIPTokenizer tokenizer;
     ggml_type wtype;
     std::shared_ptr<CLIPTextModelRunner> text_model;
@@ -64,16 +60,10 @@
     FrozenCLIPEmbedderWithCustomWords(ggml_backend_t backend,
                                       ggml_type wtype,
                                       const std::string& embd_dir,
-<<<<<<< HEAD
-                                      SDVersion version = VERSION_1_x,
+                                      SDVersion version = VERSION_SD1,
                                       PMVersion pv = VERSION_1,
                                       int clip_skip     = -1)
-        : version(version), pm_version(pv), tokenizer(version == VERSION_2_x ? 0 : 49407), embd_dir(embd_dir), wtype(wtype) {
-=======
-                                      SDVersion version = VERSION_SD1,
-                                      int clip_skip     = -1)
-        : version(version), tokenizer(version == VERSION_SD2 ? 0 : 49407), embd_dir(embd_dir), wtype(wtype) {
->>>>>>> 58d54738
+        : version(version), pm_version(pv), tokenizer(version == VERSION_SD2 ? 0 : 49407), embd_dir(embd_dir), wtype(wtype) {
         if (clip_skip <= 0) {
             clip_skip = 1;
             if (version == VERSION_SD2 || version == VERSION_SDXL) {
