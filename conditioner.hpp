#ifndef __CONDITIONER_HPP__
#define __CONDITIONER_HPP__

#include "clip.hpp"
#include "qwenvl.hpp"
#include "t5.hpp"

struct SDCondition {
    struct ggml_tensor* c_crossattn = nullptr;  // aka context
    struct ggml_tensor* c_vector    = nullptr;  // aka y
    struct ggml_tensor* c_concat    = nullptr;

    SDCondition() = default;
    SDCondition(struct ggml_tensor* c_crossattn, struct ggml_tensor* c_vector, struct ggml_tensor* c_concat)
        : c_crossattn(c_crossattn), c_vector(c_vector), c_concat(c_concat) {}
};

struct ConditionerParams {
    std::string text;
    int clip_skip                       = -1;
    int width                           = -1;
    int height                          = -1;
    int adm_in_channels                 = -1;
    bool zero_out_masked                = false;
    int num_input_imgs                  = 0;   // for photomaker
    std::vector<sd_image_t*> ref_images = {};  // for qwen image edit
};

struct Conditioner {
    virtual SDCondition get_learned_condition(ggml_context* work_ctx,
                                              int n_threads,
                                              const ConditionerParams& conditioner_params) = 0;
    virtual void alloc_params_buffer()                                                     = 0;
    virtual void free_params_buffer()                                                      = 0;
    virtual void get_param_tensors(std::map<std::string, struct ggml_tensor*>& tensors)    = 0;
    virtual size_t get_params_buffer_size()                                                = 0;
    virtual std::tuple<SDCondition, std::vector<bool>> get_learned_condition_with_trigger(ggml_context* work_ctx,
                                                                                          int n_threads,
                                                                                          const ConditionerParams& conditioner_params) {
        GGML_ABORT("Not implemented yet!");
    }
    virtual std::string remove_trigger_from_prompt(ggml_context* work_ctx,
                                                   const std::string& prompt) {
        GGML_ABORT("Not implemented yet!");
    }
};

// ldm.modules.encoders.modules.FrozenCLIPEmbedder
// Ref: https://github.com/AUTOMATIC1111/stable-diffusion-webui/blob/cad87bf4e3e0b0a759afa94e933527c3123d59bc/modules/sd_hijack_clip.py#L283
struct FrozenCLIPEmbedderWithCustomWords : public Conditioner {
    SDVersion version    = VERSION_SD1;
    PMVersion pm_version = PM_VERSION_1;
    CLIPTokenizer tokenizer;
    std::shared_ptr<CLIPTextModelRunner> text_model;
    std::shared_ptr<CLIPTextModelRunner> text_model2;

    std::string trigger_word = "img";  // should be user settable
    std::string embd_dir;
    int32_t num_custom_embeddings   = 0;
    int32_t num_custom_embeddings_2 = 0;
    std::vector<uint8_t> token_embed_custom;
    std::vector<std::string> readed_embeddings;

    FrozenCLIPEmbedderWithCustomWords(ggml_backend_t backend,
                                      bool offload_params_to_cpu,
                                      const String2GGMLType& tensor_types,
                                      const std::string& embd_dir,
                                      SDVersion version = VERSION_SD1,
                                      PMVersion pv      = PM_VERSION_1)
        : version(version), pm_version(pv), tokenizer(sd_version_is_sd2(version) ? 0 : 49407), embd_dir(embd_dir) {
        bool force_clip_f32 = embd_dir.size() > 0;
        if (sd_version_is_sd1(version)) {
            text_model = std::make_shared<CLIPTextModelRunner>(backend, offload_params_to_cpu, tensor_types, "cond_stage_model.transformer.text_model", OPENAI_CLIP_VIT_L_14, true, force_clip_f32);
        } else if (sd_version_is_sd2(version)) {
            text_model = std::make_shared<CLIPTextModelRunner>(backend, offload_params_to_cpu, tensor_types, "cond_stage_model.transformer.text_model", OPEN_CLIP_VIT_H_14, true, force_clip_f32);
        } else if (sd_version_is_sdxl(version)) {
            text_model  = std::make_shared<CLIPTextModelRunner>(backend, offload_params_to_cpu, tensor_types, "cond_stage_model.transformer.text_model", OPENAI_CLIP_VIT_L_14, false, force_clip_f32);
            text_model2 = std::make_shared<CLIPTextModelRunner>(backend, offload_params_to_cpu, tensor_types, "cond_stage_model.1.transformer.text_model", OPEN_CLIP_VIT_BIGG_14, false, force_clip_f32);
        }
    }

    void get_param_tensors(std::map<std::string, struct ggml_tensor*>& tensors) override {
        text_model->get_param_tensors(tensors, "cond_stage_model.transformer.text_model");
        if (sd_version_is_sdxl(version)) {
            text_model2->get_param_tensors(tensors, "cond_stage_model.1.transformer.text_model");
        }
    }

    void alloc_params_buffer() override {
        text_model->alloc_params_buffer();
        if (sd_version_is_sdxl(version)) {
            text_model2->alloc_params_buffer();
        }
    }

    void free_params_buffer() override {
        text_model->free_params_buffer();
        if (sd_version_is_sdxl(version)) {
            text_model2->free_params_buffer();
        }
    }

    size_t get_params_buffer_size() override {
        size_t buffer_size = text_model->get_params_buffer_size();
        if (sd_version_is_sdxl(version)) {
            buffer_size += text_model2->get_params_buffer_size();
        }
        return buffer_size;
    }

    bool load_embedding(std::string embd_name, std::string embd_path, std::vector<int32_t>& bpe_tokens) {
        // the order matters
        ModelLoader model_loader;
        if (!model_loader.init_from_file(embd_path)) {
            LOG_ERROR("embedding '%s' failed", embd_name.c_str());
            return false;
        }
        if (std::find(readed_embeddings.begin(), readed_embeddings.end(), embd_name) != readed_embeddings.end()) {
            LOG_DEBUG("embedding already read in: %s", embd_name.c_str());
            return true;
        }
        struct ggml_init_params params;
        params.mem_size               = 100 * 1024 * 1024;  // max for custom embeddings 100 MB
        params.mem_buffer             = nullptr;
        params.no_alloc               = false;
        struct ggml_context* embd_ctx = ggml_init(params);
        struct ggml_tensor* embd      = nullptr;
        struct ggml_tensor* embd2     = nullptr;
        auto on_load                  = [&](const TensorStorage& tensor_storage, ggml_tensor** dst_tensor) {
            if (tensor_storage.ne[0] != text_model->model.hidden_size) {
                if (text_model2) {
                    if (tensor_storage.ne[0] == text_model2->model.hidden_size) {
                        embd2       = ggml_new_tensor_2d(embd_ctx, tensor_storage.type, text_model2->model.hidden_size, tensor_storage.n_dims > 1 ? tensor_storage.ne[1] : 1);
                        *dst_tensor = embd2;
                    } else {
                        LOG_DEBUG("embedding wrong hidden size, got %i, expected %i or %i", tensor_storage.ne[0], text_model->model.hidden_size, text_model2->model.hidden_size);
                        return false;
                    }
                } else {
                    LOG_DEBUG("embedding wrong hidden size, got %i, expected %i", tensor_storage.ne[0], text_model->model.hidden_size);
                    return false;
                }
            } else {
                embd        = ggml_new_tensor_2d(embd_ctx, tensor_storage.type, text_model->model.hidden_size, tensor_storage.n_dims > 1 ? tensor_storage.ne[1] : 1);
                *dst_tensor = embd;
            }
            return true;
        };
        model_loader.load_tensors(on_load, 1);
        readed_embeddings.push_back(embd_name);
        if (embd) {
            int64_t hidden_size = text_model->model.hidden_size;
            token_embed_custom.resize(token_embed_custom.size() + ggml_nbytes(embd));
            memcpy((void*)(token_embed_custom.data() + num_custom_embeddings * hidden_size * ggml_type_size(embd->type)),
                   embd->data,
                   ggml_nbytes(embd));
            for (int i = 0; i < embd->ne[1]; i++) {
                bpe_tokens.push_back(text_model->model.vocab_size + num_custom_embeddings);
                // LOG_DEBUG("new custom token: %i", text_model.vocab_size + num_custom_embeddings);
                num_custom_embeddings++;
            }
            LOG_DEBUG("embedding '%s' applied, custom embeddings: %i", embd_name.c_str(), num_custom_embeddings);
        }
        if (embd2) {
            int64_t hidden_size = text_model2->model.hidden_size;
            token_embed_custom.resize(token_embed_custom.size() + ggml_nbytes(embd2));
            memcpy((void*)(token_embed_custom.data() + num_custom_embeddings_2 * hidden_size * ggml_type_size(embd2->type)),
                   embd2->data,
                   ggml_nbytes(embd2));
            for (int i = 0; i < embd2->ne[1]; i++) {
                bpe_tokens.push_back(text_model2->model.vocab_size + num_custom_embeddings_2);
                // LOG_DEBUG("new custom token: %i", text_model.vocab_size + num_custom_embeddings);
                num_custom_embeddings_2++;
            }
            LOG_DEBUG("embedding '%s' applied, custom embeddings: %i (text model 2)", embd_name.c_str(), num_custom_embeddings_2);
        }
        return true;
    }

    std::tuple<std::vector<int>, std::vector<float>, std::vector<bool>>
    tokenize_with_trigger_token(std::string text,
                                int num_input_imgs,
                                int32_t image_token,
                                bool padding = false) {
        return tokenize_with_trigger_token(text, num_input_imgs, image_token,
                                           text_model->model.n_token, padding);
    }

    std::vector<int> convert_token_to_id(std::string text) {
        auto on_new_token_cb = [&](std::string& str, std::vector<int32_t>& bpe_tokens) -> bool {
            size_t word_end       = str.find(",");
            std::string embd_name = word_end == std::string::npos ? str : str.substr(0, word_end);
            embd_name             = trim(embd_name);
            std::string embd_path = get_full_path(embd_dir, embd_name + ".pt");
            if (embd_path.size() == 0) {
                embd_path = get_full_path(embd_dir, embd_name + ".ckpt");
            }
            if (embd_path.size() == 0) {
                embd_path = get_full_path(embd_dir, embd_name + ".safetensors");
            }
            if (embd_path.size() > 0) {
                if (load_embedding(embd_name, embd_path, bpe_tokens)) {
                    if (word_end != std::string::npos) {
                        str = str.substr(word_end);
                    } else {
                        str = "";
                    }
                    return true;
                }
            }
            return false;
        };
        std::vector<int> curr_tokens = tokenizer.encode(text, on_new_token_cb);
        return curr_tokens;
    }

    std::string decode(const std::vector<int>& tokens) {
        return tokenizer.decode(tokens);
    }

    std::tuple<std::vector<int>, std::vector<float>, std::vector<bool>>
    tokenize_with_trigger_token(std::string text,
                                int num_input_imgs,
                                int32_t image_token,
                                size_t max_length = 0,
                                bool padding      = false) {
        auto parsed_attention = parse_prompt_attention(text);

        {
            std::stringstream ss;
            ss << "[";
            for (const auto& item : parsed_attention) {
                ss << "['" << item.first << "', " << item.second << "], ";
            }
            ss << "]";
            LOG_DEBUG("parse '%s' to %s", text.c_str(), ss.str().c_str());
        }

        auto on_new_token_cb = [&](std::string& str, std::vector<int32_t>& bpe_tokens) -> bool {
            size_t word_end       = str.find(",");
            std::string embd_name = word_end == std::string::npos ? str : str.substr(0, word_end);
            embd_name             = trim(embd_name);
            std::string embd_path = get_full_path(embd_dir, embd_name + ".pt");
            if (embd_path.size() == 0) {
                embd_path = get_full_path(embd_dir, embd_name + ".ckpt");
            }
            if (embd_path.size() == 0) {
                embd_path = get_full_path(embd_dir, embd_name + ".safetensors");
            }
            if (embd_path.size() > 0) {
                if (load_embedding(embd_name, embd_path, bpe_tokens)) {
                    if (word_end != std::string::npos) {
                        str = str.substr(word_end);
                    } else {
                        str = "";
                    }
                    return true;
                }
            }
            return false;
        };

        std::vector<int> tokens;
        std::vector<float> weights;
        std::vector<bool> class_token_mask;
        int32_t class_idx = -1, tokens_acc = 0;
        for (const auto& item : parsed_attention) {
            std::vector<int> class_token_index;
            std::vector<int> clean_input_ids;
            const std::string& curr_text = item.first;
            float curr_weight            = item.second;
            // printf(" %s: %f \n", curr_text.c_str(), curr_weight);
            std::vector<int> curr_tokens = tokenizer.encode(curr_text, on_new_token_cb);
            int32_t clean_index          = 0;
            for (uint32_t i = 0; i < curr_tokens.size(); i++) {
                int token_id = curr_tokens[i];
                if (token_id == image_token)
                    class_token_index.push_back(clean_index - 1);
                else {
                    clean_input_ids.push_back(token_id);
                    clean_index++;
                }
            }
            // GGML_ASSERT(class_token_index.size() == 1); // PhotoMaker currently does not support multiple
            //     trigger words in a single prompt.
            if (class_token_index.size() == 1) {
                // Expand the class word token and corresponding mask
                int class_token = clean_input_ids[class_token_index[0]];
                class_idx       = tokens_acc + class_token_index[0];
                std::vector<int> clean_input_ids_tmp;
                for (uint32_t i = 0; i < class_token_index[0]; i++)
                    clean_input_ids_tmp.push_back(clean_input_ids[i]);
                for (uint32_t i = 0; i < (pm_version == PM_VERSION_2 ? 2 * num_input_imgs : num_input_imgs); i++)
                    clean_input_ids_tmp.push_back(class_token);
                for (uint32_t i = class_token_index[0] + 1; i < clean_input_ids.size(); i++)
                    clean_input_ids_tmp.push_back(clean_input_ids[i]);
                clean_input_ids.clear();
                clean_input_ids = clean_input_ids_tmp;
            }
            tokens_acc += clean_index;
            tokens.insert(tokens.end(), clean_input_ids.begin(), clean_input_ids.end());
            weights.insert(weights.end(), clean_input_ids.size(), curr_weight);
        }
        // BUG!! double couting, pad_tokens will add BOS at the beginning
        // tokens.insert(tokens.begin(), tokenizer.BOS_TOKEN_ID);
        // weights.insert(weights.begin(), 1.0);

        tokenizer.pad_tokens(tokens, weights, max_length, padding);
        int offset = pm_version == PM_VERSION_2 ? 2 * num_input_imgs : num_input_imgs;
        for (uint32_t i = 0; i < tokens.size(); i++) {
            // if (class_idx + 1 <= i && i < class_idx + 1 + 2*num_input_imgs) // photomaker V2 has num_tokens(=2)*num_input_imgs
            if (class_idx + 1 <= i && i < class_idx + 1 + offset)  // photomaker V2 has num_tokens(=2)*num_input_imgs
                                                                   // hardcode for now
                class_token_mask.push_back(true);
            else
                class_token_mask.push_back(false);
        }

        // printf("[");
        // for (int i = 0; i < tokens.size(); i++) {
        //     printf("%d, ", class_token_mask[i] ? 1 : 0);
        // }
        // printf("]\n");

        // for (int i = 0; i < tokens.size(); i++) {
        //     std::cout << tokens[i] << ":" << weights[i] << ", ";
        // }
        // std::cout << std::endl;

        return std::make_tuple(tokens, weights, class_token_mask);
    }

    std::pair<std::vector<int>, std::vector<float>> tokenize(std::string text,
                                                             bool padding = false) {
        return tokenize(text, text_model->model.n_token, padding);
    }

    std::pair<std::vector<int>, std::vector<float>> tokenize(std::string text,
                                                             size_t max_length = 0,
                                                             bool padding      = false) {
        auto parsed_attention = parse_prompt_attention(text);

        {
            std::stringstream ss;
            ss << "[";
            for (const auto& item : parsed_attention) {
                ss << "['" << item.first << "', " << item.second << "], ";
            }
            ss << "]";
            LOG_DEBUG("parse '%s' to %s", text.c_str(), ss.str().c_str());
        }

        auto on_new_token_cb = [&](std::string& str, std::vector<int32_t>& bpe_tokens) -> bool {
            size_t word_end       = str.find(",");
            std::string embd_name = word_end == std::string::npos ? str : str.substr(0, word_end);
            embd_name             = trim(embd_name);
            std::string embd_path = get_full_path(embd_dir, embd_name + ".pt");
            if (embd_path.size() == 0) {
                embd_path = get_full_path(embd_dir, embd_name + ".ckpt");
            }
            if (embd_path.size() == 0) {
                embd_path = get_full_path(embd_dir, embd_name + ".safetensors");
            }
            if (embd_path.size() > 0) {
                if (load_embedding(embd_name, embd_path, bpe_tokens)) {
                    if (word_end != std::string::npos) {
                        str = str.substr(word_end);
                    } else {
                        str = "";
                    }
                    return true;
                }
            }
            return false;
        };

        std::vector<int> tokens;
        std::vector<float> weights;
        for (const auto& item : parsed_attention) {
            const std::string& curr_text = item.first;
            float curr_weight            = item.second;
            std::vector<int> curr_tokens = tokenizer.encode(curr_text, on_new_token_cb);
            tokens.insert(tokens.end(), curr_tokens.begin(), curr_tokens.end());
            weights.insert(weights.end(), curr_tokens.size(), curr_weight);
        }

        tokenizer.pad_tokens(tokens, weights, max_length, padding);

        // for (int i = 0; i < tokens.size(); i++) {
        //     std::cout << tokens[i] << ":" << weights[i] << ", ";
        // }
        // std::cout << std::endl;

        return {tokens, weights};
    }

    SDCondition get_learned_condition_common(ggml_context* work_ctx,
                                             int n_threads,
                                             std::vector<int>& tokens,
                                             std::vector<float>& weights,
                                             int clip_skip,
                                             int width,
                                             int height,
                                             int adm_in_channels  = -1,
                                             bool zero_out_masked = false) {
        int64_t t0                               = ggml_time_ms();
        struct ggml_tensor* hidden_states        = nullptr;  // [N, n_token, hidden_size]
        struct ggml_tensor* chunk_hidden_states  = nullptr;  // [n_token, hidden_size] or [n_token, hidden_size + hidden_size2]
        struct ggml_tensor* chunk_hidden_states1 = nullptr;  // [n_token, hidden_size]
        struct ggml_tensor* chunk_hidden_states2 = nullptr;  // [n_token, hidden_size2]
        struct ggml_tensor* pooled               = nullptr;
        std::vector<float> hidden_states_vec;

        if (clip_skip <= 0) {
            clip_skip = (sd_version_is_sd2(version) || sd_version_is_sdxl(version)) ? 2 : 1;
        }

        size_t chunk_len   = 77;
        size_t chunk_count = tokens.size() / chunk_len;
        for (int chunk_idx = 0; chunk_idx < chunk_count; chunk_idx++) {
            std::vector<int> chunk_tokens(tokens.begin() + chunk_idx * chunk_len,
                                          tokens.begin() + (chunk_idx + 1) * chunk_len);
            std::vector<float> chunk_weights(weights.begin() + chunk_idx * chunk_len,
                                             weights.begin() + (chunk_idx + 1) * chunk_len);

            auto input_ids                 = vector_to_ggml_tensor_i32(work_ctx, chunk_tokens);
            struct ggml_tensor* input_ids2 = nullptr;
            size_t max_token_idx           = 0;
            if (sd_version_is_sdxl(version)) {
                auto it = std::find(chunk_tokens.begin(), chunk_tokens.end(), tokenizer.EOS_TOKEN_ID);
                if (it != chunk_tokens.end()) {
                    std::fill(std::next(it), chunk_tokens.end(), 0);
                }

                max_token_idx = std::min<size_t>(std::distance(chunk_tokens.begin(), it), chunk_tokens.size() - 1);

                input_ids2 = vector_to_ggml_tensor_i32(work_ctx, chunk_tokens);

                // for (int i = 0; i < chunk_tokens.size(); i++) {
                //     printf("%d ", chunk_tokens[i]);
                // }
                // printf("\n");
            }

            {
                text_model->compute(n_threads,
                                    input_ids,
                                    num_custom_embeddings,
                                    token_embed_custom.data(),
                                    max_token_idx,
                                    false,
                                    clip_skip,
                                    &chunk_hidden_states1,
                                    work_ctx);
                if (sd_version_is_sdxl(version)) {
                    text_model2->compute(n_threads,
                                         input_ids2,
                                         num_custom_embeddings,
                                         token_embed_custom.data(),
                                         max_token_idx,
                                         false,
                                         clip_skip,
                                         &chunk_hidden_states2, work_ctx);
                    // concat
                    chunk_hidden_states = ggml_tensor_concat(work_ctx, chunk_hidden_states1, chunk_hidden_states2, 0);

                    if (chunk_idx == 0) {
                        text_model2->compute(n_threads,
                                             input_ids2,
                                             num_custom_embeddings,
                                             token_embed_custom.data(),
                                             max_token_idx,
                                             true,
                                             clip_skip,
                                             &pooled,
                                             work_ctx);
                    }
                } else {
                    chunk_hidden_states = chunk_hidden_states1;
                }
            }

            int64_t t1 = ggml_time_ms();
            LOG_DEBUG("computing condition graph completed, taking %" PRId64 " ms", t1 - t0);
            ggml_tensor* result = ggml_dup_tensor(work_ctx, chunk_hidden_states);
            {
                float original_mean = ggml_tensor_mean(chunk_hidden_states);
                for (int i2 = 0; i2 < chunk_hidden_states->ne[2]; i2++) {
                    for (int i1 = 0; i1 < chunk_hidden_states->ne[1]; i1++) {
                        for (int i0 = 0; i0 < chunk_hidden_states->ne[0]; i0++) {
                            float value = ggml_tensor_get_f32(chunk_hidden_states, i0, i1, i2);
                            value *= chunk_weights[i1];
                            ggml_tensor_set_f32(result, value, i0, i1, i2);
                        }
                    }
                }
                float new_mean = ggml_tensor_mean(result);
                ggml_tensor_scale(result, (original_mean / new_mean));
            }
            if (zero_out_masked) {
                float* vec = (float*)result->data;
                for (int i = 0; i < ggml_nelements(result); i++) {
                    vec[i] = 0;
                }
            }
            hidden_states_vec.insert(hidden_states_vec.end(), (float*)result->data, ((float*)result->data) + ggml_nelements(result));
        }

        hidden_states = vector_to_ggml_tensor(work_ctx, hidden_states_vec);
        hidden_states = ggml_reshape_2d(work_ctx,
                                        hidden_states,
                                        chunk_hidden_states->ne[0],
                                        ggml_nelements(hidden_states) / chunk_hidden_states->ne[0]);

        ggml_tensor* vec = nullptr;
        if (sd_version_is_sdxl(version)) {
            int out_dim = 256;
            vec         = ggml_new_tensor_1d(work_ctx, GGML_TYPE_F32, adm_in_channels);
            // [0:1280]
            size_t offset = 0;
            memcpy(vec->data, pooled->data, ggml_nbytes(pooled));
            offset += ggml_nbytes(pooled);

            // original_size_as_tuple
            float orig_width             = (float)width;
            float orig_height            = (float)height;
            std::vector<float> timesteps = {orig_height, orig_width};

            ggml_tensor* embed_view = ggml_view_2d(work_ctx, vec, out_dim, 2, ggml_type_size(GGML_TYPE_F32) * out_dim, offset);
            offset += ggml_nbytes(embed_view);
            set_timestep_embedding(timesteps, embed_view, out_dim);
            // print_ggml_tensor(ggml_reshape_1d(work_ctx, embed_view, out_dim * 2));
            // crop_coords_top_left
            float crop_coord_top  = 0.f;
            float crop_coord_left = 0.f;
            timesteps             = {crop_coord_top, crop_coord_left};
            embed_view            = ggml_view_2d(work_ctx, vec, out_dim, 2, ggml_type_size(GGML_TYPE_F32) * out_dim, offset);
            offset += ggml_nbytes(embed_view);
            set_timestep_embedding(timesteps, embed_view, out_dim);
            // print_ggml_tensor(ggml_reshape_1d(work_ctx, embed_view, out_dim * 2));
            // target_size_as_tuple
            float target_width  = (float)width;
            float target_height = (float)height;
            timesteps           = {target_height, target_width};
            embed_view          = ggml_view_2d(work_ctx, vec, out_dim, 2, ggml_type_size(GGML_TYPE_F32) * out_dim, offset);
            offset += ggml_nbytes(embed_view);
            set_timestep_embedding(timesteps, embed_view, out_dim);
            // print_ggml_tensor(ggml_reshape_1d(work_ctx, embed_view, out_dim * 2));
            GGML_ASSERT(offset == ggml_nbytes(vec));
        }
        // print_ggml_tensor(result);
        return {hidden_states, vec, nullptr};
    }

    std::tuple<SDCondition, std::vector<bool>>
    get_learned_condition_with_trigger(ggml_context* work_ctx,
                                       int n_threads,
                                       const ConditionerParams& conditioner_params) override {
        auto image_tokens = convert_token_to_id(trigger_word);
        // if(image_tokens.size() == 1){
        //     printf(" image token id is: %d \n", image_tokens[0]);
        // }
        GGML_ASSERT(image_tokens.size() == 1);
        auto tokens_and_weights     = tokenize_with_trigger_token(conditioner_params.text,
                                                                  conditioner_params.num_input_imgs,
                                                                  image_tokens[0],
                                                                  true);
        std::vector<int>& tokens    = std::get<0>(tokens_and_weights);
        std::vector<float>& weights = std::get<1>(tokens_and_weights);
        std::vector<bool>& clsm     = std::get<2>(tokens_and_weights);
        // printf("tokens: \n");
        // for(int i = 0; i < tokens.size(); ++i)
        //    printf("%d ", tokens[i]);
        // printf("\n");
        // printf("clsm: \n");
        // for(int i = 0; i < clsm.size(); ++i)
        //    printf("%d ", clsm[i]?1:0);
        // printf("\n");
        auto cond = get_learned_condition_common(work_ctx,
                                                 n_threads,
                                                 tokens,
                                                 weights,
                                                 conditioner_params.clip_skip,
                                                 conditioner_params.width,
                                                 conditioner_params.height,
                                                 conditioner_params.adm_in_channels,
                                                 conditioner_params.zero_out_masked);
        return std::make_tuple(cond, clsm);
    }

    std::string remove_trigger_from_prompt(ggml_context* work_ctx,
                                           const std::string& prompt) override {
        auto image_tokens = convert_token_to_id(trigger_word);
        GGML_ASSERT(image_tokens.size() == 1);
        auto tokens_and_weights  = tokenize(prompt, false);
        std::vector<int>& tokens = tokens_and_weights.first;
        auto it                  = std::find(tokens.begin(), tokens.end(), image_tokens[0]);
        GGML_ASSERT(it != tokens.end());  // prompt must have trigger word
        tokens.erase(it);
        return decode(tokens);
    }

    SDCondition get_learned_condition(ggml_context* work_ctx,
                                      int n_threads,
                                      const ConditionerParams& conditioner_params) override {
        auto tokens_and_weights     = tokenize(conditioner_params.text, true);
        std::vector<int>& tokens    = tokens_and_weights.first;
        std::vector<float>& weights = tokens_and_weights.second;
        return get_learned_condition_common(work_ctx,
                                            n_threads,
                                            tokens,
                                            weights,
                                            conditioner_params.clip_skip,
                                            conditioner_params.width,
                                            conditioner_params.height,
                                            conditioner_params.adm_in_channels,
                                            conditioner_params.zero_out_masked);
    }
};

struct FrozenCLIPVisionEmbedder : public GGMLRunner {
    CLIPVisionModelProjection vision_model;

    FrozenCLIPVisionEmbedder(ggml_backend_t backend,
                             bool offload_params_to_cpu,
                             const String2GGMLType& tensor_types = {})
        : vision_model(OPEN_CLIP_VIT_H_14), GGMLRunner(backend, offload_params_to_cpu) {
        vision_model.init(params_ctx, tensor_types, "cond_stage_model.transformer");
    }

    std::string get_desc() override {
        return "clip_vision";
    }

    void get_param_tensors(std::map<std::string, struct ggml_tensor*>& tensors) {
        vision_model.get_param_tensors(tensors, "cond_stage_model.transformer");
    }

    struct ggml_cgraph* build_graph(struct ggml_tensor* pixel_values, bool return_pooled, int clip_skip) {
        struct ggml_cgraph* gf = ggml_new_graph(compute_ctx);

        pixel_values = to_backend(pixel_values);

        struct ggml_tensor* hidden_states = vision_model.forward(compute_ctx, runtime_backend, pixel_values, return_pooled, clip_skip);

        ggml_build_forward_expand(gf, hidden_states);

        return gf;
    }

    void compute(const int n_threads,
                 ggml_tensor* pixel_values,
                 bool return_pooled,
                 int clip_skip,
                 ggml_tensor** output,
                 ggml_context* output_ctx) {
        auto get_graph = [&]() -> struct ggml_cgraph* {
            return build_graph(pixel_values, return_pooled, clip_skip);
        };
        GGMLRunner::compute(get_graph, n_threads, true, output, output_ctx);
    }
};

struct SD3CLIPEmbedder : public Conditioner {
    CLIPTokenizer clip_l_tokenizer;
    CLIPTokenizer clip_g_tokenizer;
    T5UniGramTokenizer t5_tokenizer;
    std::shared_ptr<CLIPTextModelRunner> clip_l;
    std::shared_ptr<CLIPTextModelRunner> clip_g;
    std::shared_ptr<T5Runner> t5;
    bool use_clip_l = false;
    bool use_clip_g = false;
    bool use_t5     = false;

    SD3CLIPEmbedder(ggml_backend_t backend,
                    bool offload_params_to_cpu,
                    const String2GGMLType& tensor_types = {})
        : clip_g_tokenizer(0) {

        for (auto pair : tensor_types) {
            if (pair.first.find("text_encoders.clip_l") != std::string::npos) {
                use_clip_l = true;
            } else if (pair.first.find("text_encoders.clip_g") != std::string::npos) {
                use_clip_g = true;
            } else if (pair.first.find("text_encoders.t5xxl") != std::string::npos) {
                use_t5 = true;
            }
        }
        if (!use_clip_l && !use_clip_g && !use_t5) {
            LOG_WARN("IMPORTANT NOTICE: No text encoders provided, cannot process prompts!");
            return;
        }
        if (use_clip_l) {
            clip_l = std::make_shared<CLIPTextModelRunner>(backend, offload_params_to_cpu, tensor_types, "text_encoders.clip_l.transformer.text_model", OPENAI_CLIP_VIT_L_14, false);
        } else {
            LOG_WARN("clip_l text encoder not found! Prompt adherence might be degraded.");
        }
        if (use_clip_g) {
            clip_g = std::make_shared<CLIPTextModelRunner>(backend, offload_params_to_cpu, tensor_types, "text_encoders.clip_g.transformer.text_model", OPEN_CLIP_VIT_BIGG_14, false);
        } else {
            LOG_WARN("clip_g text encoder not found! Prompt adherence might be degraded.");
        }
        if (use_t5) {
            t5 = std::make_shared<T5Runner>(backend, offload_params_to_cpu, tensor_types, "text_encoders.t5xxl.transformer");
        } else {
            LOG_WARN("t5xxl text encoder not found! Prompt adherence might be degraded.");
        }
    }

<<<<<<< HEAD
    void get_param_tensors(std::map<std::string, struct ggml_tensor*>& tensors) {
        if (use_clip_l) {
            clip_l->get_param_tensors(tensors, "text_encoders.clip_l.transformer.text_model");
        }
        if (use_clip_g) {
            clip_g->get_param_tensors(tensors, "text_encoders.clip_g.transformer.text_model");
        }
        if (use_t5) {
            t5->get_param_tensors(tensors, "text_encoders.t5xxl.transformer");
        }
    }

    void alloc_params_buffer() {
        if (use_clip_l) {
            clip_l->alloc_params_buffer();
        }
        if (use_clip_g) {
            clip_g->alloc_params_buffer();
        }
        if (use_t5) {
            t5->alloc_params_buffer();
        }
    }

    void free_params_buffer() {
        if (use_clip_l) {
            clip_l->free_params_buffer();
        }
        if (use_clip_g) {
            clip_g->free_params_buffer();
        }
        if (use_t5) {
            t5->free_params_buffer();
        }
    }

    size_t get_params_buffer_size() {
        size_t buffer_size = 0;
        if (use_clip_l) {
            buffer_size += clip_l->get_params_buffer_size();
        }
        if (use_clip_g) {
            buffer_size += clip_g->get_params_buffer_size();
        }
        if (use_t5) {
            buffer_size += t5->get_params_buffer_size();
        }
=======
    void get_param_tensors(std::map<std::string, struct ggml_tensor*>& tensors) override {
        clip_l->get_param_tensors(tensors, "text_encoders.clip_l.transformer.text_model");
        clip_g->get_param_tensors(tensors, "text_encoders.clip_g.transformer.text_model");
        t5->get_param_tensors(tensors, "text_encoders.t5xxl.transformer");
    }

    void alloc_params_buffer() override {
        clip_l->alloc_params_buffer();
        clip_g->alloc_params_buffer();
        t5->alloc_params_buffer();
    }

    void free_params_buffer() override {
        clip_l->free_params_buffer();
        clip_g->free_params_buffer();
        t5->free_params_buffer();
    }

    size_t get_params_buffer_size() override {
        size_t buffer_size = clip_l->get_params_buffer_size();
        buffer_size += clip_g->get_params_buffer_size();
        buffer_size += t5->get_params_buffer_size();
>>>>>>> 69b9511c
        return buffer_size;
    }

    std::vector<std::pair<std::vector<int>, std::vector<float>>> tokenize(std::string text,
                                                                          size_t max_length = 0,
                                                                          bool padding      = false) {
        auto parsed_attention = parse_prompt_attention(text);

        {
            std::stringstream ss;
            ss << "[";
            for (const auto& item : parsed_attention) {
                ss << "['" << item.first << "', " << item.second << "], ";
            }
            ss << "]";
            LOG_DEBUG("parse '%s' to %s", text.c_str(), ss.str().c_str());
        }

        auto on_new_token_cb = [&](std::string& str, std::vector<int32_t>& bpe_tokens) -> bool {
            return false;
        };

        std::vector<int> clip_l_tokens;
        std::vector<float> clip_l_weights;
        std::vector<int> clip_g_tokens;
        std::vector<float> clip_g_weights;
        std::vector<int> t5_tokens;
        std::vector<float> t5_weights;
        for (const auto& item : parsed_attention) {
            const std::string& curr_text = item.first;
            float curr_weight            = item.second;
            if (use_clip_l) {
                std::vector<int> curr_tokens = clip_l_tokenizer.encode(curr_text, on_new_token_cb);
                clip_l_tokens.insert(clip_l_tokens.end(), curr_tokens.begin(), curr_tokens.end());
                clip_l_weights.insert(clip_l_weights.end(), curr_tokens.size(), curr_weight);
            }
            if (use_clip_g) {
                std::vector<int> curr_tokens = clip_g_tokenizer.encode(curr_text, on_new_token_cb);
                clip_g_tokens.insert(clip_g_tokens.end(), curr_tokens.begin(), curr_tokens.end());
                clip_g_weights.insert(clip_g_weights.end(), curr_tokens.size(), curr_weight);
            }
            if (use_t5) {
                std::vector<int> curr_tokens = t5_tokenizer.Encode(curr_text, true);
                t5_tokens.insert(t5_tokens.end(), curr_tokens.begin(), curr_tokens.end());
                t5_weights.insert(t5_weights.end(), curr_tokens.size(), curr_weight);
            }
        }

<<<<<<< HEAD
        if (use_clip_l) {
            clip_l_tokenizer.pad_tokens(clip_l_tokens, clip_l_weights, max_length, padding);
        }
        if (use_clip_g) {
            clip_g_tokenizer.pad_tokens(clip_g_tokens, clip_g_weights, max_length, padding);
        }
        if (use_t5) {
            t5_tokenizer.pad_tokens(t5_tokens, t5_weights, NULL, max_length, padding);
        }
=======
        clip_l_tokenizer.pad_tokens(clip_l_tokens, clip_l_weights, max_length, padding);
        clip_g_tokenizer.pad_tokens(clip_g_tokens, clip_g_weights, max_length, padding);
        t5_tokenizer.pad_tokens(t5_tokens, t5_weights, nullptr, max_length, padding);
>>>>>>> 69b9511c

        // for (int i = 0; i < clip_l_tokens.size(); i++) {
        //     std::cout << clip_l_tokens[i] << ":" << clip_l_weights[i] << ", ";
        // }
        // std::cout << std::endl;

        // for (int i = 0; i < clip_g_tokens.size(); i++) {
        //     std::cout << clip_g_tokens[i] << ":" << clip_g_weights[i] << ", ";
        // }
        // std::cout << std::endl;

        // for (int i = 0; i < t5_tokens.size(); i++) {
        //     std::cout << t5_tokens[i] << ":" << t5_weights[i] << ", ";
        // }
        // std::cout << std::endl;

        return {{clip_l_tokens, clip_l_weights}, {clip_g_tokens, clip_g_weights}, {t5_tokens, t5_weights}};
    }

    SDCondition get_learned_condition_common(ggml_context* work_ctx,
                                             int n_threads,
                                             std::vector<std::pair<std::vector<int>, std::vector<float>>> token_and_weights,
                                             int clip_skip,
                                             bool zero_out_masked = false) {
        auto& clip_l_tokens  = token_and_weights[0].first;
        auto& clip_l_weights = token_and_weights[0].second;
        auto& clip_g_tokens  = token_and_weights[1].first;
        auto& clip_g_weights = token_and_weights[1].second;
        auto& t5_tokens      = token_and_weights[2].first;
        auto& t5_weights     = token_and_weights[2].second;

        if (clip_skip <= 0) {
            clip_skip = 2;
        }

        int64_t t0                                 = ggml_time_ms();
        struct ggml_tensor* hidden_states          = nullptr;  // [N, n_token*2, 4096]
        struct ggml_tensor* chunk_hidden_states    = nullptr;  // [n_token*2, 4096]
        struct ggml_tensor* chunk_hidden_states_l  = nullptr;  // [n_token, hidden_size_l]
        struct ggml_tensor* chunk_hidden_states_g  = nullptr;  // [n_token, hidden_size_g]
        struct ggml_tensor* chunk_hidden_states_t5 = nullptr;  // [n_token, hidden_size_t5]
        struct ggml_tensor* pooled                 = nullptr;
        struct ggml_tensor* pooled_l               = nullptr;  // [768,]
        struct ggml_tensor* pooled_g               = nullptr;  // [1280,]
        std::vector<float> hidden_states_vec;

        size_t chunk_len   = 77;
        size_t chunk_count = std::max(std::max(clip_l_tokens.size(), clip_g_tokens.size()), t5_tokens.size()) / chunk_len;
        for (int chunk_idx = 0; chunk_idx < chunk_count; chunk_idx++) {
            // clip_l
            if (use_clip_l) {
                std::vector<int> chunk_tokens(clip_l_tokens.begin() + chunk_idx * chunk_len,
                                              clip_l_tokens.begin() + (chunk_idx + 1) * chunk_len);
                std::vector<float> chunk_weights(clip_l_weights.begin() + chunk_idx * chunk_len,
                                                 clip_l_weights.begin() + (chunk_idx + 1) * chunk_len);

                auto input_ids       = vector_to_ggml_tensor_i32(work_ctx, chunk_tokens);
                size_t max_token_idx = 0;

                clip_l->compute(n_threads,
                                input_ids,
                                0,
                                nullptr,
                                max_token_idx,
                                false,
                                clip_skip,
                                &chunk_hidden_states_l,
                                work_ctx);
                {
                    auto tensor         = chunk_hidden_states_l;
                    float original_mean = ggml_tensor_mean(tensor);
                    for (int i2 = 0; i2 < tensor->ne[2]; i2++) {
                        for (int i1 = 0; i1 < tensor->ne[1]; i1++) {
                            for (int i0 = 0; i0 < tensor->ne[0]; i0++) {
                                float value = ggml_tensor_get_f32(tensor, i0, i1, i2);
                                value *= chunk_weights[i1];
                                ggml_tensor_set_f32(tensor, value, i0, i1, i2);
                            }
                        }
                    }
                    float new_mean = ggml_tensor_mean(tensor);
                    ggml_tensor_scale(tensor, (original_mean / new_mean));
                }

                if (chunk_idx == 0) {
                    auto it       = std::find(chunk_tokens.begin(), chunk_tokens.end(), clip_l_tokenizer.EOS_TOKEN_ID);
                    max_token_idx = std::min<size_t>(std::distance(chunk_tokens.begin(), it), chunk_tokens.size() - 1);
                    clip_l->compute(n_threads,
                                    input_ids,
                                    0,
                                    nullptr,
                                    max_token_idx,
                                    true,
                                    clip_skip,
                                    &pooled_l,
                                    work_ctx);
                }
            } else {
                chunk_hidden_states_l = ggml_new_tensor_2d(work_ctx, GGML_TYPE_F32, 768, chunk_len);
                ggml_set_f32(chunk_hidden_states_l, 0.f);
                if (chunk_idx == 0) {
                    pooled_l = ggml_new_tensor_1d(work_ctx, GGML_TYPE_F32, 768);
                    ggml_set_f32(pooled_l, 0.f);
                }
            }

            // clip_g
            if (use_clip_g) {
                std::vector<int> chunk_tokens(clip_g_tokens.begin() + chunk_idx * chunk_len,
                                              clip_g_tokens.begin() + (chunk_idx + 1) * chunk_len);
                std::vector<float> chunk_weights(clip_g_weights.begin() + chunk_idx * chunk_len,
                                                 clip_g_weights.begin() + (chunk_idx + 1) * chunk_len);

                auto input_ids       = vector_to_ggml_tensor_i32(work_ctx, chunk_tokens);
                size_t max_token_idx = 0;

                clip_g->compute(n_threads,
                                input_ids,
                                0,
                                nullptr,
                                max_token_idx,
                                false,
                                clip_skip,
                                &chunk_hidden_states_g,
                                work_ctx);

                {
                    auto tensor         = chunk_hidden_states_g;
                    float original_mean = ggml_tensor_mean(tensor);
                    for (int i2 = 0; i2 < tensor->ne[2]; i2++) {
                        for (int i1 = 0; i1 < tensor->ne[1]; i1++) {
                            for (int i0 = 0; i0 < tensor->ne[0]; i0++) {
                                float value = ggml_tensor_get_f32(tensor, i0, i1, i2);
                                value *= chunk_weights[i1];
                                ggml_tensor_set_f32(tensor, value, i0, i1, i2);
                            }
                        }
                    }
                    float new_mean = ggml_tensor_mean(tensor);
                    ggml_tensor_scale(tensor, (original_mean / new_mean));
                }

                if (chunk_idx == 0) {
                    auto it       = std::find(chunk_tokens.begin(), chunk_tokens.end(), clip_g_tokenizer.EOS_TOKEN_ID);
                    max_token_idx = std::min<size_t>(std::distance(chunk_tokens.begin(), it), chunk_tokens.size() - 1);
                    clip_g->compute(n_threads,
                                    input_ids,
                                    0,
                                    nullptr,
                                    max_token_idx,
                                    true,
                                    clip_skip,
                                    &pooled_g,
                                    work_ctx);
                }
            } else {
                chunk_hidden_states_g = ggml_new_tensor_2d(work_ctx, GGML_TYPE_F32, 1280, chunk_len);
                ggml_set_f32(chunk_hidden_states_g, 0.f);
                if (chunk_idx == 0) {
                    pooled_g = ggml_new_tensor_1d(work_ctx, GGML_TYPE_F32, 1280);
                    ggml_set_f32(pooled_g, 0.f);
                }
            }

            // t5
            if (use_t5) {
                std::vector<int> chunk_tokens(t5_tokens.begin() + chunk_idx * chunk_len,
                                              t5_tokens.begin() + (chunk_idx + 1) * chunk_len);
                std::vector<float> chunk_weights(t5_weights.begin() + chunk_idx * chunk_len,
                                                 t5_weights.begin() + (chunk_idx + 1) * chunk_len);

                auto input_ids = vector_to_ggml_tensor_i32(work_ctx, chunk_tokens);

                t5->compute(n_threads,
                            input_ids,
                            nullptr,
                            &chunk_hidden_states_t5,
                            work_ctx);
                {
                    auto tensor         = chunk_hidden_states_t5;
                    float original_mean = ggml_tensor_mean(tensor);
                    for (int i2 = 0; i2 < tensor->ne[2]; i2++) {
                        for (int i1 = 0; i1 < tensor->ne[1]; i1++) {
                            for (int i0 = 0; i0 < tensor->ne[0]; i0++) {
                                float value = ggml_tensor_get_f32(tensor, i0, i1, i2);
                                value *= chunk_weights[i1];
                                ggml_tensor_set_f32(tensor, value, i0, i1, i2);
                            }
                        }
                    }
                    float new_mean = ggml_tensor_mean(tensor);
                    ggml_tensor_scale(tensor, (original_mean / new_mean));
                }
            } else {
                chunk_hidden_states_t5 = ggml_new_tensor_2d(work_ctx, GGML_TYPE_F32, 4096, 0);
            }

            auto chunk_hidden_states_lg_pad = ggml_new_tensor_3d(work_ctx,
                                                                 chunk_hidden_states_l->type,
                                                                 4096,
                                                                 chunk_hidden_states_l->ne[1],
                                                                 chunk_hidden_states_l->ne[2]);  // [n_token, 4096]

            for (int i2 = 0; i2 < chunk_hidden_states_lg_pad->ne[2]; i2++) {
                for (int i1 = 0; i1 < chunk_hidden_states_lg_pad->ne[1]; i1++) {
                    for (int i0 = 0; i0 < chunk_hidden_states_lg_pad->ne[0]; i0++) {
                        float value = 0.f;
                        if (i0 < chunk_hidden_states_l->ne[0]) {
                            value = ggml_tensor_get_f32(chunk_hidden_states_l, i0, i1, i2);
                        } else if (i0 < chunk_hidden_states_l->ne[0] + chunk_hidden_states_g->ne[0]) {
                            value = ggml_tensor_get_f32(chunk_hidden_states_g, i0 - chunk_hidden_states_l->ne[0], i1, i2);
                        }
                        ggml_tensor_set_f32(chunk_hidden_states_lg_pad, value, i0, i1, i2);
                    }
                }
            }

            chunk_hidden_states = ggml_tensor_concat(work_ctx, chunk_hidden_states_lg_pad, chunk_hidden_states_t5, 1);  // [n_token*2, 4096]

            if (chunk_idx == 0) {
                pooled = ggml_tensor_concat(work_ctx, pooled_l, pooled_g, 0);  // [768 + 1280]
            }

            int64_t t1 = ggml_time_ms();
            LOG_DEBUG("computing condition graph completed, taking %" PRId64 " ms", t1 - t0);
            if (zero_out_masked) {
                float* vec = (float*)chunk_hidden_states->data;
                for (int i = 0; i < ggml_nelements(chunk_hidden_states); i++) {
                    vec[i] = 0;
                }
            }

            hidden_states_vec.insert(hidden_states_vec.end(),
                                     (float*)chunk_hidden_states->data,
                                     ((float*)chunk_hidden_states->data) + ggml_nelements(chunk_hidden_states));
        }

<<<<<<< HEAD
        if (hidden_states_vec.size() > 0) {
            hidden_states = vector_to_ggml_tensor(work_ctx, hidden_states_vec);
            hidden_states = ggml_reshape_2d(work_ctx,
                                            hidden_states,
                                            chunk_hidden_states->ne[0],
                                            ggml_nelements(hidden_states) / chunk_hidden_states->ne[0]);
        } else {
            hidden_states = ggml_new_tensor_2d(work_ctx, GGML_TYPE_F32, 4096, 0);
        }
        if (pooled == NULL) {
            pooled = ggml_new_tensor_1d(work_ctx, GGML_TYPE_F32, 2048);
            ggml_set_f32(pooled, 0.f);
        }
        return SDCondition(hidden_states, pooled, NULL);
=======
        hidden_states = vector_to_ggml_tensor(work_ctx, hidden_states_vec);
        hidden_states = ggml_reshape_2d(work_ctx,
                                        hidden_states,
                                        chunk_hidden_states->ne[0],
                                        ggml_nelements(hidden_states) / chunk_hidden_states->ne[0]);
        return {hidden_states, pooled, nullptr};
>>>>>>> 69b9511c
    }

    SDCondition get_learned_condition(ggml_context* work_ctx,
                                      int n_threads,
                                      const ConditionerParams& conditioner_params) override {
        auto tokens_and_weights = tokenize(conditioner_params.text, 77, true);
        return get_learned_condition_common(work_ctx,
                                            n_threads,
                                            tokens_and_weights,
                                            conditioner_params.clip_skip,
                                            conditioner_params.zero_out_masked);
    }
};

struct FluxCLIPEmbedder : public Conditioner {
    CLIPTokenizer clip_l_tokenizer;
    T5UniGramTokenizer t5_tokenizer;
    std::shared_ptr<CLIPTextModelRunner> clip_l;
    std::shared_ptr<T5Runner> t5;
    size_t chunk_len = 256;

    bool use_clip_l = false;
    bool use_t5     = false;

    FluxCLIPEmbedder(ggml_backend_t backend,
                     bool offload_params_to_cpu,
                     const String2GGMLType& tensor_types = {}) {
        for (auto pair : tensor_types) {
            if (pair.first.find("text_encoders.clip_l") != std::string::npos) {
                use_clip_l = true;
            } else if (pair.first.find("text_encoders.t5xxl") != std::string::npos) {
                use_t5 = true;
            }
        }

        if (!use_clip_l && !use_t5) {
            LOG_WARN("IMPORTANT NOTICE: No text encoders provided, cannot process prompts!");
            return;
        }

        if (use_clip_l) {
            clip_l = std::make_shared<CLIPTextModelRunner>(backend, offload_params_to_cpu, tensor_types, "text_encoders.clip_l.transformer.text_model", OPENAI_CLIP_VIT_L_14, true);
        } else {
            LOG_WARN("clip_l text encoder not found! Prompt adherence might be degraded.");
        }
        if (use_t5) {
            t5 = std::make_shared<T5Runner>(backend, offload_params_to_cpu, tensor_types, "text_encoders.t5xxl.transformer");
        } else {
            LOG_WARN("t5xxl text encoder not found! Prompt adherence might be degraded.");
        }
    }

<<<<<<< HEAD
    void get_param_tensors(std::map<std::string, struct ggml_tensor*>& tensors) {
        if (use_clip_l) {
            clip_l->get_param_tensors(tensors, "text_encoders.clip_l.transformer.text_model");
        }
        if (use_t5) {
            t5->get_param_tensors(tensors, "text_encoders.t5xxl.transformer");
        }
    }

    void alloc_params_buffer() {
        if (use_clip_l) {
            clip_l->alloc_params_buffer();
        }
        if (use_t5) {
            t5->alloc_params_buffer();
        }
    }

    void free_params_buffer() {
        if (use_clip_l) {
            clip_l->free_params_buffer();
        }
        if (use_t5) {
            t5->free_params_buffer();
        }
    }

    size_t get_params_buffer_size() {
        size_t buffer_size = 0;
        if (use_clip_l) {
            buffer_size += clip_l->get_params_buffer_size();
        }
        if (use_t5) {
            buffer_size += t5->get_params_buffer_size();
        }
=======
    void get_param_tensors(std::map<std::string, struct ggml_tensor*>& tensors) override {
        clip_l->get_param_tensors(tensors, "text_encoders.clip_l.transformer.text_model");
        t5->get_param_tensors(tensors, "text_encoders.t5xxl.transformer");
    }

    void alloc_params_buffer() override {
        clip_l->alloc_params_buffer();
        t5->alloc_params_buffer();
    }

    void free_params_buffer() override {
        clip_l->free_params_buffer();
        t5->free_params_buffer();
    }

    size_t get_params_buffer_size() override {
        size_t buffer_size = clip_l->get_params_buffer_size();
        buffer_size += t5->get_params_buffer_size();
>>>>>>> 69b9511c
        return buffer_size;
    }

    std::vector<std::pair<std::vector<int>, std::vector<float>>> tokenize(std::string text,
                                                                          size_t max_length = 0,
                                                                          bool padding      = false) {
        auto parsed_attention = parse_prompt_attention(text);

        {
            std::stringstream ss;
            ss << "[";
            for (const auto& item : parsed_attention) {
                ss << "['" << item.first << "', " << item.second << "], ";
            }
            ss << "]";
            LOG_DEBUG("parse '%s' to %s", text.c_str(), ss.str().c_str());
        }

        auto on_new_token_cb = [&](std::string& str, std::vector<int32_t>& bpe_tokens) -> bool {
            return false;
        };

        std::vector<int> clip_l_tokens;
        std::vector<float> clip_l_weights;
        std::vector<int> t5_tokens;
        std::vector<float> t5_weights;
        for (const auto& item : parsed_attention) {
            const std::string& curr_text = item.first;
            float curr_weight            = item.second;
            if (use_clip_l) {
                std::vector<int> curr_tokens = clip_l_tokenizer.encode(curr_text, on_new_token_cb);
                clip_l_tokens.insert(clip_l_tokens.end(), curr_tokens.begin(), curr_tokens.end());
                clip_l_weights.insert(clip_l_weights.end(), curr_tokens.size(), curr_weight);
            }
            if (use_t5) {
                std::vector<int> curr_tokens = t5_tokenizer.Encode(curr_text, true);
                t5_tokens.insert(t5_tokens.end(), curr_tokens.begin(), curr_tokens.end());
                t5_weights.insert(t5_weights.end(), curr_tokens.size(), curr_weight);
            }
        }
        if (use_clip_l) {
            clip_l_tokenizer.pad_tokens(clip_l_tokens, clip_l_weights, 77, padding);
        }
        if (use_t5) {
            t5_tokenizer.pad_tokens(t5_tokens, t5_weights, NULL, max_length, padding);
        }
<<<<<<< HEAD
=======

        clip_l_tokenizer.pad_tokens(clip_l_tokens, clip_l_weights, 77, padding);
        t5_tokenizer.pad_tokens(t5_tokens, t5_weights, nullptr, max_length, padding);
>>>>>>> 69b9511c

        // for (int i = 0; i < clip_l_tokens.size(); i++) {
        //     std::cout << clip_l_tokens[i] << ":" << clip_l_weights[i] << ", ";
        // }
        // std::cout << std::endl;

        // for (int i = 0; i < t5_tokens.size(); i++) {
        //     std::cout << t5_tokens[i] << ":" << t5_weights[i] << ", ";
        // }
        // std::cout << std::endl;

        return {{clip_l_tokens, clip_l_weights}, {t5_tokens, t5_weights}};
    }

    SDCondition get_learned_condition_common(ggml_context* work_ctx,
                                             int n_threads,
                                             std::vector<std::pair<std::vector<int>, std::vector<float>>> token_and_weights,
                                             int clip_skip,
                                             bool zero_out_masked = false) {
        auto& clip_l_tokens  = token_and_weights[0].first;
        auto& clip_l_weights = token_and_weights[0].second;
        auto& t5_tokens      = token_and_weights[1].first;
        auto& t5_weights     = token_and_weights[1].second;

        if (clip_skip <= 0) {
            clip_skip = 2;
        }

        int64_t t0                              = ggml_time_ms();
        struct ggml_tensor* hidden_states       = nullptr;  // [N, n_token, 4096]
        struct ggml_tensor* chunk_hidden_states = nullptr;  // [n_token, 4096]
        struct ggml_tensor* pooled              = nullptr;  // [768,]
        std::vector<float> hidden_states_vec;

        size_t chunk_count = std::max(clip_l_tokens.size() > 0 ? chunk_len : 0, t5_tokens.size()) / chunk_len;
        for (int chunk_idx = 0; chunk_idx < chunk_count; chunk_idx++) {
            // clip_l
            if (chunk_idx == 0) {
                if (use_clip_l) {
                    size_t chunk_len_l = 77;
                    std::vector<int> chunk_tokens(clip_l_tokens.begin(),
                                                  clip_l_tokens.begin() + chunk_len_l);
                    std::vector<float> chunk_weights(clip_l_weights.begin(),
                                                     clip_l_weights.begin() + chunk_len_l);

                    auto input_ids       = vector_to_ggml_tensor_i32(work_ctx, chunk_tokens);
                    size_t max_token_idx = 0;

                    auto it       = std::find(chunk_tokens.begin(), chunk_tokens.end(), clip_l_tokenizer.EOS_TOKEN_ID);
                    max_token_idx = std::min<size_t>(std::distance(chunk_tokens.begin(), it), chunk_tokens.size() - 1);

<<<<<<< HEAD
                    clip_l->compute(n_threads,
                                    input_ids,
                                    0,
                                    NULL,
                                    max_token_idx,
                                    true,
                                    clip_skip,
                                    &pooled,
                                    work_ctx);
                }
=======
                clip_l->compute(n_threads,
                                input_ids,
                                0,
                                nullptr,
                                max_token_idx,
                                true,
                                clip_skip,
                                &pooled,
                                work_ctx);
>>>>>>> 69b9511c
            }

            // t5
            if (use_t5) {
                std::vector<int> chunk_tokens(t5_tokens.begin() + chunk_idx * chunk_len,
                                              t5_tokens.begin() + (chunk_idx + 1) * chunk_len);
                std::vector<float> chunk_weights(t5_weights.begin() + chunk_idx * chunk_len,
                                                 t5_weights.begin() + (chunk_idx + 1) * chunk_len);

                auto input_ids = vector_to_ggml_tensor_i32(work_ctx, chunk_tokens);

                t5->compute(n_threads,
                            input_ids,
                            nullptr,
                            &chunk_hidden_states,
                            work_ctx);
                {
                    auto tensor         = chunk_hidden_states;
                    float original_mean = ggml_tensor_mean(tensor);
                    for (int i2 = 0; i2 < tensor->ne[2]; i2++) {
                        for (int i1 = 0; i1 < tensor->ne[1]; i1++) {
                            for (int i0 = 0; i0 < tensor->ne[0]; i0++) {
                                float value = ggml_tensor_get_f32(tensor, i0, i1, i2);
                                value *= chunk_weights[i1];
                                ggml_tensor_set_f32(tensor, value, i0, i1, i2);
                            }
                        }
                    }
                    float new_mean = ggml_tensor_mean(tensor);
                    ggml_tensor_scale(tensor, (original_mean / new_mean));
                }
            } else {
                chunk_hidden_states = ggml_new_tensor_2d(work_ctx, GGML_TYPE_F32, 4096, chunk_len);
                ggml_set_f32(chunk_hidden_states, 0.f);
            }

            int64_t t1 = ggml_time_ms();
            LOG_DEBUG("computing condition graph completed, taking %" PRId64 " ms", t1 - t0);
            if (zero_out_masked) {
                float* vec = (float*)chunk_hidden_states->data;
                for (int i = 0; i < ggml_nelements(chunk_hidden_states); i++) {
                    vec[i] = 0;
                }
            }

            hidden_states_vec.insert(hidden_states_vec.end(),
                                     (float*)chunk_hidden_states->data,
                                     ((float*)chunk_hidden_states->data) + ggml_nelements(chunk_hidden_states));
        }

<<<<<<< HEAD
        if (hidden_states_vec.size() > 0) {
            hidden_states = vector_to_ggml_tensor(work_ctx, hidden_states_vec);
            hidden_states = ggml_reshape_2d(work_ctx,
                                            hidden_states,
                                            chunk_hidden_states->ne[0],
                                            ggml_nelements(hidden_states) / chunk_hidden_states->ne[0]);
        } else {
            hidden_states = ggml_new_tensor_2d(work_ctx, GGML_TYPE_F32, 4096, 256);
            ggml_set_f32(hidden_states, 0.f);
        }
        if (pooled == NULL) {
            pooled = ggml_new_tensor_1d(work_ctx, GGML_TYPE_F32, 768);
            ggml_set_f32(pooled, 0.f);
        }
        return SDCondition(hidden_states, pooled, NULL);
=======
        hidden_states = vector_to_ggml_tensor(work_ctx, hidden_states_vec);
        hidden_states = ggml_reshape_2d(work_ctx,
                                        hidden_states,
                                        chunk_hidden_states->ne[0],
                                        ggml_nelements(hidden_states) / chunk_hidden_states->ne[0]);
        return {hidden_states, pooled, nullptr};
>>>>>>> 69b9511c
    }

    SDCondition get_learned_condition(ggml_context* work_ctx,
                                      int n_threads,
                                      const ConditionerParams& conditioner_params) override {
        auto tokens_and_weights = tokenize(conditioner_params.text, chunk_len, true);
        return get_learned_condition_common(work_ctx,
                                            n_threads,
                                            tokens_and_weights,
                                            conditioner_params.clip_skip,
                                            conditioner_params.zero_out_masked);
    }
};

struct T5CLIPEmbedder : public Conditioner {
    T5UniGramTokenizer t5_tokenizer;
    std::shared_ptr<T5Runner> t5;
    size_t chunk_len = 512;
    bool use_mask    = false;
    int mask_pad     = 1;
    bool use_t5      = false;


    T5CLIPEmbedder(ggml_backend_t backend,
                   bool offload_params_to_cpu,
                   const String2GGMLType& tensor_types = {},
                   bool use_mask                       = false,
                   int mask_pad                        = 1,
                   bool is_umt5                        = false)
        : use_mask(use_mask), mask_pad(mask_pad), t5_tokenizer(is_umt5) {
        for (auto pair : tensor_types) {
            if (pair.first.find("text_encoders.t5xxl") != std::string::npos) {
                use_t5 = true;
            }
        }

        if (!use_t5) {
            LOG_WARN("IMPORTANT NOTICE: No text encoders provided, cannot process prompts!");
            return;
        } else {
            t5 = std::make_shared<T5Runner>(backend, offload_params_to_cpu, tensor_types, "text_encoders.t5xxl.transformer", is_umt5);
        }
    }

<<<<<<< HEAD
    void get_param_tensors(std::map<std::string, struct ggml_tensor*>& tensors) {
        if (use_t5) {
            t5->get_param_tensors(tensors, "text_encoders.t5xxl.transformer");
        }
    }

    void alloc_params_buffer() {
        if (use_t5) {
            t5->alloc_params_buffer();
        }
    }

    void free_params_buffer() {
        if (use_t5) {
            t5->free_params_buffer();
        }
=======
    void get_param_tensors(std::map<std::string, struct ggml_tensor*>& tensors) override {
        t5->get_param_tensors(tensors, "text_encoders.t5xxl.transformer");
    }

    void alloc_params_buffer() override {
        t5->alloc_params_buffer();
    }

    void free_params_buffer() override {
        t5->free_params_buffer();
>>>>>>> 69b9511c
    }

    size_t get_params_buffer_size() override {
        size_t buffer_size = 0;
        if (use_t5) {
            buffer_size += t5->get_params_buffer_size();
        }
        return buffer_size;
    }

    std::tuple<std::vector<int>, std::vector<float>, std::vector<float>> tokenize(std::string text,
                                                                                  size_t max_length = 0,
                                                                                  bool padding      = false) {
        auto parsed_attention = parse_prompt_attention(text);

        {
            std::stringstream ss;
            ss << "[";
            for (const auto& item : parsed_attention) {
                ss << "['" << item.first << "', " << item.second << "], ";
            }
            ss << "]";
            LOG_DEBUG("parse '%s' to %s", text.c_str(), ss.str().c_str());
        }

        auto on_new_token_cb = [&](std::string& str, std::vector<int32_t>& bpe_tokens) -> bool {
            return false;
        };

        std::vector<int> t5_tokens;
        std::vector<float> t5_weights;
        std::vector<float> t5_mask;
        if (use_t5) {
            for (const auto& item : parsed_attention) {
                const std::string& curr_text = item.first;
                float curr_weight            = item.second;

                std::vector<int> curr_tokens = t5_tokenizer.Encode(curr_text, true);
                t5_tokens.insert(t5_tokens.end(), curr_tokens.begin(), curr_tokens.end());
                t5_weights.insert(t5_weights.end(), curr_tokens.size(), curr_weight);
            }

            t5_tokenizer.pad_tokens(t5_tokens, t5_weights, &t5_mask, max_length, padding);
        }
        return {t5_tokens, t5_weights, t5_mask};
    }

    void modify_mask_to_attend_padding(struct ggml_tensor* mask, int max_seq_length, int num_extra_padding = 8) {
        float* mask_data = (float*)mask->data;
        int num_pad      = 0;
        for (int64_t i = 0; i < max_seq_length; i++) {
            if (num_pad >= num_extra_padding) {
                break;
            }
            if (std::isinf(mask_data[i])) {
                mask_data[i] = 0;
                ++num_pad;
            }
        }
        // LOG_DEBUG("PAD: %d", num_pad);
    }

    SDCondition get_learned_condition_common(ggml_context* work_ctx,
                                             int n_threads,
                                             std::tuple<std::vector<int>, std::vector<float>, std::vector<float>> token_and_weights,
                                             int clip_skip,
                                             bool zero_out_masked = false) {
        auto& t5_tokens        = std::get<0>(token_and_weights);
        auto& t5_weights       = std::get<1>(token_and_weights);
        auto& t5_attn_mask_vec = std::get<2>(token_and_weights);

        int64_t t0                              = ggml_time_ms();
        struct ggml_tensor* hidden_states       = nullptr;  // [N, n_token, 4096]
        struct ggml_tensor* chunk_hidden_states = nullptr;  // [n_token, 4096]
        struct ggml_tensor* pooled              = nullptr;
        struct ggml_tensor* t5_attn_mask        = vector_to_ggml_tensor(work_ctx, t5_attn_mask_vec);  // [n_token]

        std::vector<float> hidden_states_vec;

        size_t chunk_count = t5_tokens.size() / chunk_len;
        for (int chunk_idx = 0; chunk_idx < chunk_count; chunk_idx++) {
            // t5
<<<<<<< HEAD

            if (use_t5) {
                std::vector<int> chunk_tokens(t5_tokens.begin() + chunk_idx * chunk_len,
                                              t5_tokens.begin() + (chunk_idx + 1) * chunk_len);
                std::vector<float> chunk_weights(t5_weights.begin() + chunk_idx * chunk_len,
                                                 t5_weights.begin() + (chunk_idx + 1) * chunk_len);
                std::vector<float> chunk_mask(t5_attn_mask_vec.begin() + chunk_idx * chunk_len,
                                              t5_attn_mask_vec.begin() + (chunk_idx + 1) * chunk_len);

                auto input_ids          = vector_to_ggml_tensor_i32(work_ctx, chunk_tokens);
                auto t5_attn_mask_chunk = use_mask ? vector_to_ggml_tensor(work_ctx, chunk_mask) : NULL;
                t5->compute(n_threads,
                            input_ids,
                            t5_attn_mask_chunk,
                            &chunk_hidden_states,
                            work_ctx);
                {
                    auto tensor         = chunk_hidden_states;
                    float original_mean = ggml_tensor_mean(tensor);
                    for (int i2 = 0; i2 < tensor->ne[2]; i2++) {
                        for (int i1 = 0; i1 < tensor->ne[1]; i1++) {
                            for (int i0 = 0; i0 < tensor->ne[0]; i0++) {
                                float value = ggml_tensor_get_f32(tensor, i0, i1, i2);
                                value *= chunk_weights[i1];
                                ggml_tensor_set_f32(tensor, value, i0, i1, i2);
                            }
=======
            std::vector<int> chunk_tokens(t5_tokens.begin() + chunk_idx * chunk_len,
                                          t5_tokens.begin() + (chunk_idx + 1) * chunk_len);
            std::vector<float> chunk_weights(t5_weights.begin() + chunk_idx * chunk_len,
                                             t5_weights.begin() + (chunk_idx + 1) * chunk_len);
            std::vector<float> chunk_mask(t5_attn_mask_vec.begin() + chunk_idx * chunk_len,
                                          t5_attn_mask_vec.begin() + (chunk_idx + 1) * chunk_len);

            auto input_ids          = vector_to_ggml_tensor_i32(work_ctx, chunk_tokens);
            auto t5_attn_mask_chunk = use_mask ? vector_to_ggml_tensor(work_ctx, chunk_mask) : nullptr;

            t5->compute(n_threads,
                        input_ids,
                        t5_attn_mask_chunk,
                        &chunk_hidden_states,
                        work_ctx);
            {
                auto tensor         = chunk_hidden_states;
                float original_mean = ggml_tensor_mean(tensor);
                for (int i2 = 0; i2 < tensor->ne[2]; i2++) {
                    for (int i1 = 0; i1 < tensor->ne[1]; i1++) {
                        for (int i0 = 0; i0 < tensor->ne[0]; i0++) {
                            float value = ggml_tensor_get_f32(tensor, i0, i1, i2);
                            value *= chunk_weights[i1];
                            ggml_tensor_set_f32(tensor, value, i0, i1, i2);
>>>>>>> 69b9511c
                        }
                    }
                    float new_mean = ggml_tensor_mean(tensor);
                    ggml_tensor_scale(tensor, (original_mean / new_mean));
                }
                if (zero_out_masked) {
                    auto tensor = chunk_hidden_states;
                    for (int i2 = 0; i2 < tensor->ne[2]; i2++) {
                        for (int i1 = 0; i1 < tensor->ne[1]; i1++) {
                            for (int i0 = 0; i0 < tensor->ne[0]; i0++) {
                                if (chunk_mask[i1] < 0.f) {
                                    ggml_tensor_set_f32(tensor, 0.f, i0, i1, i2);
                                }
                            }
                        }
                    }
                }
            } else {
                chunk_hidden_states = ggml_new_tensor_2d(work_ctx, GGML_TYPE_F32, 4096, chunk_len);
                ggml_set_f32(chunk_hidden_states, 0.f);
                t5_attn_mask = ggml_new_tensor_1d(work_ctx, GGML_TYPE_F32, chunk_len);
                ggml_set_f32(t5_attn_mask, -HUGE_VALF);
            }

            int64_t t1 = ggml_time_ms();
            LOG_DEBUG("computing condition graph completed, taking %" PRId64 " ms", t1 - t0);

            hidden_states_vec.insert(hidden_states_vec.end(),
                                     (float*)chunk_hidden_states->data,
                                     ((float*)chunk_hidden_states->data) + ggml_nelements(chunk_hidden_states));
        }

        if (hidden_states_vec.size() > 0) {
            hidden_states = vector_to_ggml_tensor(work_ctx, hidden_states_vec);
            hidden_states = ggml_reshape_2d(work_ctx,
                                            hidden_states,
                                            chunk_hidden_states->ne[0],
                                            ggml_nelements(hidden_states) / chunk_hidden_states->ne[0]);
        } else {
            // TODO: maybe precompute embeddings for <pad> token and fill with that instead? (proper uncond)
            hidden_states = ggml_new_tensor_2d(work_ctx, GGML_TYPE_F32, 4096, chunk_len);
            ggml_set_f32(hidden_states, 0.f);
            t5_attn_mask = ggml_new_tensor_1d(work_ctx, GGML_TYPE_F32, chunk_len);
            ggml_set_f32(t5_attn_mask, -HUGE_VALF);
        }

        modify_mask_to_attend_padding(t5_attn_mask, ggml_nelements(t5_attn_mask), mask_pad);

        return {hidden_states, t5_attn_mask, nullptr};
    }

    SDCondition get_learned_condition(ggml_context* work_ctx,
                                      int n_threads,
                                      const ConditionerParams& conditioner_params) override {
        auto tokens_and_weights = tokenize(conditioner_params.text, chunk_len, true);
        return get_learned_condition_common(work_ctx,
                                            n_threads,
                                            tokens_and_weights,
                                            conditioner_params.clip_skip,
                                            conditioner_params.zero_out_masked);
    }
};

struct Qwen2_5_VLCLIPEmbedder : public Conditioner {
    Qwen::Qwen2Tokenizer tokenizer;
    std::shared_ptr<Qwen::Qwen2_5_VLRunner> qwenvl;

    Qwen2_5_VLCLIPEmbedder(ggml_backend_t backend,
                           bool offload_params_to_cpu,
                           const String2GGMLType& tensor_types = {},
                           const std::string prefix            = "",
                           bool enable_vision                  = false) {
        qwenvl = std::make_shared<Qwen::Qwen2_5_VLRunner>(backend,
                                                          offload_params_to_cpu,
                                                          tensor_types,
                                                          "text_encoders.qwen2vl",
                                                          enable_vision);
    }

    void get_param_tensors(std::map<std::string, struct ggml_tensor*>& tensors) override {
        qwenvl->get_param_tensors(tensors, "text_encoders.qwen2vl");
    }

    void alloc_params_buffer() override {
        qwenvl->alloc_params_buffer();
    }

    void free_params_buffer() override {
        qwenvl->free_params_buffer();
    }

    size_t get_params_buffer_size() override {
        size_t buffer_size = 0;
        buffer_size += qwenvl->get_params_buffer_size();
        return buffer_size;
    }

    std::tuple<std::vector<int>, std::vector<float>> tokenize(std::string text,
                                                              size_t max_length           = 0,
                                                              size_t system_prompt_length = 0,
                                                              bool padding                = false) {
        std::vector<std::pair<std::string, float>> parsed_attention;
        if (system_prompt_length > 0) {
            parsed_attention.emplace_back(text.substr(0, system_prompt_length), 1.f);
            auto new_parsed_attention = parse_prompt_attention(text.substr(system_prompt_length, text.size() - system_prompt_length));
            parsed_attention.insert(parsed_attention.end(),
                                    new_parsed_attention.begin(),
                                    new_parsed_attention.end());
        } else {
            parsed_attention = parse_prompt_attention(text);
        }

        {
            std::stringstream ss;
            ss << "[";
            for (const auto& item : parsed_attention) {
                ss << "['" << item.first << "', " << item.second << "], ";
            }
            ss << "]";
            LOG_DEBUG("parse '%s' to %s", text.c_str(), ss.str().c_str());
        }

        std::vector<int> tokens;
        std::vector<float> weights;
        for (const auto& item : parsed_attention) {
            const std::string& curr_text = item.first;
            float curr_weight            = item.second;
            std::vector<int> curr_tokens = tokenizer.tokenize(curr_text, nullptr);
            tokens.insert(tokens.end(), curr_tokens.begin(), curr_tokens.end());
            weights.insert(weights.end(), curr_tokens.size(), curr_weight);
        }

        tokenizer.pad_tokens(tokens, weights, max_length, padding);

        // for (int i = 0; i < tokens.size(); i++) {
        //     std::cout << tokens[i] << ":" << weights[i] << ", " << i << std::endl;
        // }
        // std::cout << std::endl;

        return {tokens, weights};
    }

    SDCondition get_learned_condition(ggml_context* work_ctx,
                                      int n_threads,
                                      const ConditionerParams& conditioner_params) override {
        std::string prompt;
        std::vector<std::pair<int, ggml_tensor*>> image_embeds;
        size_t system_prompt_length          = 0;
        int prompt_template_encode_start_idx = 34;
        if (qwenvl->enable_vision && conditioner_params.ref_images.size() > 0) {
            LOG_INFO("QwenImageEditPlusPipeline");
            prompt_template_encode_start_idx = 64;
            int image_embed_idx              = 64 + 6;

            int min_pixels          = 384 * 384;
            int max_pixels          = 560 * 560;
            std::string placeholder = "<|image_pad|>";
            std::string img_prompt;

            for (int i = 0; i < conditioner_params.ref_images.size(); i++) {
                sd_image_f32_t image = sd_image_t_to_sd_image_f32_t(*conditioner_params.ref_images[i]);
                double factor        = qwenvl->params.vision.patch_size * qwenvl->params.vision.spatial_merge_size;
                int height           = image.height;
                int width            = image.width;
                int h_bar            = static_cast<int>(std::round(height / factor)) * factor;
                int w_bar            = static_cast<int>(std::round(width / factor)) * factor;

                if (static_cast<double>(h_bar) * w_bar > max_pixels) {
                    double beta = std::sqrt((height * width) / static_cast<double>(max_pixels));
                    h_bar       = std::max(static_cast<int>(factor),
                                           static_cast<int>(std::floor(height / beta / factor)) * static_cast<int>(factor));
                    w_bar       = std::max(static_cast<int>(factor),
                                           static_cast<int>(std::floor(width / beta / factor)) * static_cast<int>(factor));
                } else if (static_cast<double>(h_bar) * w_bar < min_pixels) {
                    double beta = std::sqrt(static_cast<double>(min_pixels) / (height * width));
                    h_bar       = static_cast<int>(std::ceil(height * beta / factor)) * static_cast<int>(factor);
                    w_bar       = static_cast<int>(std::ceil(width * beta / factor)) * static_cast<int>(factor);
                }

                LOG_DEBUG("resize conditioner ref image %d from %dx%d to %dx%d", i, image.height, image.width, h_bar, w_bar);

                sd_image_f32_t resized_image = clip_preprocess(image, w_bar, h_bar);
                free(image.data);
                image.data = nullptr;

                ggml_tensor* image_tensor = ggml_new_tensor_4d(work_ctx, GGML_TYPE_F32, resized_image.width, resized_image.height, 3, 1);
                sd_image_f32_to_tensor(resized_image, image_tensor, false);
                free(resized_image.data);
                resized_image.data = nullptr;

                ggml_tensor* image_embed = nullptr;
                qwenvl->encode_image(n_threads, image_tensor, &image_embed, work_ctx);
                image_embeds.emplace_back(image_embed_idx, image_embed);
                image_embed_idx += 1 + image_embed->ne[1] + 6;

                img_prompt += "Picture " + std::to_string(i + 1) + ": <|vision_start|>";  // [24669, 220, index, 25, 220, 151652]
                int64_t num_image_tokens = image_embed->ne[1];
                img_prompt.reserve(num_image_tokens * placeholder.size());
                for (int j = 0; j < num_image_tokens; j++) {
                    img_prompt += placeholder;
                }
                img_prompt += "<|vision_end|>";
            }

            prompt = "<|im_start|>system\nDescribe the key features of the input image (color, shape, size, texture, objects, background), then explain how the user's text instruction should alter or modify the image. Generate a new image that meets the user's requirements while maintaining consistency with the original input where appropriate.<|im_end|>\n<|im_start|>user\n";

            system_prompt_length = prompt.size();

            prompt += img_prompt;
            prompt += conditioner_params.text;
            prompt += "<|im_end|>\n<|im_start|>assistant\n";
        } else {
            prompt = "<|im_start|>system\nDescribe the image by detailing the color, shape, size, texture, quantity, text, spatial relationships of the objects and background:<|im_end|>\n<|im_start|>user\n" + conditioner_params.text + "<|im_end|>\n<|im_start|>assistant\n";
        }

        auto tokens_and_weights = tokenize(prompt, 0, system_prompt_length, false);
        auto& tokens            = std::get<0>(tokens_and_weights);
        auto& weights           = std::get<1>(tokens_and_weights);

        int64_t t0                        = ggml_time_ms();
        struct ggml_tensor* hidden_states = nullptr;  // [N, n_token, 3584]

        auto input_ids = vector_to_ggml_tensor_i32(work_ctx, tokens);

        qwenvl->compute(n_threads,
                        input_ids,
                        image_embeds,
                        &hidden_states,
                        work_ctx);
        {
            auto tensor         = hidden_states;
            float original_mean = ggml_tensor_mean(tensor);
            for (int i2 = 0; i2 < tensor->ne[2]; i2++) {
                for (int i1 = 0; i1 < tensor->ne[1]; i1++) {
                    for (int i0 = 0; i0 < tensor->ne[0]; i0++) {
                        float value = ggml_tensor_get_f32(tensor, i0, i1, i2);
                        value *= weights[i1];
                        ggml_tensor_set_f32(tensor, value, i0, i1, i2);
                    }
                }
            }
            float new_mean = ggml_tensor_mean(tensor);
            ggml_tensor_scale(tensor, (original_mean / new_mean));
        }

        GGML_ASSERT(hidden_states->ne[1] > prompt_template_encode_start_idx);

        ggml_tensor* new_hidden_states = ggml_new_tensor_3d(work_ctx,
                                                            GGML_TYPE_F32,
                                                            hidden_states->ne[0],
                                                            hidden_states->ne[1] - prompt_template_encode_start_idx,
                                                            hidden_states->ne[2]);

        ggml_tensor_iter(new_hidden_states, [&](ggml_tensor* new_hidden_states, int64_t i0, int64_t i1, int64_t i2, int64_t i3) {
            float value = ggml_tensor_get_f32(hidden_states, i0, i1 + prompt_template_encode_start_idx, i2, i3);
            ggml_tensor_set_f32(new_hidden_states, value, i0, i1, i2, i3);
        });

        int64_t t1 = ggml_time_ms();
        LOG_DEBUG("computing condition graph completed, taking %" PRId64 " ms", t1 - t0);
        return {new_hidden_states, nullptr, nullptr};
    }
};

#endif<|MERGE_RESOLUTION|>--- conflicted
+++ resolved
@@ -668,15 +668,14 @@
     std::shared_ptr<CLIPTextModelRunner> clip_l;
     std::shared_ptr<CLIPTextModelRunner> clip_g;
     std::shared_ptr<T5Runner> t5;
-    bool use_clip_l = false;
-    bool use_clip_g = false;
-    bool use_t5     = false;
 
     SD3CLIPEmbedder(ggml_backend_t backend,
                     bool offload_params_to_cpu,
                     const String2GGMLType& tensor_types = {})
         : clip_g_tokenizer(0) {
-
+        bool use_clip_l = false;
+        bool use_clip_g = false;
+        bool use_t5     = false;
         for (auto pair : tensor_types) {
             if (pair.first.find("text_encoders.clip_l") != std::string::npos) {
                 use_clip_l = true;
@@ -692,93 +691,62 @@
         }
         if (use_clip_l) {
             clip_l = std::make_shared<CLIPTextModelRunner>(backend, offload_params_to_cpu, tensor_types, "text_encoders.clip_l.transformer.text_model", OPENAI_CLIP_VIT_L_14, false);
-        } else {
-            LOG_WARN("clip_l text encoder not found! Prompt adherence might be degraded.");
         }
         if (use_clip_g) {
             clip_g = std::make_shared<CLIPTextModelRunner>(backend, offload_params_to_cpu, tensor_types, "text_encoders.clip_g.transformer.text_model", OPEN_CLIP_VIT_BIGG_14, false);
-        } else {
-            LOG_WARN("clip_g text encoder not found! Prompt adherence might be degraded.");
         }
         if (use_t5) {
             t5 = std::make_shared<T5Runner>(backend, offload_params_to_cpu, tensor_types, "text_encoders.t5xxl.transformer");
-        } else {
-            LOG_WARN("t5xxl text encoder not found! Prompt adherence might be degraded.");
-        }
-    }
-
-<<<<<<< HEAD
-    void get_param_tensors(std::map<std::string, struct ggml_tensor*>& tensors) {
-        if (use_clip_l) {
+        }
+    }
+
+    void get_param_tensors(std::map<std::string, struct ggml_tensor*>& tensors) override {
+        if (clip_l) {
             clip_l->get_param_tensors(tensors, "text_encoders.clip_l.transformer.text_model");
         }
-        if (use_clip_g) {
+        if (clip_g) {
             clip_g->get_param_tensors(tensors, "text_encoders.clip_g.transformer.text_model");
         }
-        if (use_t5) {
+        if (t5) {
             t5->get_param_tensors(tensors, "text_encoders.t5xxl.transformer");
         }
     }
 
-    void alloc_params_buffer() {
-        if (use_clip_l) {
+    void alloc_params_buffer() override {
+        if (clip_l) {
             clip_l->alloc_params_buffer();
         }
-        if (use_clip_g) {
+        if (clip_g) {
             clip_g->alloc_params_buffer();
         }
-        if (use_t5) {
+        if (t5) {
             t5->alloc_params_buffer();
         }
     }
 
-    void free_params_buffer() {
-        if (use_clip_l) {
+    void free_params_buffer() override {
+        if (clip_l) {
             clip_l->free_params_buffer();
         }
-        if (use_clip_g) {
+        if (clip_g) {
             clip_g->free_params_buffer();
         }
-        if (use_t5) {
+        if (t5) {
             t5->free_params_buffer();
         }
     }
 
-    size_t get_params_buffer_size() {
+    size_t get_params_buffer_size() override {
         size_t buffer_size = 0;
-        if (use_clip_l) {
+        if (clip_l) {
             buffer_size += clip_l->get_params_buffer_size();
         }
-        if (use_clip_g) {
+        if (clip_g) {
             buffer_size += clip_g->get_params_buffer_size();
         }
-        if (use_t5) {
+        if (t5) {
             buffer_size += t5->get_params_buffer_size();
         }
-=======
-    void get_param_tensors(std::map<std::string, struct ggml_tensor*>& tensors) override {
-        clip_l->get_param_tensors(tensors, "text_encoders.clip_l.transformer.text_model");
-        clip_g->get_param_tensors(tensors, "text_encoders.clip_g.transformer.text_model");
-        t5->get_param_tensors(tensors, "text_encoders.t5xxl.transformer");
-    }
-
-    void alloc_params_buffer() override {
-        clip_l->alloc_params_buffer();
-        clip_g->alloc_params_buffer();
-        t5->alloc_params_buffer();
-    }
-
-    void free_params_buffer() override {
-        clip_l->free_params_buffer();
-        clip_g->free_params_buffer();
-        t5->free_params_buffer();
-    }
-
-    size_t get_params_buffer_size() override {
-        size_t buffer_size = clip_l->get_params_buffer_size();
-        buffer_size += clip_g->get_params_buffer_size();
-        buffer_size += t5->get_params_buffer_size();
->>>>>>> 69b9511c
         return buffer_size;
     }
 
@@ -810,38 +778,32 @@
         for (const auto& item : parsed_attention) {
             const std::string& curr_text = item.first;
             float curr_weight            = item.second;
-            if (use_clip_l) {
+            if (clip_l) {
                 std::vector<int> curr_tokens = clip_l_tokenizer.encode(curr_text, on_new_token_cb);
                 clip_l_tokens.insert(clip_l_tokens.end(), curr_tokens.begin(), curr_tokens.end());
                 clip_l_weights.insert(clip_l_weights.end(), curr_tokens.size(), curr_weight);
             }
-            if (use_clip_g) {
+            if (clip_g) {
                 std::vector<int> curr_tokens = clip_g_tokenizer.encode(curr_text, on_new_token_cb);
                 clip_g_tokens.insert(clip_g_tokens.end(), curr_tokens.begin(), curr_tokens.end());
                 clip_g_weights.insert(clip_g_weights.end(), curr_tokens.size(), curr_weight);
             }
-            if (use_t5) {
+            if (t5) {
                 std::vector<int> curr_tokens = t5_tokenizer.Encode(curr_text, true);
                 t5_tokens.insert(t5_tokens.end(), curr_tokens.begin(), curr_tokens.end());
                 t5_weights.insert(t5_weights.end(), curr_tokens.size(), curr_weight);
             }
         }
 
-<<<<<<< HEAD
-        if (use_clip_l) {
+        if (clip_l) {
             clip_l_tokenizer.pad_tokens(clip_l_tokens, clip_l_weights, max_length, padding);
         }
-        if (use_clip_g) {
+        if (clip_g) {
             clip_g_tokenizer.pad_tokens(clip_g_tokens, clip_g_weights, max_length, padding);
         }
-        if (use_t5) {
-            t5_tokenizer.pad_tokens(t5_tokens, t5_weights, NULL, max_length, padding);
-        }
-=======
-        clip_l_tokenizer.pad_tokens(clip_l_tokens, clip_l_weights, max_length, padding);
-        clip_g_tokenizer.pad_tokens(clip_g_tokens, clip_g_weights, max_length, padding);
-        t5_tokenizer.pad_tokens(t5_tokens, t5_weights, nullptr, max_length, padding);
->>>>>>> 69b9511c
+        if (t5) {
+            t5_tokenizer.pad_tokens(t5_tokens, t5_weights, nullptr, max_length, padding);
+        }
 
         // for (int i = 0; i < clip_l_tokens.size(); i++) {
         //     std::cout << clip_l_tokens[i] << ":" << clip_l_weights[i] << ", ";
@@ -892,7 +854,7 @@
         size_t chunk_count = std::max(std::max(clip_l_tokens.size(), clip_g_tokens.size()), t5_tokens.size()) / chunk_len;
         for (int chunk_idx = 0; chunk_idx < chunk_count; chunk_idx++) {
             // clip_l
-            if (use_clip_l) {
+            if (clip_l) {
                 std::vector<int> chunk_tokens(clip_l_tokens.begin() + chunk_idx * chunk_len,
                                               clip_l_tokens.begin() + (chunk_idx + 1) * chunk_len);
                 std::vector<float> chunk_weights(clip_l_weights.begin() + chunk_idx * chunk_len,
@@ -949,7 +911,7 @@
             }
 
             // clip_g
-            if (use_clip_g) {
+            if (clip_g) {
                 std::vector<int> chunk_tokens(clip_g_tokens.begin() + chunk_idx * chunk_len,
                                               clip_g_tokens.begin() + (chunk_idx + 1) * chunk_len);
                 std::vector<float> chunk_weights(clip_g_weights.begin() + chunk_idx * chunk_len,
@@ -1007,7 +969,7 @@
             }
 
             // t5
-            if (use_t5) {
+            if (t5) {
                 std::vector<int> chunk_tokens(t5_tokens.begin() + chunk_idx * chunk_len,
                                               t5_tokens.begin() + (chunk_idx + 1) * chunk_len);
                 std::vector<float> chunk_weights(t5_weights.begin() + chunk_idx * chunk_len,
@@ -1079,7 +1041,6 @@
                                      ((float*)chunk_hidden_states->data) + ggml_nelements(chunk_hidden_states));
         }
 
-<<<<<<< HEAD
         if (hidden_states_vec.size() > 0) {
             hidden_states = vector_to_ggml_tensor(work_ctx, hidden_states_vec);
             hidden_states = ggml_reshape_2d(work_ctx,
@@ -1087,21 +1048,14 @@
                                             chunk_hidden_states->ne[0],
                                             ggml_nelements(hidden_states) / chunk_hidden_states->ne[0]);
         } else {
-            hidden_states = ggml_new_tensor_2d(work_ctx, GGML_TYPE_F32, 4096, 0);
-        }
-        if (pooled == NULL) {
+            hidden_states = ggml_new_tensor_2d(work_ctx, GGML_TYPE_F32, 4096, 256);
+            ggml_set_f32(hidden_states, 0.f);
+        }
+        if (pooled == nullptr) {
             pooled = ggml_new_tensor_1d(work_ctx, GGML_TYPE_F32, 2048);
             ggml_set_f32(pooled, 0.f);
         }
-        return SDCondition(hidden_states, pooled, NULL);
-=======
-        hidden_states = vector_to_ggml_tensor(work_ctx, hidden_states_vec);
-        hidden_states = ggml_reshape_2d(work_ctx,
-                                        hidden_states,
-                                        chunk_hidden_states->ne[0],
-                                        ggml_nelements(hidden_states) / chunk_hidden_states->ne[0]);
         return {hidden_states, pooled, nullptr};
->>>>>>> 69b9511c
     }
 
     SDCondition get_learned_condition(ggml_context* work_ctx,
@@ -1123,12 +1077,11 @@
     std::shared_ptr<T5Runner> t5;
     size_t chunk_len = 256;
 
-    bool use_clip_l = false;
-    bool use_t5     = false;
-
     FluxCLIPEmbedder(ggml_backend_t backend,
                      bool offload_params_to_cpu,
                      const String2GGMLType& tensor_types = {}) {
+        bool use_clip_l = false;
+        bool use_t5     = false;
         for (auto pair : tensor_types) {
             if (pair.first.find("text_encoders.clip_l") != std::string::npos) {
                 use_clip_l = true;
@@ -1154,62 +1107,41 @@
         }
     }
 
-<<<<<<< HEAD
-    void get_param_tensors(std::map<std::string, struct ggml_tensor*>& tensors) {
-        if (use_clip_l) {
+    void get_param_tensors(std::map<std::string, struct ggml_tensor*>& tensors) override {
+        if (clip_l) {
             clip_l->get_param_tensors(tensors, "text_encoders.clip_l.transformer.text_model");
         }
-        if (use_t5) {
+        if (t5) {
             t5->get_param_tensors(tensors, "text_encoders.t5xxl.transformer");
         }
     }
 
-    void alloc_params_buffer() {
-        if (use_clip_l) {
+    void alloc_params_buffer() override {
+        if (clip_l) {
             clip_l->alloc_params_buffer();
         }
-        if (use_t5) {
+        if (t5) {
             t5->alloc_params_buffer();
         }
     }
 
-    void free_params_buffer() {
-        if (use_clip_l) {
+    void free_params_buffer() override {
+        if (clip_l) {
             clip_l->free_params_buffer();
         }
-        if (use_t5) {
+        if (t5) {
             t5->free_params_buffer();
         }
     }
 
-    size_t get_params_buffer_size() {
+    size_t get_params_buffer_size() override {
         size_t buffer_size = 0;
-        if (use_clip_l) {
+        if (clip_l) {
             buffer_size += clip_l->get_params_buffer_size();
         }
-        if (use_t5) {
+        if (t5) {
             buffer_size += t5->get_params_buffer_size();
         }
-=======
-    void get_param_tensors(std::map<std::string, struct ggml_tensor*>& tensors) override {
-        clip_l->get_param_tensors(tensors, "text_encoders.clip_l.transformer.text_model");
-        t5->get_param_tensors(tensors, "text_encoders.t5xxl.transformer");
-    }
-
-    void alloc_params_buffer() override {
-        clip_l->alloc_params_buffer();
-        t5->alloc_params_buffer();
-    }
-
-    void free_params_buffer() override {
-        clip_l->free_params_buffer();
-        t5->free_params_buffer();
-    }
-
-    size_t get_params_buffer_size() override {
-        size_t buffer_size = clip_l->get_params_buffer_size();
-        buffer_size += t5->get_params_buffer_size();
->>>>>>> 69b9511c
         return buffer_size;
     }
 
@@ -1239,29 +1171,23 @@
         for (const auto& item : parsed_attention) {
             const std::string& curr_text = item.first;
             float curr_weight            = item.second;
-            if (use_clip_l) {
+            if (clip_l) {
                 std::vector<int> curr_tokens = clip_l_tokenizer.encode(curr_text, on_new_token_cb);
                 clip_l_tokens.insert(clip_l_tokens.end(), curr_tokens.begin(), curr_tokens.end());
                 clip_l_weights.insert(clip_l_weights.end(), curr_tokens.size(), curr_weight);
             }
-            if (use_t5) {
+            if (t5) {
                 std::vector<int> curr_tokens = t5_tokenizer.Encode(curr_text, true);
                 t5_tokens.insert(t5_tokens.end(), curr_tokens.begin(), curr_tokens.end());
                 t5_weights.insert(t5_weights.end(), curr_tokens.size(), curr_weight);
             }
         }
-        if (use_clip_l) {
+        if (clip_l) {
             clip_l_tokenizer.pad_tokens(clip_l_tokens, clip_l_weights, 77, padding);
         }
-        if (use_t5) {
-            t5_tokenizer.pad_tokens(t5_tokens, t5_weights, NULL, max_length, padding);
-        }
-<<<<<<< HEAD
-=======
-
-        clip_l_tokenizer.pad_tokens(clip_l_tokens, clip_l_weights, 77, padding);
-        t5_tokenizer.pad_tokens(t5_tokens, t5_weights, nullptr, max_length, padding);
->>>>>>> 69b9511c
+        if (t5) {
+            t5_tokenizer.pad_tokens(t5_tokens, t5_weights, nullptr, max_length, padding);
+        }
 
         // for (int i = 0; i < clip_l_tokens.size(); i++) {
         //     std::cout << clip_l_tokens[i] << ":" << clip_l_weights[i] << ", ";
@@ -1300,7 +1226,7 @@
         for (int chunk_idx = 0; chunk_idx < chunk_count; chunk_idx++) {
             // clip_l
             if (chunk_idx == 0) {
-                if (use_clip_l) {
+                if (clip_l) {
                     size_t chunk_len_l = 77;
                     std::vector<int> chunk_tokens(clip_l_tokens.begin(),
                                                   clip_l_tokens.begin() + chunk_len_l);
@@ -1313,32 +1239,20 @@
                     auto it       = std::find(chunk_tokens.begin(), chunk_tokens.end(), clip_l_tokenizer.EOS_TOKEN_ID);
                     max_token_idx = std::min<size_t>(std::distance(chunk_tokens.begin(), it), chunk_tokens.size() - 1);
 
-<<<<<<< HEAD
                     clip_l->compute(n_threads,
                                     input_ids,
                                     0,
-                                    NULL,
+                                    nullptr,
                                     max_token_idx,
                                     true,
                                     clip_skip,
                                     &pooled,
                                     work_ctx);
                 }
-=======
-                clip_l->compute(n_threads,
-                                input_ids,
-                                0,
-                                nullptr,
-                                max_token_idx,
-                                true,
-                                clip_skip,
-                                &pooled,
-                                work_ctx);
->>>>>>> 69b9511c
             }
 
             // t5
-            if (use_t5) {
+            if (t5) {
                 std::vector<int> chunk_tokens(t5_tokens.begin() + chunk_idx * chunk_len,
                                               t5_tokens.begin() + (chunk_idx + 1) * chunk_len);
                 std::vector<float> chunk_weights(t5_weights.begin() + chunk_idx * chunk_len,
@@ -1385,7 +1299,6 @@
                                      ((float*)chunk_hidden_states->data) + ggml_nelements(chunk_hidden_states));
         }
 
-<<<<<<< HEAD
         if (hidden_states_vec.size() > 0) {
             hidden_states = vector_to_ggml_tensor(work_ctx, hidden_states_vec);
             hidden_states = ggml_reshape_2d(work_ctx,
@@ -1396,19 +1309,11 @@
             hidden_states = ggml_new_tensor_2d(work_ctx, GGML_TYPE_F32, 4096, 256);
             ggml_set_f32(hidden_states, 0.f);
         }
-        if (pooled == NULL) {
+        if (pooled == nullptr) {
             pooled = ggml_new_tensor_1d(work_ctx, GGML_TYPE_F32, 768);
             ggml_set_f32(pooled, 0.f);
         }
-        return SDCondition(hidden_states, pooled, NULL);
-=======
-        hidden_states = vector_to_ggml_tensor(work_ctx, hidden_states_vec);
-        hidden_states = ggml_reshape_2d(work_ctx,
-                                        hidden_states,
-                                        chunk_hidden_states->ne[0],
-                                        ggml_nelements(hidden_states) / chunk_hidden_states->ne[0]);
         return {hidden_states, pooled, nullptr};
->>>>>>> 69b9511c
     }
 
     SDCondition get_learned_condition(ggml_context* work_ctx,
@@ -1429,8 +1334,7 @@
     size_t chunk_len = 512;
     bool use_mask    = false;
     int mask_pad     = 1;
-    bool use_t5      = false;
-
+    bool is_umt5     = false;
 
     T5CLIPEmbedder(ggml_backend_t backend,
                    bool offload_params_to_cpu,
@@ -1439,6 +1343,7 @@
                    int mask_pad                        = 1,
                    bool is_umt5                        = false)
         : use_mask(use_mask), mask_pad(mask_pad), t5_tokenizer(is_umt5) {
+        bool use_t5 = false;
         for (auto pair : tensor_types) {
             if (pair.first.find("text_encoders.t5xxl") != std::string::npos) {
                 use_t5 = true;
@@ -1453,40 +1358,27 @@
         }
     }
 
-<<<<<<< HEAD
-    void get_param_tensors(std::map<std::string, struct ggml_tensor*>& tensors) {
-        if (use_t5) {
+    void get_param_tensors(std::map<std::string, struct ggml_tensor*>& tensors) override {
+        if (t5) {
             t5->get_param_tensors(tensors, "text_encoders.t5xxl.transformer");
         }
     }
 
-    void alloc_params_buffer() {
-        if (use_t5) {
+    void alloc_params_buffer() override {
+        if (t5) {
             t5->alloc_params_buffer();
         }
     }
 
-    void free_params_buffer() {
-        if (use_t5) {
+    void free_params_buffer() override {
+        if (t5) {
             t5->free_params_buffer();
         }
-=======
-    void get_param_tensors(std::map<std::string, struct ggml_tensor*>& tensors) override {
-        t5->get_param_tensors(tensors, "text_encoders.t5xxl.transformer");
-    }
-
-    void alloc_params_buffer() override {
-        t5->alloc_params_buffer();
-    }
-
-    void free_params_buffer() override {
-        t5->free_params_buffer();
->>>>>>> 69b9511c
     }
 
     size_t get_params_buffer_size() override {
         size_t buffer_size = 0;
-        if (use_t5) {
+        if (t5) {
             buffer_size += t5->get_params_buffer_size();
         }
         return buffer_size;
@@ -1514,7 +1406,7 @@
         std::vector<int> t5_tokens;
         std::vector<float> t5_weights;
         std::vector<float> t5_mask;
-        if (use_t5) {
+        if (t5) {
             for (const auto& item : parsed_attention) {
                 const std::string& curr_text = item.first;
                 float curr_weight            = item.second;
@@ -1549,6 +1441,13 @@
                                              std::tuple<std::vector<int>, std::vector<float>, std::vector<float>> token_and_weights,
                                              int clip_skip,
                                              bool zero_out_masked = false) {
+        if (!t5) {
+            auto hidden_states = ggml_new_tensor_2d(work_ctx, GGML_TYPE_F32, 4096, 256);
+            ggml_set_f32(hidden_states, 0.f);
+            auto t5_attn_mask = ggml_new_tensor_1d(work_ctx, GGML_TYPE_F32, 256);
+            ggml_set_f32(t5_attn_mask, -HUGE_VALF);
+            return {hidden_states, t5_attn_mask, nullptr};
+        }
         auto& t5_tokens        = std::get<0>(token_and_weights);
         auto& t5_weights       = std::get<1>(token_and_weights);
         auto& t5_attn_mask_vec = std::get<2>(token_and_weights);
@@ -1562,36 +1461,9 @@
         std::vector<float> hidden_states_vec;
 
         size_t chunk_count = t5_tokens.size() / chunk_len;
+
         for (int chunk_idx = 0; chunk_idx < chunk_count; chunk_idx++) {
             // t5
-<<<<<<< HEAD
-
-            if (use_t5) {
-                std::vector<int> chunk_tokens(t5_tokens.begin() + chunk_idx * chunk_len,
-                                              t5_tokens.begin() + (chunk_idx + 1) * chunk_len);
-                std::vector<float> chunk_weights(t5_weights.begin() + chunk_idx * chunk_len,
-                                                 t5_weights.begin() + (chunk_idx + 1) * chunk_len);
-                std::vector<float> chunk_mask(t5_attn_mask_vec.begin() + chunk_idx * chunk_len,
-                                              t5_attn_mask_vec.begin() + (chunk_idx + 1) * chunk_len);
-
-                auto input_ids          = vector_to_ggml_tensor_i32(work_ctx, chunk_tokens);
-                auto t5_attn_mask_chunk = use_mask ? vector_to_ggml_tensor(work_ctx, chunk_mask) : NULL;
-                t5->compute(n_threads,
-                            input_ids,
-                            t5_attn_mask_chunk,
-                            &chunk_hidden_states,
-                            work_ctx);
-                {
-                    auto tensor         = chunk_hidden_states;
-                    float original_mean = ggml_tensor_mean(tensor);
-                    for (int i2 = 0; i2 < tensor->ne[2]; i2++) {
-                        for (int i1 = 0; i1 < tensor->ne[1]; i1++) {
-                            for (int i0 = 0; i0 < tensor->ne[0]; i0++) {
-                                float value = ggml_tensor_get_f32(tensor, i0, i1, i2);
-                                value *= chunk_weights[i1];
-                                ggml_tensor_set_f32(tensor, value, i0, i1, i2);
-                            }
-=======
             std::vector<int> chunk_tokens(t5_tokens.begin() + chunk_idx * chunk_len,
                                           t5_tokens.begin() + (chunk_idx + 1) * chunk_len);
             std::vector<float> chunk_weights(t5_weights.begin() + chunk_idx * chunk_len,
@@ -1616,52 +1488,39 @@
                             float value = ggml_tensor_get_f32(tensor, i0, i1, i2);
                             value *= chunk_weights[i1];
                             ggml_tensor_set_f32(tensor, value, i0, i1, i2);
->>>>>>> 69b9511c
                         }
                     }
-                    float new_mean = ggml_tensor_mean(tensor);
-                    ggml_tensor_scale(tensor, (original_mean / new_mean));
-                }
-                if (zero_out_masked) {
-                    auto tensor = chunk_hidden_states;
-                    for (int i2 = 0; i2 < tensor->ne[2]; i2++) {
-                        for (int i1 = 0; i1 < tensor->ne[1]; i1++) {
-                            for (int i0 = 0; i0 < tensor->ne[0]; i0++) {
-                                if (chunk_mask[i1] < 0.f) {
-                                    ggml_tensor_set_f32(tensor, 0.f, i0, i1, i2);
-                                }
+                }
+                float new_mean = ggml_tensor_mean(tensor);
+                ggml_tensor_scale(tensor, (original_mean / new_mean));
+            }
+
+            int64_t t1 = ggml_time_ms();
+            LOG_DEBUG("computing condition graph completed, taking %" PRId64 " ms", t1 - t0);
+            if (zero_out_masked) {
+                auto tensor = chunk_hidden_states;
+                for (int i2 = 0; i2 < tensor->ne[2]; i2++) {
+                    for (int i1 = 0; i1 < tensor->ne[1]; i1++) {
+                        for (int i0 = 0; i0 < tensor->ne[0]; i0++) {
+                            if (chunk_mask[i1] < 0.f) {
+                                ggml_tensor_set_f32(tensor, 0.f, i0, i1, i2);
                             }
                         }
                     }
                 }
-            } else {
-                chunk_hidden_states = ggml_new_tensor_2d(work_ctx, GGML_TYPE_F32, 4096, chunk_len);
-                ggml_set_f32(chunk_hidden_states, 0.f);
-                t5_attn_mask = ggml_new_tensor_1d(work_ctx, GGML_TYPE_F32, chunk_len);
-                ggml_set_f32(t5_attn_mask, -HUGE_VALF);
-            }
-
-            int64_t t1 = ggml_time_ms();
-            LOG_DEBUG("computing condition graph completed, taking %" PRId64 " ms", t1 - t0);
+            }
 
             hidden_states_vec.insert(hidden_states_vec.end(),
                                      (float*)chunk_hidden_states->data,
                                      ((float*)chunk_hidden_states->data) + ggml_nelements(chunk_hidden_states));
         }
 
-        if (hidden_states_vec.size() > 0) {
-            hidden_states = vector_to_ggml_tensor(work_ctx, hidden_states_vec);
-            hidden_states = ggml_reshape_2d(work_ctx,
-                                            hidden_states,
-                                            chunk_hidden_states->ne[0],
-                                            ggml_nelements(hidden_states) / chunk_hidden_states->ne[0]);
-        } else {
-            // TODO: maybe precompute embeddings for <pad> token and fill with that instead? (proper uncond)
-            hidden_states = ggml_new_tensor_2d(work_ctx, GGML_TYPE_F32, 4096, chunk_len);
-            ggml_set_f32(hidden_states, 0.f);
-            t5_attn_mask = ggml_new_tensor_1d(work_ctx, GGML_TYPE_F32, chunk_len);
-            ggml_set_f32(t5_attn_mask, -HUGE_VALF);
-        }
+        GGML_ASSERT(hidden_states_vec.size() > 0);
+        hidden_states = vector_to_ggml_tensor(work_ctx, hidden_states_vec);
+        hidden_states = ggml_reshape_2d(work_ctx,
+                                        hidden_states,
+                                        chunk_hidden_states->ne[0],
+                                        ggml_nelements(hidden_states) / chunk_hidden_states->ne[0]);
 
         modify_mask_to_attend_padding(t5_attn_mask, ggml_nelements(t5_attn_mask), mask_pad);
 
